--- conflicted
+++ resolved
@@ -41,11 +41,7 @@
 	${PYTHON} modify.py
 
 compile:
-<<<<<<< HEAD
-	@echo "No compilation supported for the PSyIR creation examples"
+	@echo "No compilation supported for the PSyIR examples"
 
 run: compile
 	@echo "No run targets for PSyIR creation examples"
-=======
-	@echo "No compilation supported for the PSyIR examples"
->>>>>>> 2bedcf74
