--- conflicted
+++ resolved
@@ -125,11 +125,6 @@
     otrans = Dynamo0p3OMPLoopTrans()
     const = LFRicConstants()
     cpu_parallel = OMPParallelTrans()
-<<<<<<< HEAD
-    mod_inline_trans = KernelModuleInlineTrans()
-=======
-    inline_trans = KernelModuleInlineTrans()
->>>>>>> cb5af474
 
     if OFFLOAD_DIRECTIVES == "omp":
         # Use OpenMP offloading
@@ -193,8 +188,6 @@
                 if offload:
                     for kern in loop.kernels():
                         try:
-<<<<<<< HEAD
-                            mod_inline_trans.apply(kern)
                             _inline_calls(kern)
                             # At this point we would like to fully inline the
                             # kernel but InlineTrans does not accept a
@@ -207,12 +200,6 @@
                             failed_inline.add(kern.name.lower())
                             print(f"Failed to module-inline kernel "
                                   f"'{kern.name}' due to:\n{err.value}")
-=======
-                            inline_trans.apply(kern)
-                        except TransformationError as err:
-                            print(f"Failed to module-inline '{kern.name}' due "
-                                  f"to:\n{err.value}")
->>>>>>> cb5af474
                         try:
                             gpu_annotation_trans.apply(kern)
                         except TransformationError as err:
