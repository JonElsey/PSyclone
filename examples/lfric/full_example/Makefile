# -----------------------------------------------------------------------------
# BSD 3-Clause License
#
# Copyright (c) 2020, Science and Technology Facilities Council.
# All rights reserved.
#
# Redistribution and use in source and binary forms, with or without
# modification, are permitted provided that the following conditions are met:
#
# * Redistributions of source code must retain the above copyright notice, this
#   list of conditions and the following disclaimer.
#
# * Redistributions in binary form must reproduce the above copyright notice,
#   this list of conditions and the following disclaimer in the documentation
#   and/or other materials provided with the distribution.
#
# * Neither the name of the copyright holder nor the names of its
#   contributors may be used to endorse or promote products derived from
#   this software without specific prior written permission.
#
# THIS SOFTWARE IS PROVIDED BY THE COPYRIGHT HOLDERS AND CONTRIBUTORS
# "AS IS" AND ANY EXPRESS OR IMPLIED WARRANTIES, INCLUDING, BUT NOT
# LIMITED TO, THE IMPLIED WARRANTIES OF MERCHANTABILITY AND FITNESS
# FOR A PARTICULAR PURPOSE ARE DISCLAIMED. IN NO EVENT SHALL THE
# COPYRIGHT HOLDER OR CONTRIBUTORS BE LIABLE FOR ANY DIRECT, INDIRECT,
# INCIDENTAL, SPECIAL, EXEMPLARY, OR CONSEQUENTIAL DAMAGES (INCLUDING,
# BUT NOT LIMITED TO, PROCUREMENT OF SUBSTITUTE GOODS OR SERVICES;
# LOSS OF USE, DATA, OR PROFITS; OR BUSINESS INTERRUPTION) HOWEVER
# CAUSED AND ON ANY THEORY OF LIABILITY, WHETHER IN CONTRACT, STRICT
# LIABILITY, OR TORT (INCLUDING NEGLIGENCE OR OTHERWISE) ARISING IN
# ANY WAY OUT OF THE USE OF THIS SOFTWARE, EVEN IF ADVISED OF THE
# POSSIBILITY OF SUCH DAMAGE.
# ------------------------------------------------------------------------------
# Author: J. Henrichs, Bureau of Meteorology
<<<<<<< HEAD
# Modified: I. Kavcic, Met Office
=======
# Modifications: A. R. Porter, STFC Daresbury Laboratory
>>>>>>> 82cc4cac

# The compiler to use may be specified via the F90 environment
#
# export F90=gfortran
# export F90FLAGS="-Wall -g -fcheck=bound"
include ../../common.mk

.DEFAULT_GOAL := $(EXEC)

GENERATED_FILES = main_psy.f90 main_alg.f90

F90 ?= gfortran
F90FLAGS ?= -Wall -g -fcheck=bound

OBJ = main_psy.o main_alg.o testkern_w0_mod.o

EXEC = example
LFRIC_PATH = ../../../src/psyclone/tests/test_files/dynamo0p3/infrastructure
LFRIC_NAME=lfric
LFRIC_LIB=$(LFRIC_PATH)/lib$(LFRIC_NAME).a

F90FLAGS += -I$(LFRIC_PATH)

compile: $(EXEC)

$(EXEC): $(LFRIC_LIB) $(OBJ)
	$(F90) $(F90FLAGS) $(OBJ) -o $(EXEC) -L$(LFRIC_PATH) -l$(LFRIC_NAME)

$(LFRIC_LIB):
	$(MAKE) -C $(LFRIC_PATH)

# Dependencies
main_psy.o:	testkern_w0_mod.o
main_alg.o:	main_psy.o

%.o: %.F90
	$(F90) $(F90FLAGS) -c $<

%.o: %.f90
	$(F90) $(F90FLAGS) -c $<

# Keep the generated psy and alg files
.precious: main_psy.f90 main_alg.f90

main_alg.f90: main_psy.f90

transform: main_psy.f90

%_psy.f90:	%.x90
	${PSYCLONE} -opsy $*_psy.f90 -oalg $*_alg.f90 $<

clean:
	rm -f *.o *.mod  $(EXEC) main_alg.f90 main_psy.f90
	make -C $(LFRIC_PATH) clean<|MERGE_RESOLUTION|>--- conflicted
+++ resolved
@@ -32,11 +32,8 @@
 # POSSIBILITY OF SUCH DAMAGE.
 # ------------------------------------------------------------------------------
 # Author: J. Henrichs, Bureau of Meteorology
-<<<<<<< HEAD
-# Modified: I. Kavcic, Met Office
-=======
-# Modifications: A. R. Porter, STFC Daresbury Laboratory
->>>>>>> 82cc4cac
+# Modifications: A. R. Porter, STFC Daresbury Laboratory,
+#                I. Kavcic, Met Office
 
 # The compiler to use may be specified via the F90 environment
 #
