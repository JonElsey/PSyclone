# -----------------------------------------------------------------------------
# BSD 3-Clause License
#
# Copyright (c) 2017-2024, Science and Technology Facilities Council.
# All rights reserved.
#
# Redistribution and use in source and binary forms, with or without
# modification, are permitted provided that the following conditions are met:
#
# * Redistributions of source code must retain the above copyright notice, this
#   list of conditions and the following disclaimer.
#
# * Redistributions in binary form must reproduce the above copyright notice,
#   this list of conditions and the following disclaimer in the documentation
#   and/or other materials provided with the distribution.
#
# * Neither the name of the copyright holder nor the names of its
#   contributors may be used to endorse or promote products derived from
#   this software without specific prior written permission.
#
# THIS SOFTWARE IS PROVIDED BY THE COPYRIGHT HOLDERS AND CONTRIBUTORS
# "AS IS" AND ANY EXPRESS OR IMPLIED WARRANTIES, INCLUDING, BUT NOT
# LIMITED TO, THE IMPLIED WARRANTIES OF MERCHANTABILITY AND FITNESS
# FOR A PARTICULAR PURPOSE ARE DISCLAIMED. IN NO EVENT SHALL THE
# COPYRIGHT HOLDER OR CONTRIBUTORS BE LIABLE FOR ANY DIRECT, INDIRECT,
# INCIDENTAL, SPECIAL, EXEMPLARY, OR CONSEQUENTIAL DAMAGES (INCLUDING,
# BUT NOT LIMITED TO, PROCUREMENT OF SUBSTITUTE GOODS OR SERVICES;
# LOSS OF USE, DATA, OR PROFITS; OR BUSINESS INTERRUPTION) HOWEVER
# CAUSED AND ON ANY THEORY OF LIABILITY, WHETHER IN CONTRACT, STRICT
# LIABILITY, OR TORT (INCLUDING NEGLIGENCE OR OTHERWISE) ARISING IN
# ANY WAY OUT OF THE USE OF THIS SOFTWARE, EVEN IF ADVISED OF THE
# POSSIBILITY OF SUCH DAMAGE.
# -----------------------------------------------------------------------------
# Author R. W. Ford, STFC Daresbury Laboratory
# Modified by S. Siso, and A. R. Porter, STFC Daresbury Laboratory

''' Example transformation script showing the use of the module-inline
    transformation for the LFRic domain. '''

from psyclone.domain.common.transformations import KernelModuleInlineTrans
from psyclone.psyGen import Kern, InvokeSchedule


def trans(psyir):
    '''
    PSyclone transformation routine. This is an example which module-inlines
    the kernel used in the second 'invoke' in the supplied PSy-layer.

<<<<<<< HEAD
    :param psy: the PSy object that PSyclone has constructed for the
                'invoke'(s) found in the Algorithm file.
    :type psy: :py:class:`psyclone.domain.lfric.LFRicPSy`

    :returns: the transformed PSy object.
    :rtype: :py:class:`psyclone.domain.lfric.LFRicPSy`
=======
    :param psyir: the PSyIR of the PSy-layer.
    :type psyir: :py:class:`psyclone.psyir.nodes.FileContainer`
>>>>>>> 38ba992d

    '''
    for schedule in psyir.walk(InvokeSchedule):
        if schedule.name == "invoke_1":
            # Find the kernel we want to inline.
            kern = schedule.walk(Kern)[0]
            # Setting module inline via a transformation.
            KernelModuleInlineTrans().apply(kern)<|MERGE_RESOLUTION|>--- conflicted
+++ resolved
@@ -46,17 +46,8 @@
     PSyclone transformation routine. This is an example which module-inlines
     the kernel used in the second 'invoke' in the supplied PSy-layer.
 
-<<<<<<< HEAD
-    :param psy: the PSy object that PSyclone has constructed for the
-                'invoke'(s) found in the Algorithm file.
-    :type psy: :py:class:`psyclone.domain.lfric.LFRicPSy`
-
-    :returns: the transformed PSy object.
-    :rtype: :py:class:`psyclone.domain.lfric.LFRicPSy`
-=======
     :param psyir: the PSyIR of the PSy-layer.
     :type psyir: :py:class:`psyclone.psyir.nodes.FileContainer`
->>>>>>> 38ba992d
 
     '''
     for schedule in psyir.walk(InvokeSchedule):
