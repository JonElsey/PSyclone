--- conflicted
+++ resolved
@@ -8,12 +8,8 @@
 ! -----------------------------------------------------------------------------
 ! BSD 3-Clause License
 !
-<<<<<<< HEAD
-! Modifications copyright (c) 2018-2020, Science and Technology Facilities Council
-=======
 ! Modifications copyright (c) 2018-2020, Science and Technology Facilities
 ! Council.
->>>>>>> 0593f862
 ! All rights reserved.
 !
 ! Redistribution and use in source and binary forms, with or without
@@ -41,14 +37,9 @@
 ! OR TORT (INCLUDING NEGLIGENCE OR OTHERWISE) ARISING IN ANY WAY OUT OF THE USE
 ! OF THIS SOFTWARE, EVEN IF ADVISED OF THE POSSIBILITY OF SUCH DAMAGE.
 ! -----------------------------------------------------------------------------
-<<<<<<< HEAD
-! Modified by I. Kavcic, Met Office
-!
-=======
-! Modified by: I Kavcic, Met Office
+! Modified by: I. Kavcic, Met Office
 !              A. R. Porter, STFC Daresbury Laboratory
 
->>>>>>> 0593f862
 !>@brief Computes the advective increment of the prognostic equations
 module advective_inc_alg_mod
 
