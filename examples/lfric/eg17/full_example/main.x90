--- conflicted
+++ resolved
@@ -57,13 +57,9 @@
     type(function_space_type), pointer         :: vector_space_ptr
     procedure (partitioner_interface), pointer :: partitioner_ptr
     type(field_type)                           :: field1, field2
-<<<<<<< HEAD
-    integer(kind=i_def)                        :: element_order = 1
-=======
     integer(kind=i_def)                        :: lfric_fs = W0   ! W0
     integer(kind=i_def)                        :: element_order_h = 1
     integer(kind=i_def)                        :: element_order_v = 1
->>>>>>> 0a0cfa6f
     integer(kind=i_def)                        :: ndata_sz
 
     ! Use the unit-testing constructor:
@@ -87,16 +83,10 @@
     mesh = mesh_type(global_mesh_ptr, partition, extrusion_ptr)
     write (*,*) "Mesh has", mesh%get_nlayers(), "layers."
     ndata_sz = 1
-<<<<<<< HEAD
-    vector_space = function_space_type( mesh,          &
-                                        element_order, &
-                                        W0,            &
-=======
     vector_space = function_space_type( mesh,            &
                                         element_order_h, &
                                         element_order_v, &
                                         lfric_fs,        &
->>>>>>> 0a0cfa6f
                                         ndata_sz)
     vector_space_ptr => vector_space
     call field1%initialise( vector_space = vector_space_ptr, name="field1" )
