#!/bin/bash
# -----------------------------------------------------------------------------
# BSD 3-Clause License
#
# Copyright (c) 2017-2018, Science and Technology Facilities Council
# All rights reserved.
#
# Redistribution and use in source and binary forms, with or without
# modification, are permitted provided that the following conditions are met:
#
# * Redistributions of source code must retain the above copyright notice, this
#   list of conditions and the following disclaimer.
#
# * Redistributions in binary form must reproduce the above copyright notice,
#   this list of conditions and the following disclaimer in the documentation
#   and/or other materials provided with the distribution.
#
# * Neither the name of the copyright holder nor the names of its
#   contributors may be used to endorse or promote products derived from
#   this software without specific prior written permission.
#
# THIS SOFTWARE IS PROVIDED BY THE COPYRIGHT HOLDERS AND CONTRIBUTORS
# "AS IS" AND ANY EXPRESS OR IMPLIED WARRANTIES, INCLUDING, BUT NOT
# LIMITED TO, THE IMPLIED WARRANTIES OF MERCHANTABILITY AND FITNESS
# FOR A PARTICULAR PURPOSE ARE DISCLAIMED. IN NO EVENT SHALL THE
# COPYRIGHT HOLDER OR CONTRIBUTORS BE LIABLE FOR ANY DIRECT, INDIRECT,
# INCIDENTAL, SPECIAL, EXEMPLARY, OR CONSEQUENTIAL DAMAGES (INCLUDING,
# BUT NOT LIMITED TO, PROCUREMENT OF SUBSTITUTE GOODS OR SERVICES;
# LOSS OF USE, DATA, OR PROFITS; OR BUSINESS INTERRUPTION) HOWEVER
# CAUSED AND ON ANY THEORY OF LIABILITY, WHETHER IN CONTRACT, STRICT
# LIABILITY, OR TORT (INCLUDING NEGLIGENCE OR OTHERWISE) ARISING IN
# ANY WAY OUT OF THE USE OF THIS SOFTWARE, EVEN IF ADVISED OF THE
# POSSIBILITY OF SUCH DAMAGE.
# -----------------------------------------------------------------------------
# Authors: R. W. Ford and A. R. Porter, STFC Daresbury Laboratory
# Modified: I. Kavcic, Met Office

# This is a simple bash script that executes all of the examples that
# are distributed with PSyclone. Note that PSyclone must be installed
# for this script to work (see ../README.md).

# abort if a command fails
set -e

# The location of the driver scripts for psyclone and the
# kernel-stub generator
export PSYCLONE=${PWD}/../bin/psyclone
export KSTUBGEN=${PWD}/../bin/genkernelstub

echo "Running examples dynamo/eg1"
cd dynamo/eg1
python runme.py
python runme_openmp.py
cd -

echo "Running examples dynamo/eg2"
cd dynamo/eg2
python runme.py
python runme_openmp.py
python runme_loop_fuse.py
cd -

echo "Running example dynamo/eg3"
cd dynamo/eg3
${PSYCLONE} solver_mod.x90
${PSYCLONE} -s ./colouring_and_omp.py -nodm solver_mod.x90
cd -

echo "Running example dynamo/eg4"
cd dynamo/eg4
${PSYCLONE} -nodm solver_mod.x90
${PSYCLONE} solver_mod.x90
cd -

echo "Running example dynamo/eg5"
cd dynamo/eg5
${PSYCLONE} alg.f90
cd -

echo "Running example dynamo/eg6"
cd dynamo/eg6
${PSYCLONE} -nodm alg.x90
${PSYCLONE} alg.x90
${PSYCLONE} -nodm -s ./omp_script.py alg.x90
${PSYCLONE} -s ./omp_script.py alg.x90
${PSYCLONE} -s ./omp_reprod_script.py alg.x90
cd -

echo "Running example dynamo/eg7"
cd dynamo/eg7
${PSYCLONE} alg.x90
cd -

echo "Running example dynamo/eg8"
cd dynamo/eg8
${PSYCLONE} helmholtz_solver_alg_mod.x90
${PSYCLONE} -s ./redundant_script.py helmholtz_solver_alg_mod.x90
cd -

echo "Running example dynamo/eg9"
cd dynamo/eg9
${PSYCLONE} advective_inc_alg_mod.x90
${PSYCLONE} -s ./colouring_and_omp.py -nodm advective_inc_alg_mod.x90
cd -

echo "Running example dynamo/eg10"
cd dynamo/eg10
${PSYCLONE} intergrid_3levels.x90
cd -

<<<<<<< HEAD
echo "Running gocean/eg1"
cd gocean/eg1
=======
echo "Running example dynamo/eg11"
cd dynamo/eg11
${PSYCLONE} -s ./async_script.py helmholtz_solver_alg_mod.x90
cd -

echo "Running gocean examples"
cd gocean
>>>>>>> 642e891a
python runme.py
python runme_openmp.py
python runme_loop_fuse.py
python runme_dag.py
python runme_openacc.py
cd -

<<<<<<< HEAD
echo "Running gocean/eg2"
cd gocean/eg2
# We don't do the full compile because that requires a Fortran compiler
# and the dl_esm_inf library
${PSYCLONE} -s ./acc_transform.py alg.f90
=======
echo "Running example nemo/eg1"
cd nemo/eg1
${PSYCLONE} -api "nemo" tra_adv.F90
./runme_openmp.py
cd -
echo "Running example nemo/eg2"
cd nemo/eg2
./runme_openmp.py
${PSYCLONE} -api "nemo" -s ./omp_levels_trans.py traldf_iso.F90
>>>>>>> 642e891a
cd -

echo "Running transformation examples"
cd transformations/inline
python module_inline_example.py
cd -

echo "Running line-length examples"
cd line_length
python runme.py
cd -

echo "Running stub generation examples"
cd stub_generation
${KSTUBGEN} testkern_stencil_multi_mod.f90
cd -

echo "Testing dynamo scripts"
cd dynamo/scripts
for script in "colouring_and_omp.py" \
		  "loop_fuse.py" \
		  "redundant_dofs.py" \
		  "redundant_setval_c.py"; do
    echo "script" ${script} "..."
    ${PSYCLONE} -s ./${script} ../eg3/solver_mod.x90 -oalg /dev/null -opsy /dev/null
done
cd -<|MERGE_RESOLUTION|>--- conflicted
+++ resolved
@@ -2,7 +2,7 @@
 # -----------------------------------------------------------------------------
 # BSD 3-Clause License
 #
-# Copyright (c) 2017-2018, Science and Technology Facilities Council
+# Copyright (c) 2017-2019, Science and Technology Facilities Council.
 # All rights reserved.
 #
 # Redistribution and use in source and binary forms, with or without
@@ -108,18 +108,13 @@
 ${PSYCLONE} intergrid_3levels.x90
 cd -
 
-<<<<<<< HEAD
-echo "Running gocean/eg1"
-cd gocean/eg1
-=======
 echo "Running example dynamo/eg11"
 cd dynamo/eg11
 ${PSYCLONE} -s ./async_script.py helmholtz_solver_alg_mod.x90
 cd -
 
-echo "Running gocean examples"
-cd gocean
->>>>>>> 642e891a
+echo "Running gocean/eg1"
+cd gocean/eg1
 python runme.py
 python runme_openmp.py
 python runme_loop_fuse.py
@@ -127,13 +122,13 @@
 python runme_openacc.py
 cd -
 
-<<<<<<< HEAD
 echo "Running gocean/eg2"
 cd gocean/eg2
 # We don't do the full compile because that requires a Fortran compiler
 # and the dl_esm_inf library
-${PSYCLONE} -s ./acc_transform.py alg.f90
-=======
+${PSYCLONE} -api "gocean1.0" -s ./acc_transform.py alg.f90
+cd -
+
 echo "Running example nemo/eg1"
 cd nemo/eg1
 ${PSYCLONE} -api "nemo" tra_adv.F90
@@ -143,7 +138,6 @@
 cd nemo/eg2
 ./runme_openmp.py
 ${PSYCLONE} -api "nemo" -s ./omp_levels_trans.py traldf_iso.F90
->>>>>>> 642e891a
 cd -
 
 echo "Running transformation examples"
