#!/usr/bin/env python
# -----------------------------------------------------------------------------
# BSD 3-Clause License
#
# Copyright (c) 2021-2024, Science and Technology Facilities Council.
# All rights reserved.
#
# Redistribution and use in source and binary forms, with or without
# modification, are permitted provided that the following conditions are met:
#
# * Redistributions of source code must retain the above copyright notice, this
#   list of conditions and the following disclaimer.
#
# * Redistributions in binary form must reproduce the above copyright notice,
#   this list of conditions and the following disclaimer in the documentation
#   and/or other materials provided with the distribution.
#
# * Neither the name of the copyright holder nor the names of its
#   contributors may be used to endorse or promote products derived from
#   this software without specific prior written permission.
#
# THIS SOFTWARE IS PROVIDED BY THE COPYRIGHT HOLDERS AND CONTRIBUTORS
# "AS IS" AND ANY EXPRESS OR IMPLIED WARRANTIES, INCLUDING, BUT NOT
# LIMITED TO, THE IMPLIED WARRANTIES OF MERCHANTABILITY AND FITNESS
# FOR A PARTICULAR PURPOSE ARE DISCLAIMED. IN NO EVENT SHALL THE
# COPYRIGHT HOLDER OR CONTRIBUTORS BE LIABLE FOR ANY DIRECT, INDIRECT,
# INCIDENTAL, SPECIAL, EXEMPLARY, OR CONSEQUENTIAL DAMAGES (INCLUDING,
# BUT NOT LIMITED TO, PROCUREMENT OF SUBSTITUTE GOODS OR SERVICES;
# LOSS OF USE, DATA, OR PROFITS; OR BUSINESS INTERRUPTION) HOWEVER
# CAUSED AND ON ANY THEORY OF LIABILITY, WHETHER IN CONTRACT, STRICT
# LIABILITY, OR TORT (INCLUDING NEGLIGENCE OR OTHERWISE) ARISING IN
# ANY WAY OUT OF THE USE OF THIS SOFTWARE, EVEN IF ADVISED OF THE
# POSSIBILITY OF SUCH DAMAGE.
# -----------------------------------------------------------------------------
# Authors: S. Siso, STFC Daresbury Lab

''' PSyclone transformation script showing the introduction of OpenMP for GPU
directives into Nemo code. '''

from utils import (
    insert_explicit_loop_parallelism, normalise_loops, add_profiling,
<<<<<<< HEAD
    enhance_tree_information, NOT_PERFORMANT, NOT_WORKING)
=======
    enhance_tree_information, NOT_PERFORMANT)
from psyclone.psyGen import TransInfo
>>>>>>> e615b2bc
from psyclone.psyir.nodes import (
    Loop, Routine, Directive, Assignment, OMPAtomicDirective)
from psyclone.psyir.transformations import OMPTargetTrans
from psyclone.transformations import (
    OMPLoopTrans, OMPDeclareTargetTrans, TransformationError)

PROFILING_ENABLED = False

# List of all files that psyclone will skip processing
<<<<<<< HEAD
FILES_TO_SKIP = NOT_PERFORMANT + NOT_WORKING + [
    "asminc.f90",
    "trosk.f90",    # TODO #1254
    "vremap.f90",   # Bulk assignment of a structure component
    "ldfslp.f90",   # Dependency analysis mistake? see Cray compiler comment
    "lib_mpp.f90",  # Compiler Error: Illegal substring expression
    "prtctl.f90",   # Compiler Error: Illegal substring expression
    "sbcblk.f90",   # Compiler Error: Vector expression used where scalar
                    # expression required
    "diadct.f90",   # Compiler Error: Wrong number of arguments in reshape
    "stpctl.f90",
    "lbcnfd.f90",
    "flread.f90",
    "sedini.f90",
    "diu_bulk.f90",  # Linking undefined reference
    "bdyini.f90",    # Linking undefined reference
    "trcrad.f90",
]
=======
FILES_TO_SKIP = NOT_PERFORMANT
>>>>>>> e615b2bc


def trans(psyir):
    ''' Add OpenMP Target and Loop directives to all loops, including the
    implicit ones, to parallelise the code and execute it in an acceleration
    device.

    :param psyir: the PSyIR of the provided file.
    :type psyir: :py:class:`psyclone.psyir.nodes.FileContainer`

    '''

    omp_target_trans = OMPTargetTrans()
    omp_loop_trans = OMPLoopTrans(omp_schedule="static")
    omp_loop_trans.omp_directive = "loop"

    # TODO #2317: Has structure accesses that can not be offloaded and has
    # a problematic range to loop expansion of (1:1)
    if psyir.name.startswith("obs_"):
        print("Skipping file", psyir.name)
        return

    for subroutine in psyir.walk(Routine):

        if PROFILING_ENABLED:
            add_profiling(subroutine.children)

        print(f"Transforming subroutine: {subroutine.name}")

        enhance_tree_information(subroutine)

        normalise_loops(
                subroutine,
                hoist_local_arrays=True,
                convert_array_notation=True,
                loopify_array_intrinsics=True,
                convert_range_loops=True,
                hoist_expressions=True
        )

        # Thes are functions that are called from inside parallel regions,
        # annotate them with 'omp declare target'
        if subroutine.name.lower().startswith("sign_"):
            OMPDeclareTargetTrans().apply(subroutine)
            print(f"Marked {subroutine.name} as GPU-enabled")
            # We continue parallelising inside the routine, but this could
            # change if the parallelisation directives added below are not
            # nestable, in that case we could add a 'continue' here

        # For now this is a special case for stpctl.f90 because it forces
        # loops to parallelise without many safety checks
        # TODO #2446: This needs to be generalised and probably be done
        # from inside the loop transformation when the race condition data
        # dependency is found.
        if psyir.name == "stpctl.f90":
            for loop in subroutine.walk(Loop):
                # Skip if an outer loop is already parallelised
                if loop.ancestor(Directive):
                    continue
                try:
                    omp_loop_trans.apply(loop, options={"force": True})
                except TransformationError:
                    continue
                omp_target_trans.apply(loop.parent.parent)
                assigns = loop.walk(Assignment)
                if len(assigns) == 1 and assigns[0].lhs.symbol.name == "zmax":
                    stmt = assigns[0]
                    if OMPAtomicDirective.is_valid_atomic_statement(stmt):
                        parent = stmt.parent
                        atomic = OMPAtomicDirective()
                        atomic.children[0].addchild(stmt.detach())
                        parent.addchild(atomic)
            continue

        insert_explicit_loop_parallelism(
                subroutine,
                region_directive_trans=omp_target_trans,
                loop_directive_trans=omp_loop_trans,
                # Collapse is necessary to give GPUs enough parallel items
                collapse=True,
        )<|MERGE_RESOLUTION|>--- conflicted
+++ resolved
@@ -39,12 +39,7 @@
 
 from utils import (
     insert_explicit_loop_parallelism, normalise_loops, add_profiling,
-<<<<<<< HEAD
-    enhance_tree_information, NOT_PERFORMANT, NOT_WORKING)
-=======
     enhance_tree_information, NOT_PERFORMANT)
-from psyclone.psyGen import TransInfo
->>>>>>> e615b2bc
 from psyclone.psyir.nodes import (
     Loop, Routine, Directive, Assignment, OMPAtomicDirective)
 from psyclone.psyir.transformations import OMPTargetTrans
@@ -54,8 +49,7 @@
 PROFILING_ENABLED = False
 
 # List of all files that psyclone will skip processing
-<<<<<<< HEAD
-FILES_TO_SKIP = NOT_PERFORMANT + NOT_WORKING + [
+FILES_TO_SKIP = NOT_PERFORMANT + [
     "asminc.f90",
     "trosk.f90",    # TODO #1254
     "vremap.f90",   # Bulk assignment of a structure component
@@ -73,9 +67,6 @@
     "bdyini.f90",    # Linking undefined reference
     "trcrad.f90",
 ]
-=======
-FILES_TO_SKIP = NOT_PERFORMANT
->>>>>>> e615b2bc
 
 
 def trans(psyir):
