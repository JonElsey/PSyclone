#!/usr/bin/env python
# -----------------------------------------------------------------------------
# BSD 3-Clause License
#
# Copyright (c) 2021-2024, Science and Technology Facilities Council.
# All rights reserved.
#
# Redistribution and use in source and binary forms, with or without
# modification, are permitted provided that the following conditions are met:
#
# * Redistributions of source code must retain the above copyright notice, this
#   list of conditions and the following disclaimer.
#
# * Redistributions in binary form must reproduce the above copyright notice,
#   this list of conditions and the following disclaimer in the documentation
#   and/or other materials provided with the distribution.
#
# * Neither the name of the copyright holder nor the names of its
#   contributors may be used to endorse or promote products derived from
#   this software without specific prior written permission.
#
# THIS SOFTWARE IS PROVIDED BY THE COPYRIGHT HOLDERS AND CONTRIBUTORS
# "AS IS" AND ANY EXPRESS OR IMPLIED WARRANTIES, INCLUDING, BUT NOT
# LIMITED TO, THE IMPLIED WARRANTIES OF MERCHANTABILITY AND FITNESS
# FOR A PARTICULAR PURPOSE ARE DISCLAIMED. IN NO EVENT SHALL THE
# COPYRIGHT HOLDER OR CONTRIBUTORS BE LIABLE FOR ANY DIRECT, INDIRECT,
# INCIDENTAL, SPECIAL, EXEMPLARY, OR CONSEQUENTIAL DAMAGES (INCLUDING,
# BUT NOT LIMITED TO, PROCUREMENT OF SUBSTITUTE GOODS OR SERVICES;
# LOSS OF USE, DATA, OR PROFITS; OR BUSINESS INTERRUPTION) HOWEVER
# CAUSED AND ON ANY THEORY OF LIABILITY, WHETHER IN CONTRACT, STRICT
# LIABILITY, OR TORT (INCLUDING NEGLIGENCE OR OTHERWISE) ARISING IN
# ANY WAY OUT OF THE USE OF THIS SOFTWARE, EVEN IF ADVISED OF THE
# POSSIBILITY OF SUCH DAMAGE.
# -----------------------------------------------------------------------------
# Authors: S. Siso, STFC Daresbury Lab

''' PSyclone transformation script showing the introduction of OpenMP for GPU
directives into Nemo code. '''

import os
from utils import (
    insert_explicit_loop_parallelism, normalise_loops, add_profiling,
    enhance_tree_information, NOT_PERFORMANT, OTHER_ISSUES, DONT_PARALLELISE)
from psyclone.psyir.nodes import (
    Loop, Routine, Directive, Assignment, OMPAtomicDirective)
from psyclone.psyir.transformations import OMPTargetTrans
from psyclone.transformations import (
    OMPLoopTrans, OMPDeclareTargetTrans, TransformationError)

PROFILING_ENABLED = False

# List of all files that psyclone will skip processing

# List of all files that psyclone will skip processing
# FILES_TO_SKIP = [x for x in ALL_FILES if x != os.environ["ONLY_FILE"]]
# List of all files that psyclone will skip processing
FILES_TO_SKIP = OTHER_ISSUES + [
    "asminc.f90",
    "trosk.f90",    # TODO #1254
    "vremap.f90",   # Bulk assignment of a structure component
    "lib_mpp.f90",  # Compiler Error: Illegal substring expression
    "prtctl.f90",   # Compiler Error: Illegal substring expression
    "sbcblk.f90",   # Compiler Error: Vector expression used where scalar
                    # expression required
    "diadct.f90",   # Compiler Error: Wrong number of arguments in reshape
    "stpctl.f90",
    "lbcnfd.f90",
    "flread.f90",
    "sedini.f90",
    "diu_bulk.f90",  # Linking undefined reference
    "bdyini.f90",    # Linking undefined reference
    "trcrad.f90",
]


def trans(psyir):
    ''' Add OpenMP Target and Loop directives to all loops, including the
    implicit ones, to parallelise the code and execute it in an acceleration
    device.

    :param psyir: the PSyIR of the provided file.
    :type psyir: :py:class:`psyclone.psyir.nodes.FileContainer`

    '''
    omp_target_trans = OMPTargetTrans()
    omp_loop_trans = OMPLoopTrans(omp_schedule="static")
    omp_loop_trans.omp_directive = "loop"

    # Many of the obs_ files have problems to be offloaded to the GPU
    if psyir.name.startswith("obs_"):
        return

    for subroutine in psyir.walk(Routine):

        if PROFILING_ENABLED:
            add_profiling(subroutine.children)

        print(f"Adding OpenMP offloading to subroutine: {subroutine.name}")

        enhance_tree_information(subroutine)

        normalise_loops(
                subroutine,
                hoist_local_arrays=True,
                convert_array_notation=True,
                loopify_array_intrinsics=True,
                convert_range_loops=True,
                hoist_expressions=True
        )

<<<<<<< HEAD
        # For performance in lib_fortran, mark serial routines as GPU-enabled
        if psyir.name == "lib_fortran.f90" or psyir.name == "sbc_phy.f90":
            if not subroutine.walk(Loop):
                try:
                    # We need the 'force' option.
                    # SIGN_ARRAY_1D has a CodeBlock because of a WHERE without
                    # array notation. (TODO #717)
                    OMPDeclareTargetTrans().apply(subroutine,
                                                  options={"force": True})
                except TransformationError as err:
                    print(err)
=======
        # Thes are functions that are called from inside parallel regions,
        # annotate them with 'omp declare target'
        if subroutine.name.lower().startswith("sign_"):
            OMPDeclareTargetTrans().apply(subroutine)
            print(f"Marked {subroutine.name} as GPU-enabled")
            # We continue parallelising inside the routine, but this could
            # change if the parallelisation directives added below are not
            # nestable, in that case we could add a 'continue' here
>>>>>>> e10ec850

        # For now this is a special case for stpctl.f90 because it forces
        # loops to parallelise without many safety checks
        # TODO #2446: This needs to be generalised and probably be done
        # from inside the loop transformation when the race condition data
        # dependency is found.
        if psyir.name == "stpctl.f90":
            for loop in subroutine.walk(Loop):
                # Skip if an outer loop is already parallelised
                if loop.ancestor(Directive):
                    continue
                try:
                    omp_loop_trans.apply(loop, options={"force": True})
                except TransformationError:
                    continue
                omp_target_trans.apply(loop.parent.parent)
                assigns = loop.walk(Assignment)
                if len(assigns) == 1 and assigns[0].lhs.symbol.name == "zmax":
                    stmt = assigns[0]
                    if OMPAtomicDirective.is_valid_atomic_statement(stmt):
                        parent = stmt.parent
                        atomic = OMPAtomicDirective()
                        atomic.children[0].addchild(stmt.detach())
                        parent.addchild(atomic)
            continue

        if psyir.name not in DONT_PARALLELISE:
            insert_explicit_loop_parallelism(
                    subroutine,
                    region_directive_trans=omp_target_trans,
                    loop_directive_trans=omp_loop_trans,
                    # Collapse is necessary to give GPUs enough parallel items
                    collapse=True,
            )<|MERGE_RESOLUTION|>--- conflicted
+++ resolved
@@ -37,10 +37,9 @@
 ''' PSyclone transformation script showing the introduction of OpenMP for GPU
 directives into Nemo code. '''
 
-import os
 from utils import (
     insert_explicit_loop_parallelism, normalise_loops, add_profiling,
-    enhance_tree_information, NOT_PERFORMANT, OTHER_ISSUES, DONT_PARALLELISE)
+    enhance_tree_information, OTHER_ISSUES, DONT_PARALLELISE)
 from psyclone.psyir.nodes import (
     Loop, Routine, Directive, Assignment, OMPAtomicDirective)
 from psyclone.psyir.transformations import OMPTargetTrans
@@ -49,10 +48,6 @@
 
 PROFILING_ENABLED = False
 
-# List of all files that psyclone will skip processing
-
-# List of all files that psyclone will skip processing
-# FILES_TO_SKIP = [x for x in ALL_FILES if x != os.environ["ONLY_FILE"]]
 # List of all files that psyclone will skip processing
 FILES_TO_SKIP = OTHER_ISSUES + [
     "asminc.f90",
@@ -108,28 +103,18 @@
                 hoist_expressions=True
         )
 
-<<<<<<< HEAD
-        # For performance in lib_fortran, mark serial routines as GPU-enabled
-        if psyir.name == "lib_fortran.f90" or psyir.name == "sbc_phy.f90":
-            if not subroutine.walk(Loop):
-                try:
-                    # We need the 'force' option.
-                    # SIGN_ARRAY_1D has a CodeBlock because of a WHERE without
-                    # array notation. (TODO #717)
-                    OMPDeclareTargetTrans().apply(subroutine,
-                                                  options={"force": True})
-                except TransformationError as err:
-                    print(err)
-=======
         # Thes are functions that are called from inside parallel regions,
         # annotate them with 'omp declare target'
-        if subroutine.name.lower().startswith("sign_"):
-            OMPDeclareTargetTrans().apply(subroutine)
-            print(f"Marked {subroutine.name} as GPU-enabled")
+        if (subroutine.name.lower().startswith("sign_")
+                or psyir.name == "sbc_phy.f90"):
+            try:
+                OMPDeclareTargetTrans().apply(subroutine)
+                print(f"Marked {subroutine.name} as GPU-enabled")
+            except TransformationError:
+                pass
             # We continue parallelising inside the routine, but this could
             # change if the parallelisation directives added below are not
             # nestable, in that case we could add a 'continue' here
->>>>>>> e10ec850
 
         # For now this is a special case for stpctl.f90 because it forces
         # loops to parallelise without many safety checks
