#!/usr/bin/env python
# -----------------------------------------------------------------------------
# BSD 3-Clause License
#
# Copyright (c) 2024-2025, Science and Technology Facilities Council.
# All rights reserved.
#
# Redistribution and use in source and binary forms, with or without
# modification, are permitted provided that the following conditions are met:
#
# * Redistributions of source code must retain the above copyright notice, this
#   list of conditions and the following disclaimer.
#
# * Redistributions in binary form must reproduce the above copyright notice,
#   this list of conditions and the following disclaimer in the documentation
#   and/or other materials provided with the distribution.
#
# * Neither the name of the copyright holder nor the names of its
#   contributors may be used to endorse or promote products derived from
#   this software without specific prior written permission.
#
# THIS SOFTWARE IS PROVIDED BY THE COPYRIGHT HOLDERS AND CONTRIBUTORS
# "AS IS" AND ANY EXPRESS OR IMPLIED WARRANTIES, INCLUDING, BUT NOT
# LIMITED TO, THE IMPLIED WARRANTIES OF MERCHANTABILITY AND FITNESS
# FOR A PARTICULAR PURPOSE ARE DISCLAIMED. IN NO EVENT SHALL THE
# COPYRIGHT HOLDER OR CONTRIBUTORS BE LIABLE FOR ANY DIRECT, INDIRECT,
# INCIDENTAL, SPECIAL, EXEMPLARY, OR CONSEQUENTIAL DAMAGES (INCLUDING,
# BUT NOT LIMITED TO, PROCUREMENT OF SUBSTITUTE GOODS OR SERVICES;
# LOSS OF USE, DATA, OR PROFITS; OR BUSINESS INTERRUPTION) HOWEVER
# CAUSED AND ON ANY THEORY OF LIABILITY, WHETHER IN CONTRACT, STRICT
# LIABILITY, OR TORT (INCLUDING NEGLIGENCE OR OTHERWISE) ARISING IN
# ANY WAY OUT OF THE USE OF THIS SOFTWARE, EVEN IF ADVISED OF THE
# POSSIBILITY OF SUCH DAMAGE.
# -----------------------------------------------------------------------------
# Authors: S. Siso, STFC Daresbury Lab

''' Process Nemo code with PSyclone but don't do any changes. This file is only
needed to provide a FILES_TO_SKIP list. '''
<<<<<<< HEAD
from utils import PASSTHROUGH_ISSUES
# TODO Remove
from psyclone.psyir.transformations import ScalarizationTrans
from psyclone.psyir.nodes import Routine, Loop
=======
>>>>>>> 7445d7e3

# List of all files that psyclone will skip processing
FILES_TO_SKIP = []


def trans(psyir):
    ''' Don't do any changes. '''
    if psyir.name.startswith("obs_"):
        print("Skipping file", psyir.name)
        return
    # TODO REMOVE
    for subroutine in psyir.walk(Routine):
        scalartrans = ScalarizationTrans()
        for loop in subroutine.walk(Loop):
            scalartrans.apply(loop)<|MERGE_RESOLUTION|>--- conflicted
+++ resolved
@@ -36,13 +36,10 @@
 
 ''' Process Nemo code with PSyclone but don't do any changes. This file is only
 needed to provide a FILES_TO_SKIP list. '''
-<<<<<<< HEAD
-from utils import PASSTHROUGH_ISSUES
+
 # TODO Remove
 from psyclone.psyir.transformations import ScalarizationTrans
 from psyclone.psyir.nodes import Routine, Loop
-=======
->>>>>>> 7445d7e3
 
 # List of all files that psyclone will skip processing
 FILES_TO_SKIP = []
