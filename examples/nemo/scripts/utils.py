# -----------------------------------------------------------------------------
# BSD 3-Clause License
#
# Copyright (c) 2022-2024, Science and Technology Facilities Council.
# All rights reserved.
#
# Redistribution and use in source and binary forms, with or without
# modification, are permitted provided that the following conditions are met:
#
# * Redistributions of source code must retain the above copyright notice, this
#   list of conditions and the following disclaimer.
#
# * Redistributions in binary form must reproduce the above copyright notice,
#   this list of conditions and the following disclaimer in the documentation
#   and/or other materials provided with the distribution.
#
# * Neither the name of the copyright holder nor the names of its
#   contributors may be used to endorse or promote products derived from
#   this software without specific prior written permission.
#
# THIS SOFTWARE IS PROVIDED BY THE COPYRIGHT HOLDERS AND CONTRIBUTORS
# "AS IS" AND ANY EXPRESS OR IMPLIED WARRANTIES, INCLUDING, BUT NOT
# LIMITED TO, THE IMPLIED WARRANTIES OF MERCHANTABILITY AND FITNESS
# FOR A PARTICULAR PURPOSE ARE DISCLAIMED. IN NO EVENT SHALL THE
# COPYRIGHT HOLDER OR CONTRIBUTORS BE LIABLE FOR ANY DIRECT, INDIRECT,
# INCIDENTAL, SPECIAL, EXEMPLARY, OR CONSEQUENTIAL DAMAGES (INCLUDING,
# BUT NOT LIMITED TO, PROCUREMENT OF SUBSTITUTE GOODS OR SERVICES;
# LOSS OF USE, DATA, OR PROFITS; OR BUSINESS INTERRUPTION) HOWEVER
# CAUSED AND ON ANY THEORY OF LIABILITY, WHETHER IN CONTRACT, STRICT
# LIABILITY, OR TORT (INCLUDING NEGLIGENCE OR OTHERWISE) ARISING IN
# ANY WAY OUT OF THE USE OF THIS SOFTWARE, EVEN IF ADVISED OF THE
# POSSIBILITY OF SUCH DAMAGE.
# -----------------------------------------------------------------------------
# Authors: A. R. Porter, N. Nobre and S. Siso, STFC Daresbury Lab

''' Utilities file to parallelise Nemo code. '''

from psyclone.domain.common.transformations import KernelModuleInlineTrans
from psyclone.psyir.nodes import (
    Assignment, Loop, Directive, Reference, CodeBlock,
    Call, Return, IfBlock, Routine, IntrinsicCall)
from psyclone.psyir.symbols import (
    DataSymbol, INTEGER_TYPE, ScalarType, RoutineSymbol)
from psyclone.psyir.transformations import (
    ArrayAssignment2LoopsTrans, HoistLoopBoundExprTrans, HoistLocalArraysTrans,
    HoistTrans, InlineTrans, Maxval2LoopTrans, ProfileTrans,
    Reference2ArrayRangeTrans)
from psyclone.transformations import TransformationError


# USE statements to chase to gather additional symbol information.
NEMO_MODULES_TO_IMPORT = [
    "oce", "par_oce", "dom_oce", "phycst", "ice",
    "obs_fbm", "flo_oce", "sbc_ice", "wet_dry"
]

# Files that PSyclone could process but would reduce the performance.
NOT_PERFORMANT = [
    "bdydta.f90", "bdyvol.f90", "fldread.f90", "icbclv.f90", "icbthm.f90",
    "icbdia.f90", "icbini.f90", "icbstp.f90", "iom.f90", "iom_nf90.f90",
    "obs_grid.f90", "obs_averg_h2d.f90", "obs_profiles_def.f90",
<<<<<<< HEAD
    "obs_types.f90", "obs_read_prof.f90", "obs_write.f90",
    "tide_mod.f90", "zdfosm.f90",
]

# Files that we won't touch at all, either because PSyclone actually fails
# or because it produces incorrect Fortran.
NOT_WORKING = [
    # NEMOv4 bugs:
    # TODO #717 - array accessed inside WHERE does not use array notation
    "diurnal_bulk.f90",
=======
    "obs_types.f90", "obs_read_prof.f90", "obs_write.f90", "tide_mod.f90",
    "zdfosm.f90", "obs_read_surf.f90",
>>>>>>> d6dc2bd3
]

# If routine names contain these substrings then we do not profile them
PROFILING_IGNORE = ["_init", "_rst", "alloc", "agrif", "flo_dom",
                    "macho", "mpp_", "nemo_gcm",
                    # These are small functions that the addition of profiling
                    # prevents from being in-lined (and then breaks any attempt
                    # to create OpenACC regions with calls to them)
                    "interp1", "interp2", "interp3", "integ_spline", "sbc_dcy",
                    "sum", "sign_", "ddpdd", "psyclone_cmp_int",
                    "psyclone_cmp_char", "psyclone_cmp_logical"]

# Currently fparser has no way of distinguishing array accesses from
# function calls if the symbol is imported from some other module.
# We therefore work-around this by keeping a list of known NEMO functions.
NEMO_FUNCTIONS = ["alpha_charn", "cd_neutral_10m", "cpl_freq", "cp_air",
                  "eos_pt_from_ct", "gamma_moist", "l_vap", "q_air_rh",
                  "sbc_dcy", "solfrac", "psi_h", "psi_m", "psi_m_coare",
                  "psi_h_coare", "psi_m_ecmwf", "psi_h_ecmwf", "q_sat",
                  "rho_air", "visc_air", "sbc_dcy", "glob_sum",
                  "glob_sum_full", "ptr_sj", "ptr_sjk", "interp1", "interp2",
                  "interp3", "integ_spline", "nf90_put_var"]

# Currently fparser has no way of distinguishing array accesses from statement
# functions, the following subroutines contains known statement functions
CONTAINS_STMT_FUNCTIONS = ["sbc_dcy"]

# These files change the results from baseline when psyclone processes them
PASSTHROUGH_ISSUES = [
    "ldfslp.f90",  # It has a '!dir$ NOVECTOR' that gets deleted by fparser
]

# These files change the results from the baseline when psyclone adds
# parallelisation dirctives
PARALLELISATION_ISSUES = [
    "ldfc1d_c2d.f90",
    "tramle.f90",
    # These files get the same results when parallelised by: "nvfortran -O1
    # -Kieee -nofma -Mnovect" but had to be excluded by other compiler/flags
    # TODO #2787: May solve these issues.
    "icedyn_rhg_evp.f90",
    "domqco.f90",
    "dynspg_ts.f90",
]


def _it_should_be(symbol, of_type, instance):
    ''' Make sure that symbol has the datatype as provided.

    :param symbol: the symbol to check.
    :type symbol: :py:class:`psyclone.psyir.symbol.Symbol`
    :param type of_type: the datatype type that it must be.
    :param instance: the instance of Datatype to assign as the symbol datatype.
    :type instance: :py:class:`psyclone.psyir.symbol.DataType`

    '''
    if not isinstance(symbol, DataSymbol):
        symbol.specialise(DataSymbol, datatype=instance)
    elif not isinstance(symbol.datatype, of_type):
        symbol.datatype = instance


def enhance_tree_information(schedule):
    ''' Manually fix some PSyIR issues produced by not having enough symbol
    information from external modules. Setting NEMO_MODULES_TO_IMPORT above
    improve the situation but its not complete (not all symbols are imported)
    and it is not transitive (imports that inside import other symbols).

    :param schedule: the PSyIR Schedule to transform.
    :type schedule: :py:class:`psyclone.psyir.nodes.node`

    '''
    are_integers = ('jpi', 'jpim1', 'jpj', 'jpjm1', 'jp_tem', 'jp_sal',
                    'jpkm1', 'jpiglo', 'jpni', 'jpk', 'jpiglo_crs',
                    'jpmxl_atf', 'jpmxl_ldf', 'jpmxl_zdf', 'jpnij',
                    'jpts', 'jpvor_bev', 'nleapy', 'nn_ctls', 'jpmxl_npc',
                    'jpmxl_zdfp', 'npti')

    for reference in schedule.walk(Reference):
        if reference.symbol.name in are_integers:
            # Manually set the datatype of some integer scalars that are
            # important for performance
            _it_should_be(reference.symbol, ScalarType, INTEGER_TYPE)
        elif reference.symbol.name in NEMO_FUNCTIONS:
            if reference.symbol.is_import or reference.symbol.is_unresolved:
                # The parser gets these wrong, they are Calls not ArrayRefs
                if not isinstance(reference.symbol, RoutineSymbol):
                    # We need to specialise the generic Symbol to a Routine
                    reference.symbol.specialise(RoutineSymbol)
                if not (isinstance(reference.parent, Call) and
                        reference.parent.routine is reference):
                    # We also need to replace the Reference node with a Call
                    call = Call.create(reference.symbol)
                    for child in reference.children[:]:
                        call.addchild(child.detach())
                    reference.replace_with(call)


def inline_calls(schedule):
    '''
    Looks for all Calls within the supplied Schedule and attempts to:

      1. Find the source of the routine being called.
      2. Insert that source into the same Container as the call site.
      3. Replace the call to the routine with the body of the routine.

    where each step is dependent upon the success of the previous one.

    TODO #924 - this could be InlineAllCallsTrans.apply(schedule,
                                                        excluding={})

    :param schedule: the schedule in which to search for Calls.
    :type schedule: :py:class:`psyclone.psyir.nodes.Schedule`

    '''
    excluding = ["ctl_stop", "ctl_warn", "eos", "iom_", "hist", "mpi_",
                 "timing_", "oasis_"]
    ignore_codeblocks = ["bdy_dyn3d_frs", "bdy_dyn3d_spe", "bdy_dyn3d_zro",
                         "bdy_dyn3d_zgrad"]
    mod_inline_trans = KernelModuleInlineTrans()
    inline_trans = InlineTrans()
    all_calls = schedule.walk(Call)
    for call in all_calls:
        if isinstance(call, IntrinsicCall):
            continue
        rsym = call.routine.symbol
        name = rsym.name.lower()
        if any(name.startswith(excl_name) for excl_name in excluding):
            print(f"Inlining of routine '{name}' is disabled.")
            continue
        if rsym.is_import:
            try:
                mod_inline_trans.apply(call)
                print(f"Module-inlined routine '{name}'")
            except TransformationError as err:
                print(f"Module inline of '{name}' failed:\n{err}")
                continue
        try:
            options = {}
            if name in ignore_codeblocks:
                options["force"] = True
                print(f"Forcing inlining of '{name}'")
            inline_trans.apply(call, options=options)
            print(f"Inlined routine '{name}'")
        except TransformationError as err:
            print(f"Inlining of '{name}' failed:\n{err}")
            continue


def normalise_loops(
        schedule,
        hoist_local_arrays: bool = True,
        convert_array_notation: bool = True,
        loopify_array_intrinsics: bool = True,
        convert_range_loops: bool = True,
        hoist_expressions: bool = True,
        ):
    ''' Normalise all loops in the given schedule so that they are in an
    appropriate form for the Parallelisation transformations to analyse
    them.

    :param schedule: the PSyIR Schedule to transform.
    :type schedule: :py:class:`psyclone.psyir.nodes.node`
    :param bool hoist_local_arrays: whether to hoist local arrays.
    :param bool convert_array_notation: whether to convert array notation
        to explicit loops.
    :param bool loopify_array_intrinsics: whether to convert intrinsics that
        operate on arrays to explicit loops (currently only maxval).
    :param bool convert_range_loops: whether to convert ranges to explicit
        loops.
    :param bool hoist_expressions: whether to hoist bounds and loop invariant
        statements out of the loop nest.
    '''
<<<<<<< HEAD

    # TODO #1902: NEMO4 mpi_ini.f90 has a HoistLocalArraysTrans bug
    if hoist_local_arrays and schedule.root.name != "mpp_ini.f90":
        # Apply the HoistLocalArraysTrans when possible
=======
    if hoist_local_arrays and schedule.name not in CONTAINS_STMT_FUNCTIONS:
        # Apply the HoistLocalArraysTrans when possible, it cannot be applied
        # to files with statement functions because it will attempt to put the
        # allocate above it, which is not valid Fortran.
>>>>>>> d6dc2bd3
        try:
            HoistLocalArraysTrans().apply(schedule)
        except TransformationError:
            pass

    if convert_array_notation:
        # Make sure all array dimensions are explicit
        for reference in schedule.walk(Reference):
            part_of_the_call = reference.ancestor(Call)
            if part_of_the_call:
                if not part_of_the_call.is_elemental:
                    continue
            if isinstance(reference.symbol, DataSymbol):
                try:
                    Reference2ArrayRangeTrans().apply(reference)
                except TransformationError:
                    pass

    if loopify_array_intrinsics:
        for intr in schedule.walk(IntrinsicCall):
            if intr.intrinsic.name == "MAXVAL":
                try:
                    Maxval2LoopTrans().apply(intr)
                except TransformationError as err:
                    print(err.value)

    if convert_range_loops:
        # Convert all array implicit loops to explicit loops
        explicit_loops = ArrayAssignment2LoopsTrans()
        for assignment in schedule.walk(Assignment):
            try:
                explicit_loops.apply(assignment)
            except TransformationError:
                pass

    if hoist_expressions:
        # First hoist all possible expressions
        for loop in schedule.walk(Loop):
            try:
                HoistLoopBoundExprTrans().apply(loop)
            except TransformationError:
                pass

        # Hoist all possible assignments (in reverse order so the inner loop
        # constants are hoisted all the way out if possible)
        for loop in reversed(schedule.walk(Loop)):
            for statement in list(loop.loop_body):
                try:
                    HoistTrans().apply(statement)
                except TransformationError:
                    pass

    # TODO #1928: In order to perform better on the GPU, nested loops with two
    # sibling inner loops need to be fused or apply loop fission to the
    # top level. This would allow the collapse clause to be applied.


def insert_explicit_loop_parallelism(
        schedule,
        region_directive_trans=None,
        loop_directive_trans=None,
        collapse: bool = True,
        privatise_arrays: bool = False,
        ):
    ''' For each loop in the schedule that doesn't already have a Directive
    as an ancestor, attempt to insert the given region and loop directives.

    :param schedule: the PSyIR Schedule to transform.
    :type schedule: :py:class:`psyclone.psyir.nodes.node`
    :param region_directive_trans: PSyclone transformation that inserts the
        region directive.
    :type region_directive_trans: \
        :py:class:`psyclone.transformation.Transformation`
    :param loop_directive_trans: PSyclone transformation that inserts the
        loop parallelisation directive.
    :type loop_directive_trans: \
        :py:class:`psyclone.transformation.Transformation`
    :param collapse: whether to attempt to insert the collapse clause to as
        many nested loops as possible.
    :param privatise_arrays: whether to attempt to privatise arrays that cause
        write-write race conditions.

    '''
    # Add the parallel directives in each loop
    for loop in schedule.walk(Loop):
        if loop.ancestor(Directive):
            continue  # Skip if an outer loop is already parallelised

        opts = {"collapse": collapse, "privatise_arrays": privatise_arrays,
                "verbose": True}

        routine_name = loop.ancestor(Routine).name

        if ('dyn_spg' in routine_name and len(loop.walk(Loop)) > 2):
            loop.append_preceding_comment(
                "PSyclone: Loop not parallelised because it is in 'dyn_spg' "
                "and is not the inner loop")
            continue

        # Skip if it is an array operation loop on an ice routine if along the
        # third dim or higher or if the loop nests a loop over ice points
        # (npti) or if the loop and array dims do not match.
        # In addition, they often nest ice linearised loops (npti)
        # which we'd rather parallelise
        if ('ice' in routine_name
            and isinstance(loop.stop_expr, IntrinsicCall)
            and (loop.stop_expr.intrinsic in (IntrinsicCall.Intrinsic.UBOUND,
                                              IntrinsicCall.Intrinsic.SIZE))
            and (len(loop.walk(Loop)) > 2
                 or any(ref.symbol.name in ('npti',)
                        for lp in loop.loop_body.walk(Loop)
                        for ref in lp.stop_expr.walk(Reference))
                 or (str(len(loop.walk(Loop))) !=
                     loop.stop_expr.arguments[1].value))):
            loop.append_preceding_comment(
                "PSyclone: ICE Loop not parallelised for performance reasons")
            continue

        # Skip if looping over ice categories, ice or snow layers
        # as these have only 5, 4, and 1 iterations, respectively
        if (any(ref.symbol.name in ('jpl', 'nlay_i', 'nlay_s')
                for ref in loop.stop_expr.walk(Reference))):
            loop.append_preceding_comment(
                "PSyclone: Loop not parallelised because stops at 'jpl',"
                " 'nlay_i' or 'nlay_s'.")
            continue

        try:
            # First check that the region_directive is feasible for this region
            if region_directive_trans:
                region_directive_trans.validate(loop, options=opts)

            # If it is, apply the parallelisation directive
            loop_directive_trans.apply(loop, options=opts)

            # And if successful, the region directive on top.
            if region_directive_trans:
                region_directive_trans.apply(loop.parent.parent)
        except TransformationError:
            # This loop cannot be transformed, proceed to next loop.
            # The parallelisation restrictions will be explained with a comment
            # associted to the loop in the generated output.
            continue


def add_profiling(children):
    '''
    Walks down the PSyIR and inserts the largest possible profiling regions.
    Code that contains directives is excluded.

    :param children: sibling nodes in the PSyIR to which to attempt to add \
                     profiling regions.
    :type children: list of :py:class:`psyclone.psyir.nodes.Node`

    '''
    if not children:
        return

    node_list = []
    for child in children[:]:
        # Do we want this node to be included in a profiling region?
        if child.walk((Directive, Return)):
            # It contains a directive or return statement so we put what we
            # have so far inside a profiling region.
            add_profile_region(node_list)
            # A node that is not included in a profiling region marks the
            # end of the current candidate region so reset the list.
            node_list = []
            # Now we go down a level and try again without attempting to put
            # profiling below directives or within Assignments
            if isinstance(child, IfBlock):
                add_profiling(child.if_body)
                add_profiling(child.else_body)
            elif not isinstance(child, (Assignment, Directive)):
                add_profiling(child.children)
        else:
            # We can add this node to our list for the current region
            node_list.append(child)
    add_profile_region(node_list)


def add_profile_region(nodes):
    '''
    Attempt to put the supplied list of nodes within a profiling region.

    :param nodes: list of sibling PSyIR nodes to enclose.
    :type nodes: list of :py:class:`psyclone.psyir.nodes.Node`

    '''
    if nodes:
        # Check whether we should be adding profiling inside this routine
        routine_name = nodes[0].ancestor(Routine).name.lower()
        if any(ignore in routine_name for ignore in PROFILING_IGNORE):
            return
        if len(nodes) == 1:
            if isinstance(nodes[0], CodeBlock) and \
               len(nodes[0].get_ast_nodes) == 1:
                # Don't create profiling regions for CodeBlocks consisting
                # of a single statement
                return
            if isinstance(nodes[0], IfBlock) and \
               "was_single_stmt" in nodes[0].annotations and \
               isinstance(nodes[0].if_body[0], CodeBlock):
                # We also don't put single statements consisting of
                # 'IF(condition) CALL blah()' inside profiling regions
                return
        try:
            ProfileTrans().apply(nodes)
        except TransformationError:
            pass<|MERGE_RESOLUTION|>--- conflicted
+++ resolved
@@ -59,21 +59,8 @@
     "bdydta.f90", "bdyvol.f90", "fldread.f90", "icbclv.f90", "icbthm.f90",
     "icbdia.f90", "icbini.f90", "icbstp.f90", "iom.f90", "iom_nf90.f90",
     "obs_grid.f90", "obs_averg_h2d.f90", "obs_profiles_def.f90",
-<<<<<<< HEAD
-    "obs_types.f90", "obs_read_prof.f90", "obs_write.f90",
-    "tide_mod.f90", "zdfosm.f90",
-]
-
-# Files that we won't touch at all, either because PSyclone actually fails
-# or because it produces incorrect Fortran.
-NOT_WORKING = [
-    # NEMOv4 bugs:
-    # TODO #717 - array accessed inside WHERE does not use array notation
-    "diurnal_bulk.f90",
-=======
     "obs_types.f90", "obs_read_prof.f90", "obs_write.f90", "tide_mod.f90",
     "zdfosm.f90", "obs_read_surf.f90",
->>>>>>> d6dc2bd3
 ]
 
 # If routine names contain these substrings then we do not profile them
@@ -247,17 +234,10 @@
     :param bool hoist_expressions: whether to hoist bounds and loop invariant
         statements out of the loop nest.
     '''
-<<<<<<< HEAD
-
-    # TODO #1902: NEMO4 mpi_ini.f90 has a HoistLocalArraysTrans bug
-    if hoist_local_arrays and schedule.root.name != "mpp_ini.f90":
-        # Apply the HoistLocalArraysTrans when possible
-=======
     if hoist_local_arrays and schedule.name not in CONTAINS_STMT_FUNCTIONS:
         # Apply the HoistLocalArraysTrans when possible, it cannot be applied
         # to files with statement functions because it will attempt to put the
         # allocate above it, which is not valid Fortran.
->>>>>>> d6dc2bd3
         try:
             HoistLocalArraysTrans().apply(schedule)
         except TransformationError:
