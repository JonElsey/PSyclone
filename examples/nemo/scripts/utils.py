--- conflicted
+++ resolved
@@ -490,10 +490,6 @@
             # associted to the loop in the generated output.
             if not loop.preceding_comment:
                 loop.append_preceding_comment(str(err.value))
-<<<<<<< HEAD
-            continue
-=======
->>>>>>> 4f44398f
 
 
 def add_profiling(children):
