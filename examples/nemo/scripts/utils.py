--- conflicted
+++ resolved
@@ -414,11 +414,8 @@
         loop_directive_trans=None,
         collapse: bool = True,
         privatise_arrays: bool = False,
-<<<<<<< HEAD
         asynchronous_parallelism: bool = False,
-=======
         uniform_intrinsics_only: bool = False,
->>>>>>> af5cb94b
         ):
     ''' For each loop in the schedule that doesn't already have a Directive
     as an ancestor, attempt to insert the given region and loop directives.
@@ -437,13 +434,10 @@
         many nested loops as possible.
     :param privatise_arrays: whether to attempt to privatise arrays that cause
         write-write race conditions.
-<<<<<<< HEAD
     :param asynchronous_parallelism: whether to attempt to add asynchronocity
     to the parallel sections.
-=======
     :param uniform_intrinsics_only: if True it prevent offloading loops
         with non-reproducible device intrinsics.
->>>>>>> af5cb94b
 
     '''
     if schedule.name == "ts_wgt":
@@ -454,14 +448,10 @@
             continue  # Skip if an outer loop is already parallelised
 
         opts = {"collapse": collapse, "privatise_arrays": privatise_arrays,
-<<<<<<< HEAD
                 "verbose": True, "nowait": asynchronous_parallelism}
-=======
-                "verbose": True, "nowait": False}
 
         if uniform_intrinsics_only:
             opts["device_string"] = "nvfortran-uniform"
->>>>>>> af5cb94b
 
         routine_name = loop.ancestor(Routine).name
 
