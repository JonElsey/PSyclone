--- conflicted
+++ resolved
@@ -57,11 +57,7 @@
 '''
 
 import logging
-<<<<<<< HEAD
-from utils import add_profiling, inline_calls
-=======
-from utils import add_profiling, NOT_PERFORMANT, NOT_WORKING
->>>>>>> 3d441ad0
+from utils import add_profiling, inline_calls, NOT_PERFORMANT, NOT_WORKING
 from psyclone.errors import InternalError
 from psyclone.psyGen import TransInfo
 from psyclone.psyir.nodes import (
@@ -408,16 +404,10 @@
                     continue
 
         # Attempt to add OpenACC directives unless we are ignoring this routine
-<<<<<<< HEAD
-        if invoke.name.lower() not in ACC_IGNORE:
-            print(f"Transforming {invoke.name} with acc kernels")
-            inline_calls(sched)
-            have_kernels = add_kernels(sched.children)
-=======
         if subroutine.name.lower() not in ACC_IGNORE:
             print(f"Transforming {subroutine.name} with acc kernels")
+            inline_calls(subroutine)
             have_kernels = add_kernels(subroutine.children)
->>>>>>> 3d441ad0
             if have_kernels and ACC_EXPLICIT_MEM_MANAGEMENT:
                 print(f"Transforming {subroutine.name} with acc enter data")
                 ACC_EDATA_TRANS.apply(subroutine)
