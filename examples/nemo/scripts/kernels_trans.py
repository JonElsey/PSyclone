# -----------------------------------------------------------------------------
# BSD 3-Clause License
#
# Copyright (c) 2018-2022, Science and Technology Facilities Council.
# All rights reserved.
#
# Redistribution and use in source and binary forms, with or without
# modification, are permitted provided that the following conditions are met:
#
# * Redistributions of source code must retain the above copyright notice, this
#   list of conditions and the following disclaimer.
#
# * Redistributions in binary form must reproduce the above copyright notice,
#   this list of conditions and the following disclaimer in the documentation
#   and/or other materials provided with the distribution.
#
# * Neither the name of the copyright holder nor the names of its
#   contributors may be used to endorse or promote products derived from
#   this software without specific prior written permission.
#
# THIS SOFTWARE IS PROVIDED BY THE COPYRIGHT HOLDERS AND CONTRIBUTORS
# "AS IS" AND ANY EXPRESS OR IMPLIED WARRANTIES, INCLUDING, BUT NOT
# LIMITED TO, THE IMPLIED WARRANTIES OF MERCHANTABILITY AND FITNESS
# FOR A PARTICULAR PURPOSE ARE DISCLAIMED. IN NO EVENT SHALL THE
# COPYRIGHT HOLDER OR CONTRIBUTORS BE LIABLE FOR ANY DIRECT, INDIRECT,
# INCIDENTAL, SPECIAL, EXEMPLARY, OR CONSEQUENTIAL DAMAGES (INCLUDING,
# BUT NOT LIMITED TO, PROCUREMENT OF SUBSTITUTE GOODS OR SERVICES;
# LOSS OF USE, DATA, OR PROFITS; OR BUSINESS INTERRUPTION) HOWEVER
# CAUSED AND ON ANY THEORY OF LIABILITY, WHETHER IN CONTRACT, STRICT
# LIABILITY, OR TORT (INCLUDING NEGLIGENCE OR OTHERWISE) ARISING IN
# ANY WAY OUT OF THE USE OF THIS SOFTWARE, EVEN IF ADVISED OF THE
# POSSIBILITY OF SUCH DAMAGE.
# -----------------------------------------------------------------------------
# Authors: R. W. Ford, A. R. Porter, N. Nobre and S. Siso, STFC Daresbury Lab

'''A transformation script that seeks to apply OpenACC DATA and KERNELS
directives to NEMO style code. In order to use it you must first install
PSyclone. See README.md in the top-level directory.

Once you have psyclone installed, this may be used by doing:

 $ psyclone -api nemo -s kernels_trans.py some_source_file.f90

This should produce a lot of output, ending with generated
Fortran. Note that the Fortran source files provided to PSyclone must
have already been preprocessed (if required).

The transformation script attempts to insert Kernels directives at the
highest possible location(s) in the schedule tree (i.e. to enclose as
much code as possible in each Kernels region). However, due to
limitations in the Nvidia compiler, we must take care to exclude certain
nodes (such as If blocks) from within Kernel regions. If a proposed
region is found to contain such a node (by the ``valid_acc_kernel``
routine) then the script moves a level down the tree and then repeats
the process of attempting to create the largest possible Kernel region.

Tested with the NVIDIA HPC SDK version 22.5.
'''

import logging
from utils import add_profiling
from psyclone.errors import InternalError
from psyclone.nemo import NemoInvokeSchedule, NemoKern, NemoLoop
from psyclone.psyGen import TransInfo
from psyclone.psyir.nodes import IfBlock, CodeBlock, Schedule, \
    ArrayReference, Assignment, BinaryOperation, Loop, \
<<<<<<< HEAD
    Literal, Return, Call, ACCDirective, ACCLoopDirective
from psyclone.psyir.transformations import TransformationError, ProfileTrans, \
                                           ACCUpdateTrans
from psyclone.transformations import ACCEnterDataTrans
=======
    Literal, Return, Call, ACCLoopDirective
from psyclone.psyir.transformations import TransformationError, ProfileTrans
>>>>>>> a4c77ab4

# Get the PSyclone transformations we will use
ACC_KERN_TRANS = TransInfo().get_trans_name('ACCKernelsTrans')
ACC_LOOP_TRANS = TransInfo().get_trans_name('ACCLoopTrans')
ACC_ROUTINE_TRANS = TransInfo().get_trans_name('ACCRoutineTrans')
ACC_EDATA_TRANS = ACCEnterDataTrans()
ACC_UPDATE_TRANS = ACCUpdateTrans()
PROFILE_TRANS = ProfileTrans()

# Whether or not to add profiling calls around unaccelerated regions
PROFILE_NONACC = True

# Whether or not to add OpenACC enter data and update directives to explicitly
# move data between host and device memory
ACC_EXPLICIT_MEM_MANAGEMENT = False

# If routine names contain these substrings then we do not profile them
PROFILING_IGNORE = ["_init", "_rst", "alloc", "agrif", "flo_dom",
                    "macho", "mpp_", "nemo_gcm",
                    # These are small functions that the addition of profiling
                    # prevents from being in-lined (and then breaks any attempt
                    # to create OpenACC regions with calls to them)
                    "interp1", "interp2", "interp3", "integ_spline", "sbc_dcy",
                    "sum", "sign_"]

# Routines we do not attempt to add any OpenACC to (because it breaks with
# the Nvidia compiler or because it just isn't worth it)
ACC_IGNORE = ["day_mth",  # Just calendar operations
              "obs_surf_alloc", "oce_alloc",
              # Compiler fails w/ "Unsupported local variable"
              # Zero performance impact since outside execution path
              "copy_obfbdata", "merge_obfbdata",
              "turb_ncar",  # Transforming hurts performance
              "iom_open", "iom_get_123d", "iom_nf90_rp0123d",
              "trc_bc_ini", "p2z_ini", "p4z_ini"]  # Str handling, init routine

# Currently fparser has no way of distinguishing array accesses from
# function calls if the symbol is imported from some other module.
# We therefore work-around this by keeping a list of known NEMO
# functions that must be excluded from within KERNELS regions.
NEMO_FUNCTIONS = ["alpha_charn", "cd_neutral_10m", "cpl_freq", "cp_air",
                  "eos_pt_from_ct", "gamma_moist", "l_vap",
                  "sbc_dcy", "solfrac", "psi_h", "psi_m", "psi_m_coare",
                  "psi_h_coare", "psi_m_ecmwf", "psi_h_ecmwf", "q_sat",
                  "rho_air", "visc_air", "sbc_dcy", "glob_sum",
                  "glob_sum_full", "ptr_sj", "ptr_sjk", "interp1", "interp2",
                  "interp3", "integ_spline"]


class ExcludeSettings():
    '''
    Class to hold settings on what to exclude from OpenACC KERNELS regions.

    :param Optional[dict] settings: map of settings to override.

    '''
    def __init__(self, settings={}):
        # Whether we exclude IFs where the logical expression is not a
        # comparison operation.
        self.ifs_scalars = settings.get("ifs_scalars", False)


# Routines which are exceptions to the OpenACC Kernels regions exclusion rules.
EXCLUDING = {"default": ExcludeSettings(),
             # Exclude for better GPU performance (requires further analysis).
             "dyn_spg_ts": ExcludeSettings({"ifs_scalars": True}),
             "tra_zdf_imp": ExcludeSettings({"ifs_scalars": True}),
             # Exclude due to compiler bug preventing CPU multicore executions.
             "dom_vvl_init": ExcludeSettings({"ifs_scalars": True})}


def log_msg(name, msg, node):
    '''
    Log a message indicating why a transformation could not be performed.

    :param str name: the name of the routine.
    :param str msg: the message to log.
    :param node: the PSyIR node that prevented the transformation.
    :type node: :py:class:`psyclone.psyir.nodes.Node`

    '''
    # Create a str representation of the position of the problematic node
    # in the PSyIR tree.
    node_strings = []
    parent = node
    while parent:
        node_strings.append(parent.node_str(colour=False))
        parent = parent.parent
    node_strings.reverse()
    location = "->".join(node_strings)
    # Log the message
    logging.info("%s: %s: %s", name, msg, location)


def valid_acc_kernel(node):
    '''
    Whether the sub-tree that has `node` at its root is eligible to be
    enclosed within an OpenACC KERNELS directive.

    :param node: the node in the PSyIRe to check.
    :type node: :py:class:`psyclone.psyir.nodes.Node`

    :returns: True if the sub-tree can be enclosed in a KERNELS region.
    :rtype: bool

    '''
    # The Fortran routine which our parent Invoke represents
    routine_name = node.ancestor(NemoInvokeSchedule).invoke.name

    # Allow for per-routine setting of what to exclude from within KERNELS
    # regions. This is because sometimes things work in one context but not
    # in another (with the Nvidia compiler).
    excluding = EXCLUDING.get(routine_name, EXCLUDING["default"])

    # Rather than walk the tree multiple times, look for both excluded node
    # types and possibly problematic operations
    excluded_node_types = (CodeBlock, Return, Call, IfBlock, NemoLoop)
    excluded_nodes = node.walk(excluded_node_types)

    for enode in excluded_nodes:
        if isinstance(enode, (CodeBlock, Return, Call)):
            log_msg(routine_name,
                    f"region contains {type(enode).__name__}", enode)
            return False

        if isinstance(enode, IfBlock):
            # We permit IF blocks originating from WHERE constructs and
            # single-statement IF blocks containing a Loop in KERNELS regions
            if "was_where" in enode.annotations or \
               "was_single_stmt" in enode.annotations and enode.walk(Loop):
                continue

            arrays = enode.condition.walk(ArrayReference)
            # We exclude if statements where the condition expression does
            # not refer to arrays at all as this may cause compiler issues
            # (get "Missing branch target block") or produce faster code.
            if not arrays and excluding.ifs_scalars and \
               not isinstance(enode.condition, BinaryOperation):
                log_msg(routine_name, "IF references scalars", enode)
                return False
            # When using CUDA Unified Memory, only allocated arrays reside in
            # shared memory (including those that are created by compiler-
            # -generated allocs, e.g. for automatic arrays). We assume that all
            # arrays of rank 2 or greater are dynamically allocated, whereas 1D
            # arrays are often static in NEMO. Hence, we disallow IFs where the
            # logical expression involves the latter.
            if any(len(array.children) == 1 for array in arrays):
                log_msg(routine_name,
                        "IF references 1D arrays that may be static", enode)
                return False

        elif isinstance(enode, NemoLoop):
            # Heuristic:
            # We don't want to put loops around 3D loops into KERNELS regions
            # and nor do we want to put loops over levels into KERNELS regions
            # if they themselves contain several 2D loops.
            # In general, this heuristic will depend upon how many levels the
            # model configuration will contain.
            child = enode.loop_body[0]
            if isinstance(child, Loop) and child.loop_type == "levels":
                # We have a loop around a loop over levels
                log_msg(routine_name, "Loop is around a loop over levels",
                        enode)
                return False
            if enode.loop_type == "levels" and \
               len(enode.loop_body.children) > 1:
                # The body of the loop contains more than one statement.
                # How many distinct loop nests are there?
                loop_count = 0
                for child in enode.loop_body.children:
                    if child.walk(Loop):
                        loop_count += 1
                        if loop_count > 1:
                            log_msg(routine_name,
                                    "Loop over levels contains several "
                                    "other loops", enode)
                            return False

    # For now we don't support putting *just* the implicit loop assignment in
    # things like:
    #    if(do_this)my_array(:,:) = 1.0
    # inside a kernels region. Once we generate Fortran instead of modifying
    # the fparser2 parse tree this will become possible.
    if isinstance(node.parent, Schedule) and \
       isinstance(node.parent.parent, IfBlock) and \
       "was_single_stmt" in node.parent.parent.annotations:
        log_msg(routine_name, "Would split single-line If statement", node)
        return False

    # Finally, check that we haven't got any 'array accesses' that are in
    # fact function calls.
    refs = node.walk(ArrayReference)
    # Since kernels are leaves in the PSyIR, we need to separately check
    # their schedules for array references too.
    kernels = node.walk(NemoKern)
    for kern in kernels:
        sched = kern.get_kernel_schedule()
        refs += sched.walk(ArrayReference)
    for ref in refs:
        # Check if this reference has the name of a known function and if that
        # reference appears outside said known function.
        if ref.name.lower() in NEMO_FUNCTIONS and \
           ref.name.lower() != routine_name.lower():
            log_msg(routine_name,
                    f"Loop contains function call: {ref.name}", ref)
            return False
    return True


def add_kernels(children):
    '''
    Walks through the PSyIR inserting OpenACC KERNELS directives at as
    high a level as possible.

    :param children: list of sibling Nodes in PSyIR that are candidates for \
                     inclusion in an ACC KERNELS region.
    :type children: list of :py:class:`psyclone.psyir.nodes.Node`

    :returns: True if any KERNELS regions are successfully added.
    :rtype: bool

    '''
    added_kernels = False
    if not children:
        return added_kernels

    node_list = []
    for child in children[:]:
        # Can this node be included in a kernels region?
        if not valid_acc_kernel(child):
            # It can't so we put what we have so far inside a kernels region
            success = try_kernels_trans(node_list)
            added_kernels |= success
            # A node that cannot be included in a kernels region marks the
            # end of the current candidate region so reset the list.
            node_list = []
            # Now we go down a level and try again
            if isinstance(child, IfBlock):
                success1 = add_kernels(child.if_body)
                success2 = add_kernels(child.else_body)
                success = success1 or success2
            elif isinstance(child, Loop):
                success = add_kernels(child.loop_body)
            else:
                success = add_kernels(child.children)
            added_kernels |= success
        else:
            # We can add this node to our list for the current region
            node_list.append(child)
    success = try_kernels_trans(node_list)
    added_kernels |= success

    return added_kernels


def try_kernels_trans(nodes):
    '''
    Attempt to enclose the supplied list of nodes within a kernels
    region. If the transformation fails then the error message is
    reported but execution continues.

    :param nodes: list of Nodes to enclose within a Kernels region.
    :type nodes: list of :py:class:`psyclone.psyir.nodes.Node`

    :returns: True if the transformation was successful, False otherwise.
    :rtype: bool

    '''
    # We only enclose the proposed region if it contains a loop.
    have_loop = False
    for node in nodes:
        if node.walk(Loop):
            have_loop = True
            break
        assigns = node.walk(Assignment)
        for assign in assigns:
            if assign.is_array_range:
                have_loop = True
                break
    if not have_loop:
        return False

    try:
        ACC_KERN_TRANS.apply(nodes, {"default_present": False})

        # Put COLLAPSE on any tightly-nested loops over latitude and longitude.
        for node in nodes:
            loops = node.walk(Loop)
            for loop in loops:
                if loop.ancestor(ACCLoopDirective):
                    # We've already transformed a parent Loop so skip this one.
                    continue
                # We put a COLLAPSE(2) clause on any perfectly-nested lat-lon
                # loops that have a Literal value for their step. The latter
                # condition is necessary to avoid compiler errors.
                if loop.loop_type == "lat" and \
                   isinstance(loop.step_expr, Literal) and \
                   isinstance(loop.loop_body[0], Loop) and \
                   loop.loop_body[0].loop_type == "lon" and \
                   isinstance(loop.loop_body[0].step_expr, Literal) and \
                   len(loop.loop_body.children) == 1:
                    try:
                        ACC_LOOP_TRANS.apply(loop, {"collapse": 2})
                    except (TransformationError) as err:
                        print(f"Failed to collapse lat-lon loop: {loop}")
                        print(f"Error was: {err}")

        return True
    except (TransformationError, InternalError) as err:
        print(f"Failed to insert acc kernels around nodes: {nodes}")
        print(f"Error was: {err}")
        return False


def trans(psy):
    '''A PSyclone-script compliant transformation function. Applies
    OpenACC 'kernels' directives to NEMO code. Data movement can be
    handled manually or through CUDA's managed-memory functionality.

    :param psy: The PSy layer object to apply transformations to.
    :type psy: :py:class:`psyclone.psyGen.PSy`

    '''
    logging.basicConfig(filename='psyclone.log', filemode='w',
                        level=logging.INFO)

    invoke_list = "\n".join([str(name) for name in psy.invokes.names])
    print(f"Invokes found:\n{invoke_list}\n")

    for invoke in psy.invokes.invoke_list:

        sched = invoke.schedule
        if not sched:
            print(f"Invoke {invoke.name} has no Schedule! Skipping...")
            continue

        # In the lib_fortran file we annotate each routine that does not
        # have a Loop or a Call with the OpenACC Routine Directive
        if psy.name == "psy_lib_fortran_psy" and not sched.walk((Loop, Call)):
            print(f"Transforming {invoke.name} with acc routine")
            ACC_ROUTINE_TRANS.apply(sched)
            continue

        # Attempt to add OpenACC directives unless we are ignoring this routine
        if invoke.name.lower() not in ACC_IGNORE:
            print(f"Transforming {invoke.name} with acc kernels")
            have_kernels = add_kernels(sched.children)
            if have_kernels and ACC_EXPLICIT_MEM_MANAGEMENT:
                print(f"Transforming {invoke.name} with acc enter data")
                ACC_EDATA_TRANS.apply(sched)
        else:
            print(f"Addition of OpenACC to routine {invoke.name} disabled!")

        # Add required OpenACC update directives to every routine, including to
        # those with no device code and that execute exclusively on the host
        if ACC_EXPLICIT_MEM_MANAGEMENT:
            print(f"Transforming {invoke.name} with acc update")
            ACC_UPDATE_TRANS.apply(sched)

        # Add profiling instrumentation
        if PROFILE_NONACC:
            print(f"Adding profiling to non-OpenACC regions in {invoke.name}")
            add_profiling(sched.children)

    return psy<|MERGE_RESOLUTION|>--- conflicted
+++ resolved
@@ -64,15 +64,10 @@
 from psyclone.psyGen import TransInfo
 from psyclone.psyir.nodes import IfBlock, CodeBlock, Schedule, \
     ArrayReference, Assignment, BinaryOperation, Loop, \
-<<<<<<< HEAD
-    Literal, Return, Call, ACCDirective, ACCLoopDirective
+    Literal, Return, Call, ACCLoopDirective
 from psyclone.psyir.transformations import TransformationError, ProfileTrans, \
                                            ACCUpdateTrans
 from psyclone.transformations import ACCEnterDataTrans
-=======
-    Literal, Return, Call, ACCLoopDirective
-from psyclone.psyir.transformations import TransformationError, ProfileTrans
->>>>>>> a4c77ab4
 
 # Get the PSyclone transformations we will use
 ACC_KERN_TRANS = TransInfo().get_trans_name('ACCKernelsTrans')
