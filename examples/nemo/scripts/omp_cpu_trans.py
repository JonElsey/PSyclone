#!/usr/bin/env python
# -----------------------------------------------------------------------------
# BSD 3-Clause License
#
# Copyright (c) 2021-2024, Science and Technology Facilities Council.
# All rights reserved.
#
# Redistribution and use in source and binary forms, with or without
# modification, are permitted provided that the following conditions are met:
#
# * Redistributions of source code must retain the above copyright notice, this
#   list of conditions and the following disclaimer.
#
# * Redistributions in binary form must reproduce the above copyright notice,
#   this list of conditions and the following disclaimer in the documentation
#   and/or other materials provided with the distribution.
#
# * Neither the name of the copyright holder nor the names of its
#   contributors may be used to endorse or promote products derived from
#   this software without specific prior written permission.
#
# THIS SOFTWARE IS PROVIDED BY THE COPYRIGHT HOLDERS AND CONTRIBUTORS
# "AS IS" AND ANY EXPRESS OR IMPLIED WARRANTIES, INCLUDING, BUT NOT
# LIMITED TO, THE IMPLIED WARRANTIES OF MERCHANTABILITY AND FITNESS
# FOR A PARTICULAR PURPOSE ARE DISCLAIMED. IN NO EVENT SHALL THE
# COPYRIGHT HOLDER OR CONTRIBUTORS BE LIABLE FOR ANY DIRECT, INDIRECT,
# INCIDENTAL, SPECIAL, EXEMPLARY, OR CONSEQUENTIAL DAMAGES (INCLUDING,
# BUT NOT LIMITED TO, PROCUREMENT OF SUBSTITUTE GOODS OR SERVICES;
# LOSS OF USE, DATA, OR PROFITS; OR BUSINESS INTERRUPTION) HOWEVER
# CAUSED AND ON ANY THEORY OF LIABILITY, WHETHER IN CONTRACT, STRICT
# LIABILITY, OR TORT (INCLUDING NEGLIGENCE OR OTHERWISE) ARISING IN
# ANY WAY OUT OF THE USE OF THIS SOFTWARE, EVEN IF ADVISED OF THE
# POSSIBILITY OF SUCH DAMAGE.
# -----------------------------------------------------------------------------
# Authors: S. Siso, STFC Daresbury Lab

''' PSyclone transformation script to insert OpenMP for CPU
directives into Nemo code. Tested with ECMWF Nemo 4.0 code. '''

import os
from utils import (
    insert_explicit_loop_parallelism, normalise_loops, add_profiling,
    enhance_tree_information, PASSTHROUGH_ISSUES, PARALLELISATION_ISSUES,
    NEMO_MODULES_TO_IMPORT)
from psyclone.psyir.nodes import Routine
from psyclone.transformations import OMPLoopTrans

# Enable the insertion of profiling hooks during the transformation script
PROFILING_ENABLED = False

# List of all module names that PSyclone will chase during the creation of the
# PSyIR tree in order to use the symbol information from those modules
RESOLVE_IMPORTS = NEMO_MODULES_TO_IMPORT

# A environment variable can inform if this is targeting NEMOv5, in which case
# array privatisation is enabled.
NEMOV5 = os.environ.get('NEMOV5', False)

# List of all files that psyclone will skip processing
<<<<<<< HEAD
FILES_TO_SKIP = NOT_PERFORMANT + NOT_WORKING + [
    "lbclnk.f90",  # TODO #2685: effective shape bug
    "asminc.f90",
    "trosk.f90",
    "vremap.f90",
]
=======
FILES_TO_SKIP = PASSTHROUGH_ISSUES
>>>>>>> d6dc2bd3


def trans(psyir):
    ''' Add OpenMP Parallel and Do directives to all loops, including the
    implicit ones.

    :param psyir: the PSyIR of the provided file.
    :type psyir: :py:class:`psyclone.psyir.nodes.FileContainer`

    '''
    omp_parallel_trans = None
    omp_loop_trans = OMPLoopTrans(omp_schedule="static")
    omp_loop_trans.omp_directive = "paralleldo"

    for subroutine in psyir.walk(Routine):
        print(f"Adding OpenMP threading to subroutine: {subroutine.name}")

        if PROFILING_ENABLED:
            add_profiling(subroutine.children)

        enhance_tree_information(subroutine)

<<<<<<< HEAD
        if subroutine.name in ("eos_rprof", "load_nml", "prt_ctl_write_sum",
                               "sbc_blk", "lbc_lnk_pt2pt_sp",
                               "lbc_lnk_neicoll_sp", "lbc_lnk_iprobe_sp",
                               "lbc_lnk_waitany_sp"):
            # TODO #1959: 'eos_rprof' make the ECMWF compilation fail
            # because it moves a statement function outside of the
            # specification part.
            # The rest are due to Subroutine wrongly parsed as Arrays?
            print("Skipping normalisation for ", subroutine.name)
=======
        normalise_loops(
                subroutine,
                hoist_local_arrays=False,
                convert_array_notation=True,
                convert_range_loops=True,
                hoist_expressions=False
        )
>>>>>>> d6dc2bd3

        if psyir.name not in PARALLELISATION_ISSUES:
            insert_explicit_loop_parallelism(
                    subroutine,
                    region_directive_trans=omp_parallel_trans,
                    loop_directive_trans=omp_loop_trans,
                    collapse=False,
                    privatise_arrays=NEMOV5 and psyir.name != "ldftra.f90",
            )<|MERGE_RESOLUTION|>--- conflicted
+++ resolved
@@ -57,16 +57,7 @@
 NEMOV5 = os.environ.get('NEMOV5', False)
 
 # List of all files that psyclone will skip processing
-<<<<<<< HEAD
-FILES_TO_SKIP = NOT_PERFORMANT + NOT_WORKING + [
-    "lbclnk.f90",  # TODO #2685: effective shape bug
-    "asminc.f90",
-    "trosk.f90",
-    "vremap.f90",
-]
-=======
 FILES_TO_SKIP = PASSTHROUGH_ISSUES
->>>>>>> d6dc2bd3
 
 
 def trans(psyir):
@@ -89,17 +80,6 @@
 
         enhance_tree_information(subroutine)
 
-<<<<<<< HEAD
-        if subroutine.name in ("eos_rprof", "load_nml", "prt_ctl_write_sum",
-                               "sbc_blk", "lbc_lnk_pt2pt_sp",
-                               "lbc_lnk_neicoll_sp", "lbc_lnk_iprobe_sp",
-                               "lbc_lnk_waitany_sp"):
-            # TODO #1959: 'eos_rprof' make the ECMWF compilation fail
-            # because it moves a statement function outside of the
-            # specification part.
-            # The rest are due to Subroutine wrongly parsed as Arrays?
-            print("Skipping normalisation for ", subroutine.name)
-=======
         normalise_loops(
                 subroutine,
                 hoist_local_arrays=False,
@@ -107,7 +87,6 @@
                 convert_range_loops=True,
                 hoist_expressions=False
         )
->>>>>>> d6dc2bd3
 
         if psyir.name not in PARALLELISATION_ISSUES:
             insert_explicit_loop_parallelism(
