--- conflicted
+++ resolved
@@ -46,12 +46,7 @@
 PROFILING_ENABLED = False
 
 # List of all files that psyclone will skip processing
-<<<<<<< HEAD
-FILES_TO_SKIP = NOT_PERFORMANT + NOT_WORKING + [
-=======
 FILES_TO_SKIP = NOT_PERFORMANT + [
-    "lbclnk.f90",  # TODO #2685: effective shape bug
->>>>>>> 3c331e19
     "asminc.f90",
     "trosk.f90",
     "vremap.f90",
