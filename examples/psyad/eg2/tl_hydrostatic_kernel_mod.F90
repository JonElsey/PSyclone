--- conflicted
+++ resolved
@@ -278,16 +278,10 @@
           !***             cp * exner_at_quad * (                           &
           !***             ls_theta_v_at_quad * dv                          &
           !***           + dot_product( ls_grad_theta_v_at_quad(:),v) )
-<<<<<<< HEAD
-          !*** Use a simplified form so that grad_term is given a value
-          grad_term = cp * ls_exner_at_quad * theta_v_at_quad * dv
-          !*** end of modified code
-=======
           grad_term = cp * ls_exner_at_quad * theta_v_at_quad * dv                           &
                     + cp * ls_exner_at_quad * dot_product( grad_theta_v_at_quad(:),v)        &
                     + cp * exner_at_quad * ls_theta_v_at_quad * dv                           &
                     + cp * exner_at_quad * dot_product( ls_grad_theta_v_at_quad(:),v)
->>>>>>> 0f11ecf7
           r_u( map_w2(df) + k ) = r_u( map_w2(df) + k ) &
                                 + wqp_h(qp1)*wqp_v(qp2)*grad_term
         end do
