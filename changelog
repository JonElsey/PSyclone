--- conflicted
+++ resolved
@@ -1,7 +1,5 @@
-<<<<<<< HEAD
-   60) PR #2907 for #2878. Improves Extraction library output stats. 
+   63) PR #2907 for #2878. Improves Extraction library output stats. 
    
-=======
    62) PR #3058 for #3059. Update linkcheck parameters, fix links in docs
    and READMEs, update mentions of nan_check with value_range_check.
 
@@ -11,7 +9,6 @@
    60) PR #2967 towards #2551. Adds a barrier minimisation step on the Async
    workflow to improve its performance and adds integration tests.
 
->>>>>>> 08ee5bab
    59) PR #2137 towards #1312. Adds metadata support for read-only ScalarArrays
    in the LFRic DSL.
 
