
	1) PR #1183 for #1075. Improves (tightens) the checking performed
	by the LoopFusion transformation.

	2) PR #1197 for #1189. Changes the dependence analysis to use a
	Signature rather than just the symbol name (in preparation for
	supporting derived types/structures).

	3) PR #1216 for #1188. Adds a FortranReader PSyIR frontend.

	4) PR #1217 towards #1210. Adds raising transformations for NEMO.

	5) PR #1222 for #1171. Adds a new class to encapsulate all constants
	related to the LFRic API.

	6) PR #1233 for #1231. Adds psyadd driver script that will process an
	LFRic tangent-linear kernel and produce its adjoint.

	7) PR #1124 for #1185. Refactor PSyDataNode class and sub-classes.

	8) PR #1229 for #1170. Adds a Container parent node above all
	InvokeSchedule nodes.

	9) PR #1225 towards #1223. Moves remaining GOcean constants into
	new GOceanConstants class.

	10) PR #1241 for #1240. Adds support for functions in the PSyIR and
	Fortran frontend and backend.

	11) PR #1257 for #1248. Adds support for logical, read-only, scalar
	arguments to LFRic user-supplied kernels.

	12) PR #1234 for #1230. Adds FileContainer node.

	13) PR #1264 towards #1258. Adds mappings for the LFRic infrastructure
	types to their Fortran modules to the LFRic Constants class.

	14) PR #1236 for #1028. Extends the core variable-access analysis
	functionality to support structures (derived types).

	15) PR #1239 towards #1237. Adds lower_to_language_level() method
	for some LFRic builtins.

	16) PR #1195 for #1194. Fixes some incorrect str(error) usage in the
	tests, introduces a PSycloneError base class and adds tests to make
	sure that it is used. Also adds tests to ensure that future accidental
	use of str(error) will cause a failure.

	17) #1243 for #1242. Bug fix for OpenCL code generation - ensures
	synchronisation calls are added where necessary if kernels are running
	on different command queues.

	18) #1273 for #1272. Fixes missing fparser initialisation when
	GOcean loop bounds are read from config file.

	19) #1287 towards #1259. Rename TypeSymbol to DataTypeSymbol.

	20) #1265 for #1260. Fixes various bugs to better support PSyIR
	code generation. Includes function return values and string
	storage in PSyIR.

	21) #1293 for #1178, #1179, #1285. Update installation instructions
	to include autoapi and tex-gyre, and added allclean target to
	reference guide to clean up all automatically created files.

	22) #1278 for #1271. Updates dependency tools to use Signatures.

	23) #1286 for #1274. Updates the Visitors so that they perform
	any necessary lowering and do so on a *copy* of the PSyIR tree
	so that there are no side effects.

	24) #1290 for #2183. Adds support for != and other comparison
	operators to the Signature class.

	25) #1262 for #920. Adds capturing of algorithm-layer datatypes
	which are then stored in the algorithm.py Arg class.

	26) #1252 for #1251. Fix Ranges inside StructureType accesses.

	27) #1294 towards #1259. Add the TypedSymbol abstract class.

	28) #1311 for #1303. Fortran frontend do not merge CodeBlocks
	when these are not full statements.

	29) #1212 towards #1010. Updates the gocean1.0 API so that the PSy-layer
	generation uses the PSyIR Fortran backend. (N.B. the OpenCL generation
	still uses the f2pygen mechanism for the moment.)

	30) #1316 for #1301 and #1304. The Fortran frontend handles labelled
	and named constructs.

	31) #1299 for #1249. Some LFRic built-ins use the PSyIR backend, which
	fixes a unary operator precedence bug.

	32) #1279 for #1250. Adds capability to specify multiple kernel
	directories.

	33) #1329 for #1308. Fix bug in the Fortran frontend WHERE clause.

<<<<<<< HEAD
	34) #1255 for #1253. Improve the parsing of Fortran specification
	code and includes support for Fortran interface blocks.
=======
	34) PR #1327 towards #1208. Moves the implementations of the various
	Directive nodes out of psyGen.py and into psyir/nodes.
>>>>>>> ec88bacd

release 2.0.0 28th April 2021

	1) #778 for #713. Use 'make' to execute all examples.

	2) #782 for #780. Refactor FunctionSpace support and move it
	out of dynamo0p3.py and into the lfric domain.

	3) #785 for #679. Use a DataSymbol to represent the PSyIR Loop variable.

	4) #795 for #793. Add the scope property to PSyIR node.

	5) #779 for #763. Capture unrecognised declarations in a new
	PSyIR UnknownType DataType.

	6) #787 for #786. Introduce the PSyIR Call node and the RoutineSymbol.

	7) #784 for #764. Update LFRic test kernels to use fs_continuity_mod.

	8) #797 for #790. Add intrinsic type information to GOcean grid
	properties in config file. Add OpenCL to GOcean/eg1 ('shallow').

	9) #792 for #789. Return kernel argument objects instead of just names
	from unique_declarations() and unique_declarations_by_intent().

	10) #750 for #575. Add support for jupyter notebooks with links to
	binder for some examples.

	11) #804 for #801. Correct Fortran intents for invoke arguments in
	unique_declns_by_intent().

	12) #794 for #788. Re-structuring and tidying of DynArgDescriptor03
	to become LFRicArgDescriptor.

	13) #807 for #805. Put fparser2 bare DO constructs inside CodeBlocks.

	14) #816 for #810 (fix GOcean examples to build dl_esm_inf if
	required) and #730 (bring GOcean/eg5 up-to-date with latest dl_timer).

	15) #811 for #783. Removes potential duplication of orientation
	pointer declarations.

	16) #808 for #800. Adds support in the PSyIR for the case when a
	variable used to dimension an array has deferred or unknown type.

	17) #822 for #820. Excludes return statements from profile and
	directive regions. Also reworks the relevant code to exclude nodes
	rather than include them which makes more sense as exclusion is
	the exception.

	18) #796 for #412. Adds a transformation to convert an assignment
	to an array range into an explicit loop in the PSyIR.

	19) #834 for #833. Adds the NINT intrinsic to the PSyIR and adds
	support in fparser2reader for translating Fortran NINT into this
	intrinsic.

	20) #821 for #630. Extends symbol table functionality to allow
	search of ancestor symbol tables.

	21) #837 for #824. Introduce profile_PSyDataStart() and
	profile_PSyDataStop() functions for NVTX profiling on NVIDIA.

	22) #818 for #138. Modifies PSyclone tests which use GH_WRITE for
	continuous fields when iterating over cells (as this is not
	valid).

	23) #842 for #841. Fixes gocean/eg1 so that PSYCLONE_CONFIG is
	set correctly (and adds a .gitignore).

	24) #825 for #646. Extends the dependency analysis so that it
	works for all 'implicit' arguments passed to LFRic kernels.

	25) #799 for #757. Extends kernel metadata such that multiple
	implementations (in different precisions) of a single kernel
	may now be specified through an interface block.

	26) #854 for #848. Adds a tutorial in the form of Jupyter
	notebooks. Covers fparser2, the NEMO API and PSyIR navigation.

	27) #839 for #836. Improves the separation between the metadata
	parsing and type information in the LFRic API.

	28) #862 for #860. Fixes error when building documentation using
	windows filesystems (removes symbolic links).

	29) #812 towards #199. Adds PSyclone support for read-only
	verification for LFRic and GOcean.

	30) #829 for #827. Removes the NemoImplicitLoop node and the
	associated NemoExplicitLoopTrans (now that the PSyIR has support
	for assignments to array ranges).

	31) #844 for #809. Improves PSyclone linelength support by
	allowing linelength checks to be applied to modified or generated
	code but not input code. The various options can be controlled by
	command line switches.

	32) #882 for #881. Removes specific version of pylint in setup.py.

	33) #884 for #883. Restructure psyclone user guide to move
	psyclone command section nearer the front of the document.

	34) #823 for #471. Updates the access from INC to READWRITE for
	those kernels that loop over DoFs.

	35) #872 for #736 and #858. Routine Symbols are captured by the Fortran
	front-end when parsing a Container.

	36) #850 for #849 - basic support for distributed memory in GOcean.
	N.B. dl_esm_inf does not yet have support for set_dirty/clean.

	37) #875 for #774. Add support for new metadata format for scalar
	arguments to LFRic kernels - sepecify the intrinsic type
	separately.

	38) #895 towards #871. Updates to HEAD of dl_esm_inf, introduces
	FortCL as a submodule and alters the OpenCL code generation for gocean
	in order to create a read_from_device function.

	39) #865 for #832. Use Jinja to generate Fortran code for the
	PSyData read-only verification library plus the dl_esm_inf
	implementation of this.

	40) #893 towards #866. Introduce support for "operates_on" instead of
	"iterates_over" in LFRic kernel metadata.

	41) #887 for #876. Create a generic symbol when no better information is
	provided about a symbol and replace the symbol later on if more
	information is found.

	42) #904 for #903. Fixed an error in handling use statements (a
	symbol clash when there should not be one).

	43) #877 for #867. Bug fix to enable dependencies on HaloExchange
	objects to be ignored while updating the dependency information.

	44) #907 for #906. Refactor PSyDataTrans and subclasses to reduce
	code duplication (especially in the __str__ and name methods).

	45) #902 for #866. Update (virtually) all LFRic test kernels and
	examples to use "operates_on" instead of "iterates_over" metadata.

	46) #914 for #897. Update Coding Style in Dev guide with details
	on raising Exceptions.

	47) #878 for #832. Use Jinja and the PSyDataBase class for building
	most of the PSyData profiling wrapper libraries.

	48) #915 for #908. Alters the module generation for the LFRic PSy
	layer so that use statements for LFRic field and operator modules are
	only generated if required.

	49) #922 for #921. Fixes pycodestyle errors in the code base.

	50) #899 for #896. Adds a new PSyIR Routine Node that subclasses
	Schedule and is subclassed by KernelSchedule.

	51) #932 for #931. Fixes the dependency analysis in the case
	that no existing Symbol is found for an array access. This is
	a workaround until the NEMO API has a fully-functioning symbol
	table enabling the dependency analysis to be based upon Symbol
	information (#845).

	52) #930 for #885. Bug fix for missing halo exchange before a
	Builtin Kernel with a field argument with read-write access.

	53) #919 for #916. Fixes errors in docstrings which show up when
	generating the reference guide.

	54) #938 for #937. Correct erroneous use of str(err) instead of
	str(err.value) in symboltable_test.py.

	55) #940 for #939. Bug fix to ensure utf-8 encoding is set in both
	Python 2 and 3 when reading files. (Required when running in
	non-Unicode locales.)

	56) #942 for #941. Bug fix so that an exception is raised if a
	directive is placed around a loop or code region containing a
	codeblock.

	57) #912 for #781. Adds support for '2D cross' stencils (i.e.
	cross stencils where the directions of the arms is encoded
	and their lengths may vary).

	58) #956 towards #955. Changes the directory structure for
	the dl_esm_inf netcdf PSyData wrapper library.

	59) #954 for #745. Update PSyclone copy of the LFRic infrastructure
	to create compilable and runnable LFRic examples.

	60) #943 for #923. Adds generation of an in-kernel boundary mask
	when generating OpenCL kernels for GOcean. (Fixes failures seen
	for arbitrary problem sizes.)

	61) #911 for #363. Add support for derived/structure types.

	62) #953 for #952. Make RegionTrans and its subclasses accept a
	node as input as well as a list of nodes.

	63) PR #965. Add github actions for CI - runs flake8, pytest,
	codecov and examples for python 2.7, 3.5 and 3.8.

	64) PR #975 for #972 - correct use of str(err) with str(err.value)
	in a couple of recently-added tests.

	65) PR #983 for #982 - Improve 'kernels' auto-profiling for NEMO API.

	66) PR #977 for #976. Fix dimension parameter for Jinja templates
	in the PSyData libraries.

	67) PR #981 for #980. Move jupyter notebooks into a notebooks
	subfolder of the tutorial directory ready for the addition of
	"practicals" tutorials

	68) PR #958 for #957. Add checks that raise an exception at code
	generation time if there are any orphan OpenACC or OpenMP
	directives e.g. OpenMP loop should be within OpenMP parallel.

	69) PR #970 for #955. Use Jinja to generate the netcdf extraction
	library for the GOcean API.

	70) PR #986 for #819. Adds support for NetCDF data extraction
	for the LFRic API.

	71) PR #964 for #933. Adds nemo practical 'hands-on' tutorial
	documentation and examples.

	72) PR #905 for #989. Adds PSyData wrapper libraries for dl_esm_inf
	and LFRic that provide NAN/infinity checking for real inputs/outputs
	to a kernel. Also adds the NanTestNode and a NanTestTrans (which
	inserts an instance of the former).

	73) PR #961 for #936. Add hands-on tutorial for distributed memory
	with the LFRic API.

	74) PR #985 for #979. Hands-on tutorial for single-node optimisations
	with the LFRic API.

	75) PR #962 for #952. Hands-on tutorial for building an LFRic
	application.

	76) PR #995 for #971. Hands-on tutorial for using PSyData
	functionality with the LFRic API.

	77) PR #1000 for #988. Add missing dependencies in gungho_lib/Makefile
	in LFRic building_code tutorials 3 and 4.

	78) PR #1012 for #1001. Adds a wrapper script to find a python
	executable when building any of the PSyData wrapper libraries. (Required
	because some distributions now only ship with 'python3').

	79) PR #947 for #946. Array shape elements are DataNodes (References,
	Literals or expressions). If an int is provided, it is transformed to
	a Literal.

	80) PR #1020 towards #363. Rename the PSyIR node Array to ArrayReference.

	81) PR #1011 for #1008. Auto kernel profiling can fail after OpenMP
	transformations.

	82) PR #951 for #950. Adds f2pygen support for generating code from
	PSyIR nodes.

	83) PR #1026 for #1025. Removes code associated with, and
	reference to, travis as we have migrated to github actions.

	84) PR #944 towards #925. Added metadata support and constraints
	tests for operates_on=domain kernels.

	85) PR #901 towards #873. Adds PSyIR support for recognised quantities
	in LFRic kernels. Currently only used for argument validation.

	86) PR #1034 for #1037. Final fixes for problems found when
	running with LOCALE=C.

	87) PR #974 for #974. Support skip ci with GitHub Actions.

	88) PR #1021 towards #363. Add PSyIR nodes for structure references and
	its accessors, also the associated Fortran back-end visitors.

	89) PR #1036 for #1033. Fix bug in coluring adjacent_face array with
	OpenMP in LFRic API.

	90) PR #1023 for #1017. Update and improve PSyData LFRic tutorial.

	91) PR #894 towards #817. Adds support for LFRic kernel metadata
	specifying the intrinsic type (real and integer) of fields and
	operators.

	92) PR #1029 towards #1010. Sets up initial API and examples for
	generating PSy-layer code using the PSyIR backends.

	93) PR #1032 for #1019. Adds OpenCL configuration parameters to
	enable profiling and out-of-order execution of kernels. Also adds
	an 'OpenCL devices per node' configuration option.

	94) PR #1044 towards #817. Updates the metadata in LFRic test
	kernels to specify the type of field and operator arguments.

	95) PR #1038 for #999. Changes to the PSyData wrapper libraries
	so that they build with Intel. (Ensures that generic interfaces
	to various routines are declared in the correct locations.)

	96) PR #1024 for #843. Implements the ArrayRange2LoopTrans for
	the NEMO API.

	97) PR #1045 towards #817. Updates the LFRic kernel metadata
	in the examples to specify the type of field and operator args.

	98) PR #1042 for #1039. Adds new method to SymbolTable that
	supports the creation of symbols of particular types.

	99) PR #1053 towards #363. Add frontend support and semantic navigation
	methods for PSyIR structures.

	100) PR #1060 (and #1046) for #194. Enables the support for region
	stencils in LFRic.

	101) PR #1071 for #1069. Modifies the regex used in a couple of
	tests in order to reduce run-time.

	102) PR #1068 for #1064. Updates to latest fparser and fixes
	parsing of invokes now that some kernel calls are identified
	as structure constructors instead of array accesses.

	103) PR #1051 towards #817. Add field and operator data type
	to kernel metadata in the LFRic tutorials.

	104) PR #1059 for #960. Removed LFRic support for orientation as
	this is not required.

	105) PR #1079 for #363. Complete the PSyIR structure support.

	106) PR #1070 for #703. Add the ability to rename PSyIR symbols

	107) PR #847 for #846. Adds support for the LFRic timer to the
	PSyData profiling wrapper.

	108) PR #1093 for #1088. Add fparser2reader support for Call statements.

	109) PR #1084 for #1080. Introduces the use of PSyIR for GOcean
	kernel arguments and loop limits.

	110) PR #1052 for #817. Add LFRic field datatype metadata for fields
	and operators in remaining test modules.

	111) PR #1092 for #1091. Auto-invoke profiling does not include
	Return nodes anymore.

	112) PR #1087 for #1086. PSyIR Fortran backend for routines merges
	symbol tables into single scope.

	113) PR #1062 for #1037. Fix LFRic examples and tutorials to
	compile and run with the Intel Fortran compiler.

	114) PR #1054 for #1047. Adds check that the intrinsic types of
	scalar arguments in the LFRic API are consistent. Extends argument-
	filtering routines to additionally filter on intrinsic type.

	115) PR #1102 towards #1031. Improves PSyIR fparser2 frontend support for
	structures types.

	116) PR #1111 for #1110. The Call create method is a classmethod.

	117) PR #1121 for #1120. Introduce bibtex_bibfiles to Sphinx UG
	and DG config files to fix latex build errors in the latest
	version of Sphinx which were causing read the docs to fail to
	build the documentation.

	118) #1058 for #917. Updates the profiling example (gocean/eg5)
	so that the appropriate wrapper library is automatically
	compiled.

	119) PR #1090. Adds support for LFRic builtins that accept integer-
	valued fields.

	120) PR #1105 for #1104. Adds support for program, module and subroutine
	to Fparser2Reader

	121) PR #1101 towards #1089. Remove check on arrays dimension symbols.

	122) PR #1128 for #1127. Fix Sphinx-RTD builds of user and developer guides.

	123) PR #1117 for #1003. Change intent for 'GH_WRITE' arguments from
	'in' to 'inout' (because a kernel does not write to all data points in
	a field).

	124) PR #1063 towards #935. Add basic support for specialisation of
	symbols.

	125) PR #1073 for #1022. Updates the Makefiles for the examples
	and tutorials to make them consistent. Default target for the tutorials
	is now 'transform'.

	126) PR #1095 for #1083. Adds a LoopTrans base class that Loop
	transformations can subclass and use any common functionality.

	127) PR #1138 for #1137. Add support for Fortran Program in the PSyIR.

	128) PR #1122 for #1112. Restructures the way the colour to use
	for a given PSyIR node is specified.

	129) PR #1125 for #1114. Harmonises LFRic built-in and module names to
	consistently use "LFRic" rather than "Dyn".

	130) PR #1065 for #1061. Re-structures the GOcean PSyData examples.

	131) PR #1141 for #1132. Small fix to ensure depth() returns correct
	values for a GOcean kernel with 'pointwise' access.

	132) PR #1096 for #1056. Add GOcean transformations to insert
	boundary masks inside kernels and eliminate return statements.

	133) PR #1109 for issue #402. Add NEMO processing scripts to the
	repository.

	134) PR #1135 for issue #1124. Add a replace_with method to PSyIR node.

	135) PR #1126 for #1098. Add kernel stub generation support for the
	'2D cross' stencils in the LFRic API.

	136) PR #1145 for #1107. Adds new LFRic builtins (type-conversion,
	SIGN, plus others).

	137) PR #1133 for #1130. Uses GOcean stencil metadata to correctly
	populate the field access information (dependency analysis) for a
	GOcean kernel.

	138) PR #1154 for #1153. Work towards improving usability of
	loop fusion transformation. Moves transformations into separate
	files in the appropriate directories.

	139) PR #1155 for #529. Adds PSyIR support for REAL and INT
	BinaryOperations.

	140) PR #1144 for #1136. Add checks that PSyIR nodes are only children
	of one parent.

	141) PR #1150 for #1146. Fixed bug in PSyIR, making the name
	matching in the Node swap method case insensitive.

	142) PR #1166 for #1152. Adds support for the unary sum operator
	in the PSyIR and the fparser2psyir reader.

	143 PR #1131 for #1116. Make the number of any*space function
	spaces (and basis supported datatypes) configurable.

	144) PR #1082 for #925. Adds code generation support for
	operates_on=domain kernels in LFRic.

	145) PR #1162 for #1160. Add Fortran backend support for unresolved
	interfaces when there is wildcard imports.

	146) PR #1157 for #478. Updates the LoopFusion transformation so
	that the 'same space' option is now provided with the options
	dict, in line with the way other transformations work.

	147) PR #1165 for #1164. Update PSyIR Assignment node
	is_array_range test to work with structures.

	148) PR #1072 for #1067. Re-structures the LFRic runnable examples.

	149) PR #1177 for #1168. Adds lowering method for the ProfileNode node.

	150) PR #1129 towards #753. Adds generic and LFRic Algorithm-Layer
	PSyIR nodes and transformations.

	151) PR #1191 for 1163. Rationalise config file list processing. This
	PR breaks backward compatibility of config files.

	152) PR #1169 for #294. Updates the various ChildrenList methods
	so that the parent property of child nodes is automatically updated.

	153) PR #1196 for #1106. Moves tests related to field and scalar
	arguments to LFRic kernels into appropriate files.

	154) PR #1186 for #1173. Reshapes mesh maps for LFRic inter-grid kernels.

	155) PR #1205 for #870. Removes support for the old-style 'iterates_over'
	metadata in LFRic API.

	156) PR #1156 for #874. Removes support for old-style LFRic arg_type
	descriptor. Primitive type of all kernel arguments must now be
	specified.
	
	157) PR #1182 for #1181. Add OpenACC directives support to the PSyIR
	Fortran backend.

	158) PR #1167 for #1097. Install PSyData wrapper libraries; support
	integer fields in PSyData.

	159) PR #1176 for #1174. Check that schedule is not empty when applying
	profiling.

	160) PR #1201 for #1198. Introduces the ScopingNode abstract base
	class. Container, Schedule and Routine now subclass this and deep
	copying is supported.

	161) PR #1211 towards #1210. Add CreateNemoKernTrans transformation.

	162) PR #1219 for #1218. Removes the Node.gen_code() abstract method
	as this is not used by the new PSyIR nodes that we are adding.

	163) PR #1192 towards #753. Add methods to lower the Algorithm layer PSyIR
	and create the appropriate symbols to be used by the PSy-layer.

	164) PR #1175 for #1066. Update the GOcean OpenCL read/write
	interfaces and use so that only halo data moved to/from the host for
	halo exchanges.

	165) PR #1207 for #1184. Add a validation for the node global constraints
	that is check once a node is visited by any of the Visitor classes.

	166) PR #1226 towards #1151. Update fparser to 0.0.12 for the
	PSyclone release 2.0.0.

	167) Issue #1151. Release version 2.0.0 of PSyclone.

release 1.9.0 20th May 2020

	1) #602 for #597. Modify Node.ancestor() to optionally include
	self.

	2) #607 for #457. Add fixtures documentation to the developer
	guide and split guide into smaller files.

	3) #610 towards #567. Extends the Profile transformation so that
	a user can supply name and location strings rather than rely
	on the automatic generation of suitable names.

	4) #600 for #468. Adds a datatype to literals in the PSyIR.

	5) #601 for #599. Add create methods to assist bottom up PSyIR node
	creation.

	6) #608 for #594. Add 'DEFERRED' and 'ATTRIBUTE' as PSyIR array extents.

	7) #606 towards #474. Moves Profile and Extract transformations into
	new directory structure (psyir/transformations/). Begin putting
	domain-specific transformations into domain/ directory.

	8) #618 for #567. Corrects the automatic generation of names for
	profiled regions.

	9) #624 for #566. Removes the 'force profile' option from the psyclone
	script as it is no longer required.

	10) #614 for #612. Use the datatype of the Literal node in the SIR
	backend rather than assuming all literals are real.

	11) #555 for #190. Adds a GlobalsToArguments transformation that
	converts kernel accesses to global data into arguments.

	12) #627 for 625. Adds SymbolTable.new_symbol_name() method to generate
	names that don't clash with existing symbols.

	13) #623 for #622. Bug fix for adding loop directives inside
	region directives for the nemo api.

	14) #631 for #628. Add support for compiling additional
	non-library code in compilation tests.

	15) #643 for #617. Corrects table widths in the html version of the
	documentation and also fixes broken links to developer guide.

	16) #632 for #585. Add support for the use of expressions when
	assigning values to constant Symbols.

	17) #635 for #634. Update PSyclone to use new parent functionality
	in fparser and to remove spurious white space in some of the
	generated (end do/if) code.

	18) #657 towards #474. Moves various node classes out of psyGen
	and into the psyclone.psyir.nodes module.

	19) #669 towards #474. Move those error/exception classes that
	were in psyGen into a new 'errors' module.

	20) #656 towards #412. Add PSyIR Range node to support array slice
	accesses. This could also be used for loop indices.

	21) #672 for #651. Add PSyIR lbound and ubound BinaryOperations.

	22) #670 for #666. Make the various GOcean grid properties
	configurable (previously the mapping from meta-data name to
	corresponding Fortran code was a dict in the code).

	23) #671 for #653 and #652. Fixes two issues with OpenCL
	generation for the GOcean API (handling of the SAVE attribute
	and support for real and integer scalar arguments).

	24) #541 for #536. Adds transformations to convert MIN, ABS and
	SIGN intrinsics into equivalent PSyIR code and uses these in
	NEMO/eg4.

	25) #662 for #661. Adds PSyIR support for the MATMUL intrinsic
	and renames the dynamo examples to lfric.

	26) #665 for #603 and #673. Alters the Reference and Array nodes
	so that they refer to a Symbol instead of just a name.

	27) #683 for #682. Modifies PSyclone fparser2 front-end reader to
	work with the latest version of fparser2 which now correctly deals
	with intent attributes.

	28) #681 for #680. Small fix to failing profiling test (DM assumed
	to be on but not explicitly set).

	29) #691 for #690. Fix PSyIR fparser frontend handling of allocatable
	array declarations.

	30) PR #605 for #150. Implements code generation for reference
	element properties in the Dynamo0.3 (LFRic) API.

	31) PR #615 for #586 and #323. Improves support for use statements
	including unqualified use statements.

	32) PR #650 for #583. Implementation of the PSyData API and
	refactoring of Extraction and Profiling support. Note that the LFRic
	(Dynamo0.3) API is not yet fully supported.

	33) PR #702 for #660. Read the default KIND parameters for the LFRic
	domain from the configuration file.
	NOTE: this change requires that any local config file be updated as
	the new KIND mapping is mandatory.

	34) PR #704 for #699 and #697. Fixes gocean/eg2 and adds a
	--compile option to the check_examples script.

	35) PR #684 for #655. Re-factor psy-data-based transformations.

	36) PR #700 for #687. Adds support for Fortran array syntax
	to the PSyIR Fortran front-/back-ends.

	37) PR #707 for #694. Extends gocean/eg5 to produce executables
	for the simple_timing, dl_timer and drhook profiling wrappers.

	38) PR #689 for #312. Removes the Namespace manager and replaces
	it with a SymbolTable. This is work towards all code being
	generated by the PSyIR backends.

	39) PR #722 for #716. Adds support for reference-element normals
	and extends the kernel-stub generator to support reference-element
	properties.

	40) PR #708 for #638. Adds limited support for GOcean grid properties
	to the ExtractNode functionality.

	41) PR #701 for #193 and #195. Adds support for face and edge
	quadrature as well as multiple quadratures in a kernel in the
	Dynamo0.3 (LFRic) API. Also extends kernel-stub generator support.

	42) PR #709 for #698. Adds the 'target' attribute to declarations
	of the PSyData object.

	43) PR #729 for #12. Change the Fortran intent of all derived-type
	objects passed into the PSy layer in the LFRic API to be 'in'.

	44) PR #739 for part of #18. Documents mesh properties that a
	kernel can request in LFRic (Dynamo0.3) API.

	45) PR #743 for #740. Remove old unused quadrature_mod.f90 from
	LFRic (Dynamo0.3 API).

	46) PR #734 for #539. Added the Wchi function space to LFRic
	(Dynamo0.3 API).

	47) PR #728 for #721. Adds DataType hierarchy decoupled from DataSymbol.

	48) PR #596 for #500. Makes the NEMO API use the symbol table.

	49) PR #686 for #684. Adds the MatMul2CodeTrans which transforms
	a MATMUL PSyIR operation into the equivalent PSyIR expression.

	50) PR #747 for #18. Implements code generation (PSy-layer and
	kernel stub) for mesh properties that a kernel can request in
	LFRic (Dynamo0.3) API.

	51) PR #731 for #668. Adds support for ProfileInit and ProfileEnd
	functions in the PSyData API. Re-structuring of the associated
	documentation.

	52) PR #756 for #749. Adds the option to generate run-time checks
	for the LFRic API that fields are on function spaces consistent
	with those specified in kernel metadata.

	53) PR #726 for issue #723. Adds the concepts of DataNode and
	Statement to the PSyIR and adds checks that ensure that when a
	child Node is added to a parent Node, the type of the child Node
	is compatible with the type of Node expected by the parent.

	54) PR #758 for #733. Shortens the variable names that are
	constructed for LFRic PSy-layer variables related to any-space
	function spaces.

	55) PR #760 for #751. Adds support for W2htrace and W2vtrace
	function spaces.

	56) PR #762 for #725. Renames the various builtin-operation-to-
	code transformations now that they are not NEMO specific.

	57) PR #773 for #772 and #715. Adds support for reading Fortran
	parameter statements containing symbols into the PSyIR.

	58) PR #776 for #775. Small bug fix for upper loop bound in
	Matmul2CodeTrans transformation.

	59) PR #735 for #732. Add a Visibility attribute to symbols and
	fparser2 front-end captures public and private visibilities.

	60) PR #770 for #766. Fix operation precedence issues in the Fortran
	back-end by inserting parenthesis when needed.

	61) PR #769 for #588. Adds frontend support for *N and double
	precision type declarations.

release 1.8.1 29th November 2019

	1) #579 for #509. Improves the structuring of the html version
	of the User Guide.

	2) PR #581 for #578. Extends the PSyIR Fortran backend so
	that variable declarations include kind information. This
	currently only works if kind-parameters are declared or
	explicitly imported in the local scope - see #587 and #586.

	3) PR #562 for #473. Fixes the DAG generation to allow for
	Loops having Schedules and children (e.g. loop limits) that
	we want to ignore.

	4) PR #535 for part of #150. Implements support for parsing
	of reference element metadata in the Dynamo0.3 (LFRic) API.

	5) PR #516 for #497. Adds support for translating the Fortran
	where construct into the PSyIR.

	6) PR #545 for #544 and #543. Moves the Symbol support into
	a separate sub-module and adds support for parameter declarations
	and the functionality to resolve deferred datatypes.

	7) PR #559 for #483. Introduces new InlinedKernel class and
	uses this as the base class for all NEMO kernels.

	8) PR #580 for #542. Adds a Schedule as a child of ExtractNode and
	ProfileNode.

	9) PR #573 for #438. Fixes all tests to use the value property of
	exceptions rather than str(err).

	10) PR #416 for #408. Adds support for non-ascii chars in Fortran
	strings.

	11) PR #591 for #584. Adds the concept of a deferred interface to
	PSyIR symbols. This allows declarations to appear in any order and
	helps to deal with kind symbols scoped via module use statements.

release 1.8.0 8th November 2019

	1) #245 and PR #247. Extend PSyIR to support common kernel
	constructs (e.g. asignments) and generalise ASTProcessor and
	CodeBlocks.

	2) #275 and PR #276. Update fparser submodule (to point to latest
	version) as this was not done at the last release.

	3) #269 and PR #273. Remove generation of unnecessary
	infrastructure calls when an Invoke only contains calls to
	built-ins.

	4) #196 and PR #242. Add support for kernels with evaluators on
	multiple target function spaces.

	5) #270 and PR #271. Add ability to specify include directories in
	PSyclone script to allow Fortran include files to be found when
	transforming kernels.

	6) #201 and PR #224. Add ability to write transformed kernels to
	file. Also ensures that kernel and psy-layer names match, allows
	an output directory to be specified and supports different output
	options when the same kernel is transformed in more than one
	location.

	7) #126 and PR #283. Update xfailing tests in alggen_test.py which
	require multiple quadrature objects in a single invoke to pass.

	8) #227 and PR #233. Add a gocean1.0 API OpenACC example.

	9) #207 and PR #280. Remove support for gunghoproto API.

	10) #174 and PR #216. Adds the ability to generate an OpenCL PSy
	layer in the gocean1.0 API (including an OpenCL transformation).

	11) #272 and PR #277. Adds an implicit-to-explicit-loop
	transformation for the nemo API.

	12) PR #255. Construct a KernelSchedule for kernel code with a
	SymbolTable to hold information on variables used.

	13) PR #302. Fix API's -> APIs typo in documentation.

	14) #292 and PR #293. Add allowed list of nodes to RegionTrans.

	15) #254 and PR #299. Adds methods to generate C and OpenCL
	code for the Symbol Table and for certain PSyIR nodes.

	16) PR #301. Adds an extras_require section to setup.py to simplify
	installation of dependencies required for docs and tests.

	17) #281 and PR #313. Adds support for compiling the code
	generated as part of the GOcean 1.0 tests (including OpenCL
	code that uses FortCL).

	18) #139 and PR #218. Beginning of implementation of kernel-
	extraction functionality (PSyKE). Currently only inserts
	comments into generated Fortran code.

	19) #327 and PR #328. Fix for erroneous xpassing test.

	20) #238 and PR #285. Use fparser2 for parsing the
	Algorithm layer (instead of fparser1).

	21) #321 and PR #325. Document kernel coding restrictions required
	for kernel transformations.

	22) #326 PR #335. Alters the use of pytest fixtures to remove the now
	deprecated use of the global pytest.config.

	23) PR #318. Updates the Schedule hierarchy within the PSyIR.
	Introduces a new Schedule base class which KernelSchedule and
	InvokeSchedule then sub-class.

	24) #332 and PR #333. Bug fix for parsing of simple arithmetic
	expressions in kernel argument lists in the Algorithm layer.

	25) #337 and PR #341. Bug fix to make matching of kernel names
	in module use statements (in the Algorithm) case insensitive.

	26) #268 and PR #306. Restructure of PSy and stub code generation.

	27) #248 and PR #287. Extends OpenACC transformation support to
	the nemo api, adds transformations for OpenACC data and kernel
	directives and adds a sequential option to the OpenACC loop
	directive transformation.

	28) #319 and PR #331. Bug fix to make matching of kernel names
	in module use statements (in the Kernel) case insensitive.

	29) #349 Bug fix for unicode characters in comment strings for
	Python 3 to 3.6.

	30) #320 and PR #334. Remove obsolete GUI-related code.

	31) #322 and PR #343. Add gocean1.0 api example which contains
	kernels with use statements.

	32) #345 and PR #352. Makes the search for kernels within the parse
	tree case insensitive.

	33) #350 and PR #351. Bug fix in the stencil lookup for field
	vectors in the Dynamo0.3 API.

	34) #336 and PR #338. PSyIR Fortran array parsing support (logical
	type, a(xx) dimension specifications and array size can be an
	integer variable).

	35) #346 and PR #357. In the nemo api put do-while loops into a
	code block rather than recognising them as do-loops and make
	default(present) optional for ACCKernels transformations.

	36) #362 and PR #367. Adds the basics of a transformation for identifying
	certain LFRic kernel arguments that can be converted to constants.
	Currently only identifies candidate arguments and prints them to
	stdout.

	37) PR #347 (working towards #256). Adds support for If and CASE
	constructs to the PSyIR (superseding and removing the existing, NEMO-
	specific support for If constructs).

	38) #377 and PR #378. Update fparser submodule to point to latest
	fparser master (contains bug fix for Python 2 installation).

	39) #329 and PR #371. Removes the global psyGen.MAPPINGS_ACCESSES by
	moving the functionality into the api-specifc config section of
	the configuration file.

	40) #361 and PR #365. Identify NemoKernel nodes via the PSyIR
	rather than the fparser2 parse tree.

	41) #340 and PR #380. Split the documentation into a user-guide
	and a developer-guide. These will be available separately on
	read-the-docs.

	42) #369 and PR #347. Adds support for constant values (fixed compile-time
	known values) in the PSyIR Symbol representation.

	43) PR #383. Fixes to various pylint errors.

	44) PR #384 (working towards #354) Adds support for CASE constructs with
	a DEFAULT clause when translating Fortran fparser2 to PSyIR.

	45) PR #366 (working towards #323) Improves the Symbol interface
	infrastructure with Arguments and FortranGlobals. The Fortran-to-PSyIR
	front-end parses the 'use module only' statements.

	46) PR #370 for #339. Makes the support for operators in the PSyIR
	more robust by using an enumerator. Adds support for some intrinsics.

	47) PR #389 for #386. Variable names and associated loop-types
	for the NEMO API are now stored in the configuration file.

	48) PR #394 for #392. Fixes a bug in the way the test suite checks
	for whether the graphviz package is available.

	49) PR #387 for #249. Extends OCLTrans() so that all kernels within a
	transformed Invoke are converted to OpenCL. Also includes a
	work-around for array accesses incorrectly identified as Statement
	Functions by fparser2.

	50) PR #403 for #390. Use AutoAPI to generate the PSyclone Reference Guide
	and build all local documentation using the 'sphinx_rtd_theme'.

	51) PR #404 for #364. Re-structure class hierarchy for Kernels, with
	CodedKernels and BuiltIns as specialisations.

	52) PR #297. Adds support for the Dr Hook profiling library.

	53) PR #413 for #411. Adds support for semantic navigation of the
	PSyIR tree.

	54) PR #376 for #368. Introduces PSyIR back-end infrastructure using the
	Visitor Pattern and creates a PSyIR-to-Fortran back-end.

	55) PR #428 for #427. Fix to test suite so that empty, transformed
	kernel files are not created in the CWD.

	56) PR #439 and Issue #438. Instruct pip to install the version of
	pytest prior to 5.0 (as changes to the structure of the exception
	object break a lot of our tests).

	57) PR #420 for #418. Moves the C/OpenCL generation functionality out
	of the Node class and implements it as PSyIR backends using the
	Visitor Pattern.

	58) PR #434 for #354. Add support for translating ranges in
	Fortran case statements into PSyIR.

	59) PR #421. Alters the generated code for the dynamo 0.3 API so that
	the mesh object is obtained from proxy. (Consistent with other accesses
	and works around a bug in the PGI compiler.)

	60) PR #452 for #397. Removes unnecessary walk_ast() call from the
	NemoInvokes constructor.

	61) PR #424 for #399. Adds dependence-analysis functionality to
	the PSyIR (for reasoning about existing code such as in kernels or
	the NEMO API).

	62) PR #464 for #443. Adds a coding-style guide to the Developers'
	Guide.

	63) PR #453 for #449. Adds support for NVIDIA's nvtx profiling
	API to the PSyclone profiling interface.

	64) PR #454 for #410. Simplifies the Node.walk() method.

	65) PR #400 towards #385. Adds support for Fortran Do loops in
	the PSyIR - loop bounds are now captured.

	66) PR #469 for #465. Removes duplicate lma tests.

	67) PR #479 from kinow:fix-gungho-link. Fixes broken GungHo link
	in documentation.

	68) PR #441 for #373. Adds support for writing transformed LFRic
	kernels to file.

	69) PR #445 for #442. First step towards supporting OpenACC for
	the LFRic (Dynamo0.3 API) PSy layer.

	70) PR #466. Adds basic SIR backend to the PSyIR.

	71) PR #407 for #315. Use the PSyIR SymbolTable to check for
	global symbols (module variables) in kernels. Use this support to
	raise an exception in transformations where global symbols are not
	supported (e.g. the OpenCL transformation).

	72) PR #498 for #388. Documents the PSyIR CodeBlock node and extends
	the CodeBlocks with a property to differentiate between statement/s
	and expression/s.

	73) PR #476 for #429, #432, #433. Fix multi-line codeblocks,
	add support for nemo implicit loops and nemo invokes.

	74) PR #458 for #425. Add support for profiling in the NEMO API.

	75) PR #510 for #419. Code re-structuring - moves what was the
	FParser2ASTProcessor into psyir.frontend.fparser2.

	76) PR #503 for #502. Adds size intrinsic to PSyIR and makes use
	of it in the gocean api's for setting loop bounds.

	77) PR #511 for #508. Includes the test directories in the Python
	module so that the test utilities are available throught the test
	directory hierarchy.

	78) PR #496 for #494, #495 and #499. Fixes for OpenCL generation
	including the ability to specify kernel local size and command
	queue parameters.

	79) PR #517 for #513. Adds support for if statements to the SIR
	backend.

	80) PR #522 for #519. Fix for adding profiling around a select
	case construct.

	81) PR #460 for #133. Add support for ANY_DISCONTINUOUS_SPACE in
	the dynamo0.3 API (LFRic).

	82) PR #531 for #455. Add ANY_SPACE_10 to the dynamo0.3 API
	(LFRic) to be consistent with LFRic infrastructure.

	83) PR #360 for part of #150. Document the rules for reference
	element properties in the dynamo0.3 API (LFRic).

	84) PR #518 for #393. Add the Container PSyIR node.

	85) PR #525 for #459. Bug fix for passing scalar grid properties
	to GOcean kernels when using OpenCL.

	86) PR #485. Adds a psyclone.psyir.tools.dependency_analysis
	module and associated DependencyTools class to help with
	dependence analysis in the PSyIR.

	87) PR #532 for #204. Adds support for W2broken and W2trace
	function spaces in the dynamo0.3 (LFRic) API.

	89) PR #515 for #512. Adds PSyIR backend support (Fortran and C)
	for Directives.

	90) PR #534 for #520. Adds PSyIR Fortran backend support for the
	Container Node.

	91) #547 and PR #551. Update all READMEs to use MarkDown and correct
	paths in documentation on creating built-ins.

	92) #546 for PR #553. Rename psyir.psyir.backend.base to visitor.

	93) #526 for PR #527. Update fparser submodule and fix parsing of
	intrinsics with a single argument.

	94) PR #556 for #478. Changes the apply() and validate() methods of
	all Transformations to take a dict of options. Also renames any
	_validate() methods to validate().

	95) PR #558 for #557. Move code-creation out of visitor and into
	the appropriate back-ends.

	96) PR #565 for #564. Alter implementation of auto-addition of
	profiling so that it happens *after* the application of any
	transformation script.

	97) PR #505 for #303. Restructure view method to move the replicated
	logic into the abstract class and add index numbers to the printed
	Schedule statements. Also adds a Schedule to encapsulate Directive
	children.

	98) #570. PSyclone now set to require fparser 0.0.9 on
	installation.

	99) PR #572 for #571. Bug fixes now that fparser uses unicode.

	100) PR 524 for #472. Adds support for scalar variables to the
	SIR backend.

	101) PR #574 towards #567. Fixes bug in profiling that causes
	crash if first kernel in an invoke is a built-in.

	102) PR #576 for #530. Includes the repository examples in the
	distribution and updates the documentation accordingly.

release 1.7.0 20th December 2018

	1) #172 and PR #173 Add support for logical declaration, the save
	attribute and initialisation in f2pygen (required for the OpenACC
	transformation)

	2) #137 Add support for Python 3. Travis now runs the test suite
	for both Python 2 and Python 3.

	3) #159 and PR #165. Adds a configuration option for the Dynamo
	0.3 API to turn on (redundant) computation over annexed dofs in
	order to reduce the number of halo exchanges required.

	4) #119 and PR #171. Adds support for inserting profiling/
	monitoring into a Schedule.

	5) #179 and PR #183. Bug fix in CompileError constructor to run
	tests under Python 3.

	6) #121 and PR #166. Adds a user editable configuration file.

	7) #181 and PR #182. Adds support for generating declarations of
	character variables and for the target attribute.

	8) #170 and PR #177. Adds OpenACC transformations for use with the
	GOcean1.0 API. Appropriate Kernel transformations need to be added
	for full automated OpenACC code parallelisation.

	9) #164 and PR #184. Updates documentation to refer to psyclone
	script instead of generator.py.

	10) PR #187. Add example transformation scripts for the Dynamo
	0.3 API.

	11) PR #180. Makes the specification of loop limits in the GOcean
	API more flexible. This will enable us to support single-iteration
	loops.

	12) #188 and PR #189. Bug fix to ensure that the name of profiling
	regions remains the same when gen() is called multiple times.

	13) #176 and PR #200. Introduce new RegionTrans base class and
	add _validate method to ensure that the list of nodes to
	be transformed (with OpenMP or OpenACC) is correct.

	14) #197. Tidying of the test suite to use the new, get_invoke()
	utility everywhere.

	15) #212 and PR #213. Adds fparser as a submodule of psyclone to
	allow concurrent development of PSyclone and fparser (by allowing
	development versions of PSyclone to point to development versions
	of fparser).

	16) #185 and PR #202. Adds ability to modify a kernel in PSyclone
	using fparser2 and includes an OpenACC transformation to specify a
	kernel is an OpenACC kernel by adding an appropriate
	directive. Currently it is not possible to write the modified
	kernel to file.

	17) #134 and PR #217. Add support for colouring intergrid kernels.

	18) #196 and PR #210. Adds metadata support for evaluators on
	multiple function spaces in the Dynamo 0.3 API.

	19) #191 and PR #215. Add ability to specify iteration space
	definitions to the configuration file.

	20) #228 and PR #232. Fix for examples and travis now checks
	examples at the same time as coverage and code style.

	21) #219 and PR #225. Refactor dependence analysis and fix bug
	that meant that unnecessary halo exchanges of vector components
	were not being removed (following a redundant computation
	transformation).

	22) #27 and PR #209. Created initial NEMO api. Needs lots of work
	but it provides a starting point.

	23) #214 and PR #221. Adds a transformation to convert a
	synchronous halo exchange into an asynchronous halo exchange.

	24) #235 and PR #243. Removes dependency on Habakkuk in NEMO API.

	25) #134 and PR #236. Adds support for adding OpenMP to intergrid
	kernels.

	26) #198 and PR #223. Updates PSyclone to use the latest
	version of dl_esm_inf which has "GO_" prefixed to all public
	quantities. Adds dl_esm_inf as a git submodule.

	27) #158 and PR #253. Fix to remove unnecessary halo exchanges
	related to GH_INC updates to kernel arguments.

	28) #317 and PR #330. Fix to allow module use statements to be
	added to functions.

	29) #330 and PR #422. Adds PSyIR node to represent Nary operators and
	increases the number of supported operators.

release 1.6.1 6th December 2018

  	1) #250. Change setup.py (used for pip installation) to only use
	version 0.0.7 of fparser.

release 1.6.0 18th May 2018

	1) #91 and PR #111 Remove unnecessary __init__.py files.

	2) PR #107 Fix errors in Fortran test files revealed by update
	to fparser 0.0.6. Update to catch new AnalyzeError raised by
	fparser.

	3) #90 and PR #102 Add support for integer, read-only, scalar
	arguments to built-in kernels. Add new inc_X_powint_n Built-in
	that raises a field to an integer power.

	4) #67 Bug fix - printing Invoke object caused crash.

	5) #112 and PR #113 - add travis support for codecov coverage tool

	6) #118 and PR #122 - add .pylintrc file in tests directory
	to disable some warnings that we don't care about (for testing
	code).

	7) #117 and PR #125 - bug fix for passing kernel arguments by value
	in the GOcean API.

	8) #105 and PR #115 - add support for coloured loops when
	performing redundant computation.

	9) #84 and PR #128 - make w2v and wtheta discontinuous function
	spaces

	10) PR #93 - add support for a swap-loop transform for the GOcean
	API.

	11) PR #152 - add pylintrc so that pylint's line-length limit
	matches that of pep8.

	12) PR #143 - bug fix for DAG generation in the GOcean API.

	13) PR #153 - added -v option to the psyclone script to show the
	version

	14) PR #136 - add support for intergrid kernels (required for
	multigrid)

	15) PR #149 - add support for GH_READWRITE access for
	discontinuous fields

	16) PR #163 - updating PSyclone to work with the latest version of
	the parser (0.0.7) as the API has changed

	17) PR #169 - add support for specifying stencils in the GOcean
	kernel meta-data.

release 1.5.1 3rd December 2017

	1) #53 and PR #88 Add a version file so that PSyclone does not
	need to be installed to generate documentation.

	2) #94, #96, #98 and PR #97 Make name="name" support in invoke
	calls more robust e.g. names must be valid fortran and match
	should be insensitive to case.

	3) #76 and PR #89 Add support for the new LFRic quadrature
	api. Currently only gh_quadrature_xyoz is supported.

	4) #99 and PR #100 Make the author list for the user manual
	strictly alphabetical.

	5) #50 and PR #78 Implement a redundant-computation transformation.
	This enables a user to request that a kernel (or kernels) is
	computed out into the halo region and any affected halo swaps
	be updated (and/or removed) as required.

	6) #103 and PR #104. Bug fix to ensure that a halo swap is not
	inserted if read annexed dofs are already clean due to a previous
	write to the L1 halo.

release 1.5.0 3rd October 2017

	1) #20 and PR #28 Add dependence analysis (and a Move
	transformation) to PSyclone. This will subsequently allow for
	the safe implementation of more complex schedule transformations
	and optimisations.

	2) #16 and PR #29 Update and add new PSyclone-generated builtins
	to support the functionality required by the current LFRic code.

	3) #43 and PR #44 Update of Met Office-specific install script to
	symlink the generator.py file rather than copy it.

	4) #40 and PR #47 Update example lfric/eg3 to use builtins and to
	merge invokes together as much as possible

	5) #45 and PR #49 Change of kernel metadata names from
	evaluator_shape to gh_shape and modifications to its values.

	6) #3 and PR #51 Restructure repository to allow installation via
	pip. Due to this change we can now use travis and coveralls within
	github for automated testing. Also, new releases are now
	automatically uploaded to pypi (via travis) and status badges can
	now be used so have been added to the README.md file (which is
	shown on the main github page).

	7) #55 and PR #66 Update the documentation to cover installation
	on systems running OpenSUSE.

	8) #61 and PR #71 Re-name existing Dynamo0.3 builtins to follow
	a consistent scheme and add support for some new ones (including
	setval_{c,X}, X_minus_bY etc.). See psyclone.pdf for the full list.

	9) #32 and PR #39 Adds the ability to build the generated code
	when performing python tests. Generated code can now be checked
	that it compiles as part of the development process helping avoid
	making releases with errors in them. Note, existing tests still
	need to be updated.

	10) #54 and PR #63 The view() method (used to look at the internal
	representation of a schedule) now outputs coloured text (for
	easier viewing) if the termcolor package is installed.

	11) #69 and PR #73 setup.py now uses an absolute path to avoid
	failing tests (with file not found) in some environments when
	running py.test from a different directory to the tests
	themselves.

	12) #59 and PR #75 added metadata support for inter-grid kernels
	which will be used for the multi-grid code.

	13) #82 and PR #83 modified a test to work with different versions
	of graphviz which output files with different ammounts of white
	space

	14) #52 and PR #60 added support for evaluators. An evaluator is
	specified by setting the gh_shape metadata in kernels
	appropriately.

	15) #85 and PR #86 - minor correction to documentation (section
	on Inter-Grid kernel rules was in the wrong place).

release 1.4.1

	1) #22 Updated PSyclone to support enforce_operator_bc_kernel (in
	addition to the existing enforce_bc_kernel) for boundary
	conditions. PSyclone no longer adds in boundary condition calls
	after a call to matrix_vector_kernel, it is up to the user to add
	them in the algorithm layer in all cases. Also fixes a bug
	introduced in 1.4.0 issue #12.

release 1.4.0

	1) #2 Add support for kernel meta-data changes required to support
	Column-wise operators (Column Matrix Assembly).

	2) #6 Implement support for Column Matrix Assembly (CMA) in
	PSyclone.

	3) #12 Add support for the any_w2 function space descriptor

	4) #33 Update documentation referring to fparser.

release 1.3.3

	1) Project moved to github: https://github.com/stfc/PSyclone.
	Hereon, ticket numbers now refer to github issues instead of
	SRS tickets.

	2) #8 Remove the f2py source code from the PSyclone distribution
	and use the fparser package (https://github.com/stfc/fparser)
	instead.

	3) #9 Update documentation to refer to github.

release 1.3.2

	1) #908 Bug fix - ensure that the dynamo0p3 loop colour
	transformation raises an exception if the loop it is applied to
	does not iterate over cells.

	2) #923 Change the name of the generated Fortran module containing
	PSy-layer code for the Dynamo 0.3 API. The name is constructed by
	appending "_psy" to the Algorithm-layer name. (Previously "psy_"
	was prepended to it.) The names of modules produced by other
	PSyclone APIs are unchanged.

release 1.3.1

	1) #846 Bug fix - generate correct logic and code for the call to
	enforce_bc_kernel after a call to matrix_vector_kernel. Also add
	w2h and w2v as spaces that cause enforce_bc_kernel to be called in
	addition to W1 and W2.

	2) #853 Bug fix - make sure that an operator object is only used
	as a lookup for values in the PSy layer when it is correct to do
	so. In particular, make sure that the dofmap lookup is always from
	a field, as this fixes the known bug.

release 1.3.0

	1) #686 Stencil extents (depth of the stencil) are now changed to
	stencil sizes (number of elements in the stencil) in the PSy-layer
	as the algorithm expects to provide the former and the kernel
	expects to receive the latter.

	2) #706 Avoid potential name clashes with stencil extent and
	direction arguments (as well as nlayers).

	3) #673 Fixed an xfailing built-in test

	4) #721 Bug fix - generate correct variable declarations and
	module use statements without modifying original arguments. Invokes
	requiring multiple enforce-bc kernel calls are now handled correctly.

	5) #727 Addition of install script (contributions/install) to
	support Met Office modules environment.

	6) #423 Add support for distributed-memory for built-ins.
	Global sums are now generated for calls to inner_product and
	sum_field built-in kernels.

	7) #489 Support the dereferencing of an object/derived type in the
	argument list of a kernel call within an invoke in the algorithm
	layer e.g. call invoke(kern(a%b))

	8) #669 Added support for named arguments to the expression
	analyser. This is the first step towards supporting named invokes
	in PSyclone.

	9) #628 dofmap lookups are now outside loops in the
	PSy-layer. This makes no functional difference but should give a
	performance benefit.

	10) #304 Added support for named invokes in PSyclone.

	11) #580 Implemented tests for the agreed dynamo0.3 builtin
	rules. For example, all fields must be on the same function space
	within a builtin.

	12) #761 Added support for parsing evaluator metadata.

	13) #484 Add support for the use of OpenMP (including reductions)
	with builtins.

	14) #819 Re-structuring of DynKern._create_arg_list. Replaced with
	new ArgList base class which is then sub-classed to KernCallArgList
	and KernStubArgList.

	15) #576 Added tests and documentation to check and describe the
	dynamo0.3 api kernel and builtin rules.

release 1.2.4

	1) #658 Adds support for the use of real and integer literals with
	kind specified in kernel calls from the algorithm layer. For
	example 0.0_rdef. This will be particularly useful for built-ins.

	2) #475 Fixes any remaining string assert comparison errors in
	tests. Updates algen_test.py to be pep8, pyflakes and pylint
	compliant.

	3) #468 Add support for kernels that perform stencil operations.
	Stencil depth is specified at the algorithm layer.

	4) #672 Fix error in boundary layer code generation for
	matrix_vector_kernel. The function space check is now always
	correct (hopefully).

	5) #680 Bug fix: the kernel stub generator was not adding the stencil
	dofmap required by a field with stencil access.

release 1.2.3

	1) #111 Adds support for dynamo0.3 built-in operations running
	sequentially.

	2) #640 Update PSyclone to call enforce_bc_kernel after every
	call to matrix_vector_kernel if the space is W1 or W2. (Previously
	PSyclone looked for matrix_vector_mm_kernel and only W2.)

	3) #430 Adds support for multiple kernels within an invoke with
	kernel arguments specified as any_space. Previously there was a
	limit of one kernel per invoke. This is particularly relevant for
	built-ins as all of these currently have arguments that are
	any_space.

	4) #657 Changes to the declaration and assignment of the mesh
	object (it is now a pointer) within the generated PSy layer so as
	to use the mesh singleton and not generate a temporary copy of it.

release 1.2.2

	1) #575 Add parser support for stencil meta-data.

	2) #587 Changed scalar metadata names to gh_real and gh_integer

	3) #501 Updates to parser and documentation to support writing to
	scalar arguments (reductions). Note that this is currently only
	supported for serial code. Implementation of this functionality
	for OpenMP and MPI will be done under #484 and #423, respectively.

	4) #235 PSyclone now uses the appropriate intent for arguments in
	the generated PSy code. Previously it always used inout. This
	allows the algorithm developer to specify the intent of data in
	the algorithm layer appropriately, rather than being forced to use
	inout in all cases.

	5) #604 If PSyclone encounters an Algorithm file that contains no
	invoke calls then it now issues a warning and outputs that file
	unchanged (previously it did not output a file at all). No PSy
	file is created in this case.

	6) #618 fix for #235. Data with intent out should have fields
	declared as inout as internal subroutines within the field are
	dereferenced so are required as intent in.

	7) #610 When PSyclone is operating in line length limiting mode
	("-l" switch) problems are caused if it breaks a line in the middle
	of a string. PSyclone now prefixes all continued lines with an
	ampersand. This then produces valid Fortran irrespective of whether
	the line-break happens within a string.

release 1.2.1

	1) Added a PSyclone logo

	2) #360 Internal code structure changes to make the Node class
	calls() method more intuitive and consistent with other methods. A
	side effect is that the OpenMP private list should no longer
	contain any variables names that are not required (as this change
	fixes that bug).

	3) #546 Bug fix for colouring when a kernel is passed an operator.
	PSyclone was not generating the correct cell look-up when
	colouring a loop containing a kernel call with an operator. i.e.
	the PSy layer passed 'cell' to the kernel rather than
	'cmap(colour, cell)'.

	4) #542 generate correct OpenMP private list. This was actually
	fixed by the changes made under #360 (change 2 above) so this
	ticket only adds a test for this functionality.

release 1.2.0

	1) #415 Support for parsing stencil information supplied in
	Dynamo 0.3 kernel meta-data.

	2) #367 Make gocean python conform to pep8

	3) #230 Add documentation for the GOcean1.0 API

	4) #379 Make f2pygen and its tests conform to pep8, pylint and
	improve the test coverage

	5) #429 Support for read-only scalar arguments in the 0.3
	Dynamo API.

	6) #420 Support for inter-invoke halo calls and logic (for
	distributed memory)

	7) #514 Fix for a bug in the if test round a halo_exchange call
	in which arrays (vectors) did not have their index added.

	8) #521 Fix bugs in the logic for adding halo exchange calls before
	loops.

	9) #532 Fix in the logic for adding halo exchange calls before
	loops which recognises that operators do not have halos.

	10) #467 Support transformations in Distributed Memory. Enable the use
	of OpenMP (and other transformations) with DM. Note that PSyclone
	currently does not support halo swaps inside OpenMP parallel regions.

release 1.1.0

	1) #263 OpenMP (including colouring) supported for the 0.3 Dynamo
	API. Parser fails gracefully if Kernel-code parsing is
	unsuccessful.

	2) #292 Add support for user-supplied transformations/optimisations
	via a script passed to the generate function/command-line. This
	enables the use of transformations within a build system.

	3) #292 Documentation for Algorithm, PSy and Kernel layers as well
	as for transformations has been added. Documentation on using
	transformation scripts then added on top.

	4) #292 Dynamo example scripts fixed.

	5) #258 First version of kernel-stub generator added. Given kernel
	metadata as input, PSyclone has enough information to be able to
	generate stub kernel code with the appropriate arguments and
	argument ordering.

	6) #364 OpenMP fix for update 1) (ticket #263). 'ncolour' variable
	now declared. New lfric/eg3 example added to demonstrate the use
	of transformation scripts introduced in update 2) (ticket #292).

	7) #361 Minor updates to the kernel-stub generator. Remove spurious
	dir() command, remove additional '_code' from kernel subroutine name
	and add 'implicit none' to the generated subroutine.

	8) #363 Update to the generator script to catch any run-time
	errors generated by the user-supplied optimisation script. Such
	errors are then reported in a user-friendly fashion to aid
	debugging.

	9) #272 Added support for explicit loop bounds in the PSy layer
	for the GOcean1.0 API. The Cray compiler makes use of this
	information to generate more efficient code. This option can be
	switched on or off using a transformation.

	10) Support the module in-lining of kernel subroutines. i.e.
	kernel subroutines can be moved into the same module that contains
	the invoke from which they are called. This functionality is
	implemented as a new transformation, 'KernelModuleInlineTrans'.
	psyGen.py has also been made fully pep8 compliant.

	11) #347 Add an option to limit the length of lines of fortran
	code that PSyclone generates to 132 chars. This is the length
	mandated by the Fortran free-format standard and is rigorously
	enforced by some compilers (e.g. PGI). As a part of this change
	PSyclone now checks the length of all lines of source code in
	the Algorithm and Kernel files that it parses.

	12) #395 Add support for new function spaces: Wtheta, W2H and W2V.

	13) #396 and #397 Make all tests work with Python 2.6. Previously
	two of the tests only worked in Python 2.7 and a third caused
	resource issues when using deepcopy.

	14) #355 Support operators where the "to" and "from" function
	spaces are different.

release 1.0.2

	1) #299 temporary boundary condition
	support. matrix_vector_kernel_mm now uses enforce_bc_code rather
	than enforce_boundary_w2 as the latter is no longer used.

release 1.0.1

	1) #299 temporary boundary condition support. removed the
	hardwired code and associated test that added an additional
	boundary condition array to ru_kernel as this kernel is no longer
	required. Added support for generating a boundary condition array
	in the PSy layer and passing it into the enforce_bc_kernel
	kernel. enforce_bc_kernel should be placed by the algorithm
	developer to enforce boundary conditions.

release 1.0.0<|MERGE_RESOLUTION|>--- conflicted
+++ resolved
@@ -97,13 +97,11 @@
 
 	33) #1329 for #1308. Fix bug in the Fortran frontend WHERE clause.
 
-<<<<<<< HEAD
-	34) #1255 for #1253. Improve the parsing of Fortran specification
-	code and includes support for Fortran interface blocks.
-=======
 	34) PR #1327 towards #1208. Moves the implementations of the various
 	Directive nodes out of psyGen.py and into psyir/nodes.
->>>>>>> ec88bacd
+
+	35) #1255 for #1253. Improve the parsing of Fortran specification
+	code and includes support for Fortran interface blocks.
 
 release 2.0.0 28th April 2021
 
