<<<<<<< HEAD
   68) PR #3042 for #2971. Moves OMPDeclareTargetTrans and
   MarkRoutineForGPUMixin into psyir/transformations.
=======
   68) PR #2893 for #2561. Add support for allocatables in the
   HoistLocalArraysTrans and check for kind/type dependent symbols.
>>>>>>> db97b9c2

   67) PR #3073 for #3072 and #1930. Move domain code out of
   PSyGen.Argument to fix test issues.

   66) PR #3039. Generalised loop tiling with examples

   65) PR #3077 for #3076. Small optimisation to avoid computing depth in
   node.walk() unless it is required.   

   64) PR #3023 for #3012. Initial version of psyclonefc command

   63) PR #2907 for #2878. Improves Extraction library output stats. 
   
   62) PR #3058 for #3059. Update linkcheck parameters, fix links in docs
   and READMEs, update mentions of nan_check with value_range_check.

   61) PR #3040 for #3038. Improves the frontend error reporting of the
   psyclone command.

   60) PR #2967 towards #2551. Adds a barrier minimisation step on the Async
   workflow to improve its performance and adds integration tests.

   59) PR #2137 towards #1312. Adds metadata support for read-only ScalarArrays
   in the LFRic DSL.

   58) PR #3057 for 3056. Demote OpenMP lowering error to warning.

   57) PR #3018 for #3017. Fix ArrayType with defined lower bounds, but no upper
   bound.

   56) PR #3055. Fixes duplicated async statements in OpenACC.

   55) PR #2941 for #2925. Add support for ASCII extraction and rename standalone
   extraction to binary extraction.

   54) PR #3053 for #3052. Fix missing psylayer openmp symbols (for LFRic with
   OpenMP and profiling).

   53) #3065 for #3064 - adds a pytest.ini to ensure that pytest doesn't look
   in the 'external' directory if run from the project root directory.

   52) PR #3014 towards #2384. Adds flags to keep comments and have directives
   turned into codeblocks.

   51) PR #3046 for #3045. Replace eval call with getattr in visitor.

   50) PR #3037 for #3036. Remove AccessType location and is_accessed_before method.

   49) PR #3043. Bring back python 3.9 in the integration tests

   48) PR #2977 for #2971. Move the OMPTaskLoopTrans from transformations.py
   to psyir/transformations.

   47) PR #2997 for #223. Add support for logical operators in the SymPy
   comparisons.

   46) PR #3033 for #3031 and #3032. Prevent inserting profiling callipers to
   NEMO functions and any elemental function. Also remove pure attribute when
   inserting psy_data wrappers.

   45) PR #2948 for #2950. Update extraction transformation to perform
   extraction and driver creation at lowering

   44) PR #2972 for #2971. Move the ParallelRegionTrans from transformations.py
   into psyir/transformations.

   43) PR #2732 for #2716. Add support for module-inlining polymorphic kernels
   and rename get_kernel_schedule to get_callees (to match the Call method).
 
   42) PR #3034 for #2837. Updates the supported versions of Python used in
   the test suite to 3.10 and 3.13.

   41) PR #3013 for #2856. Makes 'intrinsics available on device'
   configurable.

   40) PR #2962 for #2935. Errors in use of LBOUND and looping in generated
   adjoint kernel.

   39) PR #3021. Remove hoisted reference from chunking/tiling
   transformations.

   38) PR #3009 for #2981. Prevent ProfilingTrans to add callipers in regions
   with potential control flow jumps.

   37) PR #3029 for #3026. Fixes a bug with RegionTrans.get_node_list if a
   list containing a single Schedule was provided.

   35) PR #3025 for #2928. Removes commas between clauses on directives.

   34) pr #3016 for #3015. Apply doxygen -u to update doxygen config file.

   33) PR #3019. Adds deprecated classes for old-style Dynamo0p3 transformation
   names.

   32) PR #3011 for #2968. Add semantic navigation methods to Operations and
   update indices/arguments/clauses methods to return tuples.

   31) PR #2998 for #2620. Refactor reference_accesses method.

   30) PR #2959. Update spack and enable NEMO multi-gpu.

   29) PR #3000 for #2973. Improves handling of pure subroutines in definition
   use chains.

   28) PR #2994 for #2992. Fix bug with COMPUTE_ANNEXED_DOFS set to False.

   27) PR #2979 for #2942. Change 'dynamo' references to 'LFRic' throughout.

   26) PR #3002 for #2838. Upgrade CI dependencies.

   25) PR #3001 for #2929. Improve docs for OMPLoopTrans.

   24) PR #2999 for #2988. Fixed the unneccessary failure when 3 arguments
   provided to Structure…

   23) PR #2993. Add documentation for the options to kwargs ongoing conversion.

   22) PR #2987 towards #11. Provides logging infrastructure and documentation.

   21) PR #2995 towards #2551. Cache abs_positions to speedup dependency tools.

   20) PR #2931 (#closes 2244) adds support for LFRic colour-tiling. Needs
   to be selected in transformation script.

   19) PR #2970 towards #2966. Add `--enble-cache` psyclone command flag.

   18) PR #2989. Updates various software versions in the integration tests.
   Most significant is move from Gnu 14.2 to Gnu 15.1.

   17) PR #2983 for #2978. Ignore redundant return statements when creating
   PSyIR.

   16) PR #2964. PScylone is now available to install from Conda. This PR adds
   instructions in the user guide.

   15) PR #2980 for #2976. Removes jsonschema as a dependency (since it is
   only required for jupyter notebooks).

   14) PR #2834 for #1010, #1910, #719, #798 and #1648. Generate PSy-layers
   and Kernel stubs using PSyIR lowering (instead of gen_code/f2pygen).

   13) PR #2877 for #2668. Adds a new `@transformation_documentation_wrapper`
   decorator that implements docstring generation for Transformation
   classes, allowing for inheritance. The 'options' argument to
   Transformations is now deprecated in favour of having separate, named
   arguments.

   12) PR #2956 for #1206. Reorganise the documentation to create an
   "instrumentation" section plus other tidying.   

   11) PR #2930 towards #714. Adds the DebugChecksumTrans transformation
   which enables a user to add checksum outputs to generic Fortran code.

   10) PR #2953 for #2952. Gracefully fail when resolving transitive
   (indirectly imported) type.

   9) PR #2848 for #2845, #1792, #2336, #2271 and #649. Extends
   reference_access and other symbol table methods to consider
   symbols that are part of other symbols (e.g. precisions, shapes,
   initialisations, ...)

   8) PR #2908 towards #2551. Adds support for nowait and barriers for
   omp do and omp target.

   7) PR #2945 for #2943. Fix broken documentation links.

   6) PR #2921 for #2532. Changes the documentation so that the User,
   Developer and Reference Guides are all in a single build. Updates
   RTD so that a pdf is made available (and removes the local copy).
   Switches to using the pydata theme for the docs.

   5) PR #2833. Extends the fparser caching functionality to allow the
   location of the cache files to be configured. Also avoids repeated
   parsing of a single file containing multiple modules.

   4) PR #2664 for #1664. Add OpenACC async clause and ACCWait directive.

   3) PR #2828 - adds a new ReplaceReferenceByLiteralTrans transformation.   

   2) PR #2914 for #2913. Consider unresolved imports when deciding scoping
   location of fparser2 symbols.
   
   1) PR #2563 for #2499. Adds ScalarisationTrans.

release 3.1.0 26th of February 2025

	1) PR #2827. Update Zenodo with release 3.0.0 and update link in
	README.md.

	2) PR #2759 for #2758. Fixes failure seen in compilation tests if
	a previous build of infrastructure existed.

	3) PR #2807 for #2806. Adds a new 'RESOLVE_IMPORTS' global variable
	to transformation scripts which allows the user to instruct the
	frontend to chase down some (or all) module imports when constructing
	the PSyIR for existing code.

	4) PR #2821 for #1247. Adds support for parsing comments from the fparser2
	AST tree. There are two new FortranReader arguments to select the behaviour
	for comments and directives (by default they are not parsed).

	5) PR #2836 for #2835. Reverts GHA to use Ubuntu 22.04 as python-3.7
	not available in ubuntu-latest and linkspector is also broken.

	6) PR #2820 for #2773. Adds support for the Vernier timing library.

	7) PR #2840 for #2839. Raise error in FortranReader if ignore_directives
	is True but ignore_comments is True.

	8) PR #2832 for #2831. Reorders the arguments to the parser to meet best
	practices.

	9) PR #2842 for #2841. Update all copyright date ranges for 2025.

	10) PR #2810. Adds caching of the fparser2 parse tree to FileInfo. Is
	disabled by default.

	11) PR #2814 for #2704. Adds backward accesses capabilities to the
	DefinitionUseChain tool.

	12) PR #2509 for #2394. Adds support for logical and character types
	to the PSyData tooling.

	13) PR #2862 for #2858. Change to PSyIR frontend and backend to ensure
	existing parentheses in expressions are preserved.

	14) PR #2825 for #2278 and #2849. Signatures AccessType now indentifies
	INQUIRY and TYPE_INFO, for inquiry intrinsic accesses and precision symbols.

	15) PR #2855 for #2853. Allows the Fortran standard used by fparser to
	be set in the config file and ensure it is used consistently.

	16) PR #2857 for 2854. Excludes character assignments from ACC KERNELS
	regions to avoid issues in NEMO.

	17) PR #2829 for #2826. Adds a --config command-line argument to the
	PSyAD script (to replicate that for psyclone).

	18) PR #2280 for #2723. Add support for depencency analysis involving
	array ranges.

	19) PR #2885. Update integration test dependencies.

	20) PR #2799 for #2779. Implement split finite-element order for
	function spaces in the LFRic API and update Adjoint tests to use it.

	21) PR #2883 for #2875. Fix issues cannonicalising WHEREs with elemental
	functions.

	22) PR #2890 for #2399. PSyKE: adds support for partially-written
	fields.`

	23) PR #2901 for #2900. Fixes the LFRic integration tests and updates
	the versions of LFRic core and apps used therein.

	24) PR #2865 for #2864. Enable split finite-element order and
	anisotropic quadrature points in the LFRic API.

	25) PR #2859 for #2787. Fixes the NEMO integration tests and updates
	the version of NVHPC used by them.

	26) PR #2897 for #2892. Extends LFRic user-supplied kernels that
	operate on dofs to accept field-vector arguments.

	27) PR #2899 for #2889. Adds support for non-allocatable arrays to
	kernel extraction.

	28) #2744 update version number prior to release.

release 3.0.0 6th of December 2024

	1) PR #2477 for #2463. Add support for Fortran Namelist statements.

	2) PR #2367 for #2296. Extends ModuleInfo so that it can be queried
	for the Routines contained in a Module.

	3) PR #2435 for #2422. Add PSyIR GenericInterface to capture the
	information about which routines implement a specific interface symbol.

	4) PR #2457 for #2455. Splitting and renaming DynDofMaps from
	dynamo0p3.py.

	5) PR #2506. Update test and integration test dependencies.

	6) PR #2508 for #2507. Add a symbols_to_ignore argument to some
	symbol_table operations and use it to fix inline transformation issues.

	7) PR #2505 towards #1010. Use the PSyIR Fortran backend for LFRic
	loops and anything inside them.

	8) PR #2516 for #2513. Resolve flake8 issues and make it the only CI
	linter.

	9) PR #2512 towards #11. Adds comments giving the reason for any
	CodeBlocks in the generated code.

	10) PR #2474 for #2409. Adds comments to the generated LFRic PSy
	layer describing any built-in kernels.

	11) PR #2511 for #2510. Array2Loop transformations avoid character arrays
	unless requested in the transformation options.

	12) PR #2521 for #2520. Fix issue with line_length runme example.

	13) PR #2539 for #2538. Add PSyIR Symbol PreprocessorInterface.

	14) PR #2540 for #2537. Add 'allow_renaming' parameter to the symbol_table
	new_symbol method and improve its import handling.

	15) PR #2497 for #2496. Updates the GOcean access-info functionality
	to use PSyIR rather than strings for indices.

	16) PR #2549 for #2548. Update Codecov action.

	17) PR #2396 for #2229. Add PSyIR support for select-type (the selector is
	still a CodeBlock but the case bodies are transferred to a conditional
	construct after the CodeBlock).

	18) PR #2545 for #2544. Accept -c as shortcut for --config in the CLIs.

	19) PR #2527 for #1495. Add PSyIR support for type-bound procedure
	calls.

	20) PR #2529 towards #1779. Generalise NemoArrayAccess2Loop
	transformation to ArrayAccess2Loop.

	21) PR #2517 for #2515. Fix bugs in the symbol_table merge method.

	22) PR #2553 for #2449. Add next/previous_access reference method.

	23) PR #2557 towards #2543. Update the introduction to the User
	Guide and the top-level README.

	24) PR #2560 for #2559. Marks the PRODUCT intrinsic as available on
	accelerator devices.

	25) PR #2581 for #2576. Updates a tutorial README to remove a now-
	dead link to the VMWare KnowledgeBase from a quoted VMWare error
	message.

	26) PR #2571 for #2569. Update integration tests for new system
	(lfric still has issues that will be resolved separately).

	27) PR #2567 for #1333. Fixes bug in Fortran backend with missing
	parentheses for unary minus operator.

	28) PR #2579 for #2578. Fix missing location update for Call node
	in DA tooling.

	29) PR #2556 towards #1351. Documents the new OPERATES_ON=dof
	LFRic kernel type.

	30) PR #2252 for #1990. Support extraction of kernels that import
	variables from other modules.

	31) PR #2547 towards #1779. Removes the NemoLoop node and makes
	the loop_type inference rules part of generic PSyIR.

	32) PR #2590 fpr #2589. Moves to the latest LFRic (split repo)
	and fixes the LFRic integration tests.

	33) PR #2452 for #2451. Move and rename DynInvokeSchedule to
	LFRicInvokeSchedule.

	34) PR #2574 for #2196. Add support for use-intrinsic imports.

	35) PR #2566 towards #2156. Bug fixes for routines declared as
	ELEMENTAL or IMPURE. (Alters the Fortran backend and
	Routine.copy().)

	36) PR #2572 for #2195. Improves SymbolTable.__str__ such that
	Symbols are listed by type and in alpha-order.

	37) PR #2593 for #1779. Removes the 'default' API concept and
	renames 'dynamo0.3' -> 'lfric' and 'gocean0.1' -> 'gocean'.

	38) PR #2599. Update integration test dependencies.

	39) PR #2564 for $2462. Generalise ModuleManager.

	40) PR #2598 towards #2543. Refresh the PSyKAl-related documentation
	in both the User and Developer Guides.

	41) PR #2611. Update Integration tests nvhpc mpi library path.

	42) PR #2614 towards #2604. Fixes broken links to the docs in the
	various tutorial READMEs.

	43) PR #2587 for #1989. Improves the statistics produced by the
	generated PSyKE driver code.

	44) #PR #2602 for #1596. Exclude assumed-size variable references from
	the ACCKernels regions.

	45) PR #2603 for #1841. Refactors the ArrayRange2Loop transformation
	(merging in functionality from the NEMO-specific version). Renames it
	to ArrayAssignment2LoopsTrans.

	46) PR #2615 for #2610. Fixes various spurious warnings that were
	being produced by the lfric/eg17/full_example_extract example.

	47) PR #2625 for #2619. Adds a create function for OMPParallelDoDirective
	to avoid issues from using its parent class' create method.

	48) PR #2609 for #2407. The OpenACC routine directive and transformation
	now accept a "parallelism" attribute to set the level of parallelism, which
	is mandatory in recent OpenACC standards.

	49) PR #2626 for #2622. Adds convenience methods to the SymbolTable for
	manipulating Routine argument lists.

	50) PR #2607 FOR #2600. Update psyclone command and script interface
	to remove mention of 'nemo' API.

	51) PR #2575 towards #2201. Allow FileContainer to have symbols of their
	inner subroutines. It also solves an issue with missing PURE, ELEMENTAL, ...

	52) PR #2632 for #2116. Update the code-transformation tutorial.

	53) PR #2639 for #2638. Upgrade CI markdown-linkcheck to linkspector.

	54) PR #2583 towards #2577. Adds partial support for pointer
	assignments. (Array accessors within structures are not supported.)
	Pointer *declarations* will still result in symbols of
	UnsupportedFortranType.

	55) PR #2445 for #2444. Changes the kernel-extraction tooling so
	that filenames are construction using dashes instead of colons.

	56) PR #2646 for #2641. Fixes incorrect module names within the
	PSyData API (e.g. when profiling).

	57) PR #2647 for #1992. Adds MPI support to PSyKE. Each rank will write
	its own output file(s). The generated driver has been extended so that
	the name of the file to use can be specified on the command line.

	58) PR #2637 for #2138. Add Fortran frontend support to parser array
	declarations with expressions in their shape dimensions.

	59) PR #2649 towards #2586. Adds support for pointer assignments of
	the form `var =[>] this[%...]%procedure(...)`.

	60) PR #2645 towards #2585. Add an optional "otherwise" argument to
	the SymbolTalbe lookup method.

	61) PR #2633 for #2125. Introduces the "replace_symbols_using" method
	to guarantee that PSyIR trees after a copy have references to the
	updated symbols (including in attributes that are not directly in the
	tree).

	62) PR #2662 for #2082. Fixes HoistTrans so that it checks for
	possible side-effects. Also now removes the parent Loop if the hoist means
	it no longer has a body.

	63) PR #2660 for #1370. Adds 'collapse' and 'ignore_dependencies_for'
	options to ParallelLoopTrans.

	64) PR #2653. Add example using the PSyclone xDSL MLIR backend.

	65) PR #2673 for #2652. Find the symbol name containing a kernel metadata
	by searching the PSyIR (instead of assuming the name).

	66) PR #2651 for #2617. Fixes PSyKE driver create for LFRic in the
	event of a call to a generic routine interface.

	67) PR #2650 for #2630. Adds basic support for DATA statements in the
	fparser2 frontend.

	68) PR #2679 for #2676. Adds check for impure calls to the
	ParallelLoopTrans.validate method. This fixes a race condition in the
	sea-ice code in NEMO. Updates the NEMO workflow so that error
	reporting is improved and timing results no longer uploaded to gist.

	69) PR #2656 for #2634. Fixes and improvements for the 'nemo' tutorials.

	70) PR #2413 towards #924. Add find_container_psyir, find_routine_psyir
	and get_callees utilities to simplify the inlining transformation.

	71) PR #2523 towards #1719. Add the poly_{1,2}d_reconstruction kernels
	and tweak the adjoint README files.

	72) PR #2675 towards #1351. Refactors the LFRic metadata checking and
	adds support for user-supplied kernels that operate on dofs.

	73) PR #2700 for #2699. Fix docstring error for Config class.

	74) PR #2698 for #2629. Fix NEMOv5 issues and extend related
	integration tests.

	75) PR #2710 for #2665. Improves error messages for line-length and
	kernel arguments.

	76) PR #2692 for #2691. Increase recursion limit when handling
	conditional statements with many branches. Disable final tree copy
	when generating code.

	77) PR #2708 for #2663. Add LFRic OpenACC in the integration tests.

	78) PR #2678 for #2636. Alter LFRic PSy-layer to lookup nlayers for
	each kernel.

	79) PR #2687 for #2684. Add support for WHERE constructs that contain
	references without range-notation (and prevent some incorrect cases).

	80) PR #2596 for #2592 and #2582. Routine nodes manage their own
	symbols from their parent scope.

	81) PR #2725 to close #717. Removes some TODOs and associated utility code
	from the fparser2 frontend that is now unused.

	82) PR #2733 for #2730. Adds OpenMP offloading support for LFRic plus
	associated integration test.

	83) PR #2743 for #2742. Ensure generated code for function spaces in
	LFRic is always in a consistent order.

	84) PR #2746. Update minor versions of CUDA, HDF5, nvfortran and
	Python used in the CI.

	85) PR #2748. Revert Python used on RTD to 3.12 as 3.13 unsupported.

	86) PR #2707 for #257. Fixes bugs in the loop-fusion transformation.

	87) PR #2752 towards #2717. Adds Assignment.is_literal_assignment property.

	88) PR #2753 towards #2717. Adds DataNode.is_character method.

	89) PR #2712 for #2711. Adds support for user-supplied Kernels that
	operate on dofs (in the LFRic API).

	99) PR #2685 for #2027. Improves datatype and shape inference.

	100) PR #2694 for #2690. Extends the PSyData NaN-checking tooling to
	perform value verification.

	101) PR #2749 for #2311. Alters test-harness generation for the LFRic
	API in PSyAD to base the generated test-code filenames on the name of
	the supplied LFRic Algorithm file.

	102) PR #2763 towards #2717. Upstreams PSyACC functionality: ensures
	that clauses on an OpenACC directive are consistent.

	103) PR #2734 towards #2704. Implements the forward_dependency part of
	the new DefinitionUseChain PSyIR tool.

	104) PR #2761 for #2739. Updates the signature of the PSyKAl
	transformation script to accept a PSyIR node.

	105) PR #2745 for #2661. Add support for kernels that operate on halos.

	106) PR #2770 towards #2543. Improve UG introduction.

	107) PR #2776 for #1280. Fixes ref_guide warnings.

	108) PR #2767 for #2755. Bug fix for psyad failing to transform array
	assignment

	109) PR #2785 towards #759. Populates partial_datatype for OPTIONAL.

	110) PR #2789 for #2778. Removes some old TODOs now that kernel
	extraction for GOcean has been improved.

	111) PR #2791 for #2790. Updates the dl_esm_inf git submodule to point
	to the latest version.

	112) PR #2795 for #2774. Generalises MatMul2CodeTrans to cope with
	non-contiguous array slices.

	113) PR #2769 for #2768. Generalises Sign2CodeTrans and Abs2CodeTrans
	to allow non-floating point scalar literals.

	114) PR #2461 for #2460. Renames DynamoPSy class to LFRicPSy and moves
	into a new module lfric_psy.py in domain/lfric.

	115) PR #2697 towards #2671. Fixes various issues relating to incorrect
	parallelisation of loops in NEMO. Also adds support for array-
	privatisation option.

	116) PR #2804 towards #2737. Update PSyclone to use fparser 0.2.0 release.

	117) PR #2803 for #2796. Fixes bug where PSyData nodes inserted within
	LFRic loops did not have the associated variable declared.

	118) PR #2792 for # 2766. Updates to all the examples and test
	infrastructure now that the index ordering for operators in LFRic
	has been changed.

	119) PR #2775. Adds Call.get_callee() which matches the arguments of
	a Call against the signature of potential callees.

	120) PR #2628 for #2624. Improves debug_string output for Schedules.

	121) PR #2800. Updates integration test dependencies and documentation
	about compiling for GPUs.

	122) PR #2811. Adds sphinx-autodoc-typehints package to 'doc'
	dependencies so that Sphinx markup is able to make use of the
	typehints that we are starting to add to the code base.

	123) PR #2809 for #2737. Updates documentation on OpenMP to point to
	examples of tranformations for CPU and GPU.

	124) PR #2815 for #2636. Get nlayers from first field or operator
	argument to each kernel in LFRic.

	125) PR #2817 for #2816. Fix index type in initialisation of arrays
	of fields in PSyAD test harness construction.

release 2.5.0 14th of February 2024

	1) PR #2199 for #2189. Fix bugs with missing maps in enter data
	directive.

	2) PR #2269 for #2268. Rename DynInvokes to LFRicInvokes and move
	to own module.

	3) PR #2255 for #2237. The derived type intial values are not lost
	anymore, and the "extends" or "abstract" keywords cause a
	UnknownFortranType.

	4) PR #1822 towards #1338. Adds support for the OMP tasking
	directive and transformation.

	5) PR #2346 for #2345. Make the integration tests use a parameterised
	version of python, currently 3.11.4. Pin pylint to < 3.0

	6) PR #2325 for #1947. Adds support for OMP/ACC Atomics and OMP Simd
	directives.

	7) PR #2355 for #2347. Adds testing to demonstrate that the new LFRic
	metadata handling works for multi-precision kernels.

	8) PR #2342 for #2340. Fix issues with VERIFY, ISHFTC and PRECISION
	intrinsics and introduce a NEMO passthrough test.

	9) PR #2350 for #2349. Update to HEAD of fparser master to get
	fparser1 fix for parsing WHERE.

	10) PR #2285 for #2284. Split LFRicRunTimeChecks from dynamo0p3.py.

	11) PR #2313 towards #2197. LFRic PSyLayer uses array pointers instead
	of derived types accessors in the kernel/builtin arguments.

	12) PR #2321 for #2319. Refactors DynStencil into a dataclass named
	LFRicArgStencil.

	13) PR #2361 for #2360. Fix LFRic Loop.independent_iterations with domain
	information and allow sequential directives on loops with dependencies.

	14) PR #2365 for #2351. Fix ref2arrayrange allocated bug.

	15) PR #2363 for #1254. Fortran FORMAT, ENTRY and IMPLICIT statements
	produce CodeBlocks instead of losing the statements.

	16) PR #2357 for #2353. Adds the ACC-loops NEMO transformation script
	and includes its use in the integration testing.

	17) PR #2380 and #2378 for #2369. Add PSyIR node.sibilings property.

	18) PR #2375 for #2374. Bug fix for LFRic kernel-extraction driver
	creation for netcdf.

	19) PR #2385. Update tests to include python 3.12.

	20) PR #2377 for #2368. Adds optional 'depth' argument to Node.walk().

	21) PR #2362 for #2243 and #2312. Add support for Fortran save statements.

	22) PR #2379 for #2370. Adds a Node.get_sibling_lists() method.

	23) PR #2366 towards #342. Improve symbols and tighten-up ACCRoutineTrans
	validation.

	24) PR #2383 towards #2256. Adds support for 'DO CONCURRENT' in the
	fparser2 frontend.

	25) PR #2100 for #2091. Renames DynKern to LFRicKern and moves its
	implementation to domain/lfric.

	26) PR #2391 for #2390. Fix bug in generator.py error message.

	27) PR #2364 towards #1941. Moves map of LFRic precisions to
	config. file.

	28) PR #2376 for #1525. Add lowering methods to all LFRic Built-ins.

	29) PR #2406 for #2404. Fixes bug in setop_random kernel (was only
	filling the lowest vertical level).

	30) PR #2389 toward #928. Adds support for field_bcs_kernel when
	parsing kernels using kernel_interface.py. This is required when
	validating LFRic kernel arguments.

	31) PR #2388 for #2323. Rename the array reduction 2code transformations
	to use the 2loop postfix and improve their implementation.

	32) PR #2400 for #1508. Add flag/config option to disable backend checks.

	33) PR #2428 for #2427. Fixes bug in MaxVal2LoopTrans.

	34) PR #2430 towards #2421. Ensures local symbol table is merged into
	routine scope following an inline transformation. (Works around
	#2424.)

	35) PR #2412 for #2411. Remove NemoKern and add the 'routine' profiling
	option to the psyclone command.

	36) PR #2401 for #2261. Split DynLoop out of dynamo0p3 and rename.

	37) PR #2387 towards #1799. Add support for querying the datatype of
	operations.

	38) PR #2434 for #2433. Bug fix for process_nemo.py script to
	aggregate -I arguments.

	39) PR #2426 for #2254. Make LFRic PSyAD test harness use LFRic
	logging API.

	40) PR #2273 for #2272. Split LFRicFields into domain/lfric module.

	41) PR #2393 for #2392. Split and rename DynKernMetadata into
	into domain/lfric module (LFRicKernMetadata class).

	42) PR #2240 for #2132. Update Integration test software stack.

	43) PR #2454 for #2418. Fix OMPTaskTrans attempts to inline IntrinsicCalls.

	44) PR #2459 for #2458. Fix broken documentation links.

	45) PR #2472 for #2471. Update all copyright dates to include 2024 and
	add utils/update_copyright.sh script to do this task.

	46) PR #2443 for #2442. Fix bug for PSy-layer generation involving CMA
	operators in the LFRic API.

	47) PR #2481 for #1192. Unpin jsonschema version.

	48) PR #2470 for #2468 and towards #237. Fixes Sphinx link-check errors
	for links to anchors in User Guide and also updates the name of the
	dl_esm_inf library and updates associated links (remove references to
	puma).

	49) PR #2420 towards #1786. Add and update Built-ins to support
	mixed precision in the LFRic API: real to real, real to integer
	and integer to real field types.

	50) PR #2480 for #2479. Updates .gitignore for files generated by
	examples.

	51) PR #2486 for #2419. Renames Unknown[Fortran]Type to
	Unsupported[Fortran]Type and DeferredType to UnresolvedType.

	52) PR #2482 towards #2062. Adds a new 'origin_string()' method
	to Node to return information on the origin (line number and file
	name) of a PSyIR node.

	53) PR #2439 for #2105. Use maxval2loop and atomics to parallelise
	NEMO stpctl.f90.

	54) PR #2493 for #2492. Fix bug in NemoOuterArrayRange2LoopTrans

	55) PR #2465 towards #2004. Move same_range functionality to
	ArrayMixin and other improvements.

	56) PR #2372 towards #1960. Fix bugs on Fortran WHERE canonicalisation.

	57) PR #2489 for #2488. Unify generic LoopFuseTrans and allow renaming
	the second loop variable for certain cases.

	58) PR #2423 for #2410. Split off and rename DynStencils to
	LFRicStencils in the LFRic API.

	59) PR #2490 towards #2447. Update PSyclone to use fparser 0.1.4 release.

	60) PR #2501 for #2447. Create PSyclone release 2.5.0.

release 2.4.0 29th of September 2023

	1) PR #1758 for #1741. Splits the PSyData read functionality into a
	standalone module to remove dependence on infrastructure for
	driver code.

	2) PR #1766 FOR #1764. Fixes various syntax errors in some of the
	Fortran test files.

	3) PR #1759 for #1752. Updates to GOcean examples so that F90FLAGS
	is used consistently and is also used when linking.

	4) PR #1700. Various improvements to the example NEMO processing
	scripts.

	5) PR #1762 for #1743. Ensures declaration of precision variables
	in PSyAD test harness.

	6) PR #1774 for #1773. Fixes syntax error in test Fortran file.

	7) PR #1620 for #1555. Create Algorithm Layer for a Kernel.

	8) PR #1767 for #1739. Fixes dep-analysis bug whereby CMA operator
	arguments to LFRic kernels were not given correct access value.

	9) PR #1763 for #1717. Fixes invalid adjoint names for subroutine
	and module.

	10) PR #1776 for #1775. Fixes post_region_code_gen and improves
	test fixtures.

	11) PR #1784 towards #1779. Removes the use of config-provided bounds
	from the NemoRange2Loop Transformation.

	12) PR #1765 for #1724. Remove kernel use statements from
	processed algorithm layer code.

	13) PR #1785 for #1771. Refactor algorithm-creation functionality.

	14) PR #1769 for #1721. Fixes bugs in use of sympy simplify() and
	expand().

	15) PR #1791 for #1780. Add setval_random built-in in LFRic API.

	16) PR #1778 for #1751. Add ReplaceInductionVariableTrans transformation.

	17) PR #1652 for #1645. Symbols representing LFRic BuiltIn Functors

	18) PR #1795 for #1583. Bug fix for PSyAD for expressions involving
	a unary minus.

	19) PR #1809. A few fixes for code style issues.

	20) PR #1803 for #1797. Adds support for logical variables to the
	PSyData API.

	21) PR #1804 for #637. Extends the dependence analysis to support
	LFRic built-in kernels.

	22) PR #1790 for #1787. Adds HoistLoopBoundsExprTrans transformation
	which hoists complex loop-bound expressions out of loops.

	23) PR #1811 for #1810. Separate LFRic LMA Operator infrastructure
	into its own file.

	24) PR #1808 for #1681. Extends PSyAD to reject functions.

	25) PR #1633 towards #1631. New implementation of kernel meta-data
	parser for GOcean API.

	26) PR #1821 for #1557. Extends PSyAD to support LFRic mixed-
	precision kernels.

	27) PR #1551 towards #1338. Add OpenMP Clauses and its referenced
	variables as part of the PSyIR tree.

	28) PR #1838 for #1704. Update replace_with method to take into
	account named arguments.

	29) PR #1847. Make a subSignature a Signature and allow
	Signature.to_language w/o arguments

	30) PR #1831 for #1735. Changes the directory structure in the
	test LFRic infrastructure to mimic that in the full LFRic
	infrastructure. Alter the testing infrastructure to use the
	Makefile to build the LFRic library.

	31) PR #1814 towards #924. Add new PSyIR InlineTransformation.

	32) PR #1819 for #1815. Forbid OMPTarget regions from containing
	CodeBlock nodes.

	33) PR #1830 for #1828. Fixes to enable explicit OpenACC Loop
	parallelism with UM.

	34) PR #1855 for #1840. Fix bug with dependency analysis when an
	expression has the same array reference with and without indices.

	35) PR #1827 for #1826. Adds support for SIR intrinsics.

	36) PR #1839 for #1782. Adds a -api option to the PSyAD script.

	37) PR #1844 towards #1823. Makes module inlining work in LFRic
	when the same kernel is used multiple times.

	38) PR #1825 for #1576. Adds the Reference2ArrayRangeTrans
	transformation.

	39) PR #1846. Fixes to various docstrings in transformations.py
	and node.py.

	40) PR #1845 for #1813. Adds a standalone PSyData extraction
	library (that uses only Fortran IO).

	41) PR #1836 for #1834. Adds support for explicit array-range
	declarations to the dotproducttrans transformation.

	42) PR #1871 for #1870. Fixes typo in link in User Guide.

	43) PR #1875 for #1874. Remove pytest-pep257 dependency from setup.py

	44) PR #1860 for #1538. Fixes search for config file when
	`python setup.py install` used instead of pip and adds yaml config
	file to tell RTD to use pip and Python 3.8 (for interop. with
	SymPy).

	45) PR #1768 for #1711. Add initial Sum2CodeTrans transformation.

	46) PR #1885 for #1878. Update FortCL submodule to head of master to
	fix invalid-boz compilation errors with newer versions of gfortran.

	47) PR #1890 for #1889. Fix test to avoid temporary files being
	left after pytest run.

	48) PR #1850 towards #1799. Initial PSyIR node.datatype implementation
	to query the resulting datatype of a PSyIR subtree.

	49) PR #1869 for #1868. Extend PSyAD to make use of the
	Reference2ArrayRangeTrans.

	50) PR #1880 for #1865. Improves support for function calls in the
	PSyIR by ensuring the associated RoutineSymbol has the correct
	datatype.

	51) PR #1894 for #1893. Fix bug in is_upper/lower_bound for UnknownTypes.

	52) PR #1853 for #1829. Add OMP teams distribute parallel do directive
	and refactor OMPLoopTrans.

	53) PR #1900 for #1893. Fix bug in is_upper/lower_bound for non-typed
	Symbols.

	54) PR #1782 for #1496. Adds initial support for PSyAD test
	harness generation for LFRic kernels. Some issues remain.

	55) PR #1807 towards #1806. Adds PSyIR support for LFRic kernel
	metadata.

	56) PR #1906 for #1896. Update HoistLocalArrayTrans to avoid hoisting
	parameter arrays and, unless explicitly requested, device parallel routines.

	57) PR #1901 towards #1892 and #1898. Add support for storing and
	querying the index of a metadata argument.

	58) PR #1884 for #1882. Extends the inlining transformation to support
	inlining of functions.

	59) PR #1912 for #1851. Fixes pycodestyle (2.9) errors/warnings for
	with Python 3.10.

	60) PR #1899 towards #1823. Refactors KernelModuleInlineTrans so that
	the in-lining happens at transformation time rather than code-
	generation time.

	61) PR #1852 for #1750. Adds an option to VariablesAccessInfo to
	report/not report array arguments as first parameter to
	lbound/ubound/size as read access. This fixes several issues with the
	dependency tools.

	62) PR #1867 for #1861. Significantly improves test coverage,
	especially of the compilation-testing utilities.

	63) PR #1924 for #1923. Fix issues building Developer and Reference
	guides.

	64) PR #1913 for #1848. Fix issues with case-sensitivity in the
	SymbolTables.resolve_imports method.

	65) PR #1917 for #1916. Extends InlineTrans to support calls to
	routines in different Containers.

	66) PR #1940. Replace Python 3.10 with 3.11 in GHA test suite.

	67) PR #1943 for #1942. Fixes incorrect path in tutorial
	Makefile setup.

	68) PR #1905 for #1903. OpenMP schedule can be set to "none", which skips
	the schedule clause in the OpenMP directive. This is the new default in
	generic PSyIR (GOcean and LFRic still default to "static").

	69) PR #1892 towards #1824. get_kernel_schedule supports resolving
	interfaces (e.g. for the LFRic mixed precision kernels).

	70) PR #1911 for #1909. Update fparser dependency.

	71) PR #1908 for #1879. Completes the new meta-data parsing
	functionality for the LFRic API.

	72) PR #1918 for #1883. Updates kern_call_arg_list() (for LFRic) to
	use PSyIR. (Step towards using PSyIR in LFRic PSy-layer generation
	and required for PSyKE driver generation.)

	73) PR #1898 towards #1708. Extends PSyAD LFRic harness support to
	kernels with field arguments that contain geometry information.

	74) PR #1982 for #1981. Updates the GHA configuration to use
	Python 3.7 instead of 3.6.

	75) PR #1956 for #1955. Updates the tests/.pylintrc file to remove
	unsupported options.

	76) PR #1888 for #1783. Adds NEMO OpenMP transformation scripts
	to the examples.

	77) PR #1933 for #1902. Adds run-time checks when hoisting
	local work arrays.

	78) PR #1963 towards #1883. More work to improving the use of PSyIR
	in LFRic (as needed for PSyKE driver creation).

	79) PR #1964 for #1961. Adds lower_to_language_level to DynLoop to
	ensure loop variable names preserved in PSyKE driver creation.

	80) PR #1952 for #310. Adds support for ACCEnterData and ACCUpdate
	directives in the NEMO API.

	81) PR #1925 for #1832. Add a 'force' option to the ParallelLoopTrans.

	82) PR #1988 for #1507. Drop 'six' dependency and fix many pylint issues.

	83) PR #1968 towards #1823. Fixes additional issues with module-
	inlining in LFRic. (Interfaces, imported global variables and some
	validation problems.)

	84) PR #1996. Addendum to #1952 to cover missed lines.

	85) PR #1994 for #1986. Fix issues with LFRic OMP support by skipping
	dependence analysis for coloured loops.

	86) PR #1997 for #888. Updates the handling of the '-v'
	command-line flag for requesting version information. The
	psyclone script will now quit after outputting the version
	information.

	87) PR #1970 for #1966. Add an overwrite_datatype option to
	StructureReferences for when an API knows what type a DeferedType is.

	88) PR #2003. Pins the Sphinx version to < 6.1 to avoid a bug in
	the link-checking functionality. Also corrects various links to
	the VirtualBox site.

	89) PR #1972 for #1967. Ensures that proper Signatures are created
	for structure accesses that appear in LFRic kernel arguments.

	90) PR #1907 for #1366. Introduces the IntrinsicCall node and the
	IntrinsicSymbol symbol. Adds ALLOCATE, DEALLOCATE and RANDOM_NUMBER
	intrinsics.

	91) PR #2007 for #2000. Removes pinning of Sphinx version in setup.py
	now that the linkcheck bug has been fixed in a new release.

	92) PR #1976 for #1974. Fixes issues with literal constants and
	array accesses in VariableAccessInfo for the LFRic API.

	93) PR #2015 for #2012. Fixes crash in access-information
	collection when there is an LFRic 'domain' loop.

	94) PR #2014. Extends psyir_from_source() so that the caller
	can specify if the Fortran is in fixed format.

	95) PR #1993 towards #1953. Extends the LFRicKernelMetadata
	class to support stencil specifications.

	96) PR #2020 for #2019. Fix inconsistencies in handling of precision
	symbols

	97) PR #2023 for #1975. Extends DynReferenceElement to ensure that
	it adds related kernel arguments to KernCallArgList as PSyIR.

	98) PR #2030 for #1529. Update eg19 Makefile so that compilation
	works.

	99) PR #2029 for #1567. Fix visibility issues with imported symbols.

	100) PR #2024 for #1984. Fixes the dependence analysis for the case
	where a single element of an array of fields is passed as an
	argument to an LFRic built-in.

	101) PR #1980 for #1978. Updated LFRic Infrastructure files in
	PSyclone repository and PSyData libraries to support 32- and
	64-bit mixed precision.

	102) PR #2034 for #1864: Add support for adjoint test-harness
	generation for kernels with operator arguments.

	103) PR #2038 for #1998. Adds support for r_tran_operator_type to
	LFRic (dynamo0.3).

	104) PR #2036 for #2033. Splits core/access_info into its constiutent
	classes and moves utility functions out of the DependencyTools
	module.

	105) PR #2056 for #2055. Extends the Reference2ArrayRange
	transformation such that it rejects any References that are args to
	the DEALLOCATE intrinsic.

	106) PR #2047 for #2046. Adds a 'return' statement to the
	lower_to_language_level() methods.

	107) PR #2032 for #92. Forbid include statements (which should have been
	processed by the preprocessor or fparser before PSyclone).

	108) PR #1973 for #1904. Fix inlining issues with complex access
	expressions (e.g. array offsets and partial derived types accesses).

	109) PR #2044 for #1295. Changes LFRic psyir to avoid use of exec
	and ensures that LFRicConstants is not created *before* the config.
	file has been read.

	110) PR #2066 for #1587. Introduces new DebugWriter visitor for
	fast generation of Fortran-like content in error messages.

	111) PR #1914 for #1891. Improves error handling when there are
	undeclared arguments.

	112) PR #2067 towards #1618. Fixes bugs relating to gh_sum for
	scalars and use of any_space_* spaces in the new metadata
	handling. Also corrects a (tested) docstring so that it sets
	up a Config object first.

	113) PR #2063. Improve search for optimisation script and handling
	of any errors when it is imported.

	114) PR #2071 for #2042. Adds support for the Fortran 'parameter'
	statement to the fparser2 frontend.

	115) PR #2068 for #352 and #1422. Adds a 'DoWhile' node to represent
	Fortran DO WHILE and unbounded DO loops.

	116) PR #2072 tidying of IfBlock following #2068.

	117) PR #2061 towards #598. Improves the use of dependence analysis
	in the OMP transformations to infer which variables are firstprivate
	in some cases.

	118) PR #2059 for #2057. Adds kernel-extraction support for the
	NEMO API.

	119) PR #2073. Fixes typos across the repo.

	120) PR #2025 for #1483. Adds driver generation for LFRic kernel
	extraction (PSyKE).

	121) PR #2048 towards #1772. Implements a new MetadataToArgumentsRules
	class using the new LFRic metadata functionality.

	122) PR #2085 for #840. Add support for minval, maxval and sum Fortran
	intrinsics.

	123) PR #2077 for #2075. Specify LFRic built-in metadata descriptions
	within LFRic built-in classes.

	124) PR #2104 towards #1618. Fix invalid use of subroutine instead of
	function in an LFRic example algorithm.

	125) PR #2098 towards #2091. Split off and rename DynKernCallFactory
	to LFRicKernCallFactory.

	126) PR #2103 towards #1618. Support Fortran interfaces whose symbols
	are already declared.

	127) PR #2099. Update of tutorials.

	128) PR #1937 for #1935. Adds all LFRic TL and adjoint kernels under
	examples.

	129) PR #2112 towards #1618. Splits LFRic eg11 source file into
	driver and algorithm.

	130) PR #2118 for #2117. Ensure build flags passed to LFRic
	infrastructure

	131) PR #2026 for #1991. Improves the support for building a
	standalone driver for an extracted kernel. All required modules are
	now inlined into the driver source file.

	132) PR #2086 for #2013. Adds support for logical scalar arguments
	in PSyAD test harness generation.

	133) PR #2060 towards #1618. Adds an optional code path for LFRic
	Algorithm-layer handling using the new metadata processing
	functionality.

	134) PR #2123. Updates GOcean project link in UG.

	135) PR #2121 for #2109. Updates PSyclone to fparser 0.1.1 release.

	136) PR #2128 towards #1618. Bug fix in LFRicAlgInvoke2PSyCallTrans
	for kernels requiring more than 1 quadrature object.

	137) PR #967 towards #2132. Add GH workflows for self-hosted runner.

	138) PR #2084 for #1801. Improve handling of assume-shape arrays with
	specified bounds.

	139) PR #2129 towards #1618. Bug fix for -ve Literal args to kernels
	in PSyIR handling of LFRic Alg Layer.

	140) PR #2133 for #2126. Add RTD YAML config files to allow the
	documentation (user guide, developer guide etc) to be managed
	separately and to allow software environments other than the
	default to be specified.

	141) PR #2092 for #2008. Refactors Symbol interfaces and adds support
	for Static/SAVE variables.

	142) PR #2089 for #2005. Add a SymbolTable merge method and improve symbol
	renaming capabilities.

	143) PR #2141 towards #1618. Add support for Symbols imported from
	Containers with renaming.

	144) PR #2136 for #2134. Fix compilation tests bug with assumed shape arrays.

	145) PR #2115 for #2114. Fortran allocate with type-spec becomes a CodeBlock.

	146) PR #2130 towards #1161. Adds support for HUGE and TINY intrinsics.

	147) PR #2095 towards #2091. Split off and rename DynInvoke to LFRicInvoke.

	148) PR #2146 for #2145. Skip CI link checks for mybinder as they
	occasionally fail.

	149) PR #2135 towards #1618. Adds (limited) PSyIR support for Fortran
	interfaces without a name.

	150) PR #2152 for #2149. Adds checks in Literal constructor that
	supplied string is a valid format.

	151) PR #2143 for #2043. Adds basic PSyIR support for Fortran COMMON
	blocks.

	152) PR #2150 towards #2132. Improve self-hosted CI workflow.

	153) PR #2090 for #1545. Split off and rename DynCollection to
	LFRicCollection.

	154) PR #2140 for #2139. Encapsulates the result of the dependency-
	analysis' get_in_out_parameters() in a single class.

	155) PR #2160 for #2159. Adds support for LFRic kernel arguments with two
	new precision names (r_bl and r_phys).

	156) PR #2170 for #2169. Correct import of fparser2
	Declaration_Construct.

	157) PR #2131 towards #1618. Improves the error handling when we find
	a Routine with the same name as an LFRic Builtin.

	158) PR #2147 for #2119. Add elemental and pure routine attributes.

	159) PR #2181 for #2175. Bug fixes for processing of Fortran
	declarations and integer literals.

	160) PR #2107 for #2106. Improvements to NEMO processing scripts and
	inclusion in Integration Testing.

	161) PR #2198 for #2194. Fixes handling of a function where the
	precision of the result is only defined within the function.

	162) PR #2187 towards #1618. Remove builtin use statements when
	lowering.

	163) PR #2191 for #2185. Fix element order used in PSyAD test
	harness.

	164) PR #2208 towards #2205. Ensures that functions or subroutines
	that CONTAIN other functions/subroutines are put into a CodeBlock.

	165) PR #2124 fir #2101. Refactors OpenMP inference of private/first-
	private variables and those requiring synchronisation.

	166) PR #2210 for #2206. Ensure symbol renaming included when deep-
	copying a symbol table.

	167) PR #2209 for #2204. Add support for EQV and NEQV and fix select
	case bug with logical comparisons.

	168) PR #2211 for #2183. Change PSyAD test-harness generation to use
	the same variable names as the TL kernel being tested.

	169) PR #2212 for #2203. Fix bug in PSyIR fparser2 frontend when
	DO WHILE contains normal DO loops.

	170) PR #2220 for #2219. Adds 'shared_with' argument to the
	node.ancestor() method.

	171) PR #2174 for #2171. Add support for obtaining the partial datatype
	of an UnknownFortranType.

	172) PR #2163 for #1537. Support array-slicing notation in SymPy
	comparisons.

	173) PR #2221 for #2214. Fix names of invokes containing a single
	kernel in the PSyIR of the LFRic Alg layer.

	174) PR #2225 for #2224. Fix erroneous CI link check error by
	omitting test for the particular link.

	175) PR #2172 for #1833. Fixes the LFRic tutorials so that they
	build correctly.

	176) PR #2227 for #2226. Adds new Node.path_from(ancestor) method.

	177) PR #2158 for #81. Ensures all example/test Fortran code for
	LFRic follows the LFRic naming convention.

	178) PR #2218 towards #2132. Adds LFRic integration tests and
	new, associated optimisation scripts. Includes bug fixes for
	matmul inlining transformation.

	179) PR #2230 for #2228. Improve reporting of errors due to kernel
	functors not explicitly included in algorithm use statements.

	180) PR #2207 for #1419. Split the DataSymbol constant_value attribute
	into is_constant (bool) and initial_value (PSyIR Node). This allows
	parsing Fortran declarations with initial_value that are not constant.

	181) PR #2231 for #2213. The Fortran frontend and backend now also
	consider that UnresolvedInterface symbols can come from the body of
	a Fortran Interface.

	182) PR #2240 for #2234. Fix WhileLoop issue in the NEMO OpenACC kernels
	script.

	183) PR #2182 for #2179. Fix LFRic eg14 nvfortran compilation and add
	nvfortran examples and tutorials steps in the Integration tests.

	184) PR #2250 for #2248 and #1575. Fixes bug in line-length limiter
	to prevent it breaking a line before the first non-whitepsace
	character.

	185) PR #2262 towards #446. Implement reference_access for Call nodes.

	186) PR #2184 for #2166. Adds Sympy support for user-defined types.

	187) PR #2270 for #1575. Fixes the line-length limiter for code that
	has an indent greater than the max. line length.

	188) PR #2259 for #1932. Adds support for the 'gang' and 'vector'
	clauses on OpenACC Loop directives.

	189) PR #2276 for #2274. Small fixes for various complaints
	produced by latest version of pycodestyle.

	190) PR #2291 for #2290. Bug fix to KernelModuleInlineTrans -
	ensures that the new RoutineSymbol added to the Container is given
	a DefaultModuleInterface.

	191) PR #2238 for #2234. Adds support for a generic interface to
	perform variable comparison when the datatype is unknown. (Required
	for canonicalising SELECT CASE constructs.)

	192) PR #2292 for #2288. Workaround for Sphinx-doctest bug by
	building html dev guide before running the doctests.

	193) PR #2260 for #2245. Splits LFRicLoopBounds class from
	dynamo0.3.py.

	194 PR #2241 for #2215. Adds support for Fortran names being the
	same as Python keywords when using sympy within PSyclone, e.g. in
	comparisons between expressions.

	195) PR #2295 for #2294. Extends the PSyData extraction library
	to support character variables

	196) PR #2157 for #1396. Add tree-update mechanism and new ACCClause
	nodes for data movement.

	197) PR #2281 for #2258. Adds a PSyData wrapper for the TAU profiler.

	198) PR #2283 for #2282 and #2286. Adds a get_ubound_expression
	method to ArrayMixin (analagous to get_lbound_expression).

	199) PR #2293 for #2301. Add 'is_independent' property/query to Loop.

	200) PR #2309 for #1558. Add support for out-of-order parameter statements.

	201) PR #2148 towards #2105. Adds {Min,Max}Val2Code transformations.

	202) PR #2298 for #1987. Change all intrinsic Operations to IntrinsicCalls.

	203) PR #2320 for #2242. Pin Sphinx dependency to <7 to fix RTD building step.

	204) PR #2264 for #2263. Split LFRicScalarArgs from src/psyclone/dynamo0p3.py.

	205) PR #2328 for #2316. Update PSyclone to use 0.1.3 of fparser.

	206) PR #2329 towards #2204 and closes #2315. Bug fix to fparser2
	frontend to ensure that a PROGRAM with a CONTAINS is captured as
	a CodeBlock.

	207) PR #2327 towards #2132. Updates the LFRic integration tests
	to use a Spack environment and the latest HEAD of trunk of LFRic.
	Also extends the integration tests to upload performance numbers
	to a GitHub gist.

	208) PR #2154 for #95 and #994. Enforce valid Fortran names for
	invoke names in the LFRic API.

	209) PR #2332 for #2318. Small bug fix to the LFRic extraction
	driver creation. eg17/full_example_extract now builds and runs OK.

	210) PR #2287 for #2253. Allow for GH_WRITE access to continuous
	field arguments to inter-grid kernels in the LFRic API.

	211) PR #2299 for #2297. Add option to get original symbol name
	(for an imported symbol) in VariablesAccessInfo.

	212) PR #2233 for #1772. Correct kernel metadata for LFRic adjoint code.

	213) PR #2334. Fix missing backtick in docstrings.

	214) PR #2306 for #2305. Rename DynHaloExchange to LFRicHaloExchange.

release 2.3.1 17th of June 2022

	1) PR #1747 for #1720. Adds support for If blocks to PSyAD.

	2) PR #1669 for #450. Remove set_dirty/clean from ACC regions

	3) PR #1745 towards #1731. Split PSyLoop class from Loop node.

	4) PR #1761 for #1760. Create release 2.3.1

release 2.3.0 9th June 2022

	1) PR #1672. Fixes BOZ literal standard incompatibility in the
	nvidia profiling wrapper code.

	2) PR #1670 for #1650. Fixes various inconsistencies in the symbol
	table implementation.

	3) PR #1674 for #1644. Fixes bug in matmul transformation.

	4) PR #1673 for #1671. Fixes an error in the Makefile for the
	'time evolution' LFRic tutorial.

	5) PR #1628 for #1491. Extends PSyAD pre-processing phase to
	expand any expressions involving active variables.

	6) PR #1666 towards #1618. Modified prototype PSyIR-based
	algorithm generation to use a transformation to convert from
	invoke's to processed algorithm code, rather than it being done as
	part of lowering in the backend. This allows algorithm code with
	invoke's to be output by the backend.

	7) PR #1613 for #1238 and #1528. Improves the view() method so that
	it returns a str rather than printing to stdout. Also allows colour
	to be disabled.

	8) PR #1656 for #1649 and #1645. Add equality operator to all core
	PSyIR nodes in order to compare nodes by value.

	9) PR #1680. Refactors some of the code in various ACC directives to
	minimise duplication and switch to f-strings.

	10) PR #1639 for #1630. Add support for named arguments in Call and
	Operation PSyIR nodes, including Fortran front-end and backend support.

	11) PR #1682 for #1632. Extend the LFRic API to support transport
	field type. Required for mixed-precision support.

	12) PR #1678 for #1667. Work towards getting the LFRic OpenACC
	example (eg14) to compile.

	13) PR #1676 for #1644 Extend matmul2code transformation to
	support matrix matrix multiplication. Previously it was limited to
	matrix vector.

	14) PR #1697 for #1695. Small update to LFRic stub infrastructure to
	fix compilation failure when building tutorial code.

	15) PR #1699. Fix failing dynamopsy test by specifying dm=true
	explicitly

	16) PR #1684 for #1683. Adds support for MIN and MAX LFRic Built-ins.

	17) PR #1702 for #1695. Correction to LFRic infrastructure ('emdi') to
	bring up-to-date with current LFRic usage.

	18) PR #1705. Corrections for the NEMO tutorial.

	19) PR #1692 for #1688. Prevents scoping regions from sharing symbol
	tables. Adds attach() and detach() methods to SymbolTable for
	managing this connection.

	20) PR #1703 for #1689. Fix stencil depth bug in LFRic halo exchange
	when a discontinuous writer follows a discontinuous stencil reader.

	21) PR #1608 towards #1542. Allow GH_WRITE access for fields on
	continuous function spaces in LFRic API.

	22) PR #1722. Changes all PSyIR code over to using f-strings.

	23) PR #1725. Allows parsing an empty Fortran file.

	24) PR #1716 for #1713. Fix bug in matmul transformation.

	25) PR #1693 for #1661. Improve dependency analysis tools.

	26) PR #1347 for #1730. The Fortran backend now generates declarations with
	dependencies in the appropriate order.

	27) PR #1729. Minor fixes for MarkDown link checker and path to
	test file.

	28) PR #1733 for #1707. Update PSyclone master to the latest version of
	fparser to enable running of PSyclone tests.

	29) PR #1679. Add a limit parameter to the PSyIR node ancestor method.

	30) PR #1749 for #1748. Updates version of fparser specified in setup.py
	to 0.0.15.

	31) PR #1740 for #1738. Update the operator implementation in the
	cut-down LFRic infrastructure and change the USE statements generated
	for CMA operators.

release 2.2.0 17th March 2022

	1) PR #1439 for #1074. Adds a GOcean example for the use of the NaN-
	checking functionality (in PSyData).

	2) PR #1463 for #1461. VALID_LOOP_TYPES constant made consistent
	across APIs to permit check on loop type in dependency tools.

	3) PR #1473 for #1423. Adds the ChunkLoopTrans PSyIR transformation.

	4) PR #1475 for #595. Remove memento and transformation return values.

	5) PR #1470 for #1459. Refactor OMPLoopTrans to support OMPLoop
	directive and add OMPTargetTrans.

	6) PR #1452 for #1451. Add doctest for the Dev Guide to GitHub Actions
	and tidy the examples so that they work.

	7) PR #1503 for #1502. Fix incorrect path in tutorial README.

	8) PR #1489 for #1488. Configure MD link checker to skip links to MO wiki.

	9) PR #1501 for #1484. Remove Python2 validation, update
	documentation, start removing Python2-specific code and start
	using any pylint-suggested Python3-specific code constructs.

	10) PR #1476 for #1456. Fix precision problems in the PSyAD harness
	code generation and add harness documentation.

	11) PR #1482 for #1481. Renames symbol_from_tag->find_or_create_tag
	and tidies its use.

	12) PR #1521 for #1193. Update Python 3.5 to 3.6 in the GitHubActions CI.

	13) PR #1512 for #1511 and #1516. Fix silent compilation test failures,
	and make sure all files are compiled in tmpdir.

	14) PR #1531. Fixes incorrect imports of OMPTaskwaitTrans in examples
	in class docstrings.

	15) PR #1498 for #533. Adds the use of SymPy for comparing expressions
	for equality. Removes math_equal() and
	ArrayRange2LoopTrans.string_compare() methods.

	16) PR #1492 for #1457. Adds support for the transformation of Loops
	when taking the adjoint of a code.

	17) PR #1520 towards #1504. The Fortran frontend marks class type
	definitions as UnknownFortranType in the PSyIR.

	18) PR #1522 for #1519. Make the LoopSwapTransformation generic and
	move it to the psyir.transformations module.

	19) PR #1539 for #1524. Re-enable a previously deleted compilation test
	due to a compilation error now fixed.

	20) PR #1535 for #1534. Adds testing of Python 3.10 in GHA and
	updates PSyclone to work with 3.10. Also makes GHA build examples
	with 2 threads (as 2 cores are available) and runs tests with as
	many threads as there are cores available (again 2 at this time).

	21) PR #1510 for #1499. Add SymbolTable method to resolve the properties
	of imported symbols.

	22) PR #1485 for #1429. Create correct variable intents for
	generated adjoint kernel code.

	23) PR #1228 towards #753. The GOcean API now uses PSyIR for the Algorithm
	layer.

	24) PR #1526 for #1430. Fixes and improves support for array
	ranges in psyad.

	25) PR #1500 for #1487. Improvements to NEMO arrayrange2loop
	transformation.

	26) PR #1541 for #1513. Adds a 2D loop-tiling transformation.

	27) PR #1533 for #1523. Adds SymPy symbols for Fortran names
	in the tools.symbolic_maths module.

	28) PR #1579 for #1550. Removes duplicated use statements produced
	by the Fortran backend.

	29) PR #1518 for #1506. Bugfix for WHEREs involving derived types.

	30) PR #1578 for #1517. Uses dependency analysis to check for
	loop-carried dependencies when attempting to parallelise a loop.
	Also improves validation checks at code-generation time to ensure
	that any OMP Loop directive is within a Target or Parallel region.

	31) PR #1598 towards #282. Removes reference to the Dynamo 0.1 API
	in the documentation.

	32) PR #1462 for #451. Make LFRic loop bounds constant within the
	PSy-layer with any function calls or structure accesses looking up
	bounds information being computed separately beforehand. This can
	help compilers correctly compile the code, particularly when there
	are directives and may also help compilers produce more efficient
	code.

	33) PR #1592 for #1585. Add a PSyIR clause node and start implementing
	clauses for the OpenMP directives.

	34) PR #1599 for #282. Removes Dynamo 0.1 API code and tests (removes
	the API completely).

	35) PR #1556 for #1490. Adds a dotproduct2code transformation and
	extends PSyAD to make use of it.

	36) PR #1597 towards #753. Fixes naming bugs in GOcean Algorithm
	PSyIR.

	37) PR #1565 for #1505. Fix bug with UnknownFortranTypes inside other
	fparser frontend declarations.

	38) PR #1603 for #1566. Fparser reader parses derived types with
	contains statements as UnknownFortranType.

	39) PR #1602 towards #753. A new PSyclone script entry point (the
	trans_alg function) can be used to transform the Alg-layer (currently
	just for the gocean API).

	40) PR #1601 for #1600. Removes the GOcean 0.1 API.

	41) PR #1410 for #1398. Add Sphinx docs link checking in the CI.

	42) PR #1586 for #1559. Adds support for SoA and AoSoA in the
	Range2Loop transformation.

	43) PR #1574 towards #1555. Replaces gen_kernel_stub script with
	psyclone-kern. This more generic script can be extended to other
	kernel modification options in the future (in particular
	generating an algorithm layer from a kernel).

	44) PR #1607 for #1559. Transform MATRIX_MULTIPLY to equivalent
	code before creating adjoint.

	45) PR #1527 towards #1525. Adds lower_to_language_level methods
	to all LFRic builtins with the exception of those involving
	reductions or type casting.

	50) PR #1616 for #1615. Fixes list of files to profile in NEMO
	kernels script plus some other typos.

	51) PR #1621 for #1581. Extends PSyAD to make use of the
	ArrayRange2Loop transformation to remove any array ranges before
	constructing the adjoint.

	52) PR #1622 towards #1618. Fixes code generation for PSyIR of
	Algorithm Layer by removing `invoke` symbol during lowering.

	53) PR #1609 for #1584, #1041 and #490. Adds transformation to
	add OpenMP target directive to routines and updates existing
	one for OpenACC to use PSyIR instead of parse tree.

	54) PR #1625 for #1606. Fixes bug in PSyAD by ensuring that all
	local, active variables are initialised to zero.

	55) PR #1349 for #1277. Extend the LFRic API to use algorithm
	precision/types when generating the PSy layer. Required for
	mixed-precision support.

	56) PR #1624 towards #1618. Bug fix for LFRic algorithm PSyIR module
	and subroutine names.

	57) PR #1637 for #1634. Add HoistLocalArraysTrans transformation.

	58) PR #1553 for #1134. Completes the movement of OpenCL-generation
	into its own transformation.

	59) PR #1657 for #1640. Changes ready for new 2.2 release.

release 2.1.0 3rd November 2021

	1) PR #1183 for #1075. Improves (tightens) the checking performed
	by the LoopFusion transformation.

	2) PR #1197 for #1189. Changes the dependence analysis to use a
	Signature rather than just the symbol name (in preparation for
	supporting derived types/structures).

	3) PR #1216 for #1188. Adds a FortranReader PSyIR frontend.

	4) PR #1217 towards #1210. Adds raising transformations for NEMO.

	5) PR #1222 for #1171. Adds a new class to encapsulate all constants
	related to the LFRic API.

	6) PR #1233 for #1231. Adds psyadd driver script that will process an
	LFRic tangent-linear kernel and produce its adjoint.

	7) PR #1124 for #1185. Refactor PSyDataNode class and sub-classes.

	8) PR #1229 for #1170. Adds a Container parent node above all
	InvokeSchedule nodes.

	9) PR #1225 towards #1223. Moves remaining GOcean constants into
	new GOceanConstants class.

	10) PR #1241 for #1240. Adds support for functions in the PSyIR and
	Fortran frontend and backend.

	11) PR #1257 for #1248. Adds support for logical, read-only, scalar
	arguments to LFRic user-supplied kernels.

	12) PR #1234 for #1230. Adds FileContainer node.

	13) PR #1264 towards #1258. Adds mappings for the LFRic infrastructure
	types to their Fortran modules to the LFRic Constants class.

	14) PR #1236 for #1028. Extends the core variable-access analysis
	functionality to support structures (derived types).

	15) PR #1239 towards #1237. Adds lower_to_language_level() method
	for some LFRic builtins.

	16) PR #1195 for #1194. Fixes some incorrect str(error) usage in the
	tests, introduces a PSycloneError base class and adds tests to make
	sure that it is used. Also adds tests to ensure that future accidental
	use of str(error) will cause a failure.

	17) #1243 for #1242. Bug fix for OpenCL code generation - ensures
	synchronisation calls are added where necessary if kernels are running
	on different command queues.

	18) #1273 for #1272. Fixes missing fparser initialisation when
	GOcean loop bounds are read from config file.

	19) #1287 towards #1259. Rename TypeSymbol to DataTypeSymbol.

	20) #1265 for #1260. Fixes various bugs to better support PSyIR
	code generation. Includes function return values and string
	storage in PSyIR.

	21) #1293 for #1178, #1179, #1285. Update installation instructions
	to include autoapi and tex-gyre, and added allclean target to
	reference guide to clean up all automatically created files.

	22) #1278 for #1271. Updates dependency tools to use Signatures.

	23) #1286 for #1274. Updates the Visitors so that they perform
	any necessary lowering and do so on a *copy* of the PSyIR tree
	so that there are no side effects.

	24) #1290 for #2183. Adds support for != and other comparison
	operators to the Signature class.

	25) #1262 for #920. Adds capturing of algorithm-layer datatypes
	which are then stored in the algorithm.py Arg class.

	26) #1252 for #1251. Fix Ranges inside StructureType accesses.

	27) #1294 towards #1259. Add the TypedSymbol abstract class.

	28) #1311 for #1303. Fortran frontend do not merge CodeBlocks
	when these are not full statements.

	29) #1212 towards #1010. Updates the gocean1.0 API so that the PSy-layer
	generation uses the PSyIR Fortran backend. (N.B. the OpenCL generation
	still uses the f2pygen mechanism for the moment.)

	30) #1316 for #1301 and #1304. The Fortran frontend handles labelled
	and named constructs.

	31) #1299 for #1249. Some LFRic built-ins use the PSyIR backend, which
	fixes a unary operator precedence bug.

	32) #1279 for #1250. Adds capability to specify multiple kernel
	directories.

	33) #1329 for #1308. Fix bug in the Fortran frontend WHERE clause.

	34) PR #1327 towards #1208. Moves the implementations of the various
	Directive nodes out of psyGen.py and into psyir/nodes.

	35) #1255 for #1253. Improve the parsing of Fortran specification
	code and includes support for Fortran interface blocks.

	36) #1319 for #1307. Add support for lower bounds in PSyIR ArrayType.

	37) #1261 towards #1277. Gather more information in LFRicConstants
	so values are not hardcoded in multiple locations. Includes adding
	precision information derived from LFRic rules which is required
	for mixed precision support.

	38) PR #1317 for #1315. Fixes bug in dependence analysis caused by
	introduction of FileContainer root node.

	39) PR #1340 for #1334. Add support for symbols in
	'psyir_from_expression()' and fix code generation bug for LFRic
	"power" built-ins with literal constants that have explicit precision.

	40) PR #1323 for #1305. Capture the default visibility of a Fortran
	module and store it in the symbol table.

	41) PR #1313 for #1268 and #1269. Adds new ComponentIndices class
	to manage indices for component accesses.

	42) PR #1325 for #1247. Adds PSyIR support for comments (associated with
	Container, Routine and Statement nodes).

	43) PR #1342 towards #1338. Adds the OMPSingleTrans transformation for
	creating an OMP SINGLE region.

	44) PR #1352 towards #1338. Adds the OMPMasterTrans transformation for
	creating an OMP MASTER region.

	45) PR #1360 for #1359. Fix pytest fixtures tear downs.

	46) PR #1353 for #1324. Add support for generating structure accesses in
	the C backends.

	47) PR #1358 towards #1338. Add the OpenMP Taskloop directive and its
	corresponding insertion transformation.

	48) PR #1369 for #1367. GOcean supports REAL literals in kernel arguments.

	49) PR #1362 for #1361. Fix bug in PSyIRGen when PSyIR node corresponds
	to more than one fparser2 node.

	50) PR #1344 for #1309. Fix bug in PSyIR backend name comparison.

	51) PR #1372 for #1371. Bring tutorial notebooks up-to-date and add
	them to the CI.

	52) PR #1341 towards #1134. Move OpenCL transformation to GOcean
	transformations folder and rename.

	53) PR #1368 towards #1338. Adds OMPTaskWaitDirective node.

	54) PR #1282 for #871. Adds generation of callback routines for
	GOcean in order to do data movement with OpenACC.

	55) PR #1267 for #1232. Adds a TL to Adjoint transformation for
	assignments.

	56) PR #1263 for #1139. Adds a transformation that converts an
	array access into a single-trip loop.

	57) PR #1378 for #879. Renames the Symbol interface GlobalInterface
	to ImportInterface.

	58) PR #1376 for #1374. Create intermediate RegionDirective and
	StandaloneDirective PSyIR node classes.

	59) PR #1380 for #1375. Add the LazyString utility to prevent generating
	costly error messages when these are not used.

	60) PR #1354 for #1256. Change GOConstLoopBoundsTrans to modify the
	tree rather than just setting a flag.

	61) PR #1343 for #1336. Use github actions to verify all links in
	all markdown files.

	62) PR #1385 towards #430 and 737. Improve accessibility attribute support
	on the PSyIR Fortran frontend and backend.

	63) PR #1363 for #1356. Adds a hoist transformation for assignments.

	64) PR #1330 for #1297. Adds TL to Adjoint test harness code
	generation.

	65) PR #1379 towards #1288. Alters the driver generation for
	GOcean kernel extraction to use the PSyIR.

	66) PR #1403. Adds support for private clause for declarations in f2pygen.

	67) PR #1406 for #1404. Temporary copy() bug fix while the loop variable
	is not part of the PSyIR tree.

	68) PR #1407 towards #1383. Standardises the node_str() method of
	DirectiveNode and remove un-needed code.

	69) PR #1401 for #1400. Extend psyad script to allow list of active
	variables to be specified.

	70) PR #1326 for #1292. Add support for GH_READINC access for continuous
	fields in the LFRic API.

	71) PR #1409 for #1383. Standardises and cleans-up dag_name() methods
	and pins jsonschema to version 3.0.2 to fix jupyter notebooks with
	older versions of Python.

	72) PR #1147 for #430, #435 and #616. The NEMO API now uses the PSyIR
	backend to generate output code.

	73) PR #1395 for #1100. Replaces the first two LFRic examples with new
	ones that use the 'dynamo0.3'/'lfric' domain instead of 'dynamo0.1'.
	This is a step towards removing the 'dynamo0.1' domain.

	74) PR #1397 for #1390. Add support for unary minus in SIR backend.

	75) PR #1413 towards #1134. Moves the generation of some OpenCL
	support routines from the generation stage to the transformation
	stage.

	76) PR #1420 for #1113. Completes the symbol-specialisation
	functionality by adding support for attributes.

	77) PR #1435 for #1425. Adds LFRic BuiltIns for subtraction of
	field elements from a scalar.

	78) PR #1412 for #1411. Adds visitor to PSyAD script and have it
	call assignment transformation.

	79) PR #1433 for #1378. Adds dependence checks to the hoist
	transformation.

	80) PR #1450 for #1291. Adds new dependence-analysis chapter to UG to
	bring together documentation on 'old' and 'new' way of doing things.

	81) PR #1436 for #1434. Adds new Max2Code transformation.

	82) PR #1427 for #1405. Adds new PSyIR nodes for OMPTarget and
	OMPLoop directives.

	83) PR #1466 for #1465. Update SIR backend so that generated code
	specifies cartesian grid (to match latest Dawn API).

	84) PR #1469 for #1468. Update deprecated 'operatorPrecedence' to
	'infixNotation' in 'src/psyclone/expression.py' for compatibility
	with the pyparsing 3.01 update in GitHub.

	85) PR #1455 for #1441. Extends PSyAD to cope with kernels
	containing multiple assignment statements.

	86) PR #1432 for #1168. Adds PSyIR lowering support for generic
	PSyData nodes.

	87) PR #1415 towards #1338. Adds the OMPTaskwaitTrans transformation
	that resolves dependencies between task loops.

	88) PR #1460 for #1454. Fix code generation to pass the number of
	cells up to the last edge cell instead of the halo cells to the
	'domain' kernels in the LFRic API.

	89) PR #1438 towards #1134. Moves the creation of the OpenCL
	set_args routines into the transformation.

	90) PR #1480 for #1479 Makes PSyclone use the release version of
	fparser (0.0.13) from pypi on installation (towards making a new
	PSyclone release).

release 2.0.0 28th April 2021

	1) #778 for #713. Use 'make' to execute all examples.

	2) #782 for #780. Refactor FunctionSpace support and move it
	out of dynamo0p3.py and into the lfric domain.

	3) #785 for #679. Use a DataSymbol to represent the PSyIR Loop variable.

	4) #795 for #793. Add the scope property to PSyIR node.

	5) #779 for #763. Capture unrecognised declarations in a new
	PSyIR UnknownType DataType.

	6) #787 for #786. Introduce the PSyIR Call node and the RoutineSymbol.

	7) #784 for #764. Update LFRic test kernels to use fs_continuity_mod.

	8) #797 for #790. Add intrinsic type information to GOcean grid
	properties in config file. Add OpenCL to GOcean/eg1 ('shallow').

	9) #792 for #789. Return kernel argument objects instead of just names
	from unique_declarations() and unique_declarations_by_intent().

	10) #750 for #575. Add support for jupyter notebooks with links to
	binder for some examples.

	11) #804 for #801. Correct Fortran intents for invoke arguments in
	unique_declns_by_intent().

	12) #794 for #788. Re-structuring and tidying of DynArgDescriptor03
	to become LFRicArgDescriptor.

	13) #807 for #805. Put fparser2 bare DO constructs inside CodeBlocks.

	14) #816 for #810 (fix GOcean examples to build dl_esm_inf if
	required) and #730 (bring GOcean/eg5 up-to-date with latest dl_timer).

	15) #811 for #783. Removes potential duplication of orientation
	pointer declarations.

	16) #808 for #800. Adds support in the PSyIR for the case when a
	variable used to dimension an array has deferred or unknown type.

	17) #822 for #820. Excludes return statements from profile and
	directive regions. Also reworks the relevant code to exclude nodes
	rather than include them which makes more sense as exclusion is
	the exception.

	18) #796 for #412. Adds a transformation to convert an assignment
	to an array range into an explicit loop in the PSyIR.

	19) #834 for #833. Adds the NINT intrinsic to the PSyIR and adds
	support in fparser2reader for translating Fortran NINT into this
	intrinsic.

	20) #821 for #630. Extends symbol table functionality to allow
	search of ancestor symbol tables.

	21) #837 for #824. Introduce profile_PSyDataStart() and
	profile_PSyDataStop() functions for NVTX profiling on NVIDIA.

	22) #818 for #138. Modifies PSyclone tests which use GH_WRITE for
	continuous fields when iterating over cells (as this is not
	valid).

	23) #842 for #841. Fixes gocean/eg1 so that PSYCLONE_CONFIG is
	set correctly (and adds a .gitignore).

	24) #825 for #646. Extends the dependency analysis so that it
	works for all 'implicit' arguments passed to LFRic kernels.

	25) #799 for #757. Extends kernel metadata such that multiple
	implementations (in different precisions) of a single kernel
	may now be specified through an interface block.

	26) #854 for #848. Adds a tutorial in the form of Jupyter
	notebooks. Covers fparser2, the NEMO API and PSyIR navigation.

	27) #839 for #836. Improves the separation between the metadata
	parsing and type information in the LFRic API.

	28) #862 for #860. Fixes error when building documentation using
	windows filesystems (removes symbolic links).

	29) #812 towards #199. Adds PSyclone support for read-only
	verification for LFRic and GOcean.

	30) #829 for #827. Removes the NemoImplicitLoop node and the
	associated NemoExplicitLoopTrans (now that the PSyIR has support
	for assignments to array ranges).

	31) #844 for #809. Improves PSyclone linelength support by
	allowing linelength checks to be applied to modified or generated
	code but not input code. The various options can be controlled by
	command line switches.

	32) #882 for #881. Removes specific version of pylint in setup.py.

	33) #884 for #883. Restructure psyclone user guide to move
	psyclone command section nearer the front of the document.

	34) #823 for #471. Updates the access from INC to READWRITE for
	those kernels that loop over DoFs.

	35) #872 for #736 and #858. Routine Symbols are captured by the Fortran
	front-end when parsing a Container.

	36) #850 for #849 - basic support for distributed memory in GOcean.
	N.B. dl_esm_inf does not yet have support for set_dirty/clean.

	37) #875 for #774. Add support for new metadata format for scalar
	arguments to LFRic kernels - sepecify the intrinsic type
	separately.

	38) #895 towards #871. Updates to HEAD of dl_esm_inf, introduces
	FortCL as a submodule and alters the OpenCL code generation for gocean
	in order to create a read_from_device function.

	39) #865 for #832. Use Jinja to generate Fortran code for the
	PSyData read-only verification library plus the dl_esm_inf
	implementation of this.

	40) #893 towards #866. Introduce support for "operates_on" instead of
	"iterates_over" in LFRic kernel metadata.

	41) #887 for #876. Create a generic symbol when no better information is
	provided about a symbol and replace the symbol later on if more
	information is found.

	42) #904 for #903. Fixed an error in handling use statements (a
	symbol clash when there should not be one).

	43) #877 for #867. Bug fix to enable dependencies on HaloExchange
	objects to be ignored while updating the dependency information.

	44) #907 for #906. Refactor PSyDataTrans and subclasses to reduce
	code duplication (especially in the __str__ and name methods).

	45) #902 for #866. Update (virtually) all LFRic test kernels and
	examples to use "operates_on" instead of "iterates_over" metadata.

	46) #914 for #897. Update Coding Style in Dev guide with details
	on raising Exceptions.

	47) #878 for #832. Use Jinja and the PSyDataBase class for building
	most of the PSyData profiling wrapper libraries.

	48) #915 for #908. Alters the module generation for the LFRic PSy
	layer so that use statements for LFRic field and operator modules are
	only generated if required.

	49) #922 for #921. Fixes pycodestyle errors in the code base.

	50) #899 for #896. Adds a new PSyIR Routine Node that subclasses
	Schedule and is subclassed by KernelSchedule.

	51) #932 for #931. Fixes the dependency analysis in the case
	that no existing Symbol is found for an array access. This is
	a workaround until the NEMO API has a fully-functioning symbol
	table enabling the dependency analysis to be based upon Symbol
	information (#845).

	52) #930 for #885. Bug fix for missing halo exchange before a
	Builtin Kernel with a field argument with read-write access.

	53) #919 for #916. Fixes errors in docstrings which show up when
	generating the reference guide.

	54) #938 for #937. Correct erroneous use of str(err) instead of
	str(err.value) in symboltable_test.py.

	55) #940 for #939. Bug fix to ensure utf-8 encoding is set in both
	Python 2 and 3 when reading files. (Required when running in
	non-Unicode locales.)

	56) #942 for #941. Bug fix so that an exception is raised if a
	directive is placed around a loop or code region containing a
	codeblock.

	57) #912 for #781. Adds support for '2D cross' stencils (i.e.
	cross stencils where the directions of the arms is encoded
	and their lengths may vary).

	58) #956 towards #955. Changes the directory structure for
	the dl_esm_inf netcdf PSyData wrapper library.

	59) #954 for #745. Update PSyclone copy of the LFRic infrastructure
	to create compilable and runnable LFRic examples.

	60) #943 for #923. Adds generation of an in-kernel boundary mask
	when generating OpenCL kernels for GOcean. (Fixes failures seen
	for arbitrary problem sizes.)

	61) #911 for #363. Add support for derived/structure types.

	62) #953 for #952. Make RegionTrans and its subclasses accept a
	node as input as well as a list of nodes.

	63) PR #965. Add github actions for CI - runs flake8, pytest,
	codecov and examples for Python 2.7, 3.5 and 3.8.

	64) PR #975 for #972 - correct use of str(err) with str(err.value)
	in a couple of recently-added tests.

	65) PR #983 for #982 - Improve 'kernels' auto-profiling for NEMO API.

	66) PR #977 for #976. Fix dimension parameter for Jinja templates
	in the PSyData libraries.

	67) PR #981 for #980. Move jupyter notebooks into a notebooks
	subfolder of the tutorial directory ready for the addition of
	"practicals" tutorials

	68) PR #958 for #957. Add checks that raise an exception at code
	generation time if there are any orphan OpenACC or OpenMP
	directives e.g. OpenMP loop should be within OpenMP parallel.

	69) PR #970 for #955. Use Jinja to generate the netcdf extraction
	library for the GOcean API.

	70) PR #986 for #819. Adds support for NetCDF data extraction
	for the LFRic API.

	71) PR #964 for #933. Adds nemo practical 'hands-on' tutorial
	documentation and examples.

	72) PR #905 for #989. Adds PSyData wrapper libraries for dl_esm_inf
	and LFRic that provide NAN/infinity checking for real inputs/outputs
	to a kernel. Also adds the NanTestNode and a NanTestTrans (which
	inserts an instance of the former).

	73) PR #961 for #936. Add hands-on tutorial for distributed memory
	with the LFRic API.

	74) PR #985 for #979. Hands-on tutorial for single-node optimisations
	with the LFRic API.

	75) PR #962 for #952. Hands-on tutorial for building an LFRic
	application.

	76) PR #995 for #971. Hands-on tutorial for using PSyData
	functionality with the LFRic API.

	77) PR #1000 for #988. Add missing dependencies in gungho_lib/Makefile
	in LFRic building_code tutorials 3 and 4.

	78) PR #1012 for #1001. Adds a wrapper script to find a Python
	executable when building any of the PSyData wrapper libraries. (Required
	because some distributions now only ship with 'python3').

	79) PR #947 for #946. Array shape elements are DataNodes (References,
	Literals or expressions). If an int is provided, it is transformed to
	a Literal.

	80) PR #1020 towards #363. Rename the PSyIR node Array to ArrayReference.

	81) PR #1011 for #1008. Auto kernel profiling can fail after OpenMP
	transformations.

	82) PR #951 for #950. Adds f2pygen support for generating code from
	PSyIR nodes.

	83) PR #1026 for #1025. Removes code associated with, and
	reference to, travis as we have migrated to github actions.

	84) PR #944 towards #925. Added metadata support and constraints
	tests for operates_on=domain kernels.

	85) PR #901 towards #873. Adds PSyIR support for recognised quantities
	in LFRic kernels. Currently only used for argument validation.

	86) PR #1034 for #1037. Final fixes for problems found when
	running with LOCALE=C.

	87) PR #974 for #974. Support skip ci with GitHub Actions.

	88) PR #1021 towards #363. Add PSyIR nodes for structure references and
	its accessors, also the associated Fortran back-end visitors.

	89) PR #1036 for #1033. Fix bug in coluring adjacent_face array with
	OpenMP in LFRic API.

	90) PR #1023 for #1017. Update and improve PSyData LFRic tutorial.

	91) PR #894 towards #817. Adds support for LFRic kernel metadata
	specifying the intrinsic type (real and integer) of fields and
	operators.

	92) PR #1029 towards #1010. Sets up initial API and examples for
	generating PSy-layer code using the PSyIR backends.

	93) PR #1032 for #1019. Adds OpenCL configuration parameters to
	enable profiling and out-of-order execution of kernels. Also adds
	an 'OpenCL devices per node' configuration option.

	94) PR #1044 towards #817. Updates the metadata in LFRic test
	kernels to specify the type of field and operator arguments.

	95) PR #1038 for #999. Changes to the PSyData wrapper libraries
	so that they build with Intel. (Ensures that generic interfaces
	to various routines are declared in the correct locations.)

	96) PR #1024 for #843. Implements the ArrayRange2LoopTrans for
	the NEMO API.

	97) PR #1045 towards #817. Updates the LFRic kernel metadata
	in the examples to specify the type of field and operator args.

	98) PR #1042 for #1039. Adds new method to SymbolTable that
	supports the creation of symbols of particular types.

	99) PR #1053 towards #363. Add frontend support and semantic navigation
	methods for PSyIR structures.

	100) PR #1060 (and #1046) for #194. Enables the support for region
	stencils in LFRic.

	101) PR #1071 for #1069. Modifies the regex used in a couple of
	tests in order to reduce run-time.

	102) PR #1068 for #1064. Updates to latest fparser and fixes
	parsing of invokes now that some kernel calls are identified
	as structure constructors instead of array accesses.

	103) PR #1051 towards #817. Add field and operator data type
	to kernel metadata in the LFRic tutorials.

	104) PR #1059 for #960. Removed LFRic support for orientation as
	this is not required.

	105) PR #1079 for #363. Complete the PSyIR structure support.

	106) PR #1070 for #703. Add the ability to rename PSyIR symbols

	107) PR #847 for #846. Adds support for the LFRic timer to the
	PSyData profiling wrapper.

	108) PR #1093 for #1088. Add fparser2reader support for Call statements.

	109) PR #1084 for #1080. Introduces the use of PSyIR for GOcean
	kernel arguments and loop limits.

	110) PR #1052 for #817. Add LFRic field datatype metadata for fields
	and operators in remaining test modules.

	111) PR #1092 for #1091. Auto-invoke profiling does not include
	Return nodes anymore.

	112) PR #1087 for #1086. PSyIR Fortran backend for routines merges
	symbol tables into single scope.

	113) PR #1062 for #1037. Fix LFRic examples and tutorials to
	compile and run with the Intel Fortran compiler.

	114) PR #1054 for #1047. Adds check that the intrinsic types of
	scalar arguments in the LFRic API are consistent. Extends argument-
	filtering routines to additionally filter on intrinsic type.

	115) PR #1102 towards #1031. Improves PSyIR fparser2 frontend support for
	structures types.

	116) PR #1111 for #1110. The Call create method is a classmethod.

	117) PR #1121 for #1120. Introduce bibtex_bibfiles to Sphinx UG
	and DG config files to fix latex build errors in the latest
	version of Sphinx which were causing read the docs to fail to
	build the documentation.

	118) #1058 for #917. Updates the profiling example (gocean/eg5)
	so that the appropriate wrapper library is automatically
	compiled.

	119) PR #1090. Adds support for LFRic builtins that accept integer-
	valued fields.

	120) PR #1105 for #1104. Adds support for program, module and subroutine
	to Fparser2Reader

	121) PR #1101 towards #1089. Remove check on arrays dimension symbols.

	122) PR #1128 for #1127. Fix Sphinx-RTD builds of user and developer guides.

	123) PR #1117 for #1003. Change intent for 'GH_WRITE' arguments from
	'in' to 'inout' (because a kernel does not write to all data points in
	a field).

	124) PR #1063 towards #935. Add basic support for specialisation of
	symbols.

	125) PR #1073 for #1022. Updates the Makefiles for the examples
	and tutorials to make them consistent. Default target for the tutorials
	is now 'transform'.

	126) PR #1095 for #1083. Adds a LoopTrans base class that Loop
	transformations can subclass and use any common functionality.

	127) PR #1138 for #1137. Add support for Fortran Program in the PSyIR.

	128) PR #1122 for #1112. Restructures the way the colour to use
	for a given PSyIR node is specified.

	129) PR #1125 for #1114. Harmonises LFRic built-in and module names to
	consistently use "LFRic" rather than "Dyn".

	130) PR #1065 for #1061. Re-structures the GOcean PSyData examples.

	131) PR #1141 for #1132. Small fix to ensure depth() returns correct
	values for a GOcean kernel with 'pointwise' access.

	132) PR #1096 for #1056. Add GOcean transformations to insert
	boundary masks inside kernels and eliminate return statements.

	133) PR #1109 for issue #402. Add NEMO processing scripts to the
	repository.

	134) PR #1135 for issue #1124. Add a replace_with method to PSyIR node.

	135) PR #1126 for #1098. Add kernel stub generation support for the
	'2D cross' stencils in the LFRic API.

	136) PR #1145 for #1107. Adds new LFRic builtins (type-conversion,
	SIGN, plus others).

	137) PR #1133 for #1130. Uses GOcean stencil metadata to correctly
	populate the field access information (dependency analysis) for a
	GOcean kernel.

	138) PR #1154 for #1153. Work towards improving usability of
	loop fusion transformation. Moves transformations into separate
	files in the appropriate directories.

	139) PR #1155 for #529. Adds PSyIR support for REAL and INT
	BinaryOperations.

	140) PR #1144 for #1136. Add checks that PSyIR nodes are only children
	of one parent.

	141) PR #1150 for #1146. Fixed bug in PSyIR, making the name
	matching in the Node swap method case insensitive.

	142) PR #1166 for #1152. Adds support for the unary sum operator
	in the PSyIR and the fparser2psyir reader.

	143 PR #1131 for #1116. Make the number of any*space function
	spaces (and basis supported datatypes) configurable.

	144) PR #1082 for #925. Adds code generation support for
	operates_on=domain kernels in LFRic.

	145) PR #1162 for #1160. Add Fortran backend support for unresolved
	interfaces when there is wildcard imports.

	146) PR #1157 for #478. Updates the LoopFusion transformation so
	that the 'same space' option is now provided with the options
	dict, in line with the way other transformations work.

	147) PR #1165 for #1164. Update PSyIR Assignment node
	is_array_range test to work with structures.

	148) PR #1072 for #1067. Re-structures the LFRic runnable examples.

	149) PR #1177 for #1168. Adds lowering method for the ProfileNode node.

	150) PR #1129 towards #753. Adds generic and LFRic Algorithm-Layer
	PSyIR nodes and transformations.

	151) PR #1191 for 1163. Rationalise config file list processing. This
	PR breaks backward compatibility of config files.

	152) PR #1169 for #294. Updates the various ChildrenList methods
	so that the parent property of child nodes is automatically updated.

	153) PR #1196 for #1106. Moves tests related to field and scalar
	arguments to LFRic kernels into appropriate files.

	154) PR #1186 for #1173. Reshapes mesh maps for LFRic inter-grid kernels.

	155) PR #1205 for #870. Removes support for the old-style 'iterates_over'
	metadata in LFRic API.

	156) PR #1156 for #874. Removes support for old-style LFRic arg_type
	descriptor. Primitive type of all kernel arguments must now be
	specified.

	157) PR #1182 for #1181. Add OpenACC directives support to the PSyIR
	Fortran backend.

	158) PR #1167 for #1097. Install PSyData wrapper libraries; support
	integer fields in PSyData.

	159) PR #1176 for #1174. Check that schedule is not empty when applying
	profiling.

	160) PR #1201 for #1198. Introduces the ScopingNode abstract base
	class. Container, Schedule and Routine now subclass this and deep
	copying is supported.

	161) PR #1211 towards #1210. Add CreateNemoKernTrans transformation.

	162) PR #1219 for #1218. Removes the Node.gen_code() abstract method
	as this is not used by the new PSyIR nodes that we are adding.

	163) PR #1192 towards #753. Add methods to lower the Algorithm layer PSyIR
	and create the appropriate symbols to be used by the PSy-layer.

	164) PR #1175 for #1066. Update the GOcean OpenCL read/write
	interfaces and use so that only halo data moved to/from the host for
	halo exchanges.

	165) PR #1207 for #1184. Add a validation for the node global constraints
	that is check once a node is visited by any of the Visitor classes.

	166) PR #1226 towards #1151. Update fparser to 0.0.12 for the
	PSyclone release 2.0.0.

	167) Issue #1151. Release version 2.0.0 of PSyclone.

release 1.9.0 20th May 2020

	1) #602 for #597. Modify Node.ancestor() to optionally include
	self.

	2) #607 for #457. Add fixtures documentation to the developer
	guide and split guide into smaller files.

	3) #610 towards #567. Extends the Profile transformation so that
	a user can supply name and location strings rather than rely
	on the automatic generation of suitable names.

	4) #600 for #468. Adds a datatype to literals in the PSyIR.

	5) #601 for #599. Add create methods to assist bottom up PSyIR node
	creation.

	6) #608 for #594. Add 'DEFERRED' and 'ATTRIBUTE' as PSyIR array extents.

	7) #606 towards #474. Moves Profile and Extract transformations into
	new directory structure (psyir/transformations/). Begin putting
	domain-specific transformations into domain/ directory.

	8) #618 for #567. Corrects the automatic generation of names for
	profiled regions.

	9) #624 for #566. Removes the 'force profile' option from the psyclone
	script as it is no longer required.

	10) #614 for #612. Use the datatype of the Literal node in the SIR
	backend rather than assuming all literals are real.

	11) #555 for #190. Adds a GlobalsToArguments transformation that
	converts kernel accesses to global data into arguments.

	12) #627 for 625. Adds SymbolTable.new_symbol_name() method to generate
	names that don't clash with existing symbols.

	13) #623 for #622. Bug fix for adding loop directives inside
	region directives for the nemo api.

	14) #631 for #628. Add support for compiling additional
	non-library code in compilation tests.

	15) #643 for #617. Corrects table widths in the html version of the
	documentation and also fixes broken links to developer guide.

	16) #632 for #585. Add support for the use of expressions when
	assigning values to constant Symbols.

	17) #635 for #634. Update PSyclone to use new parent functionality
	in fparser and to remove spurious white space in some of the
	generated (end do/if) code.

	18) #657 towards #474. Moves various node classes out of psyGen
	and into the psyclone.psyir.nodes module.

	19) #669 towards #474. Move those error/exception classes that
	were in psyGen into a new 'errors' module.

	20) #656 towards #412. Add PSyIR Range node to support array slice
	accesses. This could also be used for loop indices.

	21) #672 for #651. Add PSyIR lbound and ubound BinaryOperations.

	22) #670 for #666. Make the various GOcean grid properties
	configurable (previously the mapping from meta-data name to
	corresponding Fortran code was a dict in the code).

	23) #671 for #653 and #652. Fixes two issues with OpenCL
	generation for the GOcean API (handling of the SAVE attribute
	and support for real and integer scalar arguments).

	24) #541 for #536. Adds transformations to convert MIN, ABS and
	SIGN intrinsics into equivalent PSyIR code and uses these in
	NEMO/eg4.

	25) #662 for #661. Adds PSyIR support for the MATMUL intrinsic
	and renames the dynamo examples to lfric.

	26) #665 for #603 and #673. Alters the Reference and Array nodes
	so that they refer to a Symbol instead of just a name.

	27) #683 for #682. Modifies PSyclone fparser2 front-end reader to
	work with the latest version of fparser2 which now correctly deals
	with intent attributes.

	28) #681 for #680. Small fix to failing profiling test (DM assumed
	to be on but not explicitly set).

	29) #691 for #690. Fix PSyIR fparser frontend handling of allocatable
	array declarations.

	30) PR #605 for #150. Implements code generation for reference
	element properties in the Dynamo0.3 (LFRic) API.

	31) PR #615 for #586 and #323. Improves support for use statements
	including unqualified use statements.

	32) PR #650 for #583. Implementation of the PSyData API and
	refactoring of Extraction and Profiling support. Note that the LFRic
	(Dynamo0.3) API is not yet fully supported.

	33) PR #702 for #660. Read the default KIND parameters for the LFRic
	domain from the configuration file.
	NOTE: this change requires that any local config file be updated as
	the new KIND mapping is mandatory.

	34) PR #704 for #699 and #697. Fixes gocean/eg2 and adds a
	--compile option to the check_examples script.

	35) PR #684 for #655. Re-factor psy-data-based transformations.

	36) PR #700 for #687. Adds support for Fortran array syntax
	to the PSyIR Fortran front-/back-ends.

	37) PR #707 for #694. Extends gocean/eg5 to produce executables
	for the simple_timing, dl_timer and drhook profiling wrappers.

	38) PR #689 for #312. Removes the Namespace manager and replaces
	it with a SymbolTable. This is work towards all code being
	generated by the PSyIR backends.

	39) PR #722 for #716. Adds support for reference-element normals
	and extends the kernel-stub generator to support reference-element
	properties.

	40) PR #708 for #638. Adds limited support for GOcean grid properties
	to the ExtractNode functionality.

	41) PR #701 for #193 and #195. Adds support for face and edge
	quadrature as well as multiple quadratures in a kernel in the
	Dynamo0.3 (LFRic) API. Also extends kernel-stub generator support.

	42) PR #709 for #698. Adds the 'target' attribute to declarations
	of the PSyData object.

	43) PR #729 for #12. Change the Fortran intent of all derived-type
	objects passed into the PSy layer in the LFRic API to be 'in'.

	44) PR #739 for part of #18. Documents mesh properties that a
	kernel can request in LFRic (Dynamo0.3) API.

	45) PR #743 for #740. Remove old unused quadrature_mod.f90 from
	LFRic (Dynamo0.3 API).

	46) PR #734 for #539. Added the Wchi function space to LFRic
	(Dynamo0.3 API).

	47) PR #728 for #721. Adds DataType hierarchy decoupled from DataSymbol.

	48) PR #596 for #500. Makes the NEMO API use the symbol table.

	49) PR #686 for #684. Adds the MatMul2CodeTrans which transforms
	a MATMUL PSyIR operation into the equivalent PSyIR expression.

	50) PR #747 for #18. Implements code generation (PSy-layer and
	kernel stub) for mesh properties that a kernel can request in
	LFRic (Dynamo0.3) API.

	51) PR #731 for #668. Adds support for ProfileInit and ProfileEnd
	functions in the PSyData API. Re-structuring of the associated
	documentation.

	52) PR #756 for #749. Adds the option to generate run-time checks
	for the LFRic API that fields are on function spaces consistent
	with those specified in kernel metadata.

	53) PR #726 for issue #723. Adds the concepts of DataNode and
	Statement to the PSyIR and adds checks that ensure that when a
	child Node is added to a parent Node, the type of the child Node
	is compatible with the type of Node expected by the parent.

	54) PR #758 for #733. Shortens the variable names that are
	constructed for LFRic PSy-layer variables related to any-space
	function spaces.

	55) PR #760 for #751. Adds support for W2htrace and W2vtrace
	function spaces.

	56) PR #762 for #725. Renames the various builtin-operation-to-
	code transformations now that they are not NEMO specific.

	57) PR #773 for #772 and #715. Adds support for reading Fortran
	parameter statements containing symbols into the PSyIR.

	58) PR #776 for #775. Small bug fix for upper loop bound in
	Matmul2CodeTrans transformation.

	59) PR #735 for #732. Add a Visibility attribute to symbols and
	fparser2 front-end captures public and private visibilities.

	60) PR #770 for #766. Fix operation precedence issues in the Fortran
	back-end by inserting parenthesis when needed.

	61) PR #769 for #588. Adds frontend support for *N and double
	precision type declarations.

release 1.8.1 29th November 2019

	1) #579 for #509. Improves the structuring of the html version
	of the User Guide.

	2) PR #581 for #578. Extends the PSyIR Fortran backend so
	that variable declarations include kind information. This
	currently only works if kind-parameters are declared or
	explicitly imported in the local scope - see #587 and #586.

	3) PR #562 for #473. Fixes the DAG generation to allow for
	Loops having Schedules and children (e.g. loop limits) that
	we want to ignore.

	4) PR #535 for part of #150. Implements support for parsing
	of reference element metadata in the Dynamo0.3 (LFRic) API.

	5) PR #516 for #497. Adds support for translating the Fortran
	where construct into the PSyIR.

	6) PR #545 for #544 and #543. Moves the Symbol support into
	a separate sub-module and adds support for parameter declarations
	and the functionality to resolve deferred datatypes.

	7) PR #559 for #483. Introduces new InlinedKernel class and
	uses this as the base class for all NEMO kernels.

	8) PR #580 for #542. Adds a Schedule as a child of ExtractNode and
	ProfileNode.

	9) PR #573 for #438. Fixes all tests to use the value property of
	exceptions rather than str(err).

	10) PR #416 for #408. Adds support for non-ascii chars in Fortran
	strings.

	11) PR #591 for #584. Adds the concept of a deferred interface to
	PSyIR symbols. This allows declarations to appear in any order and
	helps to deal with kind symbols scoped via module use statements.

release 1.8.0 8th November 2019

	1) #245 and PR #247. Extend PSyIR to support common kernel
	constructs (e.g. asignments) and generalise ASTProcessor and
	CodeBlocks.

	2) #275 and PR #276. Update fparser submodule (to point to latest
	version) as this was not done at the last release.

	3) #269 and PR #273. Remove generation of unnecessary
	infrastructure calls when an Invoke only contains calls to
	built-ins.

	4) #196 and PR #242. Add support for kernels with evaluators on
	multiple target function spaces.

	5) #270 and PR #271. Add ability to specify include directories in
	PSyclone script to allow Fortran include files to be found when
	transforming kernels.

	6) #201 and PR #224. Add ability to write transformed kernels to
	file. Also ensures that kernel and psy-layer names match, allows
	an output directory to be specified and supports different output
	options when the same kernel is transformed in more than one
	location.

	7) #126 and PR #283. Update xfailing tests in alggen_test.py which
	require multiple quadrature objects in a single invoke to pass.

	8) #227 and PR #233. Add a gocean1.0 API OpenACC example.

	9) #207 and PR #280. Remove support for gunghoproto API.

	10) #174 and PR #216. Adds the ability to generate an OpenCL PSy
	layer in the gocean1.0 API (including an OpenCL transformation).

	11) #272 and PR #277. Adds an implicit-to-explicit-loop
	transformation for the nemo API.

	12) PR #255. Construct a KernelSchedule for kernel code with a
	SymbolTable to hold information on variables used.

	13) PR #302. Fix API's -> APIs typo in documentation.

	14) #292 and PR #293. Add allowed list of nodes to RegionTrans.

	15) #254 and PR #299. Adds methods to generate C and OpenCL
	code for the Symbol Table and for certain PSyIR nodes.

	16) PR #301. Adds an extras_require section to setup.py to simplify
	installation of dependencies required for docs and tests.

	17) #281 and PR #313. Adds support for compiling the code
	generated as part of the GOcean 1.0 tests (including OpenCL
	code that uses FortCL).

	18) #139 and PR #218. Beginning of implementation of kernel-
	extraction functionality (PSyKE). Currently only inserts
	comments into generated Fortran code.

	19) #327 and PR #328. Fix for erroneous xpassing test.

	20) #238 and PR #285. Use fparser2 for parsing the
	Algorithm layer (instead of fparser1).

	21) #321 and PR #325. Document kernel coding restrictions required
	for kernel transformations.

	22) #326 PR #335. Alters the use of pytest fixtures to remove the now
	deprecated use of the global pytest.config.

	23) PR #318. Updates the Schedule hierarchy within the PSyIR.
	Introduces a new Schedule base class which KernelSchedule and
	InvokeSchedule then sub-class.

	24) #332 and PR #333. Bug fix for parsing of simple arithmetic
	expressions in kernel argument lists in the Algorithm layer.

	25) #337 and PR #341. Bug fix to make matching of kernel names
	in module use statements (in the Algorithm) case insensitive.

	26) #268 and PR #306. Restructure of PSy and stub code generation.

	27) #248 and PR #287. Extends OpenACC transformation support to
	the nemo api, adds transformations for OpenACC data and kernel
	directives and adds a sequential option to the OpenACC loop
	directive transformation.

	28) #319 and PR #331. Bug fix to make matching of kernel names
	in module use statements (in the Kernel) case insensitive.

	29) #349 Bug fix for unicode characters in comment strings for
	Python 3 to 3.6.

	30) #320 and PR #334. Remove obsolete GUI-related code.

	31) #322 and PR #343. Add gocean1.0 api example which contains
	kernels with use statements.

	32) #345 and PR #352. Makes the search for kernels within the parse
	tree case insensitive.

	33) #350 and PR #351. Bug fix in the stencil lookup for field
	vectors in the Dynamo0.3 API.

	34) #336 and PR #338. PSyIR Fortran array parsing support (logical
	type, a(xx) dimension specifications and array size can be an
	integer variable).

	35) #346 and PR #357. In the nemo api put do-while loops into a
	code block rather than recognising them as do-loops and make
	default(present) optional for ACCKernels transformations.

	36) #362 and PR #367. Adds the basics of a transformation for identifying
	certain LFRic kernel arguments that can be converted to constants.
	Currently only identifies candidate arguments and prints them to
	stdout.

	37) PR #347 (working towards #256). Adds support for If and CASE
	constructs to the PSyIR (superseding and removing the existing, NEMO-
	specific support for If constructs).

	38) #377 and PR #378. Update fparser submodule to point to latest
	fparser master (contains bug fix for Python 2 installation).

	39) #329 and PR #371. Removes the global psyGen.MAPPINGS_ACCESSES by
	moving the functionality into the api-specific config section of
	the configuration file.

	40) #361 and PR #365. Identify NemoKernel nodes via the PSyIR
	rather than the fparser2 parse tree.

	41) #340 and PR #380. Split the documentation into a user-guide
	and a developer-guide. These will be available separately on
	read-the-docs.

	42) #369 and PR #347. Adds support for constant values (fixed compile-time
	known values) in the PSyIR Symbol representation.

	43) PR #383. Fixes to various pylint errors.

	44) PR #384 (working towards #354) Adds support for CASE constructs with
	a DEFAULT clause when translating Fortran fparser2 to PSyIR.

	45) PR #366 (working towards #323) Improves the Symbol interface
	infrastructure with Arguments and FortranGlobals. The Fortran-to-PSyIR
	front-end parses the 'use module only' statements.

	46) PR #370 for #339. Makes the support for operators in the PSyIR
	more robust by using an enumerator. Adds support for some intrinsics.

	47) PR #389 for #386. Variable names and associated loop-types
	for the NEMO API are now stored in the configuration file.

	48) PR #394 for #392. Fixes a bug in the way the test suite checks
	for whether the graphviz package is available.

	49) PR #387 for #249. Extends OCLTrans() so that all kernels within a
	transformed Invoke are converted to OpenCL. Also includes a
	work-around for array accesses incorrectly identified as Statement
	Functions by fparser2.

	50) PR #403 for #390. Use AutoAPI to generate the PSyclone Reference Guide
	and build all local documentation using the 'sphinx_rtd_theme'.

	51) PR #404 for #364. Re-structure class hierarchy for Kernels, with
	CodedKernels and BuiltIns as specialisations.

	52) PR #297. Adds support for the Dr Hook profiling library.

	53) PR #413 for #411. Adds support for semantic navigation of the
	PSyIR tree.

	54) PR #376 for #368. Introduces PSyIR back-end infrastructure using the
	Visitor Pattern and creates a PSyIR-to-Fortran back-end.

	55) PR #428 for #427. Fix to test suite so that empty, transformed
	kernel files are not created in the CWD.

	56) PR #439 and Issue #438. Instruct pip to install the version of
	pytest prior to 5.0 (as changes to the structure of the exception
	object break a lot of our tests).

	57) PR #420 for #418. Moves the C/OpenCL generation functionality out
	of the Node class and implements it as PSyIR backends using the
	Visitor Pattern.

	58) PR #434 for #354. Add support for translating ranges in
	Fortran case statements into PSyIR.

	59) PR #421. Alters the generated code for the dynamo 0.3 API so that
	the mesh object is obtained from proxy. (Consistent with other accesses
	and works around a bug in the PGI compiler.)

	60) PR #452 for #397. Removes unnecessary walk_ast() call from the
	NemoInvokes constructor.

	61) PR #424 for #399. Adds dependence-analysis functionality to
	the PSyIR (for reasoning about existing code such as in kernels or
	the NEMO API).

	62) PR #464 for #443. Adds a coding-style guide to the Developers'
	Guide.

	63) PR #453 for #449. Adds support for NVIDIA's nvtx profiling
	API to the PSyclone profiling interface.

	64) PR #454 for #410. Simplifies the Node.walk() method.

	65) PR #400 towards #385. Adds support for Fortran Do loops in
	the PSyIR - loop bounds are now captured.

	66) PR #469 for #465. Removes duplicate lma tests.

	67) PR #479 from kinow:fix-gungho-link. Fixes broken GungHo link
	in documentation.

	68) PR #441 for #373. Adds support for writing transformed LFRic
	kernels to file.

	69) PR #445 for #442. First step towards supporting OpenACC for
	the LFRic (Dynamo0.3 API) PSy layer.

	70) PR #466. Adds basic SIR backend to the PSyIR.

	71) PR #407 for #315. Use the PSyIR SymbolTable to check for
	global symbols (module variables) in kernels. Use this support to
	raise an exception in transformations where global symbols are not
	supported (e.g. the OpenCL transformation).

	72) PR #498 for #388. Documents the PSyIR CodeBlock node and extends
	the CodeBlocks with a property to differentiate between statement/s
	and expression/s.

	73) PR #476 for #429, #432, #433. Fix multi-line codeblocks,
	add support for nemo implicit loops and nemo invokes.

	74) PR #458 for #425. Add support for profiling in the NEMO API.

	75) PR #510 for #419. Code re-structuring - moves what was the
	FParser2ASTProcessor into psyir.frontend.fparser2.

	76) PR #503 for #502. Adds size intrinsic to PSyIR and makes use
	of it in the gocean api's for setting loop bounds.

	77) PR #511 for #508. Includes the test directories in the Python
	module so that the test utilities are available throught the test
	directory hierarchy.

	78) PR #496 for #494, #495 and #499. Fixes for OpenCL generation
	including the ability to specify kernel local size and command
	queue parameters.

	79) PR #517 for #513. Adds support for if statements to the SIR
	backend.

	80) PR #522 for #519. Fix for adding profiling around a select
	case construct.

	81) PR #460 for #133. Add support for ANY_DISCONTINUOUS_SPACE in
	the dynamo0.3 API (LFRic).

	82) PR #531 for #455. Add ANY_SPACE_10 to the dynamo0.3 API
	(LFRic) to be consistent with LFRic infrastructure.

	83) PR #360 for part of #150. Document the rules for reference
	element properties in the dynamo0.3 API (LFRic).

	84) PR #518 for #393. Add the Container PSyIR node.

	85) PR #525 for #459. Bug fix for passing scalar grid properties
	to GOcean kernels when using OpenCL.

	86) PR #485. Adds a psyclone.psyir.tools.dependency_analysis
	module and associated DependencyTools class to help with
	dependence analysis in the PSyIR.

	87) PR #532 for #204. Adds support for W2broken and W2trace
	function spaces in the dynamo0.3 (LFRic) API.

	89) PR #515 for #512. Adds PSyIR backend support (Fortran and C)
	for Directives.

	90) PR #534 for #520. Adds PSyIR Fortran backend support for the
	Container Node.

	91) #547 and PR #551. Update all READMEs to use MarkDown and correct
	paths in documentation on creating built-ins.

	92) #546 for PR #553. Rename psyir.psyir.backend.base to visitor.

	93) #526 for PR #527. Update fparser submodule and fix parsing of
	intrinsics with a single argument.

	94) PR #556 for #478. Changes the apply() and validate() methods of
	all Transformations to take a dict of options. Also renames any
	_validate() methods to validate().

	95) PR #558 for #557. Move code-creation out of visitor and into
	the appropriate back-ends.

	96) PR #565 for #564. Alter implementation of auto-addition of
	profiling so that it happens *after* the application of any
	transformation script.

	97) PR #505 for #303. Restructure view method to move the replicated
	logic into the abstract class and add index numbers to the printed
	Schedule statements. Also adds a Schedule to encapsulate Directive
	children.

	98) #570. PSyclone now set to require fparser 0.0.9 on
	installation.

	99) PR #572 for #571. Bug fixes now that fparser uses unicode.

	100) PR 524 for #472. Adds support for scalar variables to the
	SIR backend.

	101) PR #574 towards #567. Fixes bug in profiling that causes
	crash if first kernel in an invoke is a built-in.

	102) PR #576 for #530. Includes the repository examples in the
	distribution and updates the documentation accordingly.

release 1.7.0 20th December 2018

	1) #172 and PR #173 Add support for logical declaration, the save
	attribute and initialisation in f2pygen (required for the OpenACC
	transformation)

	2) #137 Add support for Python 3. Travis now runs the test suite
	for both Python 2 and Python 3.

	3) #159 and PR #165. Adds a configuration option for the Dynamo
	0.3 API to turn on (redundant) computation over annexed dofs in
	order to reduce the number of halo exchanges required.

	4) #119 and PR #171. Adds support for inserting profiling/
	monitoring into a Schedule.

	5) #179 and PR #183. Bug fix in CompileError constructor to run
	tests under Python 3.

	6) #121 and PR #166. Adds a user editable configuration file.

	7) #181 and PR #182. Adds support for generating declarations of
	character variables and for the target attribute.

	8) #170 and PR #177. Adds OpenACC transformations for use with the
	GOcean1.0 API. Appropriate Kernel transformations need to be added
	for full automated OpenACC code parallelisation.

	9) #164 and PR #184. Updates documentation to refer to psyclone
	script instead of generator.py.

	10) PR #187. Add example transformation scripts for the Dynamo
	0.3 API.

	11) PR #180. Makes the specification of loop limits in the GOcean
	API more flexible. This will enable us to support single-iteration
	loops.

	12) #188 and PR #189. Bug fix to ensure that the name of profiling
	regions remains the same when gen() is called multiple times.

	13) #176 and PR #200. Introduce new RegionTrans base class and
	add _validate method to ensure that the list of nodes to
	be transformed (with OpenMP or OpenACC) is correct.

	14) #197. Tidying of the test suite to use the new, get_invoke()
	utility everywhere.

	15) #212 and PR #213. Adds fparser as a submodule of psyclone to
	allow concurrent development of PSyclone and fparser (by allowing
	development versions of PSyclone to point to development versions
	of fparser).

	16) #185 and PR #202. Adds ability to modify a kernel in PSyclone
	using fparser2 and includes an OpenACC transformation to specify a
	kernel is an OpenACC kernel by adding an appropriate
	directive. Currently it is not possible to write the modified
	kernel to file.

	17) #134 and PR #217. Add support for colouring intergrid kernels.

	18) #196 and PR #210. Adds metadata support for evaluators on
	multiple function spaces in the Dynamo 0.3 API.

	19) #191 and PR #215. Add ability to specify iteration space
	definitions to the configuration file.

	20) #228 and PR #232. Fix for examples and travis now checks
	examples at the same time as coverage and code style.

	21) #219 and PR #225. Refactor dependence analysis and fix bug
	that meant that unnecessary halo exchanges of vector components
	were not being removed (following a redundant computation
	transformation).

	22) #27 and PR #209. Created initial NEMO api. Needs lots of work
	but it provides a starting point.

	23) #214 and PR #221. Adds a transformation to convert a
	synchronous halo exchange into an asynchronous halo exchange.

	24) #235 and PR #243. Removes dependency on Habakkuk in NEMO API.

	25) #134 and PR #236. Adds support for adding OpenMP to intergrid
	kernels.

	26) #198 and PR #223. Updates PSyclone to use the latest
	version of dl_esm_inf which has "GO_" prefixed to all public
	quantities. Adds dl_esm_inf as a git submodule.

	27) #158 and PR #253. Fix to remove unnecessary halo exchanges
	related to GH_INC updates to kernel arguments.

	28) #317 and PR #330. Fix to allow module use statements to be
	added to functions.

	29) #330 and PR #422. Adds PSyIR node to represent Nary operators and
	increases the number of supported operators.

release 1.6.1 6th December 2018

	1) #250. Change setup.py (used for pip installation) to only use
	version 0.0.7 of fparser.

release 1.6.0 18th May 2018

	1) #91 and PR #111 Remove unnecessary __init__.py files.

	2) PR #107 Fix errors in Fortran test files revealed by update
	to fparser 0.0.6. Update to catch new AnalyzeError raised by
	fparser.

	3) #90 and PR #102 Add support for integer, read-only, scalar
	arguments to built-in kernels. Add new inc_X_powint_n Built-in
	that raises a field to an integer power.

	4) #67 Bug fix - printing Invoke object caused crash.

	5) #112 and PR #113 - add travis support for codecov coverage tool

	6) #118 and PR #122 - add .pylintrc file in tests directory
	to disable some warnings that we don't care about (for testing
	code).

	7) #117 and PR #125 - bug fix for passing kernel arguments by value
	in the GOcean API.

	8) #105 and PR #115 - add support for coloured loops when
	performing redundant computation.

	9) #84 and PR #128 - make w2v and wtheta discontinuous function
	spaces

	10) PR #93 - add support for a swap-loop transform for the GOcean
	API.

	11) PR #152 - add pylintrc so that pylint's line-length limit
	matches that of pep8.

	12) PR #143 - bug fix for DAG generation in the GOcean API.

	13) PR #153 - added -v option to the psyclone script to show the
	version

	14) PR #136 - add support for intergrid kernels (required for
	multigrid)

	15) PR #149 - add support for GH_READWRITE access for
	discontinuous fields

	16) PR #163 - updating PSyclone to work with the latest version of
	the parser (0.0.7) as the API has changed

	17) PR #169 - add support for specifying stencils in the GOcean
	kernel meta-data.

release 1.5.1 3rd December 2017

	1) #53 and PR #88 Add a version file so that PSyclone does not
	need to be installed to generate documentation.

	2) #94, #96, #98 and PR #97 Make name="name" support in invoke
	calls more robust e.g. names must be valid fortran and match
	should be insensitive to case.

	3) #76 and PR #89 Add support for the new LFRic quadrature
	api. Currently only gh_quadrature_xyoz is supported.

	4) #99 and PR #100 Make the author list for the user manual
	strictly alphabetical.

	5) #50 and PR #78 Implement a redundant-computation transformation.
	This enables a user to request that a kernel (or kernels) is
	computed out into the halo region and any affected halo swaps
	be updated (and/or removed) as required.

	6) #103 and PR #104. Bug fix to ensure that a halo swap is not
	inserted if read annexed dofs are already clean due to a previous
	write to the L1 halo.

release 1.5.0 3rd October 2017

	1) #20 and PR #28 Add dependence analysis (and a Move
	transformation) to PSyclone. This will subsequently allow for
	the safe implementation of more complex schedule transformations
	and optimisations.

	2) #16 and PR #29 Update and add new PSyclone-generated builtins
	to support the functionality required by the current LFRic code.

	3) #43 and PR #44 Update of Met Office-specific install script to
	symlink the generator.py file rather than copy it.

	4) #40 and PR #47 Update example lfric/eg3 to use builtins and to
	merge invokes together as much as possible

	5) #45 and PR #49 Change of kernel metadata names from
	evaluator_shape to gh_shape and modifications to its values.

	6) #3 and PR #51 Restructure repository to allow installation via
	pip. Due to this change we can now use travis and coveralls within
	github for automated testing. Also, new releases are now
	automatically uploaded to pypi (via travis) and status badges can
	now be used so have been added to the README.md file (which is
	shown on the main github page).

	7) #55 and PR #66 Update the documentation to cover installation
	on systems running OpenSUSE.

	8) #61 and PR #71 Re-name existing Dynamo0.3 builtins to follow
	a consistent scheme and add support for some new ones (including
	setval_{c,X}, X_minus_bY etc.). See psyclone.pdf for the full list.

	9) #32 and PR #39 Adds the ability to build the generated code
	when performing Python tests. Generated code can now be checked
	that it compiles as part of the development process helping avoid
	making releases with errors in them. Note, existing tests still
	need to be updated.

	10) #54 and PR #63 The view() method (used to look at the internal
	representation of a schedule) now outputs coloured text (for
	easier viewing) if the termcolor package is installed.

	11) #69 and PR #73 setup.py now uses an absolute path to avoid
	failing tests (with file not found) in some environments when
	running py.test from a different directory to the tests
	themselves.

	12) #59 and PR #75 added metadata support for inter-grid kernels
	which will be used for the multi-grid code.

	13) #82 and PR #83 modified a test to work with different versions
	of graphviz which output files with different ammounts of white
	space

	14) #52 and PR #60 added support for evaluators. An evaluator is
	specified by setting the gh_shape metadata in kernels
	appropriately.

	15) #85 and PR #86 - minor correction to documentation (section
	on Inter-Grid kernel rules was in the wrong place).

release 1.4.1

	1) #22 Updated PSyclone to support enforce_operator_bc_kernel (in
	addition to the existing enforce_bc_kernel) for boundary
	conditions. PSyclone no longer adds in boundary condition calls
	after a call to matrix_vector_kernel, it is up to the user to add
	them in the algorithm layer in all cases. Also fixes a bug
	introduced in 1.4.0 issue #12.

release 1.4.0

	1) #2 Add support for kernel meta-data changes required to support
	Column-wise operators (Column Matrix Assembly).

	2) #6 Implement support for Column Matrix Assembly (CMA) in
	PSyclone.

	3) #12 Add support for the any_w2 function space descriptor

	4) #33 Update documentation referring to fparser.

release 1.3.3

	1) Project moved to github: https://github.com/stfc/PSyclone.
	Hereon, ticket numbers now refer to github issues instead of
	SRS tickets.

	2) #8 Remove the f2py source code from the PSyclone distribution
	and use the fparser package (https://github.com/stfc/fparser)
	instead.

	3) #9 Update documentation to refer to github.

release 1.3.2

	1) #908 Bug fix - ensure that the dynamo0p3 loop colour
	transformation raises an exception if the loop it is applied to
	does not iterate over cells.

	2) #923 Change the name of the generated Fortran module containing
	PSy-layer code for the Dynamo 0.3 API. The name is constructed by
	appending "_psy" to the Algorithm-layer name. (Previously "psy_"
	was prepended to it.) The names of modules produced by other
	PSyclone APIs are unchanged.

release 1.3.1

	1) #846 Bug fix - generate correct logic and code for the call to
	enforce_bc_kernel after a call to matrix_vector_kernel. Also add
	w2h and w2v as spaces that cause enforce_bc_kernel to be called in
	addition to W1 and W2.

	2) #853 Bug fix - make sure that an operator object is only used
	as a lookup for values in the PSy layer when it is correct to do
	so. In particular, make sure that the dofmap lookup is always from
	a field, as this fixes the known bug.

release 1.3.0

	1) #686 Stencil extents (depth of the stencil) are now changed to
	stencil sizes (number of elements in the stencil) in the PSy-layer
	as the algorithm expects to provide the former and the kernel
	expects to receive the latter.

	2) #706 Avoid potential name clashes with stencil extent and
	direction arguments (as well as nlayers).

	3) #673 Fixed an xfailing built-in test

	4) #721 Bug fix - generate correct variable declarations and
	module use statements without modifying original arguments. Invokes
	requiring multiple enforce-bc kernel calls are now handled correctly.

	5) #727 Addition of install script (contributions/install) to
	support Met Office modules environment.

	6) #423 Add support for distributed-memory for built-ins.
	Global sums are now generated for calls to inner_product and
	sum_field built-in kernels.

	7) #489 Support the dereferencing of an object/derived type in the
	argument list of a kernel call within an invoke in the algorithm
	layer e.g. call invoke(kern(a%b))

	8) #669 Added support for named arguments to the expression
	analyser. This is the first step towards supporting named invokes
	in PSyclone.

	9) #628 dofmap lookups are now outside loops in the
	PSy-layer. This makes no functional difference but should give a
	performance benefit.

	10) #304 Added support for named invokes in PSyclone.

	11) #580 Implemented tests for the agreed dynamo0.3 builtin
	rules. For example, all fields must be on the same function space
	within a builtin.

	12) #761 Added support for parsing evaluator metadata.

	13) #484 Add support for the use of OpenMP (including reductions)
	with builtins.

	14) #819 Re-structuring of DynKern._create_arg_list. Replaced with
	new ArgList base class which is then sub-classed to KernCallArgList
	and KernStubArgList.

	15) #576 Added tests and documentation to check and describe the
	dynamo0.3 api kernel and builtin rules.

release 1.2.4

	1) #658 Adds support for the use of real and integer literals with
	kind specified in kernel calls from the algorithm layer. For
	example 0.0_rdef. This will be particularly useful for built-ins.

	2) #475 Fixes any remaining string assert comparison errors in
	tests. Updates algen_test.py to be pep8, pyflakes and pylint
	compliant.

	3) #468 Add support for kernels that perform stencil operations.
	Stencil depth is specified at the algorithm layer.

	4) #672 Fix error in boundary layer code generation for
	matrix_vector_kernel. The function space check is now always
	correct (hopefully).

	5) #680 Bug fix: the kernel stub generator was not adding the stencil
	dofmap required by a field with stencil access.

release 1.2.3

	1) #111 Adds support for dynamo0.3 built-in operations running
	sequentially.

	2) #640 Update PSyclone to call enforce_bc_kernel after every
	call to matrix_vector_kernel if the space is W1 or W2. (Previously
	PSyclone looked for matrix_vector_mm_kernel and only W2.)

	3) #430 Adds support for multiple kernels within an invoke with
	kernel arguments specified as any_space. Previously there was a
	limit of one kernel per invoke. This is particularly relevant for
	built-ins as all of these currently have arguments that are
	any_space.

	4) #657 Changes to the declaration and assignment of the mesh
	object (it is now a pointer) within the generated PSy layer so as
	to use the mesh singleton and not generate a temporary copy of it.

release 1.2.2

	1) #575 Add parser support for stencil meta-data.

	2) #587 Changed scalar metadata names to gh_real and gh_integer

	3) #501 Updates to parser and documentation to support writing to
	scalar arguments (reductions). Note that this is currently only
	supported for serial code. Implementation of this functionality
	for OpenMP and MPI will be done under #484 and #423, respectively.

	4) #235 PSyclone now uses the appropriate intent for arguments in
	the generated PSy code. Previously it always used inout. This
	allows the algorithm developer to specify the intent of data in
	the algorithm layer appropriately, rather than being forced to use
	inout in all cases.

	5) #604 If PSyclone encounters an Algorithm file that contains no
	invoke calls then it now issues a warning and outputs that file
	unchanged (previously it did not output a file at all). No PSy
	file is created in this case.

	6) #618 fix for #235. Data with intent out should have fields
	declared as inout as internal subroutines within the field are
	dereferenced so are required as intent in.

	7) #610 When PSyclone is operating in line length limiting mode
	("-l" switch) problems are caused if it breaks a line in the middle
	of a string. PSyclone now prefixes all continued lines with an
	ampersand. This then produces valid Fortran irrespective of whether
	the line-break happens within a string.

release 1.2.1

	1) Added a PSyclone logo

	2) #360 Internal code structure changes to make the Node class
	calls() method more intuitive and consistent with other methods. A
	side effect is that the OpenMP private list should no longer
	contain any variables names that are not required (as this change
	fixes that bug).

	3) #546 Bug fix for colouring when a kernel is passed an operator.
	PSyclone was not generating the correct cell look-up when
	colouring a loop containing a kernel call with an operator. i.e.
	the PSy layer passed 'cell' to the kernel rather than
	'cmap(colour, cell)'.

	4) #542 generate correct OpenMP private list. This was actually
	fixed by the changes made under #360 (change 2 above) so this
	ticket only adds a test for this functionality.

release 1.2.0

	1) #415 Support for parsing stencil information supplied in
	Dynamo 0.3 kernel meta-data.

	2) #367 Make gocean Python conform to pep8

	3) #230 Add documentation for the GOcean1.0 API

	4) #379 Make f2pygen and its tests conform to pep8, pylint and
	improve the test coverage

	5) #429 Support for read-only scalar arguments in the 0.3
	Dynamo API.

	6) #420 Support for inter-invoke halo calls and logic (for
	distributed memory)

	7) #514 Fix for a bug in the if test round a halo_exchange call
	in which arrays (vectors) did not have their index added.

	8) #521 Fix bugs in the logic for adding halo exchange calls before
	loops.

	9) #532 Fix in the logic for adding halo exchange calls before
	loops which recognises that operators do not have halos.

	10) #467 Support transformations in Distributed Memory. Enable the use
	of OpenMP (and other transformations) with DM. Note that PSyclone
	currently does not support halo swaps inside OpenMP parallel regions.

release 1.1.0

	1) #263 OpenMP (including colouring) supported for the 0.3 Dynamo
	API. Parser fails gracefully if Kernel-code parsing is
	unsuccessful.

	2) #292 Add support for user-supplied transformations/optimisations
	via a script passed to the generate function/command-line. This
	enables the use of transformations within a build system.

	3) #292 Documentation for Algorithm, PSy and Kernel layers as well
	as for transformations has been added. Documentation on using
	transformation scripts then added on top.

	4) #292 Dynamo example scripts fixed.

	5) #258 First version of kernel-stub generator added. Given kernel
	metadata as input, PSyclone has enough information to be able to
	generate stub kernel code with the appropriate arguments and
	argument ordering.

	6) #364 OpenMP fix for update 1) (ticket #263). 'ncolour' variable
	now declared. New lfric/eg3 example added to demonstrate the use
	of transformation scripts introduced in update 2) (ticket #292).

	7) #361 Minor updates to the kernel-stub generator. Remove spurious
	dir() command, remove additional '_code' from kernel subroutine name
	and add 'implicit none' to the generated subroutine.

	8) #363 Update to the generator script to catch any run-time
	errors generated by the user-supplied optimisation script. Such
	errors are then reported in a user-friendly fashion to aid
	debugging.

	9) #272 Added support for explicit loop bounds in the PSy layer
	for the GOcean1.0 API. The Cray compiler makes use of this
	information to generate more efficient code. This option can be
	switched on or off using a transformation.

	10) Support the module in-lining of kernel subroutines. i.e.
	kernel subroutines can be moved into the same module that contains
	the invoke from which they are called. This functionality is
	implemented as a new transformation, 'KernelModuleInlineTrans'.
	psyGen.py has also been made fully pep8 compliant.

	11) #347 Add an option to limit the length of lines of fortran
	code that PSyclone generates to 132 chars. This is the length
	mandated by the Fortran free-format standard and is rigorously
	enforced by some compilers (e.g. PGI). As a part of this change
	PSyclone now checks the length of all lines of source code in
	the Algorithm and Kernel files that it parses.

	12) #395 Add support for new function spaces: Wtheta, W2H and W2V.

	13) #396 and #397 Make all tests work with Python 2.6. Previously
	two of the tests only worked in Python 2.7 and a third caused
	resource issues when using deepcopy.

	14) #355 Support operators where the "to" and "from" function
	spaces are different.

release 1.0.2

	1) #299 temporary boundary condition
	support. matrix_vector_kernel_mm now uses enforce_bc_code rather
	than enforce_boundary_w2 as the latter is no longer used.

release 1.0.1

	1) #299 temporary boundary condition support. removed the
	hardwired code and associated test that added an additional
	boundary condition array to ru_kernel as this kernel is no longer
	required. Added support for generating a boundary condition array
	in the PSy layer and passing it into the enforce_bc_kernel
	kernel. enforce_bc_kernel should be placed by the algorithm
	developer to enforce boundary conditions.

release 1.0.0<|MERGE_RESOLUTION|>--- conflicted
+++ resolved
@@ -1,10 +1,8 @@
-<<<<<<< HEAD
-   68) PR #3042 for #2971. Moves OMPDeclareTargetTrans and
+   69) PR #3042 for #2971. Moves OMPDeclareTargetTrans and
    MarkRoutineForGPUMixin into psyir/transformations.
-=======
+
    68) PR #2893 for #2561. Add support for allocatables in the
    HoistLocalArraysTrans and check for kind/type dependent symbols.
->>>>>>> db97b9c2
 
    67) PR #3073 for #3072 and #1930. Move domain code out of
    PSyGen.Argument to fix test issues.
