#!/usr/bin/env python

# -----------------------------------------------------------------------------
# BSD 3-Clause License
#
# Copyright (c) 2017-2018, Science and Technology Facilities Council
# All rights reserved.
#
# Redistribution and use in source and binary forms, with or without
# modification, are permitted provided that the following conditions are met:
#
# * Redistributions of source code must retain the above copyright notice, this
#   list of conditions and the following disclaimer.
#
# * Redistributions in binary form must reproduce the above copyright notice,
#   this list of conditions and the following disclaimer in the documentation
#   and/or other materials provided with the distribution.
#
# * Neither the name of the copyright holder nor the names of its
#   contributors may be used to endorse or promote products derived from
#   this software without specific prior written permission.
#
# THIS SOFTWARE IS PROVIDED BY THE COPYRIGHT HOLDERS AND CONTRIBUTORS
# "AS IS" AND ANY EXPRESS OR IMPLIED WARRANTIES, INCLUDING, BUT NOT
# LIMITED TO, THE IMPLIED WARRANTIES OF MERCHANTABILITY AND FITNESS
# FOR A PARTICULAR PURPOSE ARE DISCLAIMED. IN NO EVENT SHALL THE
# COPYRIGHT HOLDER OR CONTRIBUTORS BE LIABLE FOR ANY DIRECT, INDIRECT,
# INCIDENTAL, SPECIAL, EXEMPLARY, OR CONSEQUENTIAL DAMAGES (INCLUDING,
# BUT NOT LIMITED TO, PROCUREMENT OF SUBSTITUTE GOODS OR SERVICES;
# LOSS OF USE, DATA, OR PROFITS; OR BUSINESS INTERRUPTION) HOWEVER
# CAUSED AND ON ANY THEORY OF LIABILITY, WHETHER IN CONTRACT, STRICT
# LIABILITY, OR TORT (INCLUDING NEGLIGENCE OR OTHERWISE) ARISING IN
# ANY WAY OUT OF THE USE OF THIS SOFTWARE, EVEN IF ADVISED OF THE
# POSSIBILITY OF SUCH DAMAGE.
# -----------------------------------------------------------------------------

"""Setup script. Used by easy_install and pip."""

import os
from setuptools import setup, find_packages


BASE_PATH = os.path.dirname(os.path.abspath(__file__))
SRC_PATH = os.path.join(BASE_PATH, "src")
PACKAGES = find_packages(where=SRC_PATH,
                         exclude=["psyclone.tests",
                                  "psyclone.tests.test_files",
                                  "psyclone.tests.psyir",
                                  "psyclone.tests.psyir.backend"])

NAME = 'PSyclone'
AUTHOR = ("Rupert Ford <rupert.ford@stfc.ac.uk>, "
          "Andrew Porter <andrew.porter@stfc.ac.uk>")
AUTHOR_EMAIL = 'rupert.ford@stfc.ac.uk'
URL = 'https://github.com/stfc/psyclone'
DOWNLOAD_URL = 'https://github.com/stfc/psyclone'
DESCRIPTION = ('PSyclone - a compiler for Finite Element/Volume/Difference'
               ' DSLs in Fortran')
LONG_DESCRIPTION = '''\
PSyclone is a compiler for Fortran-embedded Domain Specific Languages
targetting Finite Element/Volume/Difference methods in earth-system
modelling.

See https://github.com/stfc/psyclone for more information.
'''
LICENSE = 'OSI Approved :: BSD 3-Clause License'

CLASSIFIERS = [
    'Development Status :: 3 - Alpha',
    'Environment :: Console',
    'Intended Audience :: Developers',
    'Intended Audience :: Science/Research',
    'Natural Language :: English',
    'Programming Language :: Fortran',
    'Programming Language :: Python',
    'Topic :: Scientific/Engineering',
    'Topic :: Software Development',
    'Topic :: Utilities',
    'Operating System :: POSIX',
    'Operating System :: Unix',
    'Operating System :: MacOS']

# We read the version number ('__VERSION__') from version.py in the
# src/psyclone directory. Rather than importing it (which would require
# that PSyclone already be installed), we read it and then exec() it:
BASE_PATH = os.path.dirname(os.path.abspath(__file__))
with open(os.path.join(BASE_PATH, "src", "psyclone", "version.py")) as vfile:
    exec(vfile.read())
VERSION = __VERSION__  # pylint:disable=undefined-variable

if __name__ == '__main__':

    setup(
        name=NAME,
        version=VERSION,
        author=AUTHOR,
        author_email=(AUTHOR_EMAIL),
        license=LICENSE,
        url=URL,
        description=DESCRIPTION,
        long_description=LONG_DESCRIPTION,
        classifiers=CLASSIFIERS,
        packages=PACKAGES,
        package_dir={"": "src"},
        install_requires=['pyparsing', 'fparser==0.0.8', 'configparser',
                          'six', 'enum34 ; python_version < "3.0"'],
        extras_require={
            'doc': ["sphinx", "sphinxcontrib.bibtex", "sphinx_rtd_theme"],
<<<<<<< HEAD
            'test': ["pytest<5.0"],  # TODO: Issue 438. Fix > 5.0 broken tests.
=======
            'test': ["pytest<5.0",  # TODO: Issue 438. Fix > 5.0 broken tests.
                     "pep8", "pylint==1.6.5", "pytest-cov",
                     "pytest-pep8", "pytest-pylint", "pytest-flakes",
                     "pytest-pep257"],
>>>>>>> 609ece47
        },
        include_package_data=True,
        scripts=['bin/psyclone', 'bin/genkernelstub'],
        data_files=[('share/psyclone', ['config/psyclone.cfg'])]
    )<|MERGE_RESOLUTION|>--- conflicted
+++ resolved
@@ -106,14 +106,10 @@
                           'six', 'enum34 ; python_version < "3.0"'],
         extras_require={
             'doc': ["sphinx", "sphinxcontrib.bibtex", "sphinx_rtd_theme"],
-<<<<<<< HEAD
-            'test': ["pytest<5.0"],  # TODO: Issue 438. Fix > 5.0 broken tests.
-=======
             'test': ["pytest<5.0",  # TODO: Issue 438. Fix > 5.0 broken tests.
                      "pep8", "pylint==1.6.5", "pytest-cov",
                      "pytest-pep8", "pytest-pylint", "pytest-flakes",
                      "pytest-pep257"],
->>>>>>> 609ece47
         },
         include_package_data=True,
         scripts=['bin/psyclone', 'bin/genkernelstub'],
