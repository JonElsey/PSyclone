
''' Module containing tests for the Fortran expression parser '''

from expression import VAR_OR_FUNCTION, FORT_EXPRESSION, SLICING


def my_test(name, parser, test_string, names=None):
    '''This function ensures that the parse-unparse and parse-repr-unparse
    operations are equivalent to the identity. Note that whitespace is not
    preserved by the parsing operation, so the test_string must conform to
    the whitespace conventions of the unparser for the test to succeed.'''
    # These imports are required in order for the exec in the code below
    # to work
    from expression import Grouping, BinaryOperator, FunctionVar, Slicing, \
        LiteralArray, NamedArg
    pstr = parser.parseString(test_string)
    assert (str(pstr[0]) == test_string), "Failed to parse " + name + "."
    # ast.literal_eval can't be used here as the generated expression
    # calls constructors of user-defined objects
    exec("pstr="+repr(pstr[0]))
    assert (str(pstr) == test_string), "Error in repr for " + name + "."
    if names:
        assert pstr.names == set(names), "Names do not match for " + name + "."
    # Return the object created by the parser so that more specific checks
    # can be performed
    return pstr


def test_function_calls():
    ''' Test parsing of expressions containing function calls '''
    my_test("function calls",
            VAR_OR_FUNCTION, "foo(bar(baz, bam), wibble(wub))",
            names=["foo", "bar", "baz", "bam", "wibble", "wub"])


def test_no_args_function_call():
    ''' Test parsing of a function call with no arguments '''
    my_test("function call without args",
            VAR_OR_FUNCTION, "get_something()",
            names=["get_something"])


def test_trivial_slice():
    ''' Test parsing of simplest possible array slice '''
    my_test("trivial slice", SLICING, ":")


def test_simple_slice():
    ''' Test parsing of array slice with range and stride '''
    my_test("simple slice", SLICING, "1:2:3")


def test_stride_slice():
    ''' Test parsing of slice consisting of stride only '''
    my_test("stride slice", SLICING, "::3")


def test_exponent():
    ''' Test parsing of exponents '''
    my_test("exponent", FORT_EXPRESSION, "2 ** 3 ** 4")


def test_plus_mult():
    ''' Test parsing of expression containing addition and multiplication '''
    my_test("plus mult",
            FORT_EXPRESSION,
            "f(x) + g(x, y) * 2",
            names=["f", "g", "x", "y"])


def test_group():
    ''' Test parsing of a grouped expression (i.e. within parentheses) '''
    my_test("group", FORT_EXPRESSION, "(x)", names="x")


def test_integer():
    ''' Test parsing of an integer '''
    my_test("integer with kind", FORT_EXPRESSION, "-500")


def test_integer_kind():
    ''' Test parsing of an integer with kind specified '''
    my_test("integer with kind", FORT_EXPRESSION, "5_i_def")


def test_integer_kind_digits():
    ''' Test parsing of an integer with kind specified using digits only'''
    my_test("integer with kind digits", FORT_EXPRESSION, "5_16")


def test_real():
    ''' Test parsing of a real scalar '''
    my_test("real", FORT_EXPRESSION, "-.5e-200")


def test_real_kind():
    ''' Test parsing of a real scalar with kind specified'''
    my_test("real with kind", FORT_EXPRESSION, "-.5e-200_r_def")


def test_real_no_exp_kind():
    ''' Test parsing of a real scalar with no exponent but with kind
    specified '''
    my_test("no exponent real with kind", FORT_EXPRESSION, "-.5_r_def")


def test_real_kind_digits():
    ''' Test parsing of a real scalar with kind specified using digits only'''
    my_test("real with kind", FORT_EXPRESSION, "-.5e-200_32")


def test_group_operations():
    ''' Test parsing of a group of operations '''
    my_test("group operations",
            FORT_EXPRESSION,
            "(f(x + 2 * y, z:z + 2 + -.5) + (g + h) ** (z - 2))",
            names=["f", "g", "h", "x", "y", "z"])


def test_literal_array():
    ''' Test parsing of a literal array '''
    my_test("literal array",
            FORT_EXPRESSION,
            "[1, 2, 3]")


<<<<<<< HEAD
def test_named_int_arg():
    ''' Test parsing of a named, integer argument '''
    my_test("named int arg", FORT_EXPRESSION, "my_arg=2")


def test_named_logical_arg():
    ''' Test parsing of a named, logical argument '''
    named_arg = my_test("named logical arg", FORT_EXPRESSION,
                        "my_arg=.true.", names=["my_arg"])
    assert named_arg.value == ".true."


def test_named_real_arg():
    ''' Test parsing of a named, real argument '''
    named_arg = my_test("named real arg", FORT_EXPRESSION, "my_arg=-2.0E3",
                        names=["my_arg"])
    assert named_arg.value == "-2.0E3"


def test_named_str_arg_single_quotes():
    ''' Test parsing a named string argument specified using single
    quotes '''
    named_arg = my_test("named arg single quotes", FORT_EXPRESSION,
                        "my_arg='funny'", names=["my_arg"])
    assert named_arg.value == "funny"


def test_named_str_arg_dble_quotes():
    ''' Test parsing a named string argument specified using double
    quotes '''
    named_arg = my_test("named arg double quotes", FORT_EXPRESSION,
                        'my_arg="funny"', names=["my_arg"])
    assert named_arg.value == "funny"


def test_named_str_arg_spaces():
    ''' Test parsing a named string argument where the value contains a
    space '''
    named_arg = my_test("named arg string with space", FORT_EXPRESSION,
                        'my_arg="very funny"', names=["my_arg"])
    assert named_arg.value == "very funny"


def test_fn_call_named_arg():
    ''' Test parsing of an expression containing a function call with a
    named argument '''
    my_test("Fn call with named arg", FORT_EXPRESSION,
            "f(x, y=3, z='hello')", names=["f", "x", "y", "z"])


def test_named_arg_variable():
    ''' Test the parsing of a named argument where the value is the name
    of a variable rather than a constant. '''
    named_arg = my_test("named arg variable", FORT_EXPRESSION,
                        "name=this_invoke", names=["name"])
    assert named_arg.value == "this_invoke"
=======
def test_derived_type_deref():
    ''' Test parsing of reference to a component of a derived type '''
    my_test("ref. to derived-type component",
            FORT_EXPRESSION,
            "field%ndf")


def test_type_bound_call_no_args():
    ''' Test parsing of call to a type-bound routine '''
    my_test("call to type-bound routine",
            FORT_EXPRESSION,
            "field%get_ndf()")


def test_type_bound_call():
    ''' Test parsing of call to a type-bound routine which takes arguments '''
    my_test("call to type-bound routine",
            FORT_EXPRESSION,
            "field%get_ndf(a, b)")


def test_type_bound_call_deref_arg():
    ''' Test parsing of call to a type-bound routine which takes arguments,
    one of which is specified as the component of a derived type. '''
    my_test("call to type-bound routine with derived-type arg",
            FORT_EXPRESSION,
            "field%get_ndf(a, b%c)")


def test_type_bound_call_type_bound_arg():
    ''' Test parsing of call to a type-bound routine which takes arguments,
    one of which is specified as the result of a type-bound procedure call '''
    my_test("call to type-bound routine with type-bound arg",
            FORT_EXPRESSION,
            "field%get_ndf(a, b%c())")


def test_derived_type_deref_arg():
    ''' Test parsing of reference to a component of a derived type passed
    as an argument to a function call '''
    my_test("ref. to derived-type component",
            FORT_EXPRESSION,
            "get_colour_map(a, field%ndf)")


def test_type_bound_call_as_arg():
    ''' Test parsing of function call where one of the arguments is
    obtained from a call to a type-bound procedure '''
    my_test("ref. to derived-type component",
            FORT_EXPRESSION,
            "get_colour_map(a, field%get_ndf())")
>>>>>>> 1b329aa6
<|MERGE_RESOLUTION|>--- conflicted
+++ resolved
@@ -124,7 +124,6 @@
             "[1, 2, 3]")
 
 
-<<<<<<< HEAD
 def test_named_int_arg():
     ''' Test parsing of a named, integer argument '''
     my_test("named int arg", FORT_EXPRESSION, "my_arg=2")
@@ -181,7 +180,8 @@
     named_arg = my_test("named arg variable", FORT_EXPRESSION,
                         "name=this_invoke", names=["name"])
     assert named_arg.value == "this_invoke"
-=======
+
+
 def test_derived_type_deref():
     ''' Test parsing of reference to a component of a derived type '''
     my_test("ref. to derived-type component",
@@ -232,5 +232,4 @@
     obtained from a call to a type-bound procedure '''
     my_test("ref. to derived-type component",
             FORT_EXPRESSION,
-            "get_colour_map(a, field%get_ndf())")
->>>>>>> 1b329aa6
+            "get_colour_map(a, field%get_ndf())")