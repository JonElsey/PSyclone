# ------------------------------------------------------------------------------
# (c) The copyright relating to this work is owned jointly by the Crown,
# Met Office and NERC 2015.
# However, it has been created with the help of the GungHo Consortium,
# whose members are identified at https://puma.nerc.ac.uk/trac/GungHo/wiki
# ------------------------------------------------------------------------------
# Author R. Ford STFC Daresbury Lab

''' This module tests the Dynamo 0.3 API using pytest. '''

# imports
import os
import pytest
from parse import parse, ParseError
from psyGen import PSyFactory, GenerationError
import fparser
from fparser import api as fpapi
from dynamo0p3 import DynKernMetadata, DynKern, DynLoop
from transformations import LoopFuseTrans, ColourTrans
from genkernelstub import generate

# constants
BASE_PATH = os.path.join(os.path.dirname(os.path.abspath(__file__)),
                         "test_files", "dynamo0p3")


def test_get_op_wrong_name():
    ''' Tests that the get_operator_name() utility raises an error
    if passed the name of something that is not a valid operator '''
    from dynamo0p3 import get_operator_name
    with pytest.raises(GenerationError) as err:
        get_operator_name("not_an_op", "w3")
    assert "Unsupported name 'not_an_op' found" in str(err)


def test_get_op_orientation_name():
    ''' Test that get_operator_name() works for the orientation operator '''
    from dynamo0p3 import get_operator_name
    name = get_operator_name("gh_orientation", "w3")
    assert name == "orientation_w3"


CODE = '''
module testkern_qr
  type, extends(kernel_type) :: testkern_qr_type
     type(arg_type), meta_args(6) =                 &
          (/ arg_type(gh_rscalar, gh_read),         &
             arg_type(gh_field,gh_write,w1),        &
             arg_type(gh_field,gh_read, w2),        &
             arg_type(gh_operator,gh_read, w2, w2), &
             arg_type(gh_field,gh_read, w3),        &
             arg_type(gh_iscalar, gh_read)          &
           /)
     type(func_type), dimension(3) :: meta_funcs =  &
          (/ func_type(w1, gh_basis),               &
             func_type(w2, gh_diff_basis),          &
             func_type(w3, gh_basis, gh_diff_basis) &
           /)
     integer, parameter :: iterates_over = cells
   contains
     procedure() :: code => testkern_qr_code
  end type testkern_qr_type
contains
  subroutine testkern_qr_code(a,b,c,d)
  end subroutine testkern_qr_code
end module testkern_qr
'''

# functions


def test_arg_descriptor_wrong_type():
    ''' Tests that an error is raised when the argument descriptor
    metadata is not of type arg_type. '''
    fparser.logging.disable('CRITICAL')
    code = CODE.replace("arg_type(gh_field,gh_read, w2)",
                        "arg_typ(gh_field,gh_read, w2)", 1)
    ast = fpapi.parse(code, ignore_comments=False)
    name = "testkern_qr_type"
    with pytest.raises(ParseError) as excinfo:
        _ = DynKernMetadata(ast, name=name)
    assert "each meta_arg entry must be of type 'arg_type'" \
        in str(excinfo.value)


def test_arg_descriptor_vector_str():
    ''' Test the str method of an argument descriptor containing a vector '''
    fparser.logging.disable('CRITICAL')
    # Change the meta-data so that the second argument is a vector
    code = CODE.replace("gh_field,gh_write,w1", "gh_field*3,gh_write,w1", 1)
    ast = fpapi.parse(code, ignore_comments=False)
    name = "testkern_qr_type"
    dkm = DynKernMetadata(ast, name=name)
    dkm_str = str(dkm.arg_descriptors[1])
    expected = (
        "DynArgDescriptor03 object\n"
        "  argument_type[0]='gh_field'*3\n"
        "  access_descriptor[1]='gh_write'\n"
        "  function_space[2]='w1'")
    assert expected in dkm_str


def test_arg_descriptor_op_str():
    '''Test the str method of an argument descriptor containing an
    operator

    '''
    fparser.logging.disable('CRITICAL')
    ast = fpapi.parse(CODE, ignore_comments=False)
    name = "testkern_qr_type"
    dkm = DynKernMetadata(ast, name=name)
    dkm_str = str(dkm.arg_descriptors[3])
    expected = (
        "DynArgDescriptor03 object\n"
        "  argument_type[0]='gh_operator'\n"
        "  access_descriptor[1]='gh_read'\n"
        "  function_space_to[2]='w2'\n"
        "  function_space_from[3]='w2'")
    print dkm_str
    assert expected in dkm_str


def test_ad_scalar_type_too_few_args():
    ''' Tests that an error is raised when the argument descriptor
    metadata for a scalar has fewer than 2 args. '''
    fparser.logging.disable('CRITICAL')
    code = CODE.replace("arg_type(gh_rscalar, gh_read)",
                        "arg_type(gh_rscalar)", 1)
    ast = fpapi.parse(code, ignore_comments=False)
    name = "testkern_qr_type"
    with pytest.raises(ParseError) as excinfo:
        _ = DynKernMetadata(ast, name=name)
    assert 'each meta_arg entry must have at least 2 args' \
        in str(excinfo.value)


def test_ad_scalar_type_too_many_args():
    ''' Tests that an error is raised when the argument descriptor
    metadata for a scalar has more than 2 args. '''
    fparser.logging.disable('CRITICAL')
    code = CODE.replace("arg_type(gh_rscalar, gh_read)",
                        "arg_type(gh_rscalar, gh_read, w1)", 1)
    ast = fpapi.parse(code, ignore_comments=False)
    name = "testkern_qr_type"
    with pytest.raises(ParseError) as excinfo:
        _ = DynKernMetadata(ast, name=name)
    assert 'each meta_arg entry must have 2 arguments if' \
        in str(excinfo.value)


def test_ad_scalar_type_no_write():
    ''' Tests that an error is raised when the argument descriptor
    metadata for a scalar specifies GH_WRITE '''
    fparser.logging.disable('CRITICAL')
    code = CODE.replace("arg_type(gh_rscalar, gh_read)",
                        "arg_type(gh_rscalar, gh_write)", 1)
    ast = fpapi.parse(code, ignore_comments=False)
    name = "testkern_qr_type"
    with pytest.raises(ParseError) as excinfo:
        _ = DynKernMetadata(ast, name=name)
    assert ("scalar arguments must be read-only (gh_read) but found "
            "'gh_write'" in str(excinfo.value))


def test_ad_scalar_type_no_inc():
    ''' Tests that an error is raised when the argument descriptor
    metadata for a scalar specifies GH_INC '''
    fparser.logging.disable('CRITICAL')
    code = CODE.replace("arg_type(gh_rscalar, gh_read)",
                        "arg_type(gh_rscalar, gh_inc)", 1)
    ast = fpapi.parse(code, ignore_comments=False)
    name = "testkern_qr_type"
    with pytest.raises(ParseError) as excinfo:
        _ = DynKernMetadata(ast, name=name)
    assert "scalar arguments must be read-only (gh_read) but found 'gh_inc'" \
        in str(excinfo.value)


def test_ad_field_type_too_few_args():
    ''' Tests that an error is raised when the argument descriptor
    metadata for a field has fewer than 3 args. '''
    fparser.logging.disable('CRITICAL')
    code = CODE.replace("arg_type(gh_field,gh_write,w1)",
                        "arg_type(gh_field,gh_write)", 1)
    ast = fpapi.parse(code, ignore_comments=False)
    name = "testkern_qr_type"
    with pytest.raises(ParseError) as excinfo:
        _ = DynKernMetadata(ast, name=name)
    assert 'each meta_arg entry must have at least 3 arguments' \
        in str(excinfo.value)


def test_ad_fld_type_too_many_args():
    ''' Tests that an error is raised when the argument descriptor
    metadata has more than 4 args. '''
    fparser.logging.disable('CRITICAL')
    code = CODE.replace("arg_type(gh_field,gh_write,w1)",
                        "arg_type(gh_field,gh_write,w1,w1,w2)", 1)
    ast = fpapi.parse(code, ignore_comments=False)
    name = "testkern_qr_type"
    with pytest.raises(ParseError) as excinfo:
        _ = DynKernMetadata(ast, name=name)
    assert "each meta_arg entry must have at most 4 arguments if its first" \
        in str(excinfo.value)


def test_ad_fld_type_1st_arg():
    ''' Tests that an error is raised when the 1st argument is
    invalid'''
    fparser.logging.disable('CRITICAL')
    code = CODE.replace("arg_type(gh_field,gh_write,w1)",
                        "arg_type(gh_hedge,gh_write,w1)", 1)
    ast = fpapi.parse(code, ignore_comments=False)
    name = "testkern_qr_type"
    with pytest.raises(ParseError) as excinfo:
        _ = DynKernMetadata(ast, name=name)
    assert 'the 1st argument of a meta_arg entry should be a valid ' \
        'argument type' in str(excinfo.value)


def test_ad_op_type_too_few_args():
    ''' Tests that an error is raised when the operator descriptor
    metadata has fewer than 4 args. '''
    fparser.logging.disable('CRITICAL')
    code = CODE.replace("arg_type(gh_operator,gh_read, w2, w2)",
                        "arg_type(gh_operator,gh_read, w2)", 1)
    ast = fpapi.parse(code, ignore_comments=False)
    name = "testkern_qr_type"
    with pytest.raises(ParseError) as excinfo:
        _ = DynKernMetadata(ast, name=name)
    assert 'meta_arg entry must have 4 arguments' in str(excinfo.value)


def test_ad_op_type_too_many_args():
    ''' Tests that an error is raised when the operator descriptor
    metadata has more than 4 args. '''
    fparser.logging.disable('CRITICAL')
    code = CODE.replace("arg_type(gh_operator,gh_read, w2, w2)",
                        "arg_type(gh_operator,gh_read, w2, w2, w2)", 1)
    ast = fpapi.parse(code, ignore_comments=False)
    name = "testkern_qr_type"
    with pytest.raises(ParseError) as excinfo:
        _ = DynKernMetadata(ast, name=name)
    assert 'meta_arg entry must have 4 arguments' in str(excinfo.value)


def test_ad_op_type_wrong_3rd_arg():
    ''' Tests that an error is raised when the operator descriptor
    metadata has more than 4 args. '''
    fparser.logging.disable('CRITICAL')
    code = CODE.replace("arg_type(gh_operator,gh_read, w2, w2)",
                        "arg_type(gh_operator,gh_read, woops, w2)", 1)
    ast = fpapi.parse(code, ignore_comments=False)
    name = "testkern_qr_type"
    with pytest.raises(ParseError) as excinfo:
        _ = DynKernMetadata(ast, name=name)
    assert ("dynamo0.3 API the 3rd argument of a meta_arg entry must be "
            "a valid function space name" in str(excinfo.value))


def test_ad_op_type_1st_arg_not_space():
    ''' Tests that an error is raised when the operator descriptor
    metadata contains something that is not a valid space. '''
    fparser.logging.disable('CRITICAL')
    code = CODE.replace("arg_type(gh_operator,gh_read, w2, w2)",
                        "arg_type(gh_operator,gh_read, wbroke, w2)", 1)
    ast = fpapi.parse(code, ignore_comments=False)
    name = "testkern_qr_type"
    with pytest.raises(ParseError) as excinfo:
        _ = DynKernMetadata(ast, name=name)
    assert 'meta_arg entry must be a valid function space' in \
        str(excinfo.value)


def test_ad_invalid_type():
    ''' Tests that an error is raised when an invalid descriptor type
    name is provided as the first argument. '''
    fparser.logging.disable('CRITICAL')
    code = CODE.replace("gh_operator", "gh_operato", 1)
    ast = fpapi.parse(code, ignore_comments=False)
    name = "testkern_qr_type"
    with pytest.raises(ParseError) as excinfo:
        _ = DynKernMetadata(ast, name=name)
    assert '1st argument of a meta_arg entry should be a valid argument type' \
        in str(excinfo.value)


def test_ad_invalid_access_type():
    ''' Tests that an error is raised when an invalid access
    name is provided as the second argument. '''
    fparser.logging.disable('CRITICAL')
    code = CODE.replace("gh_read", "gh_ead", 1)
    ast = fpapi.parse(code, ignore_comments=False)
    name = "testkern_qr_type"
    with pytest.raises(ParseError) as excinfo:
        _ = DynKernMetadata(ast, name=name)
    assert '2nd argument of a meta_arg entry' in str(excinfo.value)


def test_arg_descriptor_invalid_fs1():
    ''' Tests that an error is raised when an invalid function space
    name is provided as the third argument. '''
    fparser.logging.disable('CRITICAL')
    code = CODE.replace("gh_field,gh_read, w3", "gh_field,gh_read, w4", 1)
    ast = fpapi.parse(code, ignore_comments=False)
    name = "testkern_qr_type"
    with pytest.raises(ParseError) as excinfo:
        _ = DynKernMetadata(ast, name=name)
    assert '3rd argument of a meta_arg entry' in str(excinfo.value)


def test_arg_descriptor_invalid_fs2():
    ''' Tests that an error is raised when an invalid function space
    name is provided as the third argument. '''
    fparser.logging.disable('CRITICAL')
    code = CODE.replace("w2, w2", "w2, w4", 1)
    ast = fpapi.parse(code, ignore_comments=False)
    name = "testkern_qr_type"
    with pytest.raises(ParseError) as excinfo:
        _ = DynKernMetadata(ast, name=name)
    assert '4th argument of a meta_arg entry' in str(excinfo.value)


def test_invalid_vector_operator():
    ''' Tests that an error is raised when a vector does not use "*"
    as it's operator. '''
    fparser.logging.disable('CRITICAL')
    code = CODE.replace("gh_field,gh_write,w1", "gh_field+3,gh_write,w1", 1)
    ast = fpapi.parse(code, ignore_comments=False)
    name = "testkern_qr_type"
    with pytest.raises(ParseError) as excinfo:
        _ = DynKernMetadata(ast, name=name)
    assert "must use '*' as the separator" in str(excinfo.value)


def test_invalid_vector_value_type():
    ''' Tests that an error is raised when a vector value is not a valid
    integer '''
    fparser.logging.disable('CRITICAL')
    code = CODE.replace("gh_field,gh_write,w1", "gh_field*n,gh_write,w1", 1)
    ast = fpapi.parse(code, ignore_comments=False)
    name = "testkern_qr_type"
    with pytest.raises(ParseError) as excinfo:
        _ = DynKernMetadata(ast, name=name)
    assert 'vector notation expects the format (field*n)' in str(excinfo.value)


def test_invalid_vector_value_range():
    ''' Tests that an error is raised when a vector value is not a valid
    value (<2) '''
    fparser.logging.disable('CRITICAL')
    code = CODE.replace("gh_field,gh_write,w1", "gh_field*1,gh_write,w1", 1)
    ast = fpapi.parse(code, ignore_comments=False)
    name = "testkern_qr_type"
    with pytest.raises(ParseError) as excinfo:
        _ = DynKernMetadata(ast, name=name)
    assert 'must contain a valid integer vector size' in str(excinfo.value)

# Testing that an error is raised when a vector value is not provided is
# not required here as it causes a parse error in the generic code.


def test_fs_descriptor_wrong_type():
    ''' Tests that an error is raised when the function space descriptor
    metadata is not of type func_type. '''
    fparser.logging.disable('CRITICAL')
    code = CODE.replace("func_type(w2", "funced_up_type(w2", 1)
    ast = fpapi.parse(code, ignore_comments=False)
    name = "testkern_qr_type"
    with pytest.raises(ParseError) as excinfo:
        _ = DynKernMetadata(ast, name=name)
    assert "each meta_func entry must be of type 'func_type'" in \
        str(excinfo.value)


def test_fs_descriptor_too_few_args():
    ''' Tests that an error is raised when there are two few arguments in
    the function space descriptor metadata (must be at least 2). '''
    fparser.logging.disable('CRITICAL')
    code = CODE.replace("w1, gh_basis", "w1", 1)
    ast = fpapi.parse(code, ignore_comments=False)
    name = "testkern_qr_type"
    with pytest.raises(ParseError) as excinfo:
        _ = DynKernMetadata(ast, name=name)
    assert 'meta_func entry must have at least 2 args' in str(excinfo.value)


def test_fs_desc_invalid_fs_type():
    ''' Tests that an error is raised when an invalid function space name
    is provided as the first argument. '''
    fparser.logging.disable('CRITICAL')
    code = CODE.replace("w3, gh_basis", "w4, gh_basis", 1)
    ast = fpapi.parse(code, ignore_comments=False)
    name = "testkern_qr_type"
    with pytest.raises(ParseError) as excinfo:
        _ = DynKernMetadata(ast, name=name)
    assert '1st argument of a meta_func entry should be a valid function ' + \
        'space name' in str(excinfo.value)


def test_fs_desc_replicated_fs_type():
    ''' Tests that an error is raised when a function space name
    is replicated. '''
    fparser.logging.disable('CRITICAL')
    code = CODE.replace("w3, gh_basis", "w1, gh_basis", 1)
    ast = fpapi.parse(code, ignore_comments=False)
    name = "testkern_qr_type"
    with pytest.raises(ParseError) as excinfo:
        _ = DynKernMetadata(ast, name=name)
    assert 'function spaces specified in meta_funcs must be unique' \
        in str(excinfo.value)


def test_fs_desc_invalid_op_type():
    ''' Tests that an error is raised when an invalid function space
    operator name is provided as an argument. '''
    fparser.logging.disable('CRITICAL')
    code = CODE.replace("w2, gh_diff_basis", "w2, gh_dif_basis", 1)
    ast = fpapi.parse(code, ignore_comments=False)
    name = "testkern_qr_type"
    with pytest.raises(ParseError) as excinfo:
        _ = DynKernMetadata(ast, name=name)
    assert '2nd argument and all subsequent arguments of a meta_func ' + \
        'entry should be a valid operator name' in str(excinfo.value)


def test_fs_desc_replicated_op_type():
    ''' Tests that an error is raised when a function space
    operator name is replicated as an argument. '''
    fparser.logging.disable('CRITICAL')
    code = CODE.replace("w3, gh_basis, gh_diff_basis",
                        "w3, gh_basis, gh_basis", 1)
    ast = fpapi.parse(code, ignore_comments=False)
    name = "testkern_qr_type"
    with pytest.raises(ParseError) as excinfo:
        _ = DynKernMetadata(ast, name=name)
    assert 'error to specify an operator name more than once' \
        in str(excinfo.value)


def test_fsdesc_fs_not_in_argdesc():
    ''' Tests that an error is raised when a function space
    name is provided that has not been used in the arg descriptor. '''
    fparser.logging.disable('CRITICAL')
    code = CODE.replace("w3, gh_basis", "w0, gh_basis", 1)
    ast = fpapi.parse(code, ignore_comments=False)
    name = "testkern_qr_type"
    with pytest.raises(ParseError) as excinfo:
        _ = DynKernMetadata(ast, name=name)
    assert 'function spaces specified in meta_funcs must exist in ' + \
        'meta_args' in str(excinfo)


def test_field():
    ''' Tests that a call with a set of fields, no basis functions and
    no distributed memory, produces correct code.'''
    _, invoke_info = parse(os.path.join(BASE_PATH, "1_single_invoke.f90"),
                           api="dynamo0.3")
    psy = PSyFactory("dynamo0.3", distributed_memory=False).create(invoke_info)
    generated_code = psy.gen
    output = (
        "  MODULE psy_single_invoke\n"
        "    USE constants_mod, ONLY: r_def\n"
        "    USE quadrature_mod, ONLY: quadrature_type\n"
        "    USE operator_mod, ONLY: operator_type, operator_proxy_type\n"
        "    USE field_mod, ONLY: field_type, field_proxy_type\n"
        "    IMPLICIT NONE\n"
        "    CONTAINS\n"
        "    SUBROUTINE invoke_0_testkern_type(a, f1, f2, m1, m2)\n"
        "      USE testkern, ONLY: testkern_code\n"
        "      REAL(KIND=r_def), intent(inout) :: a\n"
        "      TYPE(field_type), intent(inout) :: f1, f2, m1, m2\n"
        "      INTEGER, pointer :: map_w1(:) => null(), map_w2(:) => null(), "
        "map_w3(:) => null()\n"
        "      INTEGER cell\n"
        "      INTEGER ndf_w1, undf_w1, ndf_w2, undf_w2, ndf_w3, undf_w3\n"
        "      INTEGER nlayers\n"
        "      TYPE(field_proxy_type) f1_proxy, f2_proxy, m1_proxy, m2_proxy\n"
        "      !\n"
        "      ! Initialise field proxies\n"
        "      !\n"
        "      f1_proxy = f1%get_proxy()\n"
        "      f2_proxy = f2%get_proxy()\n"
        "      m1_proxy = m1%get_proxy()\n"
        "      m2_proxy = m2%get_proxy()\n"
        "      !\n"
        "      ! Initialise number of layers\n"
        "      !\n"
        "      nlayers = f1_proxy%vspace%get_nlayers()\n"
        "      !\n"
        "      ! Initialise sizes and allocate any basis arrays for w1\n"
        "      !\n"
        "      ndf_w1 = f1_proxy%vspace%get_ndf()\n"
        "      undf_w1 = f1_proxy%vspace%get_undf()\n"
        "      !\n"
        "      ! Initialise sizes and allocate any basis arrays for w2\n"
        "      !\n"
        "      ndf_w2 = f2_proxy%vspace%get_ndf()\n"
        "      undf_w2 = f2_proxy%vspace%get_undf()\n"
        "      !\n"
        "      ! Initialise sizes and allocate any basis arrays for w3\n"
        "      !\n"
        "      ndf_w3 = m2_proxy%vspace%get_ndf()\n"
        "      undf_w3 = m2_proxy%vspace%get_undf()\n"
        "      !\n"
        "      ! Call our kernels\n"
        "      !\n"
        "      DO cell=1,f1_proxy%vspace%get_ncell()\n"
        "        !\n"
        "        map_w1 => f1_proxy%vspace%get_cell_dofmap(cell)\n"
        "        map_w2 => f2_proxy%vspace%get_cell_dofmap(cell)\n"
        "        map_w3 => m2_proxy%vspace%get_cell_dofmap(cell)\n"
        "        !\n"
        "        CALL testkern_code(nlayers, a, f1_proxy%data, f2_proxy%data, "
        "m1_proxy%data, m2_proxy%data, ndf_w1, undf_w1, map_w1, ndf_w2, "
        "undf_w2, map_w2, ndf_w3, undf_w3, map_w3)\n"
        "      END DO \n"
        "      !\n"
        "    END SUBROUTINE invoke_0_testkern_type\n"
        "  END MODULE psy_single_invoke")
    print output
    print generated_code
    assert str(generated_code).find(output) != -1


def test_field_fs():
    ''' Tests that a call with a set of fields making use of all
    function spaces and no basis functions produces correct code.'''
    _, invoke_info = parse(os.path.join(BASE_PATH, "1.5_single_invoke_fs.f90"),
                           api="dynamo0.3")
    psy = PSyFactory("dynamo0.3").create(invoke_info)
    generated_code = psy.gen
    output = (
        "  MODULE psy_single_invoke_fs\n"
        "    USE constants_mod, ONLY: r_def\n"
        "    USE quadrature_mod, ONLY: quadrature_type\n"
        "    USE operator_mod, ONLY: operator_type, operator_proxy_type\n"
        "    USE field_mod, ONLY: field_type, field_proxy_type\n"
        "    IMPLICIT NONE\n"
        "    CONTAINS\n"
        "    SUBROUTINE invoke_0_testkern_fs_type(f1, f2, m1, m2, f3, f4, "
        "m3)\n"
        "      USE testkern_fs, ONLY: testkern_code\n"
        "      USE mesh_mod, ONLY: mesh_type\n"
        "      TYPE(field_type), intent(inout) :: f1, f2, m1, m2, f3, f4, m3\n"
        "      INTEGER, pointer :: map_w1(:) => null(), map_w2(:) => null(), "
        "map_w3(:) => null(), map_wtheta(:) => null(), map_w2h(:) => null(), "
        "map_w2v(:) => null()\n"
        "      INTEGER cell\n"
        "      INTEGER ndf_w1, undf_w1, ndf_w2, undf_w2, ndf_w3, undf_w3, "
        "ndf_wtheta, undf_wtheta, ndf_w2h, undf_w2h, ndf_w2v, undf_w2v\n"
        "      TYPE(mesh_type) mesh\n"
        "      INTEGER nlayers\n"
        "      TYPE(field_proxy_type) f1_proxy, f2_proxy, m1_proxy, m2_proxy, "
        "f3_proxy, f4_proxy, m3_proxy\n"
        "      !\n"
        "      ! Initialise field proxies\n"
        "      !\n"
        "      f1_proxy = f1%get_proxy()\n"
        "      f2_proxy = f2%get_proxy()\n"
        "      m1_proxy = m1%get_proxy()\n"
        "      m2_proxy = m2%get_proxy()\n"
        "      f3_proxy = f3%get_proxy()\n"
        "      f4_proxy = f4%get_proxy()\n"
        "      m3_proxy = m3%get_proxy()\n"
        "      !\n"
        "      ! Initialise number of layers\n"
        "      !\n"
        "      nlayers = f1_proxy%vspace%get_nlayers()\n"
        "      !\n"
        "      ! Create a mesh object\n"
        "      !\n"
        "      mesh = f1%get_mesh()\n"
        "      !\n"
        "      ! Initialise sizes and allocate any basis arrays for w1\n"
        "      !\n"
        "      ndf_w1 = f1_proxy%vspace%get_ndf()\n"
        "      undf_w1 = f1_proxy%vspace%get_undf()\n"
        "      !\n"
        "      ! Initialise sizes and allocate any basis arrays for w2\n"
        "      !\n"
        "      ndf_w2 = f2_proxy%vspace%get_ndf()\n"
        "      undf_w2 = f2_proxy%vspace%get_undf()\n"
        "      !\n"
        "      ! Initialise sizes and allocate any basis arrays for w3\n"
        "      !\n"
        "      ndf_w3 = m2_proxy%vspace%get_ndf()\n"
        "      undf_w3 = m2_proxy%vspace%get_undf()\n"
        "      !\n"
        "      ! Initialise sizes and allocate any basis arrays for wtheta\n"
        "      !\n"
        "      ndf_wtheta = f3_proxy%vspace%get_ndf()\n"
        "      undf_wtheta = f3_proxy%vspace%get_undf()\n"
        "      !\n"
        "      ! Initialise sizes and allocate any basis arrays for w2h\n"
        "      !\n"
        "      ndf_w2h = f4_proxy%vspace%get_ndf()\n"
        "      undf_w2h = f4_proxy%vspace%get_undf()\n"
        "      !\n"
        "      ! Initialise sizes and allocate any basis arrays for w2v\n"
        "      !\n"
        "      ndf_w2v = m3_proxy%vspace%get_ndf()\n"
        "      undf_w2v = m3_proxy%vspace%get_undf()\n"
        "      !\n"
        "      ! Call our kernels\n"
        "      !\n"
        "      DO cell=1,mesh%get_last_halo_cell(1)\n"
        "        !\n"
        "        map_w1 => f1_proxy%vspace%get_cell_dofmap(cell)\n"
        "        map_w2 => f2_proxy%vspace%get_cell_dofmap(cell)\n"
        "        map_w3 => m2_proxy%vspace%get_cell_dofmap(cell)\n"
        "        map_wtheta => f3_proxy%vspace%get_cell_dofmap(cell)\n"
        "        map_w2h => f4_proxy%vspace%get_cell_dofmap(cell)\n"
        "        map_w2v => m3_proxy%vspace%get_cell_dofmap(cell)\n"
        "        !\n"
        "        CALL testkern_code(nlayers, f1_proxy%data, f2_proxy%data, "
        "m1_proxy%data, m2_proxy%data, f3_proxy%data, f4_proxy%data, "
        "m3_proxy%data, ndf_w1, undf_w1, map_w1, ndf_w2, undf_w2, map_w2, "
        "ndf_w3, undf_w3, map_w3, ndf_wtheta, undf_wtheta, map_wtheta, "
        "ndf_w2h, undf_w2h, map_w2h, ndf_w2v, undf_w2v, map_w2v)\n"
        "      END DO \n"
        "      !\n"
        "      ! Set halos dirty for fields modified in the above loop\n"
        "      !\n"
        "      CALL f1_proxy%set_dirty()\n"
        "      CALL f3_proxy%set_dirty()\n"
        "      !\n"
        "      !\n"
        "    END SUBROUTINE invoke_0_testkern_fs_type\n"
        "  END MODULE psy_single_invoke_fs")
    print str(generated_code)
    print output
    assert str(generated_code).find(output) != -1


def test_field_qr():
    ''' Tests that a call, with a set of fields requiring
    quadrature, produces correct code. '''
    _, invoke_info = parse(os.path.join(BASE_PATH,
                                        "1.1_single_invoke_qr.f90"),
                           api="dynamo0.3")
    psy = PSyFactory("dynamo0.3").create(invoke_info)
    generated_code = str(psy.gen)
    print generated_code
    print generated_code
    output = (
        "    SUBROUTINE invoke_0_testkern_qr_type(f1, f2, m1, a, m2, istp,"
        " qr)\n"
        "      USE testkern_qr, ONLY: testkern_qr_code\n"
        "      USE mesh_mod, ONLY: mesh_type\n"
        "      REAL(KIND=r_def), intent(inout) :: a\n"
        "      INTEGER, intent(inout) :: istp\n"
        "      TYPE(field_type), intent(inout) :: f1, f2, m1, m2\n"
        "      TYPE(quadrature_type), intent(in) :: qr\n"
        "      INTEGER, pointer :: map_w1(:) => null(), map_w2(:) => null(), "
        "map_w3(:) => null()\n"
        "      INTEGER cell\n"
        "      REAL(KIND=r_def), allocatable :: basis_w1(:,:,:,:), "
        "diff_basis_w2(:,:,:,:), basis_w3(:,:,:,:), diff_basis_w3(:,:,:,:)\n"
        "      INTEGER dim_w1, diff_dim_w2, dim_w3, diff_dim_w3\n"
        "      INTEGER ndf_w1, undf_w1, ndf_w2, undf_w2, ndf_w3, undf_w3\n"
        "      REAL(KIND=r_def), pointer :: zp(:) => null(), wh(:) => null(), "
        "wv(:) => null()\n"
        "      REAL(KIND=r_def), pointer :: xp(:,:) => null()\n"
        "      INTEGER nqp_h, nqp_v\n"
        "      TYPE(mesh_type) mesh\n"
        "      INTEGER nlayers\n"
        "      TYPE(field_proxy_type) f1_proxy, f2_proxy, m1_proxy, m2_proxy\n"
        "      !\n"
        "      ! Initialise field proxies\n"
        "      !\n"
        "      f1_proxy = f1%get_proxy()\n"
        "      f2_proxy = f2%get_proxy()\n"
        "      m1_proxy = m1%get_proxy()\n"
        "      m2_proxy = m2%get_proxy()\n"
        "      !\n"
        "      ! Initialise number of layers\n"
        "      !\n"
        "      nlayers = f1_proxy%vspace%get_nlayers()\n"
        "      !\n"
        "      ! Create a mesh object\n"
        "      !\n"
        "      mesh = f1%get_mesh()\n"
        "      !\n"
        "      ! Initialise qr values\n"
        "      !\n"
        "      wv => qr%get_wqp_v()\n"
        "      xp => qr%get_xqp_h()\n"
        "      zp => qr%get_xqp_v()\n"
        "      wh => qr%get_wqp_h()\n"
        "      nqp_h = qr%get_nqp_h()\n"
        "      nqp_v = qr%get_nqp_v()\n"
        "      !\n"
        "      ! Initialise sizes and allocate any basis arrays for w1\n"
        "      !\n"
        "      ndf_w1 = f1_proxy%vspace%get_ndf()\n"
        "      undf_w1 = f1_proxy%vspace%get_undf()\n"
        "      dim_w1 = f1_proxy%vspace%get_dim_space()\n"
        "      ALLOCATE (basis_w1(dim_w1, ndf_w1, nqp_h, nqp_v))\n"
        "      !\n"
        "      ! Initialise sizes and allocate any basis arrays for w2\n"
        "      !\n"
        "      ndf_w2 = f2_proxy%vspace%get_ndf()\n"
        "      undf_w2 = f2_proxy%vspace%get_undf()\n"
        "      diff_dim_w2 = f2_proxy%vspace%get_dim_space_diff()\n"
        "      ALLOCATE (diff_basis_w2(diff_dim_w2, ndf_w2, nqp_h, nqp_v))\n"
        "      !\n"
        "      ! Initialise sizes and allocate any basis arrays for w3\n"
        "      !\n"
        "      ndf_w3 = m2_proxy%vspace%get_ndf()\n"
        "      undf_w3 = m2_proxy%vspace%get_undf()\n"
        "      dim_w3 = m2_proxy%vspace%get_dim_space()\n"
        "      ALLOCATE (basis_w3(dim_w3, ndf_w3, nqp_h, nqp_v))\n"
        "      diff_dim_w3 = m2_proxy%vspace%get_dim_space_diff()\n"
        "      ALLOCATE (diff_basis_w3(diff_dim_w3, ndf_w3, nqp_h, nqp_v))\n"
        "      !\n"
        "      ! Compute basis arrays\n"
        "      !\n"
        "      CALL f1_proxy%vspace%compute_basis_function(basis_w1, ndf_w1, "
        "nqp_h, nqp_v, xp, zp)\n"
        "      CALL f2_proxy%vspace%compute_diff_basis_function("
        "diff_basis_w2, ndf_w2, nqp_h, nqp_v, xp, zp)\n"
        "      CALL m2_proxy%vspace%compute_basis_function(basis_w3, ndf_w3, "
        "nqp_h, nqp_v, xp, zp)\n"
        "      CALL m2_proxy%vspace%compute_diff_basis_function("
        "diff_basis_w3, ndf_w3, nqp_h, nqp_v, xp, zp)\n"
        "      !\n"
        "      ! Call our kernels\n"
        "      !\n"
        "      DO cell=1,mesh%get_last_halo_cell(1)\n"
        "        !\n"
        "        map_w1 => f1_proxy%vspace%get_cell_dofmap(cell)\n"
        "        map_w2 => f2_proxy%vspace%get_cell_dofmap(cell)\n"
        "        map_w3 => m2_proxy%vspace%get_cell_dofmap(cell)\n"
        "        !\n"
        "        CALL testkern_qr_code(nlayers, f1_proxy%data, f2_proxy%data, "
        "m1_proxy%data, a, m2_proxy%data, istp, ndf_w1, undf_w1, map_w1, "
        "basis_w1, ndf_w2, undf_w2, map_w2, diff_basis_w2, ndf_w3, undf_w3, "
        "map_w3, basis_w3, diff_basis_w3, nqp_h, nqp_v, wh, wv)\n"
        "      END DO \n"
        "      !\n"
        "      ! Set halos dirty for fields modified in the above loop\n"
        "      !\n"
        "      CALL f1_proxy%set_dirty()\n"
        "      !\n"
        "      !\n"
        "      ! Deallocate basis arrays\n"
        "      !\n"
        "      DEALLOCATE (basis_w1, diff_basis_w2, basis_w3, diff_basis_w3)\n"
        "      !\n"
        "    END SUBROUTINE invoke_0_testkern_qr_type"
    )
    assert output in generated_code


def test_real_scalar():
    ''' tests that we generate correct code when a kernel takes a single,
    real scalar argument (plus fields)'''
    _, invoke_info = parse(os.path.join(BASE_PATH,
                                        "1_single_invoke.f90"),
                           api="dynamo0.3")
    psy = PSyFactory("dynamo0.3").create(invoke_info)
    generated_code = str(psy.gen)
    print generated_code
    expected = (
        "    SUBROUTINE invoke_0_testkern_type(a, f1, f2, m1, m2)\n"
        "      USE testkern, ONLY: testkern_code\n"
        "      REAL(KIND=r_def), intent(inout) :: a\n"
        "      TYPE(field_type), intent(inout) :: f1, f2, m1, m2\n"
        "      INTEGER, pointer :: map_w1(:) => null(), map_w2(:) => null(), "
        "map_w3(:) => null()\n"
        "      INTEGER cell\n"
        "      INTEGER ndf_w1, undf_w1, ndf_w2, undf_w2, ndf_w3, undf_w3\n"
        "      INTEGER nlayers\n"
        "      TYPE(field_proxy_type) f1_proxy, f2_proxy, m1_proxy, m2_proxy\n"
        "      !\n"
        "      ! Initialise field proxies\n"
        "      !\n"
        "      f1_proxy = f1%get_proxy()\n"
        "      f2_proxy = f2%get_proxy()\n"
        "      m1_proxy = m1%get_proxy()\n"
        "      m2_proxy = m2%get_proxy()\n"
        "      !\n"
        "      ! Initialise number of layers\n"
        "      !\n"
        "      nlayers = f1_proxy%vspace%get_nlayers()\n"
        "      !\n"
        "      ! Initialise sizes and allocate any basis arrays for w1\n"
        "      !\n"
        "      ndf_w1 = f1_proxy%vspace%get_ndf()\n"
        "      undf_w1 = f1_proxy%vspace%get_undf()\n"
        "      !\n"
        "      ! Initialise sizes and allocate any basis arrays for w2\n"
        "      !\n"
        "      ndf_w2 = f2_proxy%vspace%get_ndf()\n"
        "      undf_w2 = f2_proxy%vspace%get_undf()\n"
        "      !\n"
        "      ! Initialise sizes and allocate any basis arrays for w3\n"
        "      !\n"
        "      ndf_w3 = m2_proxy%vspace%get_ndf()\n"
        "      undf_w3 = m2_proxy%vspace%get_undf()\n"
        "      !\n"
        "      ! Call our kernels\n"
        "      !\n"
        "      DO cell=1,f1_proxy%vspace%get_ncell()\n"
        "        !\n"
        "        map_w1 => f1_proxy%vspace%get_cell_dofmap(cell)\n"
        "        map_w2 => f2_proxy%vspace%get_cell_dofmap(cell)\n"
        "        map_w3 => m2_proxy%vspace%get_cell_dofmap(cell)\n"
        "        !\n"
        "        CALL testkern_code(nlayers, a, f1_proxy%data, f2_proxy%data,"
        " m1_proxy%data, m2_proxy%data, ndf_w1, undf_w1, map_w1, ndf_w2, "
        "undf_w2, map_w2, ndf_w3, undf_w3, map_w3)\n")
    assert expected in generated_code


def test_int_scalar():
    ''' tests that we generate correct code when a kernel takes a single,
    integer scalar argument (plus fields) '''
    _, invoke_info = parse(
        os.path.join(BASE_PATH,
                     "1.6.1_single_invoke_1_int_scalar.f90"),
        api="dynamo0.3")
    psy = PSyFactory("dynamo0.3").create(invoke_info)
    generated_code = str(psy.gen)
    print generated_code
    expected = (
        "    SUBROUTINE invoke_0_testkern_type(f1, iflag, f2, m1, m2)\n"
        "      USE testkern_one_int_scalar, ONLY: testkern_code\n"
        "      INTEGER, intent(inout) :: iflag\n"
        "      TYPE(field_type), intent(inout) :: f1, f2, m1, m2\n"
        "      INTEGER, pointer :: map_w1(:) => null(), map_w2(:) => null(), "
        "map_w3(:) => null()\n"
        "      INTEGER cell\n"
        "      INTEGER ndf_w1, undf_w1, ndf_w2, undf_w2, ndf_w3, undf_w3\n"
        "      INTEGER nlayers\n"
        "      TYPE(field_proxy_type) f1_proxy, f2_proxy, m1_proxy, m2_proxy\n"
        "      !\n"
        "      ! Initialise field proxies\n"
        "      !\n"
        "      f1_proxy = f1%get_proxy()\n"
        "      f2_proxy = f2%get_proxy()\n"
        "      m1_proxy = m1%get_proxy()\n"
        "      m2_proxy = m2%get_proxy()\n"
        "      !\n"
        "      ! Initialise number of layers\n"
        "      !\n"
        "      nlayers = f1_proxy%vspace%get_nlayers()\n"
        "      !\n"
        "      ! Initialise sizes and allocate any basis arrays for w1\n"
        "      !\n"
        "      ndf_w1 = f1_proxy%vspace%get_ndf()\n"
        "      undf_w1 = f1_proxy%vspace%get_undf()\n"
        "      !\n"
        "      ! Initialise sizes and allocate any basis arrays for w2\n"
        "      !\n"
        "      ndf_w2 = f2_proxy%vspace%get_ndf()\n"
        "      undf_w2 = f2_proxy%vspace%get_undf()\n"
        "      !\n"
        "      ! Initialise sizes and allocate any basis arrays for w3\n"
        "      !\n"
        "      ndf_w3 = m2_proxy%vspace%get_ndf()\n"
        "      undf_w3 = m2_proxy%vspace%get_undf()\n"
        "      !\n"
        "      ! Call our kernels\n"
        "      !\n"
        "      DO cell=1,f1_proxy%vspace%get_ncell()\n"
        "        !\n"
        "        map_w1 => f1_proxy%vspace%get_cell_dofmap(cell)\n"
        "        map_w2 => f2_proxy%vspace%get_cell_dofmap(cell)\n"
        "        map_w3 => m2_proxy%vspace%get_cell_dofmap(cell)\n"
        "        !\n"
        "        CALL testkern_code(nlayers, f1_proxy%data, iflag, "
        "f2_proxy%data, m1_proxy%data, m2_proxy%data, ndf_w1, undf_w1, "
        "map_w1, ndf_w2, undf_w2, map_w2, ndf_w3, undf_w3, map_w3)\n")
    assert expected in generated_code


def test_two_real_scalars():
    ''' tests that we generate correct code when a kernel has two real,
    scalar arguments '''
    _, invoke_info = parse(
        os.path.join(BASE_PATH,
                     "1.9_single_invoke_2_real_scalars.f90"),
        api="dynamo0.3")
    psy = PSyFactory("dynamo0.3").create(invoke_info)
    generated_code = str(psy.gen)
    print generated_code
    expected = (
        "    SUBROUTINE invoke_0_testkern_type(a, f1, f2, m1, m2, b)\n"
        "      USE testkern_two_real_scalars, ONLY: testkern_code\n"
        "      REAL(KIND=r_def), intent(inout) :: a, b\n"
        "      TYPE(field_type), intent(inout) :: f1, f2, m1, m2\n"
        "      INTEGER, pointer :: map_w1(:) => null(), map_w2(:) => null(), "
        "map_w3(:) => null()\n"
        "      INTEGER cell\n"
        "      INTEGER ndf_w1, undf_w1, ndf_w2, undf_w2, ndf_w3, undf_w3\n"
        "      INTEGER nlayers\n"
        "      TYPE(field_proxy_type) f1_proxy, f2_proxy, m1_proxy, m2_proxy\n"
        "      !\n"
        "      ! Initialise field proxies\n"
        "      !\n"
        "      f1_proxy = f1%get_proxy()\n"
        "      f2_proxy = f2%get_proxy()\n"
        "      m1_proxy = m1%get_proxy()\n"
        "      m2_proxy = m2%get_proxy()\n"
        "      !\n"
        "      ! Initialise number of layers\n"
        "      !\n"
        "      nlayers = f1_proxy%vspace%get_nlayers()\n"
        "      !\n"
        "      ! Initialise sizes and allocate any basis arrays for w1\n"
        "      !\n"
        "      ndf_w1 = f1_proxy%vspace%get_ndf()\n"
        "      undf_w1 = f1_proxy%vspace%get_undf()\n"
        "      !\n"
        "      ! Initialise sizes and allocate any basis arrays for w2\n"
        "      !\n"
        "      ndf_w2 = f2_proxy%vspace%get_ndf()\n"
        "      undf_w2 = f2_proxy%vspace%get_undf()\n"
        "      !\n"
        "      ! Initialise sizes and allocate any basis arrays for w3\n"
        "      !\n"
        "      ndf_w3 = m2_proxy%vspace%get_ndf()\n"
        "      undf_w3 = m2_proxy%vspace%get_undf()\n"
        "      !\n"
        "      ! Call our kernels\n"
        "      !\n"
        "      DO cell=1,f1_proxy%vspace%get_ncell()\n"
        "        !\n"
        "        map_w1 => f1_proxy%vspace%get_cell_dofmap(cell)\n"
        "        map_w2 => f2_proxy%vspace%get_cell_dofmap(cell)\n"
        "        map_w3 => m2_proxy%vspace%get_cell_dofmap(cell)\n"
        "        !\n"
        "        CALL testkern_code(nlayers, a, f1_proxy%data, "
        "f2_proxy%data, m1_proxy%data, m2_proxy%data, b, ndf_w1, "
        "undf_w1, map_w1, ndf_w2, undf_w2, map_w2, ndf_w3, undf_w3, map_w3)\n")
    assert expected in generated_code


def test_two_int_scalars():
    ''' tests that we generate correct code when a kernel has two integer,
    scalar arguments '''
    _, invoke_info = parse(os.path.join(BASE_PATH,
                                        "1.6_single_invoke_2_int_scalars.f90"),
                           api="dynamo0.3")
    psy = PSyFactory("dynamo0.3").create(invoke_info)
    generated_code = str(psy.gen)
    print generated_code
    expected = (
        "    SUBROUTINE invoke_0_testkern_type(iflag, f1, f2, m1, m2, istep)\n"
        "      USE testkern_two_int_scalars, ONLY: testkern_code\n"
        "      INTEGER, intent(inout) :: iflag, istep\n"
        "      TYPE(field_type), intent(inout) :: f1, f2, m1, m2\n"
        "      INTEGER, pointer :: map_w1(:) => null(), map_w2(:) => null(), "
        "map_w3(:) => null()\n"
        "      INTEGER cell\n"
        "      INTEGER ndf_w1, undf_w1, ndf_w2, undf_w2, ndf_w3, undf_w3\n"
        "      INTEGER nlayers\n"
        "      TYPE(field_proxy_type) f1_proxy, f2_proxy, m1_proxy, m2_proxy\n"
        "      !\n"
        "      ! Initialise field proxies\n"
        "      !\n"
        "      f1_proxy = f1%get_proxy()\n"
        "      f2_proxy = f2%get_proxy()\n"
        "      m1_proxy = m1%get_proxy()\n"
        "      m2_proxy = m2%get_proxy()\n"
        "      !\n"
        "      ! Initialise number of layers\n"
        "      !\n"
        "      nlayers = f1_proxy%vspace%get_nlayers()\n"
        "      !\n"
        "      ! Initialise sizes and allocate any basis arrays for w1\n"
        "      !\n"
        "      ndf_w1 = f1_proxy%vspace%get_ndf()\n"
        "      undf_w1 = f1_proxy%vspace%get_undf()\n"
        "      !\n"
        "      ! Initialise sizes and allocate any basis arrays for w2\n"
        "      !\n"
        "      ndf_w2 = f2_proxy%vspace%get_ndf()\n"
        "      undf_w2 = f2_proxy%vspace%get_undf()\n"
        "      !\n"
        "      ! Initialise sizes and allocate any basis arrays for w3\n"
        "      !\n"
        "      ndf_w3 = m2_proxy%vspace%get_ndf()\n"
        "      undf_w3 = m2_proxy%vspace%get_undf()\n"
        "      !\n"
        "      ! Call our kernels\n"
        "      !\n"
        "      DO cell=1,f1_proxy%vspace%get_ncell()\n"
        "        !\n"
        "        map_w1 => f1_proxy%vspace%get_cell_dofmap(cell)\n"
        "        map_w2 => f2_proxy%vspace%get_cell_dofmap(cell)\n"
        "        map_w3 => m2_proxy%vspace%get_cell_dofmap(cell)\n"
        "        !\n"
        "        CALL testkern_code(nlayers, iflag, f1_proxy%data, "
        "f2_proxy%data, m1_proxy%data, m2_proxy%data, istep, ndf_w1, "
        "undf_w1, map_w1, ndf_w2, undf_w2, map_w2, ndf_w3, undf_w3, map_w3)\n")
    assert expected in generated_code


def test_two_scalars():
    ''' tests that we generate correct code when a kernel has two scalar
    arguments, one real and one integer '''
    _, invoke_info = parse(os.path.join(BASE_PATH,
                                        "1.7_single_invoke_2scalar.f90"),
                           api="dynamo0.3")
    psy = PSyFactory("dynamo0.3").create(invoke_info)
    generated_code = str(psy.gen)
    print generated_code
    expected = (
        "    SUBROUTINE invoke_0_testkern_type(a, f1, f2, m1, m2, istep)\n"
        "      USE testkern_two_scalars, ONLY: testkern_code\n"
        "      REAL(KIND=r_def), intent(inout) :: a\n"
        "      INTEGER, intent(inout) :: istep\n"
        "      TYPE(field_type), intent(inout) :: f1, f2, m1, m2\n"
        "      INTEGER, pointer :: map_w1(:) => null(), map_w2(:) => null(), "
        "map_w3(:) => null()\n"
        "      INTEGER cell\n"
        "      INTEGER ndf_w1, undf_w1, ndf_w2, undf_w2, ndf_w3, undf_w3\n"
        "      INTEGER nlayers\n"
        "      TYPE(field_proxy_type) f1_proxy, f2_proxy, m1_proxy, m2_proxy\n"
        "      !\n"
        "      ! Initialise field proxies\n"
        "      !\n"
        "      f1_proxy = f1%get_proxy()\n"
        "      f2_proxy = f2%get_proxy()\n"
        "      m1_proxy = m1%get_proxy()\n"
        "      m2_proxy = m2%get_proxy()\n"
        "      !\n"
        "      ! Initialise number of layers\n"
        "      !\n"
        "      nlayers = f1_proxy%vspace%get_nlayers()\n"
        "      !\n"
        "      ! Initialise sizes and allocate any basis arrays for w1\n"
        "      !\n"
        "      ndf_w1 = f1_proxy%vspace%get_ndf()\n"
        "      undf_w1 = f1_proxy%vspace%get_undf()\n"
        "      !\n"
        "      ! Initialise sizes and allocate any basis arrays for w2\n"
        "      !\n"
        "      ndf_w2 = f2_proxy%vspace%get_ndf()\n"
        "      undf_w2 = f2_proxy%vspace%get_undf()\n"
        "      !\n"
        "      ! Initialise sizes and allocate any basis arrays for w3\n"
        "      !\n"
        "      ndf_w3 = m2_proxy%vspace%get_ndf()\n"
        "      undf_w3 = m2_proxy%vspace%get_undf()\n"
        "      !\n"
        "      ! Call our kernels\n"
        "      !\n"
        "      DO cell=1,f1_proxy%vspace%get_ncell()\n"
        "        !\n"
        "        map_w1 => f1_proxy%vspace%get_cell_dofmap(cell)\n"
        "        map_w2 => f2_proxy%vspace%get_cell_dofmap(cell)\n"
        "        map_w3 => m2_proxy%vspace%get_cell_dofmap(cell)\n"
        "        !\n"
        "        CALL testkern_code(nlayers, a, f1_proxy%data, f2_proxy%data,"
        " m1_proxy%data, m2_proxy%data, istep, ndf_w1, undf_w1, map_w1, "
        "ndf_w2, undf_w2, map_w2, ndf_w3, undf_w3, map_w3)\n")
    assert expected in generated_code


@pytest.mark.xfail(reason="We currently only support scalars which are "
                   "gh_read and so the kernel used for this test has no "
                   "argument that is written to and that triggers a "
                   "different exception. This test can be re-instated once "
                   "we support gh_inc for scalars")
def test_scalar_only():
    ''' tests that we raise an error when a kernel erroneously
    only has scalar arguments '''
    _, invoke_info = parse(os.path.join(BASE_PATH,
                                        "1.8_single_invoke_no_fields.f90"),
                           api="dynamo0.3")
    psy = PSyFactory("dynamo0.3").create(invoke_info)
    with pytest.raises(GenerationError) as excinfo:
        _ = str(psy.gen)
    assert 'Cannot create an Invoke with no field/operator arg' in \
        str(excinfo.value)


def test_no_vector_scalar():
    ''' Tests that we raise an error when kernel meta-data erroneously
    specifies a vector scalar '''
    fparser.logging.disable('CRITICAL')
    code = CODE.replace("arg_type(gh_rscalar, gh_read)",
                        "arg_type(gh_rscalar*3, gh_read)", 1)
    ast = fpapi.parse(code, ignore_comments=False)
    name = "testkern_qr_type"
    with pytest.raises(ParseError) as excinfo:
        _ = DynKernMetadata(ast, name=name)
    assert 'vector notation is not supported for scalar arguments' in \
        str(excinfo.value)


def test_vector_field():
    ''' tests that a vector field is declared correctly in the PSy
    layer '''
    _, invoke_info = parse(os.path.join(BASE_PATH, "8_vector_field.f90"),
                           api="dynamo0.3")
    psy = PSyFactory("dynamo0.3").create(invoke_info)
    generated_code = psy.gen
    assert str(generated_code).find("SUBROUTINE invoke_0_testkern_chi_"
                                    "type(f1, chi)") != -1
    assert str(generated_code).find("TYPE(field_type), intent(inout)"
                                    " :: f1, chi(3)") != -1


def test_vector_field_2():
    ''' Tests that a vector field is indexed correctly in the PSy layer. '''
    _, invoke_info = parse(os.path.join(BASE_PATH, "8_vector_field_2.f90"),
                           api="dynamo0.3")
    psy = PSyFactory("dynamo0.3").create(invoke_info)
    generated_code = psy.gen
    print generated_code
    # all references to chi_proxy should be chi_proxy(1)
    assert str(generated_code).find("chi_proxy%") == -1
    assert str(generated_code).count("chi_proxy(1)%vspace") == 4
    # use each chi field individually in the kernel
    assert str(generated_code).find("chi_proxy(1)%data, chi_proxy(2)%data,"
                                    " chi_proxy(3)%data") != -1


def test_orientation():
    ''' tests that orientation information is created correctly in
    the PSy '''
    _, invoke_info = parse(os.path.join(BASE_PATH, "9_orientation.f90"),
                           api="dynamo0.3")
    psy = PSyFactory("dynamo0.3").create(invoke_info)
    generated_code = psy.gen
    print str(generated_code)
    assert str(generated_code).find("INTEGER, pointer :: orientation_w2(:)"
                                    " => null()") != -1
    assert str(generated_code).find("orientation_w2 => f2_proxy%vspace%"
                                    "get_cell_orientation(cell)") != -1


def test_operator():
    ''' tests that an operator is implemented correctly in the PSy
    layer '''
    _, invoke_info = parse(os.path.join(BASE_PATH, "10_operator.f90"),
                           api="dynamo0.3")
    psy = PSyFactory("dynamo0.3").create(invoke_info)
    generated_code = str(psy.gen)
    assert generated_code.find("SUBROUTINE invoke_0_testkern_operator"
                               "_type(mm_w0, chi, a, qr)") != -1
    assert generated_code.find("TYPE(operator_type), intent(inout) ::"
                               " mm_w0") != -1
    assert generated_code.find("TYPE(operator_proxy_type) mm_w0_"
                               "proxy") != -1
    assert generated_code.find("mm_w0_proxy = mm_w0%get_proxy()") != -1
    assert generated_code.find(
        "CALL testkern_operator_code(cell, nlayers, mm_w0_proxy%ncell_3d, mm_"
        "w0_proxy%local_stencil, chi_proxy(1)%data, chi_proxy(2)%data, chi_pr"
        "oxy(3)%data, a, ndf_w0, undf_w0, map_w0, basis_w0, diff_basis_w0, "
        "nqp_h, nqp_v, wh, wv)") != -1


def test_operator_different_spaces():
    '''tests that an operator with different to and from spaces is
    implemented correctly in the PSy layer'''
    _, invoke_info = parse(os.path.join(BASE_PATH,
                                        "10.3_operator_different_spaces.f90"),
                           api="dynamo0.3")
    psy = PSyFactory("dynamo0.3").create(invoke_info)
    generated_code = str(psy.gen)
    output = (
        "    SUBROUTINE invoke_0_assemble_weak_derivative_w3_w2_kernel_type"
        "(mapping, chi, qr)\n"
        "      USE assemble_weak_derivative_w3_w2_kernel_mod, ONLY: "
        "assemble_weak_derivative_w3_w2_kernel_code\n"
        "      USE mesh_mod, ONLY: mesh_type\n"
        "      TYPE(field_type), intent(inout) :: chi(3)\n"
        "      TYPE(operator_type), intent(inout) :: mapping\n"
        "      TYPE(quadrature_type), intent(in) :: qr\n"
        "      INTEGER, pointer :: orientation_w2(:) => null()\n"
        "      INTEGER, pointer :: map_w0(:) => null()\n"
        "      INTEGER cell\n"
        "      REAL(KIND=r_def), allocatable :: basis_w3(:,:,:,:), "
        "diff_basis_w2(:,:,:,:), diff_basis_w0(:,:,:,:)\n"
        "      INTEGER dim_w3, diff_dim_w2, diff_dim_w0\n"
        "      INTEGER ndf_w3, ndf_w2, ndf_w0, undf_w0\n"
        "      REAL(KIND=r_def), pointer :: zp(:) => null(), wh(:) => null(), "
        "wv(:) => null()\n"
        "      REAL(KIND=r_def), pointer :: xp(:,:) => null()\n"
        "      INTEGER nqp_h, nqp_v\n"
        "      TYPE(mesh_type) mesh\n"
        "      INTEGER nlayers\n"
        "      TYPE(operator_proxy_type) mapping_proxy\n"
        "      TYPE(field_proxy_type) chi_proxy(3)\n"
        "      !\n"
        "      ! Initialise field proxies\n"
        "      !\n"
        "      mapping_proxy = mapping%get_proxy()\n"
        "      chi_proxy(1) = chi(1)%get_proxy()\n"
        "      chi_proxy(2) = chi(2)%get_proxy()\n"
        "      chi_proxy(3) = chi(3)%get_proxy()\n"
        "      !\n"
        "      ! Initialise number of layers\n"
        "      !\n"
        "      nlayers = mapping_proxy%fs_from%get_nlayers()\n"
        "      !\n"
        "      ! Create a mesh object\n"
        "      !\n"
        "      mesh = mapping%get_mesh()\n"
        "      !\n"
        "      ! Initialise qr values\n"
        "      !\n"
        "      wv => qr%get_wqp_v()\n"
        "      xp => qr%get_xqp_h()\n"
        "      zp => qr%get_xqp_v()\n"
        "      wh => qr%get_wqp_h()\n"
        "      nqp_h = qr%get_nqp_h()\n"
        "      nqp_v = qr%get_nqp_v()\n"
        "      !\n"
        "      ! Initialise sizes and allocate any basis arrays for w3\n"
        "      !\n"
        "      ndf_w3 = mapping_proxy%fs_to%get_ndf()\n"
        "      dim_w3 = mapping_proxy%fs_to%get_dim_space()\n"
        "      ALLOCATE (basis_w3(dim_w3, ndf_w3, nqp_h, nqp_v))\n"
        "      !\n"
        "      ! Initialise sizes and allocate any basis arrays for w2\n"
        "      !\n"
        "      ndf_w2 = mapping_proxy%fs_from%get_ndf()\n"
        "      diff_dim_w2 = mapping_proxy%fs_from%get_dim_space_diff()\n"
        "      ALLOCATE (diff_basis_w2(diff_dim_w2, ndf_w2, nqp_h, nqp_v))\n"
        "      !\n"
        "      ! Initialise sizes and allocate any basis arrays for w0\n"
        "      !\n"
        "      ndf_w0 = chi_proxy(1)%vspace%get_ndf()\n"
        "      undf_w0 = chi_proxy(1)%vspace%get_undf()\n"
        "      diff_dim_w0 = chi_proxy(1)%vspace%get_dim_space_diff()\n"
        "      ALLOCATE (diff_basis_w0(diff_dim_w0, ndf_w0, nqp_h, nqp_v))\n"
        "      !\n"
        "      ! Compute basis arrays\n"
        "      !\n"
        "      CALL mapping_proxy%fs_to%compute_basis_function(basis_w3, "
        "ndf_w3, nqp_h, nqp_v, xp, zp)\n"
        "      CALL mapping_proxy%fs_from%compute_diff_basis_function("
        "diff_basis_w2, ndf_w2, nqp_h, nqp_v, xp, zp)\n"
        "      CALL chi_proxy(1)%vspace%compute_diff_basis_function("
        "diff_basis_w0, ndf_w0, nqp_h, nqp_v, xp, zp)\n"
        "      !\n"
        "      ! Call our kernels\n"
        "      !\n"
        "      DO cell=1,mesh%get_last_halo_cell(1)\n"
        "        !\n"
        "        map_w0 => chi_proxy(1)%vspace%get_cell_dofmap(cell)\n"
        "        !\n"
        "        orientation_w2 => mapping_proxy%fs_from%get_cell_orientation("
        "cell)\n"
        "        !\n"
        "        CALL assemble_weak_derivative_w3_w2_kernel_code(cell, "
        "nlayers, mapping_proxy%ncell_3d, mapping_proxy%local_stencil, "
        "chi_proxy(1)%data, chi_proxy(2)%data, chi_proxy(3)%data, ndf_w3, "
        "basis_w3, ndf_w2, diff_basis_w2, orientation_w2, ndf_w0, undf_w0, "
        "map_w0, diff_basis_w0, nqp_h, nqp_v, wh, wv)\n"
        "      END DO \n"
        "      !\n"
        "      ! Deallocate basis arrays\n"
        "      !\n"
        "      DEALLOCATE (basis_w3, diff_basis_w2, diff_basis_w0)\n"
        "      !\n"
        "    END SUBROUTINE invoke_0_assemble_weak_derivative_w3_w2_kernel_"
        "type")
    print generated_code
    print output
    assert output in generated_code


def test_operator_nofield():
    ''' tests that an operator with no field on the same space is
    implemented correctly in the PSy layer '''
    _, invoke_info = parse(os.path.join(BASE_PATH,
                                        "10.1_operator_nofield.f90"),
                           api="dynamo0.3")
    psy = PSyFactory("dynamo0.3").create(invoke_info)
    gen_code_str = str(psy.gen)
    assert gen_code_str.find("SUBROUTINE invoke_0_testkern_operator_"
                             "nofield_type(mm_w2, chi, qr)") != -1
    assert gen_code_str.find("TYPE(operator_type), intent(inout) :: "
                             "mm_w2") != -1
    assert gen_code_str.find("TYPE(operator_proxy_type) mm_w2_proxy") != -1
    assert gen_code_str.find("mm_w2_proxy = mm_w2%get_proxy()") != -1
    assert gen_code_str.find("undf_w2") == -1
    assert gen_code_str.find("map_w2") == -1
    assert gen_code_str.find(
        "CALL testkern_operator_code(cell, nlayers, mm_w2_proxy%ncell_3d,"
        " mm_w2_proxy%local_stencil, chi_proxy(1)%data, chi_proxy(2)%data"
        ", chi_proxy(3)%data, ndf_w2, basis_w2, ndf_w0, undf_w0, map_w0, "
        "diff_basis_w0, nqp_h, nqp_v, wh, wv)") != -1


def test_operator_nofield_different_space():
    ''' tests that an operator with no field on different spaces is
    implemented correctly in the PSy layer '''
    _, invoke_info = parse(os.path.join(BASE_PATH,
                                        "10.5_operator_no_field_different_"
                                        "space.f90"),
                           api="dynamo0.3")
    psy = PSyFactory("dynamo0.3").create(invoke_info)
    gen = str(psy.gen)
    print gen
    assert "nlayers = my_mapping_proxy%fs_from%get_nlayers()" in gen
    assert "ndf_w3 = my_mapping_proxy%fs_from%get_ndf()" in gen
    assert "ndf_w2 = my_mapping_proxy%fs_to%get_ndf()" in gen
    assert "DO cell=1,my_mapping_proxy%fs_from%get_ncell()" in gen
    assert ("(cell, nlayers, my_mapping_proxy%ncell_3d, my_mapping_proxy%"
            "local_stencil, ndf_w2, ndf_w3)" in gen)


def test_operator_nofield_scalar():
    ''' tests that an operator with no field and a
    scalar argument is implemented correctly in the PSy layer '''
    _, invoke_info = parse(os.path.join(BASE_PATH,
                                        "10.6_operator_no_field_scalar.f90"),
                           api="dynamo0.3")
    psy = PSyFactory("dynamo0.3").create(invoke_info)
    gen = str(psy.gen)
    print gen
    assert "nlayers = my_mapping_proxy%fs_from%get_nlayers()" in gen
    assert "ndf_w2 = my_mapping_proxy%fs_from%get_ndf()" in gen
    assert "DO cell=1,my_mapping_proxy%fs_from%get_ncell()" in gen
    assert (
        "(cell, nlayers, my_mapping_proxy%ncell_3d, my_mapping_proxy%"
        "local_stencil, b, ndf_w2, basis_w2, nqp_h, nqp_v, wh, wv)" in gen)


def test_operator_orientation():
    ''' tests that an operator requiring orientation information is
    implemented correctly in the PSy layer '''
    _, invoke_info = parse(os.path.join(BASE_PATH,
                                        "10.2_operator_orient.f90"),
                           api="dynamo0.3")
    psy = PSyFactory("dynamo0.3").create(invoke_info)
    gen_str = str(psy.gen)
    print gen_str
    assert gen_str.find("SUBROUTINE invoke_0_testkern_operator"
                        "_orient_type(mm_w1, chi, qr)") != -1
    assert gen_str.find("TYPE(operator_type), intent(inout) ::"
                        " mm_w1") != -1
    assert gen_str.find("TYPE(operator_proxy_type) mm_w1_"
                        "proxy") != -1
    assert gen_str.find("mm_w1_proxy = mm_w1%get_proxy()") != -1
    assert gen_str.find(
        "orientation_w1 => mm_w1_proxy%fs_from%get_cell_orientation"
        "(cell)") != -1
    assert gen_str.find(
        "CALL testkern_operator_orient_code(cell, nlayers, mm_w1_proxy%ncell_"
        "3d, mm_w1_proxy%local_stencil, chi_proxy(1)%data, chi_proxy(2)%data,"
        " chi_proxy(3)%data, ndf_w1, basis_w1, orientation_w1, ndf_w0, undf_w"
        "0, map_w0, diff_basis_w0, nqp_h, nqp_v, wh, wv)") != -1


def test_operator_orientation_different_space():
    '''tests that an operator on different spaces requiring orientation
    information is implemented correctly in the PSy layer. '''
    _, invoke_info = parse(os.path.join(BASE_PATH,
                                        "10.4_operator_orient_different_"
                                        "space.f90"),
                           api="dynamo0.3")
    psy = PSyFactory("dynamo0.3").create(invoke_info)
    gen_str = str(psy.gen)
    print gen_str
    assert (
        "INTEGER, pointer :: orientation_w1(:) => null(), orientation_w2(:)"
        " => null()" in gen_str)
    assert "ndf_w2 = my_mapping_proxy%fs_from%get_ndf()" in gen_str
    assert "ndf_w1 = my_mapping_proxy%fs_to%get_ndf()" in gen_str
    assert "dim_w1 = my_mapping_proxy%fs_to%get_dim_space()" in gen_str
    assert (
        "CALL my_mapping_proxy%fs_to%compute_basis_function(basis_w1, ndf_w1,"
        " nqp_h, nqp_v, xp, zp)" in gen_str)
    assert (
        "orientation_w2 => my_mapping_proxy%fs_from%get_cell_orientation("
        "cell)" in gen_str)
    assert (
        "orientation_w1 => my_mapping_proxy%fs_to%get_cell_orientation(cell)"
        in gen_str)
    assert (
        "(cell, nlayers, my_mapping_proxy%ncell_3d, my_mapping_proxy%local_"
        "stencil, chi_proxy(1)%data, chi_proxy(2)%data, chi_proxy(3)%data, "
        "ndf_w1, basis_w1, orientation_w1, ndf_w2, orientation_w2, ndf_w0, "
        "undf_w0, map_w0, diff_basis_w0, nqp_h, nqp_v, wh, wv)" in gen_str)


def test_any_space_1():
    ''' tests that any_space is implemented correctly in the PSy
    layer. Includes more than one type of any_space declaration
    and func_type basis functions on any_space. '''
    _, invoke_info = parse(os.path.join(BASE_PATH, "11_any_space.f90"),
                           api="dynamo0.3")
    psy = PSyFactory("dynamo0.3").create(invoke_info)
    generated_code = str(psy.gen)
    print generated_code
    assert generated_code.find(
        "INTEGER, pointer :: map_any_space_1_a(:) => null(), map_any_space_2_b"
        "(:) => null()") != -1
    assert generated_code.find(
        "REAL(KIND=r_def), allocatable :: basis_any_space_1_a(:,:,:,:), "
        "basis_any_space_2_b(:,:,:,:)") != -1
    assert generated_code.find(
        "ALLOCATE (basis_any_space_1_a(dim_any_space_1_a, ndf_any_space_1_a, "
        "nqp_h, nqp_v))") != -1
    assert generated_code.find(
        "ALLOCATE (basis_any_space_2_b(dim_any_space_2_b, ndf_any_space_2_b, "
        "nqp_h, nqp_v))") != -1
    assert generated_code.find(
        "map_any_space_1_a => a_proxy%vspace%get_cell_dofmap(cell)") != -1
    assert generated_code.find(
        "map_any_space_2_b => b_proxy%vspace%get_cell_dofmap(cell)") != -1
    assert generated_code.find(
        "CALL testkern_any_space_1_code(nlayers, a_proxy%data, rdt, b_proxy%"
        "data, c_proxy(1)%data, c_proxy(2)%data, c_proxy(3)%data, ndf_a"
        "ny_space_1_a, undf_any_space_1_a, map_any_space_1_a, "
        "basis_any_space_1_a, ndf_any_space_2_b, undf_any_space_2_b, "
        "map_any_space_2_b, basis_any_space_2_b, ndf_w0, undf_w0, map_w0, "
        "diff_basis_w0, nqp_h, nqp_v, wh, wv)") != -1
    assert generated_code.find(
        "DEALLOCATE (basis_any_space_1_a, basis_any_space_2_b, diff_basis_w"
        "0)") != -1


def test_any_space_2():
    ''' tests that any_space is implemented correctly in the PSy
    layer. Includes multiple declarations of the same space, no
    func_type declarations and any_space used with an
    operator. '''
    _, invoke_info = parse(os.path.join(BASE_PATH, "11.1_any_space.f90"),
                           api="dynamo0.3")
    psy = PSyFactory("dynamo0.3").create(invoke_info)
    generated_code = str(psy.gen)
    print generated_code
    assert generated_code.find(
        "INTEGER, pointer :: map_any_space_1_a(:) => null()") != -1
    assert generated_code.find(
        "INTEGER ndf_any_space_1_a, undf_any_space_1_a") != -1
    assert generated_code.find(
        "ndf_any_space_1_a = a_proxy%vspace%get_ndf()") != -1
    assert generated_code.find(
        "undf_any_space_1_a = a_proxy%vspace%get_undf()") != -1
    assert generated_code.find(
        "map_any_space_1_a => a_proxy%vspace%get_cell_dofmap(cell)") != -1
    assert generated_code.find(
        "CALL testkern_any_space_2_code(cell, nlayers, a_proxy%data, b_pro"
        "xy%data, c_proxy%ncell_3d, c_proxy%local_stencil, istp, ndf_any_sp"
        "ace_1_a, undf_any_space_1_a, map_any_space_1_a)") != -1


def test_operator_any_space_different_space_1():
    ''' tests that any_space is implemented correctly in the PSy
    layer. Includes different spaces for an operator and no other
    fields.'''
    _, invoke_info = parse(os.path.join(BASE_PATH, "11.2_any_space.f90"),
                           api="dynamo0.3")
    psy = PSyFactory("dynamo0.3").create(invoke_info)
    generated_code = str(psy.gen)
    print generated_code
    assert generated_code.find(
        "ndf_any_space_2_a = a_proxy%fs_from%get_ndf()") != -1
    assert generated_code.find(
        "ndf_any_space_1_a = a_proxy%fs_to%get_ndf()") != -1


def test_operator_any_space_different_space_2():
    ''' tests that any_space is implemented correctly in the PSy
    layer in a more complicated example. '''
    _, invoke_info = parse(os.path.join(BASE_PATH, "11.3_any_space.f90"),
                           api="dynamo0.3")
    psy = PSyFactory("dynamo0.3").create(invoke_info)
    generated_code = psy.gen
    print generated_code
    assert str(generated_code).find(
        "ndf_any_space_1_b = b_proxy%fs_to%get_ndf()") != -1
    assert str(generated_code).find(
        "dim_any_space_1_b = b_proxy%fs_to%get_dim_space()") != -1
    assert str(generated_code).find(
        "ndf_any_space_2_b = b_proxy%fs_from%get_ndf()") != -1
    assert str(generated_code).find(
        "ndf_any_space_3_c = c_proxy%fs_to%get_ndf()") != -1
    assert str(generated_code).find(
        "ndf_any_space_4_d = d_proxy%fs_from%get_ndf()") != -1
    assert str(generated_code).find(
        "undf_any_space_4_d = d_proxy%fs_from%get_undf()") != -1
    assert str(generated_code).find(
        "dim_any_space_4_d = d_proxy%fs_from%get_dim_space()") != -1
    assert str(generated_code).find(
        "ndf_any_space_5_a = a_proxy%vspace%get_ndf()") != -1
    assert str(generated_code).find(
        "undf_any_space_5_a = a_proxy%vspace%get_undf()") != -1
    assert str(generated_code).find(
        "CALL b_proxy%fs_to%compute_basis_function") != -1
    assert str(generated_code).find(
        "CALL d_proxy%fs_from%compute_basis_function") != -1
    assert str(generated_code).find(
        "CALL d_proxy%fs_from%compute_diff_basis_function") != -1
    assert str(generated_code).find(
        "map_any_space_5_a => a_proxy%vspace%get_cell_dofmap(cell)") != -1
    assert str(generated_code).find(
        "map_any_space_4_d => d_proxy%fs_from%get_cell_dofmap(cell)") != -1


def test_dyninvoke_uniq_declns():
    ''' tests that we raise an error when DynInvoke.unique_declarations() is
    called for an invalid type '''
    _, invoke_info = parse(os.path.join(BASE_PATH,
                                        "1.7_single_invoke_2scalar.f90"),
                           api="dynamo0.3")
    psy = PSyFactory("dynamo0.3").create(invoke_info)
    with pytest.raises(GenerationError) as excinfo:
        psy.invokes.invoke_list[0].unique_declarations("not_a_type")
    assert 'unique_declarations called with an invalid datatype' \
        in str(excinfo.value)


def test_dyninvoke_arg_for_fs():
    ''' tests that we raise an error when DynInvoke.arg_for_funcspace() is
    called for an un-used space '''
    _, invoke_info = parse(os.path.join(BASE_PATH,
                                        "1.7_single_invoke_2scalar.f90"),
                           api="dynamo0.3")
    psy = PSyFactory("dynamo0.3").create(invoke_info)
    with pytest.raises(GenerationError) as excinfo:
        psy.invokes.invoke_list[0].arg_for_funcspace("wtheta")
    assert "No argument found on 'wtheta' space" \
        in str(excinfo.value)


def test_kernel_specific():
    '''tests that kernel-specific code is added to the
    matrix_vector_kernel_mm kernel. This code is required as the
    dynamo0.3 api does not know about boundary conditions but this
    kernel requires them. This "hack" is only supported to get
    PSyclone to generate correct code for the current
    implementation of dynamo. Future API's will not support any
    hacks. '''
    _, invoke_info = parse(os.path.join(BASE_PATH, "12_kernel_specific.f90"),
                           api="dynamo0.3")
    psy = PSyFactory("dynamo0.3").create(invoke_info)
    generated_code = psy.gen
    output0 = "USE enforce_bc_kernel_mod, ONLY: enforce_bc_code"
    assert str(generated_code).find(output0) != -1
    output1 = "USE function_space_mod, ONLY: w2"
    assert str(generated_code).find(output1) != -1
    output2 = "INTEGER fs"
    assert str(generated_code).find(output2) != -1
    output3 = "INTEGER, pointer :: boundary_dofs_w2(:,:) => null()"
    assert str(generated_code).find(output3) != -1
    output4 = "fs = f2%which_function_space()"
    assert str(generated_code).find(output4) != -1
    output5 = '''IF (fs .eq. w2) THEN
        boundary_dofs_w2 => f2_proxy%vspace%get_boundary_dofs()
      END IF'''
    assert str(generated_code).find(output5) != -1
    output6 = (
        "IF (fs .eq. w2) THEN\n"
        "          CALL enforce_bc_code(nlayers, f1_proxy%data, "
        "ndf_any_space_1, undf_any_space_1, map_any_space_1, "
        "boundary_dofs_w2)")
    assert str(generated_code).find(output6) != -1


def test_bc_kernel():
    '''tests that a kernel with a particular name is recognised as a
    boundary condition kernel and that appopriate code is added to
    support this. This code is required as the dynamo0.3 api does not
    know about boundary conditions but this kernel requires them. This
    "hack" is only supported to get PSyclone to generate correct code
    for the current implementation of dynamo. Future API's will not
    support any hacks. '''
    _, invoke_info = parse(os.path.join(BASE_PATH,
                                        "12.2_enforce_bc_kernel.f90"),
                           api="dynamo0.3")
    psy = PSyFactory("dynamo0.3").create(invoke_info)
    generated_code = psy.gen
    output1 = "INTEGER, pointer :: boundary_dofs(:,:) => null()"
    assert str(generated_code).find(output1) != -1
    output2 = "boundary_dofs => a_proxy%vspace%get_boundary_dofs()"
    assert str(generated_code).find(output2) != -1
    output3 = (
        "CALL enforce_bc_code(nlayers, a_proxy%data, ndf_any_space_1_a, "
        "undf_any_space_1_a, map_any_space_1_a, boundary_dofs)")
    assert str(generated_code).find(output3) != -1


def test_multikernel_invoke_1():
    ''' Test that correct code is produced when there are multiple
    kernels within an invoke. We test the parts of the code that
    are incorrect at the time of writing '''
    _, invoke_info = parse(os.path.join(BASE_PATH,
                                        "4_multikernel_invokes.f90"),
                           api="dynamo0.3")
    psy = PSyFactory("dynamo0.3").create(invoke_info)
    generated_code = psy.gen
    # check that argument names are not replicated
    output1 = "SUBROUTINE invoke_0(a, f1, f2, m1, m2)"
    assert str(generated_code).find(output1) != -1
    # check that only one proxy initialisation is produced
    output2 = "f1_proxy = f1%get_proxy()"
    assert str(generated_code).count(output2) == 1


def test_multikernel_invoke_qr():
    ''' Test that correct code is produced when there are multiple
    kernels with (the same) QR within an invoke. '''
    _, invoke_info = parse(os.path.join(BASE_PATH,
                                        "4.1_multikernel_invokes.f90"),
                           api="dynamo0.3")
    psy = PSyFactory("dynamo0.3").create(invoke_info)
    generated_code = psy.gen
    # simple check that two kernel calls exist
    assert str(generated_code).count("CALL testkern_qr_code") == 2


def test_mkern_invoke_vec_fields():
    ''' Test that correct code is produced when there are multiple
    kernels within an invoke with vector fields '''
    _, invoke_info = parse(os.path.join(BASE_PATH,
                                        "4.2_multikernel_invokes.f90"),
                           api="dynamo0.3")
    psy = PSyFactory("dynamo0.3").create(invoke_info)
    generated_code = psy.gen
    # 1st test for duplication of name vector-field declaration
    output1 = "TYPE(field_type), intent(inout) :: f1, chi(3), chi(3)"
    assert str(generated_code).find(output1) == -1
    # 2nd test for duplication of name vector-field declaration
    output2 = "TYPE(field_proxy_type) f1_proxy, chi_proxy(3), chi_proxy(3)"
    assert str(generated_code).find(output2) == -1


def test_multikern_invoke_orient():
    ''' Test that correct code is produced when there are multiple
    kernels within an invoke with orientation '''
    _, invoke_info = parse(os.path.join(BASE_PATH,
                                        "4.3_multikernel_invokes.f90"),
                           api="dynamo0.3")
    psy = PSyFactory("dynamo0.3").create(invoke_info)
    generated_code = psy.gen
    # 1st test for duplication of name vector-field declaration
    output1 = "TYPE(field_type), intent(inout) :: f1, f2, f3(3), f3(3)"
    assert str(generated_code).find(output1) == -1
    # 2nd test for duplication of name vector-field declaration
    output2 = (
        "TYPE(field_proxy_type) f1_proxy, f2_proxy, f3_proxy(3), f3_proxy(3)")
    assert str(generated_code).find(output2) == -1


def test_multikern_invoke_oper():
    ''' Test that correct code is produced when there are multiple
    kernels within an invoke with operators '''
    _, invoke_info = parse(os.path.join(BASE_PATH,
                                        "4.4_multikernel_invokes.f90"),
                           api="dynamo0.3")
    psy = PSyFactory("dynamo0.3").create(invoke_info)
    generated_code = psy.gen
    # 1st test for duplication of name vector-field declaration
    output1 = "TYPE(field_type), intent(inout) :: f1(3), f1(3)"
    assert str(generated_code).find(output1) == -1
    # 2nd test for duplication of name vector-field declaration
    output2 = "TYPE(field_proxy_type) f1_proxy(3), f1_proxy(3)"
    assert str(generated_code).find(output2) == -1


def test_2kern_invoke_any_space():
    ''' Test correct code is generated when there are just two
    kernels within an invoke with kernel fields declared as
    any_space. '''
    _, invoke_info = parse(os.path.join(BASE_PATH,
                                        "4.5.1_multikernel_invokes.f90"),
                           api="dynamo0.3")
    psy = PSyFactory("dynamo0.3").create(invoke_info)
    gen = str(psy.gen)
    print gen
    assert ("      INTEGER, pointer :: map_any_space_1_f2(:) => null()\n"
            "      INTEGER, pointer :: map_any_space_1_f1(:) => null()\n"
            in gen)
    assert (
        "        map_any_space_1_f1 => f1_proxy%vspace%get_cell_dofmap(cell)\n"
        "        !\n"
        "        CALL testkern_any_space_2_code(cell, nlayers, f1_proxy%data,"
        " f2_proxy%data, op_proxy%ncell_3d, op_proxy%local_stencil, scalar, "
        "ndf_any_space_1_f1, undf_any_space_1_f1, map_any_space_1_f1)\n"
        in gen)
    assert (
        "        map_any_space_1_f2 => f2_proxy%vspace%get_cell_dofmap(cell)\n"
        "        !\n"
        "        CALL testkern_any_space_2_code(cell, nlayers, f2_proxy%data,"
        " f1_proxy%data, op_proxy%ncell_3d, op_proxy%local_stencil, scalar, "
        "ndf_any_space_1_f2, undf_any_space_1_f2, map_any_space_1_f2)\n"
        in gen)


def test_multikern_invoke_any_space():
    ''' Test that we generate correct code when there are multiple
    kernels within an invoke with kernel fields declared as
    any_space.  '''
    _, invoke_info = parse(os.path.join(BASE_PATH,
                                        "4.5_multikernel_invokes.f90"),
                           api="dynamo0.3")
    psy = PSyFactory("dynamo0.3").create(invoke_info)
    gen = str(psy.gen)
    print gen
    assert ("INTEGER, pointer :: map_any_space_1_f1(:) => null(), "
            "map_any_space_2_f2(:) => null(), map_w0(:) => null()" in gen)
    assert ("REAL(KIND=r_def), allocatable :: basis_any_space_1_f1(:,:,:,:), "
            "basis_any_space_2_f2(:,:,:,:), diff_basis_w0(:,:,:,:), "
            "basis_any_space_1_f2(:,:,:,:), basis_any_space_2_f1(:,:,:,:)"
            in gen)
    assert "ndf_any_space_1_f1 = f1_proxy%vspace%get_ndf()" in gen
    assert "ndf_any_space_2_f2 = f2_proxy%vspace%get_ndf()" in gen
    assert "ndf_w0 = f3_proxy(1)%vspace%get_ndf()" in gen
    assert "ndf_any_space_1_f2 = f2_proxy%vspace%get_ndf()" in gen
    assert ("CALL f2_proxy%vspace%compute_basis_function(basis_any_space_1_f2,"
            " ndf_any_space_1_f2, nqp_h, nqp_v, xp, zp)" in gen)
    assert ("map_any_space_2_f2 => f2_proxy%vspace%get_cell_dofmap(cell)\n"
            "        map_w0 => f3_proxy(1)%vspace%get_cell_dofmap(cell)"
            in gen)
    assert ("CALL testkern_any_space_1_code(nlayers, f1_proxy%data, rdt, "
            "f2_proxy%data, f3_proxy(1)%data, f3_proxy(2)%data, "
            "f3_proxy(3)%data, ndf_any_space_1_f1, undf_any_space_1_f1, "
            "map_any_space_1_f1, basis_any_space_1_f1, ndf_any_space_2_f2, "
            "undf_any_space_2_f2, map_any_space_2_f2, basis_any_space_2_f2,"
            " ndf_w0, undf_w0, map_w0, diff_basis_w0, nqp_h, nqp_v, "
            "wh, wv" in gen)


@pytest.mark.xfail(reason="bug : loop fuse replicates maps in loops")
def test_loopfuse():
    ''' Tests whether loop fuse actually fuses and whether
    multiple maps are produced or not. Multiple maps are not an
    error but it would be nicer if there were only one '''
    _, invoke_info = parse(os.path.join(BASE_PATH,
                                        "4_multikernel_invokes.f90"),
                           api="dynamo0.3")
    psy = PSyFactory("dynamo0.3").create(invoke_info)
    invoke = psy.invokes.get("invoke_0")
    schedule = invoke.schedule
    loop1 = schedule.children[0]
    loop2 = schedule.children[1]
    trans = LoopFuseTrans()
    schedule, _ = trans.apply(loop1, loop2)
    invoke.schedule = schedule
    generated_code = psy.gen
    # only one loop
    assert str(generated_code).count("DO cell") == 1
# only one map for each space
    assert str(generated_code).count("map_w1 =>") == 1
    assert str(generated_code).count("map_w2 =>") == 1
    assert str(generated_code).count("map_w3 =>") == 1
    # kernel call tests
    kern_idxs = []
    for idx, line in enumerate(str(generated_code).split('\n')):
        if line.find("DO cell") != -1:
            do_idx = idx
        if line.find("CALL testkern_code(") != -1:
            kern_idxs.append(idx)
        if line.find("END DO") != -1:
            enddo_idx = idx
    # two kernel calls
    assert len(kern_idxs) == 2
    # both kernel calls are within the loop
    for kern_id in kern_idxs:
        assert kern_id > do_idx and kern_id < enddo_idx

# tests for dynamo0.3 stub generator


def test_stub_non_existant_filename():
    ''' fail if the file does not exist '''
    with pytest.raises(IOError) as excinfo:
        generate("non_existant_file.f90", api="dynamo0.3")
    assert "file 'non_existant_file.f90' not found" in str(excinfo.value)


def test_stub_invalid_api():
    ''' fail if the specified api is not supported '''
    with pytest.raises(GenerationError) as excinfo:
        generate("test_files/dynamo0p3/ru_kernel_mod.f90", api="dynamo0.1")
    assert "Unsupported API 'dynamo0.1' specified" in str(excinfo.value)


def test_stub_file_content_not_fortran():
    ''' fail if the kernel file does not contain fortran '''
    with pytest.raises(ParseError) as excinfo:
        generate("dynamo0p3_test.py", api="dynamo0.3")
    assert 'the file does not contain a module. Is it a Kernel file?' \
        in str(excinfo.value)


def test_stub_file_fortran_invalid():
    ''' fail if the fortran in the kernel is not valid '''
    with pytest.raises(ParseError) as excinfo:
        generate("test_files/dynamo0p3/testkern_invalid_fortran.F90",
                 api="dynamo0.3")
    assert 'invalid Fortran' in str(excinfo.value)


def test_file_fortran_not_kernel():
    ''' fail if file is valid fortran but is not a kernel file '''
    with pytest.raises(ParseError) as excinfo:
        generate("test_files/dynamo0p3/1_single_invoke.f90", api="dynamo0.3")
    assert 'file does not contain a module. Is it a Kernel file?' \
        in str(excinfo.value)


def test_module_name_too_short():
    ''' fail if length of kernel module name is too short '''
    with pytest.raises(ParseError) as excinfo:
        generate("test_files/dynamo0p3/testkern_short_name.F90",
                 api="dynamo0.3")
    assert "too short to have '_mod' as an extension" in str(excinfo.value)


def test_module_name_convention():
    ''' fail if kernel module name does not have _mod at end '''
    with pytest.raises(ParseError) as excinfo:
        generate("test_files/dynamo0p3/testkern.F90", api="dynamo0.3")
    assert "does not have '_mod' as an extension" in str(excinfo.value)


def test_kernel_datatype_not_found():
    ''' fail if kernel datatype is not found '''
    with pytest.raises(RuntimeError) as excinfo:
        generate("test_files/dynamo0p3/testkern_no_datatype.F90",
                 api="dynamo0.3")
    assert 'Kernel type testkern_type does not exist' in str(excinfo.value)

SIMPLE = (
    "  MODULE simple_mod\n"
    "    IMPLICIT NONE\n"
    "    CONTAINS\n"
    "    SUBROUTINE simple_code(nlayers, field_1_w1, ndf_w1, undf_w1,"
    " map_w1)\n"
    "      USE constants_mod, ONLY: r_def\n"
    "      IMPLICIT NONE\n"
    "      INTEGER, intent(in) :: nlayers\n"
    "      INTEGER, intent(in) :: undf_w1\n"
    "      REAL(KIND=r_def), intent(out), dimension(undf_w1) ::"
    " field_1_w1\n"
    "      INTEGER, intent(in) :: ndf_w1\n"
    "      INTEGER, intent(in), dimension(ndf_w1) :: map_w1\n"
    "    END SUBROUTINE simple_code\n"
    "  END MODULE simple_mod")


def test_stub_generate_working():
    ''' check that the stub generate produces the expected output '''
    result = generate("test_files/dynamo0p3/simple.f90",
                      api="dynamo0.3")
    print result
    assert str(result).find(SIMPLE) != -1


def test_stub_generate_working_noapi():
    ''' check that the stub generate produces the expected output when
    we use the default api (which should be dynamo0.3)'''
    result = generate("test_files/dynamo0p3/simple.f90")
    print result
    assert str(result).find(SIMPLE) != -1

SIMPLE_WITH_SCALARS = (
    "  MODULE simple_with_scalars_mod\n"
    "    IMPLICIT NONE\n"
    "    CONTAINS\n"
    "    SUBROUTINE simple_with_scalars_code(nlayers, rscalar_1, field_2_w1, "
    "iscalar_3, ndf_w1, undf_w1, map_w1)\n"
    "      USE constants_mod, ONLY: r_def\n"
    "      IMPLICIT NONE\n"
    "      INTEGER, intent(in) :: nlayers\n"
    "      REAL(KIND=r_def), intent(in) :: rscalar_1\n"
    "      INTEGER, intent(in) :: undf_w1\n"
    "      REAL(KIND=r_def), intent(out), dimension(undf_w1) ::"
    " field_2_w1\n"
    "      INTEGER, intent(in) :: iscalar_3\n"
    "      INTEGER, intent(in) :: ndf_w1\n"
    "      INTEGER, intent(in), dimension(ndf_w1) :: map_w1\n"
    "    END SUBROUTINE simple_with_scalars_code\n"
    "  END MODULE simple_with_scalars_mod")


def test_stub_generate_with_scalars():
    ''' check that the stub generate produces the expected output when
    the kernel has scalar arguments '''
    result = generate("test_files/dynamo0p3/simple_with_scalars.f90",
                      api="dynamo0.3")
    print result
    assert str(result).find(SIMPLE_WITH_SCALARS) != -1

# fields : intent
INTENT = '''
module dummy_mod
  type, extends(kernel_type) :: dummy_type
     type(arg_type), meta_args(3) =    &
          (/ arg_type(gh_field,gh_write,w1), &
             arg_type(gh_field,gh_inc, w1), &
             arg_type(gh_field,gh_read, w1)  &
           /)
     integer, parameter :: iterates_over = cells
   contains
     procedure() :: code => dummy_code
  end type dummy_type
contains
  subroutine dummy_code()
  end subroutine dummy_code
end module dummy_mod
'''


def test_load_meta_wrong_type():
    ''' Test that the load_meta function raises an appropriate error
    if the meta-data contains an un-recognised type '''
    fparser.logging.disable('CRITICAL')
    ast = fpapi.parse(INTENT, ignore_comments=False)
    metadata = DynKernMetadata(ast)
    kernel = DynKern()
    # Break the meta-data
    metadata.arg_descriptors[0]._type = "gh_hedge"
    with pytest.raises(GenerationError) as excinfo:
        kernel.load_meta(metadata)
    assert "load_meta expected one of '['gh_field'," in str(excinfo.value)


def test_intent():
    ''' test that field intent is generated correctly for kernel stubs '''
    ast = fpapi.parse(INTENT, ignore_comments=False)
    metadata = DynKernMetadata(ast)
    kernel = DynKern()
    kernel.load_meta(metadata)
    generated_code = kernel.gen_stub
    output = (
        "  MODULE dummy_mod\n"
        "    IMPLICIT NONE\n"
        "    CONTAINS\n"
        "    SUBROUTINE dummy_code(nlayers, field_1_w1, field_2_w1, "
        "field_3_w1, ndf_w1, undf_w1, map_w1)\n"
        "      USE constants_mod, ONLY: r_def\n"
        "      IMPLICIT NONE\n"
        "      INTEGER, intent(in) :: nlayers\n"
        "      INTEGER, intent(in) :: undf_w1\n"
        "      REAL(KIND=r_def), intent(out), dimension(undf_w1) :: "
        "field_1_w1\n"
        "      REAL(KIND=r_def), intent(inout), dimension(undf_w1) :: "
        "field_2_w1\n"
        "      REAL(KIND=r_def), intent(in), dimension(undf_w1) :: "
        "field_3_w1\n"
        "      INTEGER, intent(in) :: ndf_w1\n"
        "      INTEGER, intent(in), dimension(ndf_w1) :: map_w1\n"
        "    END SUBROUTINE dummy_code\n"
        "  END MODULE dummy_mod")
    print output
    print str(generated_code)
    assert str(generated_code).find(output) != -1

# fields : spaces
SPACES = '''
module dummy_mod
  type, extends(kernel_type) :: dummy_type
     type(arg_type), meta_args(7) =               &
          (/ arg_type(gh_field,gh_write, w0),     &
             arg_type(gh_field,gh_write, w1),     &
             arg_type(gh_field,gh_write, w2),     &
             arg_type(gh_field,gh_write, w3),     &
             arg_type(gh_field,gh_write, wtheta), &
             arg_type(gh_field,gh_write, w2h),    &
             arg_type(gh_field,gh_write, w2v)     &
           /)
     integer, parameter :: iterates_over = cells
   contains
     procedure() :: code => dummy_code
  end type dummy_type
contains
  subroutine dummy_code()
  end subroutine dummy_code
end module dummy_mod
'''


def test_spaces():
    ''' test that field spaces are handled correctly for kernel stubs '''
    ast = fpapi.parse(SPACES, ignore_comments=False)
    metadata = DynKernMetadata(ast)
    kernel = DynKern()
    kernel.load_meta(metadata)
    generated_code = kernel.gen_stub
    output = (
        "  MODULE dummy_mod\n"
        "    IMPLICIT NONE\n"
        "    CONTAINS\n"
        "    SUBROUTINE dummy_code(nlayers, field_1_w0, field_2_w1, "
        "field_3_w2, field_4_w3, field_5_wtheta, field_6_w2h, field_7_w2v, "
        "ndf_w0, undf_w0, map_w0, ndf_w1, undf_w1, map_w1, ndf_w2, undf_w2, "
        "map_w2, ndf_w3, undf_w3, map_w3, ndf_wtheta, undf_wtheta, "
        "map_wtheta, ndf_w2h, undf_w2h, map_w2h, ndf_w2v, undf_w2v, "
        "map_w2v)\n"
        "      USE constants_mod, ONLY: r_def\n"
        "      IMPLICIT NONE\n"
        "      INTEGER, intent(in) :: nlayers\n"
        "      INTEGER, intent(in) :: undf_w0\n"
        "      INTEGER, intent(in) :: undf_w1\n"
        "      INTEGER, intent(in) :: undf_w2\n"
        "      INTEGER, intent(in) :: undf_w3\n"
        "      INTEGER, intent(in) :: undf_wtheta\n"
        "      INTEGER, intent(in) :: undf_w2h\n"
        "      INTEGER, intent(in) :: undf_w2v\n"
        "      REAL(KIND=r_def), intent(out), dimension(undf_w0) :: "
        "field_1_w0\n"
        "      REAL(KIND=r_def), intent(out), dimension(undf_w1) :: "
        "field_2_w1\n"
        "      REAL(KIND=r_def), intent(out), dimension(undf_w2) :: "
        "field_3_w2\n"
        "      REAL(KIND=r_def), intent(out), dimension(undf_w3) :: "
        "field_4_w3\n"
        "      REAL(KIND=r_def), intent(out), dimension(undf_wtheta) :: "
        "field_5_wtheta\n"
        "      REAL(KIND=r_def), intent(out), dimension(undf_w2h) :: "
        "field_6_w2h\n"
        "      REAL(KIND=r_def), intent(out), dimension(undf_w2v) :: "
        "field_7_w2v\n"
        "      INTEGER, intent(in) :: ndf_w0\n"
        "      INTEGER, intent(in), dimension(ndf_w0) :: map_w0\n"
        "      INTEGER, intent(in) :: ndf_w1\n"
        "      INTEGER, intent(in), dimension(ndf_w1) :: map_w1\n"
        "      INTEGER, intent(in) :: ndf_w2\n"
        "      INTEGER, intent(in), dimension(ndf_w2) :: map_w2\n"
        "      INTEGER, intent(in) :: ndf_w3\n"
        "      INTEGER, intent(in), dimension(ndf_w3) :: map_w3\n"
        "      INTEGER, intent(in) :: ndf_wtheta\n"
        "      INTEGER, intent(in), dimension(ndf_wtheta) :: map_wtheta\n"
        "      INTEGER, intent(in) :: ndf_w2h\n"
        "      INTEGER, intent(in), dimension(ndf_w2h) :: map_w2h\n"
        "      INTEGER, intent(in) :: ndf_w2v\n"
        "      INTEGER, intent(in), dimension(ndf_w2v) :: map_w2v\n"
        "    END SUBROUTINE dummy_code\n"
        "  END MODULE dummy_mod")
    print output
    print str(generated_code)
    assert str(generated_code).find(output) != -1

# fields : vectors
VECTORS = '''
module dummy_mod
  type, extends(kernel_type) :: dummy_type
     type(arg_type), meta_args(1) =    &
          (/ arg_type(gh_field*3,gh_write, w0) &
           /)
     integer, parameter :: iterates_over = cells
   contains
     procedure() :: code => dummy_code
  end type dummy_type
contains
  subroutine dummy_code()
  end subroutine dummy_code
end module dummy_mod
'''


def test_vectors():
    ''' test that field vectors are handled correctly for kernel stubs '''
    ast = fpapi.parse(VECTORS, ignore_comments=False)
    metadata = DynKernMetadata(ast)
    kernel = DynKern()
    kernel.load_meta(metadata)
    generated_code = kernel.gen_stub
    output = (
        "  MODULE dummy_mod\n"
        "    IMPLICIT NONE\n"
        "    CONTAINS\n"
        "    SUBROUTINE dummy_code(nlayers, field_1_w0_v1, "
        "field_1_w0_v2, field_1_w0_v3, ndf_w0, undf_w0, map_w0)\n"
        "      USE constants_mod, ONLY: r_def\n"
        "      IMPLICIT NONE\n"
        "      INTEGER, intent(in) :: nlayers\n"
        "      INTEGER, intent(in) :: undf_w0\n"
        "      REAL(KIND=r_def), intent(out), dimension(undf_w0) :: "
        "field_1_w0_v1\n"
        "      REAL(KIND=r_def), intent(out), dimension(undf_w0) :: "
        "field_1_w0_v2\n"
        "      REAL(KIND=r_def), intent(out), dimension(undf_w0) :: "
        "field_1_w0_v3\n"
        "      INTEGER, intent(in) :: ndf_w0\n"
        "      INTEGER, intent(in), dimension(ndf_w0) :: map_w0\n"
        "    END SUBROUTINE dummy_code\n"
        "  END MODULE dummy_mod")
    print output
    print str(generated_code)
    assert str(generated_code).find(output) != -1


def test_arg_descriptor_vec_str():
    ''' Tests that the string method for DynArgDescriptor03 works as
    expected when we have a vector quantity '''
    fparser.logging.disable('CRITICAL')
    ast = fpapi.parse(VECTORS, ignore_comments=False)
    metadata = DynKernMetadata(ast)
    field_descriptor = metadata.arg_descriptors[0]
    result = str(field_descriptor)
    expected_output = (
        "DynArgDescriptor03 object\n"
        "  argument_type[0]='gh_field'*3\n"
        "  access_descriptor[1]='gh_write'\n"
        "  function_space[2]='w0'")
    print result
    assert expected_output in result


# operators : spaces and intent
OPERATORS = '''
module dummy_mod
  type, extends(kernel_type) :: dummy_type
     type(arg_type), meta_args(5) =    &
          (/ arg_type(gh_operator,gh_write, w0, w0), &
             arg_type(gh_operator,gh_inc,   w1, w1), &
             arg_type(gh_operator,gh_read,  w2, w2), &
             arg_type(gh_operator,gh_write, w3, w3), &
             arg_type(gh_operator,gh_read, any_space_1, any_space_1)  &
           /)
     integer, parameter :: iterates_over = cells
   contains
     procedure() :: code => dummy_code
  end type dummy_type
contains
  subroutine dummy_code()
  end subroutine dummy_code
end module dummy_mod
'''


def test_operators():
    ''' test that operators are handled correctly for kernel stubs '''
    ast = fpapi.parse(OPERATORS, ignore_comments=False)
    metadata = DynKernMetadata(ast)
    kernel = DynKern()
    kernel.load_meta(metadata)
    generated_code = kernel.gen_stub
    output = (
        "  MODULE dummy_mod\n"
        "    IMPLICIT NONE\n"
        "    CONTAINS\n"
        "    SUBROUTINE dummy_code(cell, nlayers, op_1_ncell_3d, op_1, "
        "op_2_ncell_3d, op_2, op_3_ncell_3d, op_3, op_4_ncell_3d, op_4, "
        "op_5_ncell_3d, op_5, ndf_w0, ndf_w1, ndf_w2, ndf_w3, "
        "ndf_any_space_1_op_5)\n"
        "      USE constants_mod, ONLY: r_def\n"
        "      IMPLICIT NONE\n"
        "      INTEGER, intent(in) :: cell\n"
        "      INTEGER, intent(in) :: nlayers\n"
        "      INTEGER, intent(in) :: op_1_ncell_3d\n"
        "      REAL(KIND=r_def), intent(out), dimension(ndf_w0,ndf_w0,"
        "op_1_ncell_3d) :: op_1\n"
        "      INTEGER, intent(in) :: op_2_ncell_3d\n"
        "      REAL(KIND=r_def), intent(inout), dimension(ndf_w1,ndf_w1,"
        "op_2_ncell_3d) :: op_2\n"
        "      INTEGER, intent(in) :: op_3_ncell_3d\n"
        "      REAL(KIND=r_def), intent(in), dimension(ndf_w2,ndf_w2,"
        "op_3_ncell_3d) :: op_3\n"
        "      INTEGER, intent(in) :: op_4_ncell_3d\n"
        "      REAL(KIND=r_def), intent(out), dimension(ndf_w3,ndf_w3,"
        "op_4_ncell_3d) :: op_4\n"
        "      INTEGER, intent(in) :: op_5_ncell_3d\n"
        "      REAL(KIND=r_def), intent(in), dimension(ndf_any_space_1_op_5,"
        "ndf_any_space_1_op_5,op_5_ncell_3d) :: op_5\n"
        "      INTEGER, intent(in) :: ndf_w0\n"
        "      INTEGER, intent(in) :: ndf_w1\n"
        "      INTEGER, intent(in) :: ndf_w2\n"
        "      INTEGER, intent(in) :: ndf_w3\n"
        "      INTEGER, intent(in) :: ndf_any_space_1_op_5\n"
        "    END SUBROUTINE dummy_code\n"
        "  END MODULE dummy_mod")
    print output
    print str(generated_code)
    assert str(generated_code).find(output) != -1


def test_arg_descriptor_op_str():
    ''' Tests that the string method for DynArgDescriptor03 works as
    expected when we have an operator '''
    fparser.logging.disable('CRITICAL')
    ast = fpapi.parse(OPERATORS, ignore_comments=False)
    metadata = DynKernMetadata(ast)
    field_descriptor = metadata.arg_descriptors[0]
    result = str(field_descriptor)
    expected_output = (
        "DynArgDescriptor03 object\n"
        "  argument_type[0]='gh_operator'\n"
        "  access_descriptor[1]='gh_write'\n"
        "  function_space_to[2]='w0'\n"
        "  function_space_from[3]='w0'\n")
    print result
    assert expected_output in result


OPERATOR_DIFFERENT_SPACES = '''
module dummy_mod
  type, extends(kernel_type) :: dummy_type
     type(arg_type), meta_args(1) =    &
          (/ arg_type(gh_operator,gh_write, w0, w1) &
           /)
     integer, parameter :: iterates_over = cells
   contains
     procedure() :: code => dummy_code
  end type dummy_type
contains
  subroutine dummy_code()
  end subroutine dummy_code
end module dummy_mod
'''


def test_stub_operator_different_spaces():
    ''' test that the correct function spaces are provided in the
    correct order when generating a kernel stub with an operator on
    different spaces '''
    ast = fpapi.parse(OPERATOR_DIFFERENT_SPACES, ignore_comments=False)
    metadata = DynKernMetadata(ast)
    kernel = DynKern()
    kernel.load_meta(metadata)
    result = str(kernel.gen_stub)
    assert "(cell, nlayers, op_1_ncell_3d, op_1, ndf_w0, ndf_w1)" in result
    assert "dimension(ndf_w0,ndf_w1,op_1_ncell_3d)" in result


# basis function : spaces
BASIS = '''
module dummy_mod
  type, extends(kernel_type) :: dummy_type
     type(arg_type), meta_args(7) =    &
          (/ arg_type(gh_field,   gh_write,w0), &
             arg_type(gh_operator,gh_inc,  w1, w1), &
             arg_type(gh_field,   gh_read, w2), &
             arg_type(gh_operator,gh_write,w3, w3),  &
             arg_type(gh_field,   gh_write, wtheta), &
             arg_type(gh_operator,gh_inc, w2h, w2h), &
             arg_type(gh_field,   gh_read, w2v)  &
           /)
     type(func_type), meta_funcs(7) =     &
          (/ func_type(w0, gh_basis),     &
             func_type(w1, gh_basis),     &
             func_type(w2, gh_basis),     &
             func_type(w3, gh_basis),     &
             func_type(wtheta, gh_basis), &
             func_type(w2h, gh_basis),    &
             func_type(w2v, gh_basis)     &
           /)
     integer, parameter :: iterates_over = cells
   contains
     procedure() :: code => dummy_code
  end type dummy_type
contains
  subroutine dummy_code()
  end subroutine dummy_code
end module dummy_mod
'''


def test_basis():
    ''' Test that basis functions are handled correctly for kernel stubs '''
    ast = fpapi.parse(BASIS, ignore_comments=False)
    metadata = DynKernMetadata(ast)
    kernel = DynKern()
    kernel.load_meta(metadata)
    generated_code = kernel.gen_stub
    output = (
        "  MODULE dummy_mod\n"
        "    IMPLICIT NONE\n"
        "    CONTAINS\n"
        "    SUBROUTINE dummy_code(cell, nlayers, field_1_w0, op_2_ncell_3d, "
        "op_2, field_3_w2, op_4_ncell_3d, op_4, field_5_wtheta, "
        "op_6_ncell_3d, op_6, field_7_w2v, ndf_w0, undf_w0, map_w0, "
        "basis_w0, ndf_w1, basis_w1, ndf_w2, undf_w2, map_w2, basis_w2, "
        "ndf_w3, basis_w3, ndf_wtheta, undf_wtheta, map_wtheta, "
        "basis_wtheta, ndf_w2h, basis_w2h, ndf_w2v, undf_w2v, map_w2v, "
        "basis_w2v, nqp_h, nqp_v, wh, wv)\n"
        "      USE constants_mod, ONLY: r_def\n"
        "      IMPLICIT NONE\n"
        "      INTEGER, intent(in) :: cell\n"
        "      INTEGER, intent(in) :: nlayers\n"
        "      INTEGER, intent(in) :: undf_w0\n"
        "      INTEGER, intent(in) :: undf_w2\n"
        "      INTEGER, intent(in) :: undf_wtheta\n"
        "      INTEGER, intent(in) :: undf_w2v\n"
        "      REAL(KIND=r_def), intent(out), dimension(undf_w0) :: "
        "field_1_w0\n"
        "      INTEGER, intent(in) :: op_2_ncell_3d\n"
        "      REAL(KIND=r_def), intent(inout), dimension(ndf_w1,ndf_w1,"
        "op_2_ncell_3d) :: op_2\n"
        "      REAL(KIND=r_def), intent(in), dimension(undf_w2) :: "
        "field_3_w2\n"
        "      INTEGER, intent(in) :: op_4_ncell_3d\n"
        "      REAL(KIND=r_def), intent(out), dimension(ndf_w3,ndf_w3,"
        "op_4_ncell_3d) :: op_4\n"
        "      REAL(KIND=r_def), intent(out), dimension(undf_wtheta) :: "
        "field_5_wtheta\n"
        "      INTEGER, intent(in) :: op_6_ncell_3d\n"
        "      REAL(KIND=r_def), intent(inout), dimension(ndf_w2h,ndf_w2h,"
        "op_6_ncell_3d) :: op_6\n"
        "      REAL(KIND=r_def), intent(in), dimension(undf_w2v) :: "
        "field_7_w2v\n"
        "      INTEGER, intent(in) :: ndf_w0\n"
        "      INTEGER, intent(in), dimension(ndf_w0) :: map_w0\n"
        "      REAL(KIND=r_def), intent(in), dimension(1,ndf_w0,nqp_h,nqp_v) "
        ":: basis_w0\n"
        "      INTEGER, intent(in) :: ndf_w1\n"
        "      REAL(KIND=r_def), intent(in), dimension(3,ndf_w1,nqp_h,nqp_v) "
        ":: basis_w1\n"
        "      INTEGER, intent(in) :: ndf_w2\n"
        "      INTEGER, intent(in), dimension(ndf_w2) :: map_w2\n"
        "      REAL(KIND=r_def), intent(in), dimension(3,ndf_w2,nqp_h,nqp_v) "
        ":: basis_w2\n"
        "      INTEGER, intent(in) :: ndf_w3\n"
        "      REAL(KIND=r_def), intent(in), dimension(1,ndf_w3,nqp_h,nqp_v) "
        ":: basis_w3\n"
        "      INTEGER, intent(in) :: ndf_wtheta\n"
        "      INTEGER, intent(in), dimension(ndf_wtheta) :: map_wtheta\n"
        "      REAL(KIND=r_def), intent(in), dimension(1,ndf_wtheta,nqp_h,"
        "nqp_v) :: basis_wtheta\n"
        "      INTEGER, intent(in) :: ndf_w2h\n"
        "      REAL(KIND=r_def), intent(in), dimension(3,ndf_w2h,nqp_h,nqp_v) "
        ":: basis_w2h\n"
        "      INTEGER, intent(in) :: ndf_w2v\n"
        "      INTEGER, intent(in), dimension(ndf_w2v) :: map_w2v\n"
        "      REAL(KIND=r_def), intent(in), dimension(3,ndf_w2v,nqp_h,nqp_v) "
        ":: basis_w2v\n"
        "      INTEGER, intent(in) :: nqp_h, nqp_v\n"
        "      REAL(KIND=r_def), intent(in), dimension(nqp_h) :: wh\n"
        "      REAL(KIND=r_def), intent(in), dimension(nqp_v) :: wv\n"
        "    END SUBROUTINE dummy_code\n"
        "  END MODULE dummy_mod")

    print output
    print str(generated_code)
    assert str(generated_code).find(output) != -1

BASIS_UNSUPPORTED_SPACE = '''
module dummy_mod
  type, extends(kernel_type) :: dummy_type
     type(arg_type), meta_args(1) =    &
          (/ arg_type(gh_field,gh_write, any_space_1) &
           /)
     type(func_type), meta_funcs(1) =    &
          (/ func_type(any_space_1, gh_basis) &
           /)
     integer, parameter :: iterates_over = cells
   contains
     procedure() :: code => dummy_code
  end type dummy_type
contains
  subroutine dummy_code()
  end subroutine dummy_code
end module dummy_mod
'''


def test_basis_unsupported_space():
    ''' test that an error is raised when a basis function is on an
    unsupported space (currently any_space_*) '''
    ast = fpapi.parse(BASIS_UNSUPPORTED_SPACE, ignore_comments=False)
    metadata = DynKernMetadata(ast)
    kernel = DynKern()
    kernel.load_meta(metadata)
    with pytest.raises(GenerationError) as excinfo:
        _ = kernel.gen_stub
    assert 'Unsupported space for basis function' in str(excinfo.value)

# diff basis function : spaces
DIFF_BASIS = '''
module dummy_mod
  type, extends(kernel_type) :: dummy_type
     type(arg_type), meta_args(7) =    &
          (/ arg_type(gh_field,   gh_write,w0), &
             arg_type(gh_operator,gh_inc,  w1, w1), &
             arg_type(gh_field,   gh_read, w2), &
             arg_type(gh_operator,gh_write,w3, w3),  &
             arg_type(gh_field,   gh_write, wtheta), &
             arg_type(gh_operator,gh_inc, w2h, w2h), &
             arg_type(gh_field,   gh_read, w2v)  &
           /)
     type(func_type), meta_funcs(7) =          &
          (/ func_type(w0, gh_diff_basis),     &
             func_type(w1, gh_diff_basis),     &
             func_type(w2, gh_diff_basis),     &
             func_type(w3, gh_diff_basis),     &
             func_type(wtheta, gh_diff_basis), &
             func_type(w2h, gh_diff_basis),    &
             func_type(w2v, gh_diff_basis)     &
           /)
     integer, parameter :: iterates_over = cells
   contains
     procedure() :: code => dummy_code
  end type dummy_type
contains
  subroutine dummy_code()
  end subroutine dummy_code
end module dummy_mod
'''


def test_diff_basis():
    ''' Test that differential basis functions are handled correctly
    for kernel stubs '''
    ast = fpapi.parse(DIFF_BASIS, ignore_comments=False)
    metadata = DynKernMetadata(ast)
    kernel = DynKern()
    kernel.load_meta(metadata)
    generated_code = kernel.gen_stub
    output = (
        "  MODULE dummy_mod\n"
        "    IMPLICIT NONE\n"
        "    CONTAINS\n"
        "    SUBROUTINE dummy_code(cell, nlayers, field_1_w0, op_2_ncell_3d, "
        "op_2, field_3_w2, op_4_ncell_3d, op_4, field_5_wtheta, "
        "op_6_ncell_3d, op_6, field_7_w2v, ndf_w0, undf_w0, map_w0, "
        "diff_basis_w0, ndf_w1, diff_basis_w1, ndf_w2, undf_w2, map_w2, "
        "diff_basis_w2, ndf_w3, diff_basis_w3, ndf_wtheta, undf_wtheta, "
        "map_wtheta, diff_basis_wtheta, ndf_w2h, diff_basis_w2h, ndf_w2v, "
        "undf_w2v, map_w2v, diff_basis_w2v, nqp_h, nqp_v, wh, wv)\n"
        "      USE constants_mod, ONLY: r_def\n"
        "      IMPLICIT NONE\n"
        "      INTEGER, intent(in) :: cell\n"
        "      INTEGER, intent(in) :: nlayers\n"
        "      INTEGER, intent(in) :: undf_w0\n"
        "      INTEGER, intent(in) :: undf_w2\n"
        "      INTEGER, intent(in) :: undf_wtheta\n"
        "      INTEGER, intent(in) :: undf_w2v\n"
        "      REAL(KIND=r_def), intent(out), dimension(undf_w0) :: "
        "field_1_w0\n"
        "      INTEGER, intent(in) :: op_2_ncell_3d\n"
        "      REAL(KIND=r_def), intent(inout), dimension(ndf_w1,ndf_w1,"
        "op_2_ncell_3d) :: op_2\n"
        "      REAL(KIND=r_def), intent(in), dimension(undf_w2) :: "
        "field_3_w2\n"
        "      INTEGER, intent(in) :: op_4_ncell_3d\n"
        "      REAL(KIND=r_def), intent(out), dimension(ndf_w3,ndf_w3,"
        "op_4_ncell_3d) :: op_4\n"
        "      REAL(KIND=r_def), intent(out), dimension(undf_wtheta) :: "
        "field_5_wtheta\n"
        "      INTEGER, intent(in) :: op_6_ncell_3d\n"
        "      REAL(KIND=r_def), intent(inout), dimension(ndf_w2h,ndf_w2h,"
        "op_6_ncell_3d) :: op_6\n"
        "      REAL(KIND=r_def), intent(in), dimension(undf_w2v) :: "
        "field_7_w2v\n"
        "      INTEGER, intent(in) :: ndf_w0\n"
        "      INTEGER, intent(in), dimension(ndf_w0) :: map_w0\n"
        "      REAL(KIND=r_def), intent(in), dimension(3,ndf_w0,nqp_h,nqp_v) "
        ":: diff_basis_w0\n"
        "      INTEGER, intent(in) :: ndf_w1\n"
        "      REAL(KIND=r_def), intent(in), dimension(3,ndf_w1,nqp_h,nqp_v) "
        ":: diff_basis_w1\n"
        "      INTEGER, intent(in) :: ndf_w2\n"
        "      INTEGER, intent(in), dimension(ndf_w2) :: map_w2\n"
        "      REAL(KIND=r_def), intent(in), dimension(1,ndf_w2,nqp_h,nqp_v) "
        ":: diff_basis_w2\n"
        "      INTEGER, intent(in) :: ndf_w3\n"
        "      REAL(KIND=r_def), intent(in), dimension(1,ndf_w3,nqp_h,nqp_v) "
        ":: diff_basis_w3\n"
        "      INTEGER, intent(in) :: ndf_wtheta\n"
        "      INTEGER, intent(in), dimension(ndf_wtheta) :: map_wtheta\n"
        "      REAL(KIND=r_def), intent(in), dimension(3,ndf_wtheta,nqp_h,"
        "nqp_v) :: diff_basis_wtheta\n"
        "      INTEGER, intent(in) :: ndf_w2h\n"
        "      REAL(KIND=r_def), intent(in), dimension(1,ndf_w2h,nqp_h,nqp_v) "
        ":: diff_basis_w2h\n"
        "      INTEGER, intent(in) :: ndf_w2v\n"
        "      INTEGER, intent(in), dimension(ndf_w2v) :: map_w2v\n"
        "      REAL(KIND=r_def), intent(in), dimension(1,ndf_w2v,nqp_h,nqp_v) "
        ":: diff_basis_w2v\n"
        "      INTEGER, intent(in) :: nqp_h, nqp_v\n"
        "      REAL(KIND=r_def), intent(in), dimension(nqp_h) :: wh\n"
        "      REAL(KIND=r_def), intent(in), dimension(nqp_v) :: wv\n"
        "    END SUBROUTINE dummy_code\n"
        "  END MODULE dummy_mod")
    print output
    print str(generated_code)
    assert str(generated_code).find(output) != -1

DIFF_BASIS_UNSUPPORTED_SPACE = '''
module dummy_mod
  type, extends(kernel_type) :: dummy_type
     type(arg_type), meta_args(1) =    &
          (/ arg_type(gh_field,gh_write, any_space_1) &
           /)
     type(func_type), meta_funcs(1) =    &
          (/ func_type(any_space_1, gh_diff_basis) &
           /)
     integer, parameter :: iterates_over = cells
   contains
     procedure() :: code => dummy_code
  end type dummy_type
contains
  subroutine dummy_code()
  end subroutine dummy_code
end module dummy_mod
'''


def test_diff_basis_unsupp_space():
    ''' test that an error is raised when a differential basis
    function is on an unsupported space (currently any_space_*)'''
    ast = fpapi.parse(DIFF_BASIS_UNSUPPORTED_SPACE, ignore_comments=False)
    metadata = DynKernMetadata(ast)
    kernel = DynKern()
    kernel.load_meta(metadata)
    with pytest.raises(GenerationError) as excinfo:
        _ = kernel.gen_stub
    assert 'Unsupported space for differential basis function' \
        in str(excinfo.value)

# orientation : spaces

ORIENTATION_OUTPUT = (
    "    SUBROUTINE dummy_orientation_code(cell, nlayers, field_1_w0, "
    "op_2_ncell_3d, op_2, field_3_w2, op_4_ncell_3d, op_4, ndf_w0, "
    "undf_w0, map_w0, orientation_w0, ndf_w1, orientation_w1, ndf_w2, "
    "undf_w2, map_w2, orientation_w2, ndf_w3, orientation_w3, nqp_h, "
    "nqp_v, wh, wv)\n"
    "      USE constants_mod, ONLY: r_def\n"
    "      IMPLICIT NONE\n"
    "      INTEGER, intent(in) :: cell\n"
    "      INTEGER, intent(in) :: nlayers\n"
    "      INTEGER, intent(in) :: undf_w0\n"
    "      INTEGER, intent(in) :: undf_w2\n"
    "      REAL(KIND=r_def), intent(out), dimension(undf_w0) :: "
    "field_1_w0\n"
    "      INTEGER, intent(in) :: op_2_ncell_3d\n"
    "      REAL(KIND=r_def), intent(inout), dimension(ndf_w1,ndf_w1,"
    "op_2_ncell_3d) :: op_2\n"
    "      REAL(KIND=r_def), intent(in), dimension(undf_w2) :: "
    "field_3_w2\n"
    "      INTEGER, intent(in) :: op_4_ncell_3d\n"
    "      REAL(KIND=r_def), intent(out), dimension(ndf_w3,ndf_w3,"
    "op_4_ncell_3d) :: op_4\n"
    "      INTEGER, intent(in) :: ndf_w0\n"
    "      INTEGER, intent(in), dimension(ndf_w0) :: map_w0\n"
    "      INTEGER, intent(in), dimension(ndf_w0) :: orientation_w0\n"
    "      INTEGER, intent(in) :: ndf_w1\n"
    "      INTEGER, intent(in), dimension(ndf_w1) :: orientation_w1\n"
    "      INTEGER, intent(in) :: ndf_w2\n"
    "      INTEGER, intent(in), dimension(ndf_w2) :: map_w2\n"
    "      INTEGER, intent(in), dimension(ndf_w2) :: orientation_w2\n"
    "      INTEGER, intent(in) :: ndf_w3\n"
    "      INTEGER, intent(in), dimension(ndf_w3) :: orientation_w3\n"
    "      INTEGER, intent(in) :: nqp_h, nqp_v\n"
    "      REAL(KIND=r_def), intent(in), dimension(nqp_h) :: wh\n"
    "      REAL(KIND=r_def), intent(in), dimension(nqp_v) :: wv\n"
    "    END SUBROUTINE dummy_orientation_code\n"
    "  END MODULE dummy_orientation_mod")


def test_orientation_stubs():
    ''' Test that orientation is handled correctly for kernel
    stubs '''
    # Read-in the meta-data from file (it's in a file because it's also
    # used when testing the genkernelstub script from the command
    # line).
    with open(os.path.join(BASE_PATH, "dummy_orientation_mod.f90"),
              "r") as myfile:
        orientation = myfile.read()

    ast = fpapi.parse(orientation, ignore_comments=False)
    metadata = DynKernMetadata(ast)
    kernel = DynKern()
    kernel.load_meta(metadata)
    generated_code = kernel.gen_stub
    print str(generated_code)
    assert str(generated_code).find(ORIENTATION_OUTPUT) != -1


def test_enforce_bc_kernel_stub_gen():
    ''' Test that the enforce_bc_kernel boundary layer argument modification
    is handled correctly for kernel stubs'''
    ast = fpapi.parse(os.path.join(BASE_PATH, "enforce_bc_kernel_mod.f90"),
                      ignore_comments=False)
    metadata = DynKernMetadata(ast)
    kernel = DynKern()
    kernel.load_meta(metadata)
    generated_code = kernel.gen_stub
    output = (
        "  MODULE enforce_bc_mod\n"
        "    IMPLICIT NONE\n"
        "    CONTAINS\n"
        "    SUBROUTINE enforce_bc_code(nlayers, field_1_any_space_1_field_1, "
        "ndf_any_space_1_field_1, undf_any_space_1_field_1, "
        "map_any_space_1_field_1, boundary_dofs)\n"
        "      USE constants_mod, ONLY: r_def\n"
        "      IMPLICIT NONE\n"
        "      INTEGER, intent(in) :: nlayers\n"
        "      INTEGER, intent(in) :: undf_any_space_1_field_1\n"
        "      REAL(KIND=r_def), intent(inout), "
        "dimension(undf_any_space_1_field_1)"
        " :: field_1_any_space_1_field_1\n"
        "      INTEGER, intent(in) :: ndf_any_space_1_field_1\n"
        "      INTEGER, intent(in), dimension(ndf_any_space_1_field_1) :: "
        "map_any_space_1_field_1\n"
        "      INTEGER, intent(in), dimension(ndf_any_space_1_field_1,2) :: "
        "boundary_dofs\n"
        "    END SUBROUTINE enforce_bc_code\n"
        "  END MODULE enforce_bc_mod")
    print str(generated_code)
    assert str(generated_code).find(output) != -1

# note, we do not need a separate test for qr as it is implicitly
# tested for in the above examples.
# fields : intent

SUB_NAME = '''
module dummy_mod
  type, extends(kernel_type) :: dummy_type
     type(arg_type), meta_args(1) =    &
          (/ arg_type(gh_field,gh_write,w1) &
           /)
     integer, parameter :: iterates_over = cells
   contains
     procedure() :: code => dummy
  end type dummy_type
contains
  subroutine dummy()
  end subroutine dummy
end module dummy_mod
'''


def test_sub_name():
    ''' test for expected behaviour when the kernel subroutine does
    not conform to the convention of having "_code" at the end of its
    name. In this case we append "_code to the name and _mod to the
    kernel name.'''
    ast = fpapi.parse(SUB_NAME, ignore_comments=False)
    metadata = DynKernMetadata(ast)
    kernel = DynKern()
    kernel.load_meta(metadata)
    generated_code = kernel.gen_stub
    output = (
        "  MODULE dummy_mod\n"
        "    IMPLICIT NONE\n"
        "    CONTAINS\n"
        "    SUBROUTINE dummy_code(nlayers, field_1_w1, "
        "ndf_w1, undf_w1, map_w1)\n"
        "      USE constants_mod, ONLY: r_def\n"
        "      IMPLICIT NONE\n"
        "      INTEGER, intent(in) :: nlayers\n"
        "      INTEGER, intent(in) :: undf_w1\n"
        "      REAL(KIND=r_def), intent(out), dimension(undf_w1) :: "
        "field_1_w1\n"
        "      INTEGER, intent(in) :: ndf_w1\n"
        "      INTEGER, intent(in), dimension(ndf_w1) :: map_w1\n"
        "    END SUBROUTINE dummy_code\n"
        "  END MODULE dummy_mod")
    print output
    print str(generated_code)
    assert str(generated_code).find(output) != -1


def test_kernel_stub_usage():
    ''' Check that the kernel-stub generator prints a usage message
    if no arguments are supplied '''
    from subprocess import Popen, STDOUT, PIPE

    usage_msg = (
        "usage: genkernelstub.py [-h] [-o OUTFILE] [-api API] [-l] filename\n"
        "genkernelstub.py: error: too few arguments")

    # We use the Popen constructor here rather than check_output because
    # the latter is only available in Python 2.7 onwards.
    out = Popen(['python', '../genkernelstub.py'],
                stdout=PIPE,
                stderr=STDOUT).communicate()[0]
    assert usage_msg in out


def test_kernel_stub_gen_cmd_line():
    ''' Check that we can call the kernel-stub generator from the
    command line '''
    from subprocess import Popen, PIPE
    # We use the Popen constructor here rather than check_output because
    # the latter is only available in Python 2.7 onwards.
    out = Popen(["python", "../genkernelstub.py",
                 os.path.join(BASE_PATH, "dummy_orientation_mod.f90")],
                stdout=PIPE).communicate()[0]

    print "Output was: ", out
    assert ORIENTATION_OUTPUT in out

STENCIL_CODE = '''
module stencil_mod
  type, extends(kernel_type) :: stencil_type
     type(arg_type), meta_args(2) =          &
          (/ arg_type(gh_field,gh_write,w1), &
             arg_type(gh_field,gh_read, w2, stencil(cross,1)) &
           /)
     integer, parameter :: iterates_over = cells
   contains
     procedure() :: code => stencil_code
  end type stencil_type
contains
  subroutine stencil_code()
  end subroutine stencil_code
end module stencil_mod
'''


@pytest.mark.xfail(reason="stencils not yet supported")
def test_stencil_metadata():
    ''' Check that we can parse Kernels with stencil metadata '''
    ast = fpapi.parse(STENCIL_CODE, ignore_comments=False)
    metadata = DynKernMetadata(ast)
    stencil_descriptor_0 = metadata.arg_descriptors[0]
    assert stencil_descriptor_0.stencil is None
    stencil_descriptor_1 = metadata.arg_descriptors[1]
    assert stencil_descriptor_1.stencil['type'] == 'cross'
    assert stencil_descriptor_1.stencil['extent'] == 1


def test_field_metadata_too_many_arguments():
    '''Check that we raise an exception if more than 4 arguments are
    provided in the metadata for a gh_field arg_type.'''
    result = STENCIL_CODE.replace(
        "gh_field,gh_read, w2, stencil(cross,1)",
        "gh_field,gh_read, w2, stencil(cross,1), w1", 1)
    ast = fpapi.parse(result, ignore_comments=False)
    with pytest.raises(ParseError) as excinfo:
        _ = DynKernMetadata(ast)
    assert "each meta_arg entry must have at most 4 arguments" \
        in str(excinfo.value)


def test_invalid_stencil_form_1():
    '''Check that we raise an exception if the stencil does not obey the
    stencil(<type>,<extent) format by being a literal integer'''
    result = STENCIL_CODE.replace("stencil(cross,1)", "1", 1)
    ast = fpapi.parse(result, ignore_comments=False)
    with pytest.raises(ParseError) as excinfo:
        _ = DynKernMetadata(ast)
    assert "entry must be a valid stencil specification" \
        in str(excinfo.value)
    assert "but found the literal" \
        in str(excinfo.value)


def test_invalid_stencil_form_2():
    '''Check that we raise an exception if the stencil does not obey the
    stencil(<type>,<extent) format by having an invalid name'''
    result = STENCIL_CODE.replace("stencil(cross,1)", "stenci(cross,1)", 1)
    ast = fpapi.parse(result, ignore_comments=False)
    with pytest.raises(ParseError) as excinfo:
        _ = DynKernMetadata(ast)
    assert "entry must be a valid stencil specification" \
        in str(excinfo.value)


def test_invalid_stencil_form_3():
    '''Check that we raise an exception if the stencil does not obey the
    stencil(<type>,<extent) format by not having brackets'''
    result = STENCIL_CODE.replace("stencil(cross,1)", "stencil", 1)
    ast = fpapi.parse(result, ignore_comments=False)
    with pytest.raises(ParseError) as excinfo:
        _ = DynKernMetadata(ast)
    assert "entry must be a valid stencil specification" \
        in str(excinfo.value)


def test_invalid_stencil_form_4():
    '''Check that we raise an exception if the stencil does not obey the
    stencil(<type>,<extent) format by not containing two values in the
    brackets '''
    result = STENCIL_CODE.replace("stencil(cross,1)", "stencil(cross)", 1)
    ast = fpapi.parse(result, ignore_comments=False)
    with pytest.raises(ParseError) as excinfo:
        _ = DynKernMetadata(ast)
    assert "entry must be a valid stencil specification" \
        in str(excinfo.value)
    assert "there are not two arguments inside the brackets" \
        in str(excinfo.value)


def test_invalid_stencil_first_arg_1():
    '''Check that we raise an exception if the value of the stencil type in
    stencil(<type>,<extent) is not valid and is an integer'''
    result = STENCIL_CODE.replace("stencil(cross,1)", "stencil(1,1)", 1)
    ast = fpapi.parse(result, ignore_comments=False)
    with pytest.raises(ParseError) as excinfo:
        _ = DynKernMetadata(ast)
    assert "not one of the valid types" in str(excinfo.value)
    assert "is a literal" in str(excinfo.value)


def test_invalid_stencil_first_arg_2():
    '''Check that we raise an exception if the value of the stencil type in
    stencil(<type>,<extent) is not valid and is a name'''
    result = STENCIL_CODE.replace("stencil(cross,1)", "stencil(cros,1)", 1)
    ast = fpapi.parse(result, ignore_comments=False)
    with pytest.raises(ParseError) as excinfo:
        _ = DynKernMetadata(ast)
    assert "not one of the valid types" in str(excinfo.value)


def test_invalid_stencil_first_arg_3():
    '''Check that we raise an exception if the value of the stencil type in
    stencil(<type>,<extent) is not valid and has brackets'''
    result = STENCIL_CODE.replace("stencil(cross,1)", "stencil(x1d(xx),1)", 1)
    ast = fpapi.parse(result, ignore_comments=False)
    with pytest.raises(ParseError) as excinfo:
        _ = DynKernMetadata(ast)
    assert "the specified <type>" in str(excinfo.value)
    assert "includes brackets" in str(excinfo.value)


def test_invalid_stencil_second_arg_1():
    '''Check that we raise an exception if the value of the stencil extent in
    stencil(<type>,<extent) is not an integer'''
    result = STENCIL_CODE.replace("stencil(cross,1)", "stencil(x1d,x1d)", 1)
    ast = fpapi.parse(result, ignore_comments=False)
    with pytest.raises(ParseError) as excinfo:
        _ = DynKernMetadata(ast)
    assert "the specified <extent>" in str(excinfo.value)
    assert "is not an integer" in str(excinfo.value)


def test_invalid_stencil_second_arg_2():
    '''Check that we raise an exception if the value of the stencil extent in
    stencil(<type>,<extent) is less than 1'''
    result = STENCIL_CODE.replace("stencil(cross,1)", "stencil(x1d,0)", 1)
    ast = fpapi.parse(result, ignore_comments=False)
    with pytest.raises(ParseError) as excinfo:
        _ = DynKernMetadata(ast)
    assert "the specified <extent>" in str(excinfo.value)
    assert "is less than 1" in str(excinfo.value)


def test_arg_descriptor_functions_method_error():
    ''' Tests that an internal error is raised in DynArgDescriptor03
    when function_spaces is called and the internal type is an
    unexpected value. It should not be possible to get to here so we
    need to mess about with internal values to trip this.'''
    fparser.logging.disable('CRITICAL')
    ast = fpapi.parse(CODE, ignore_comments=False)
    metadata = DynKernMetadata(ast, name="testkern_qr_type")
    field_descriptor = metadata.arg_descriptors[0]
    field_descriptor._type = "gh_fire_starter"
    with pytest.raises(RuntimeError) as excinfo:
        _ = field_descriptor.function_spaces
    assert 'Internal error, DynArgDescriptor03:function_spaces(), should ' \
        'not get to here' in str(excinfo.value)


def test_arg_ref_name_method_error1():
    ''' Tests that an internal error is raised in DynKernelArgument
    when ref_name() is called with a function space that is not
    associated with this field'''
    _, invoke_info = parse(os.path.join(BASE_PATH, "1_single_invoke.f90"),
                           api="dynamo0.3")
    psy = PSyFactory("dynamo0.3").create(invoke_info)
    first_invoke = psy.invokes.invoke_list[0]
    first_kernel = first_invoke.schedule.kern_calls()[0]
    first_argument = first_kernel.arguments.args[0]
    # the argument is a field and is on "w1"
    with pytest.raises(GenerationError) as excinfo:
        _ = first_argument.ref_name("w3")
    assert 'not one of the function spaces associated with this argument' \
        in str(excinfo.value)


def test_arg_ref_name_method_error2():
    ''' Tests that an internal error is raised in DynKernelArgument
    when ref_name() is called when the argument type is not one of
    gh_field or gh_operator'''
    _, invoke_info = parse(os.path.join(BASE_PATH, "1_single_invoke.f90"),
                           api="dynamo0.3")
    psy = PSyFactory("dynamo0.3").create(invoke_info)
    first_invoke = psy.invokes.invoke_list[0]
    first_kernel = first_invoke.schedule.kern_calls()[0]
    first_argument = first_kernel.arguments.args[1]
    first_argument._type = "gh_funky_instigator"
    with pytest.raises(GenerationError) as excinfo:
        _ = first_argument.ref_name()
    assert 'ref_name: Error, unsupported arg type' in str(excinfo)


def test_arg_descriptor_function_method_error():
    ''' Tests that an internal error is raised in DynArgDescriptor03
    when function_space is called and the internal type is an
    unexpected value. It should not be possible to get to here so we
    need to mess about with internal values to trip this.'''
    fparser.logging.disable('CRITICAL')
    ast = fpapi.parse(CODE, ignore_comments=False)
    metadata = DynKernMetadata(ast, name="testkern_qr_type")
    field_descriptor = metadata.arg_descriptors[0]
    field_descriptor._type = "gh_fire_starter"
    with pytest.raises(RuntimeError) as excinfo:
        _ = field_descriptor.function_space
    assert 'Internal error, DynArgDescriptor03:function_space(), should ' \
        'not get to here' in str(excinfo.value)


def test_arg_descriptor_fld_str():
    ''' Tests that the string method for DynArgDescriptor03 works as
    expected for a field argument'''
    fparser.logging.disable('CRITICAL')
    ast = fpapi.parse(CODE, ignore_comments=False)
    metadata = DynKernMetadata(ast, name="testkern_qr_type")
    field_descriptor = metadata.arg_descriptors[1]
    result = str(field_descriptor)
    print result
    expected_output = (
        "DynArgDescriptor03 object\n"
        "  argument_type[0]='gh_field'\n"
        "  access_descriptor[1]='gh_write'\n"
        "  function_space[2]='w1'")
    assert expected_output in result


def test_arg_descriptor_scalar_str():
    ''' Tests that the string method for DynArgDescriptor03 works as
    expected for a scalar argument'''
    fparser.logging.disable('CRITICAL')
    ast = fpapi.parse(CODE, ignore_comments=False)
    metadata = DynKernMetadata(ast, name="testkern_qr_type")
    field_descriptor = metadata.arg_descriptors[0]
    result = str(field_descriptor)
    print result
    expected_output = (
        "DynArgDescriptor03 object\n"
        "  argument_type[0]='gh_rscalar'\n"
        "  access_descriptor[1]='gh_read'\n")
    assert expected_output in result


def test_arg_descriptor_str_error():
    ''' Tests that an internal error is raised in DynArgDescriptor03
    when __str__ is called and the internal type is an
    unexpected value. It should not be possible to get to here so we
    need to mess about with internal values to trip this.'''
    fparser.logging.disable('CRITICAL')
    ast = fpapi.parse(CODE, ignore_comments=False)
    metadata = DynKernMetadata(ast, name="testkern_qr_type")
    field_descriptor = metadata.arg_descriptors[0]
    field_descriptor._type = "gh_fire_starter"
    with pytest.raises(ParseError) as excinfo:
        _ = str(field_descriptor)
    assert 'Internal error in DynArgDescriptor03.__str__' \
        in str(excinfo.value)


def test_arg_descriptor_repr():
    ''' Tests that the repr method for DynArgDescriptor03 works as
    expected '''
    fparser.logging.disable('CRITICAL')
    ast = fpapi.parse(CODE, ignore_comments=False)
    metadata = DynKernMetadata(ast, name="testkern_qr_type")
    field_descriptor = metadata.arg_descriptors[0]
    result = repr(field_descriptor)
    print result
    assert 'DynArgDescriptor03(arg_type(gh_rscalar, gh_read))' \
        in result


def test_arg_descriptor_function_space_tofrom_error():
    ''' Tests that an internal error is raised in DynArgDescriptor03
    when function_space_to or function_space_from is called and the
    internal type is not gh_operator.'''
    fparser.logging.disable('CRITICAL')
    ast = fpapi.parse(CODE, ignore_comments=False)
    metadata = DynKernMetadata(ast, name="testkern_qr_type")
    field_descriptor = metadata.arg_descriptors[0]
    with pytest.raises(RuntimeError) as excinfo:
        _ = field_descriptor.function_space_to
    assert 'function_space_to only makes sense for a gh_operator' \
        in str(excinfo.value)
    with pytest.raises(RuntimeError) as excinfo:
        _ = field_descriptor.function_space_from
    assert 'function_space_from only makes sense for a gh_operator' \
        in str(excinfo.value)


def test_arg_descriptor_init_error():
    ''' Tests that an internal error is raised in DynArgDescriptor03
    when an invalid type is provided. However this error never gets
    tripped due to an earlier test so we need to force the error by
    changing the internal state.'''
    fparser.logging.disable('CRITICAL')
    ast = fpapi.parse(CODE, ignore_comments=False)
    metadata = DynKernMetadata(ast, name="testkern_qr_type")
    field_descriptor = metadata.arg_descriptors[0]
    # extract an arg_type object that we can use to create a
    # DynArgDescriptor03 object
    arg_type = field_descriptor._arg_type
    # Now try to trip the error by making the initial test think
    # that GH_INVALID is actually valid
    from dynamo0p3 import VALID_ARG_TYPE_NAMES, DynArgDescriptor03
    keep = []
    keep.extend(VALID_ARG_TYPE_NAMES)
    VALID_ARG_TYPE_NAMES.append("GH_INVALID")
    arg_type.args[0].name = "GH_INVALID"
    with pytest.raises(ParseError) as excinfo:
        _ = DynArgDescriptor03(arg_type)
    assert 'Internal error in DynArgDescriptor03.__init__' \
        in str(excinfo.value)
    VALID_ARG_TYPE_NAMES = keep


def test_func_descriptor_repr():
    ''' Tests the __repr__ output of a func_descriptor '''
    fparser.logging.disable('CRITICAL')
    ast = fpapi.parse(CODE, ignore_comments=False)
    metadata = DynKernMetadata(ast, name="testkern_qr_type")
    func_descriptor = metadata.func_descriptors[0]
    func_str = repr(func_descriptor)
    assert "DynFuncDescriptor03(func_type(w1, gh_basis))" in func_str


def test_func_descriptor_str():
    ''' Tests the __str__ output of a func_descriptor '''
    fparser.logging.disable('CRITICAL')
    ast = fpapi.parse(CODE, ignore_comments=False)
    metadata = DynKernMetadata(ast, name="testkern_qr_type")
    func_descriptor = metadata.func_descriptors[0]
    func_str = str(func_descriptor)
    output = (
        "DynFuncDescriptor03 object\n"
        "  name='func_type'\n"
        "  nargs=2\n"
        "  function_space_name[0] = 'w1'\n"
        "  operator_name[1] = 'gh_basis'")
    assert output in func_str


<<<<<<< HEAD
def test_dynkern_arg_for_fs():
    ''' Test that DynInvoke.arg_for_funcspace() raises an error if
    passed an invalid function space '''
    _, invoke_info = parse(os.path.join(BASE_PATH, "1_single_invoke.f90"),
                           api="dynamo0.3")
    psy = PSyFactory("dynamo0.3").create(invoke_info)
    first_invoke = psy.invokes.invoke_list[0]
    with pytest.raises(GenerationError) as err:
        _ = first_invoke.arg_for_funcspace("waah")
    assert "No argument found on 'waah' space" in str(err)


def test_dynkern_op_name():
    ''' Test that DynInvoke.get_operator_name() raises an error if
    passed an invalid function space '''
    _, invoke_info = parse(os.path.join(BASE_PATH, "1_single_invoke.f90"),
                           api="dynamo0.3")
    psy = PSyFactory("dynamo0.3").create(invoke_info)
    first_invoke = psy.invokes.invoke_list[0]
    with pytest.raises(GenerationError) as err:
        _ = first_invoke.get_operator_name("gh_orientation", "w3")
    assert "no kern call with function space 'w3' and" in str(err)
=======
def test_dist_memory_true():
    ''' test that the distributed memory flag is on by default '''
    import config
    assert config.DISTRIBUTED_MEMORY


def test_halo_dirty_1():
    ''' check halo_dirty call is added correctly with a simple example '''
    _, invoke_info = parse(os.path.join(BASE_PATH, "1_single_invoke.f90"),
                           api="dynamo0.3")
    psy = PSyFactory("dynamo0.3").create(invoke_info)
    generated_code = str(psy.gen)
    print generated_code
    expected = (
        "     END DO \n"
        "      !\n"
        "      ! Set halos dirty for fields modified in the above loop\n"
        "      !\n"
        "      CALL f1_proxy%set_dirty()\n")
    assert expected in generated_code


def test_halo_dirty_2():
    ''' check halo_dirty calls only for write and inc (not for read) '''
    _, invoke_info = parse(os.path.join(BASE_PATH, "14.1_halo_writers.f90"),
                           api="dynamo0.3")
    psy = PSyFactory("dynamo0.3").create(invoke_info)
    generated_code = str(psy.gen)
    print generated_code
    expected = (
        "      END DO \n"
        "      !\n"
        "      ! Set halos dirty for fields modified in the above loop\n"
        "      !\n"
        "      CALL f1_proxy%set_dirty()\n"
        "      CALL f3_proxy%set_dirty()\n"
        "      CALL f5_proxy%set_dirty()\n"
        "      CALL f6_proxy%set_dirty()\n"
        "      CALL f7_proxy%set_dirty()\n"
        "      CALL f8_proxy%set_dirty()\n")

    assert expected in generated_code


def test_halo_dirty_3():
    ''' check halo_dirty calls with multiple kernel calls '''
    _, invoke_info = parse(os.path.join(BASE_PATH,
                                        "4_multikernel_invokes.f90"),
                           api="dynamo0.3")
    psy = PSyFactory("dynamo0.3").create(invoke_info)
    generated_code = psy.gen
    print generated_code
    assert str(generated_code).count("CALL f1_proxy%set_dirty()") == 2


def test_halo_dirty_4():
    ''' check halo_dirty calls with field vectors '''
    _, invoke_info = parse(os.path.join(BASE_PATH, "8_vector_field_2.f90"),
                           api="dynamo0.3")
    psy = PSyFactory("dynamo0.3").create(invoke_info)
    generated_code = str(psy.gen)
    print generated_code
    expected = (
        "      END DO \n"
        "      !\n"
        "      ! Set halos dirty for fields modified in the above loop\n"
        "      !\n"
        "      CALL chi_proxy(1)%set_dirty()\n"
        "      CALL chi_proxy(2)%set_dirty()\n"
        "      CALL chi_proxy(3)%set_dirty()\n"
        "      CALL f1_proxy%set_dirty()\n")
    assert expected in generated_code


def test_halo_dirty_5():
    ''' check no halo_dirty calls for operators '''
    _, invoke_info = parse(os.path.join(BASE_PATH,
                                        "10.1_operator_nofield.f90"),
                           api="dynamo0.3")
    psy = PSyFactory("dynamo0.3").create(invoke_info)
    generated_code = str(psy.gen)
    print generated_code
    assert "set_dirty()" not in generated_code
    assert "! Set halos dirty" not in generated_code


def test_no_halo_dirty():
    '''check that no halo_dirty code is produced if distributed_memory is
    set to False'''
    _, invoke_info = parse(os.path.join(BASE_PATH, "1_single_invoke.f90"),
                           api="dynamo0.3")
    psy = PSyFactory("dynamo0.3", distributed_memory=False).create(invoke_info)
    generated_code = str(psy.gen)
    print generated_code
    assert "set_dirty()" not in generated_code
    assert "! Set halos dirty" not in generated_code


@pytest.mark.xfail(reason="stencils not yet supported")
def test_halo_exchange():
    ''' test that a halo_exchange call is added for a loop with a
    stencil operation '''
    _, invoke_info = parse(os.path.join(BASE_PATH, "14.2_halo_readers.f90"),
                           api="dynamo0.3")
    psy = PSyFactory("dynamo0.3").create(invoke_info)
    generated_code = str(psy.gen)
    print generated_code
    output = (
        "     IF (f2_proxy%is_dirty(depth=1)) THEN\n"
        "        CALL f2_proxy%halo_exchange(depth=1)\n"
        "      END IF \n"
        "      !\n"
        "      DO cell=1,mesh%get_last_halo_cell(1)\n")
    assert output in generated_code


def test_halo_exchange_inc():
    ''' test that halo exchange calls are added if we have a gh_inc
    operation and that the loop bounds included computation in the l1
    halo'''
    _, invoke_info = parse(os.path.join(BASE_PATH,
                                        "4.6_multikernel_invokes.f90"),
                           api="dynamo0.3")
    psy = PSyFactory("dynamo0.3").create(invoke_info)
    result = str(psy.gen)
    print result
    output1 = ("      IF (a_proxy%is_dirty(depth=1)) THEN\n"
               "        CALL a_proxy%halo_exchange(depth=1)\n"
               "      END IF \n"
               "      !\n"
               "      DO cell=1,mesh%get_last_halo_cell(1)\n")
    assert output1 in result
    output2 = ("      IF (f_proxy%is_dirty(depth=1)) THEN\n"
               "        CALL f_proxy%halo_exchange(depth=1)\n"
               "      END IF \n"
               "      !\n"
               "      DO cell=1,mesh%get_last_halo_cell(1)\n")
    assert output2 in result
    assert result.count("halo_exchange") == 2


@pytest.mark.xfail(reason="stencils not yet supported")
def test_halo_exchange_different_spaces():
    '''test that all of our different function spaces with a stencil
    access result in halo calls including any_space'''
    _, invoke_info = parse(os.path.join(BASE_PATH,
                                        "14.3_halo_readers_all_fs.f90"),
                           api="dynamo0.3")
    psy = PSyFactory("dynamo0.3").create(invoke_info)
    result = str(psy.gen)
    print result
    assert result.count("halo_exchange") == 9


@pytest.mark.xfail(reason="stencils not yet supported")
def test_halo_exchange_vectors():
    ''' test that halo exchange produces correct code for vector
    fields. Test both a field with a stencil and a field with gh_inc '''
    _, invoke_info = parse(os.path.join(BASE_PATH,
                                        "14.4_halo_vector.f90"),
                           api="dynamo0.3")
    psy = PSyFactory("dynamo0.3").create(invoke_info)
    result = str(psy.gen)
    print result
    assert result.count("halo_exchange(") == 7
    for idx in range(1, 4):
        assert "f1_proxy("+str(idx)+")%halo_exchange(depth=1)" in result
        assert "f2_proxy("+str(idx)+")%halo_exchange(depth=2)" in result
    expected = ("      IF (f2_proxy%is_dirty(depth=2)) THEN\n"
                "        CALL f2_proxy(4)%halo_exchange(depth=2)\n"
                "      END IF \n"
                "      !\n"
                "      DO cell=1,mesh%get_last_halo_cell(1)\n")
    assert expected in result


@pytest.mark.xfail(reason="stencils not yet supported")
def test_halo_exchange_depths():
    ''' test that halo exchange (and gh_inc) includes the correct halo
    depth with gh_write '''
    _, invoke_info = parse(os.path.join(BASE_PATH,
                                        "14.5_halo_depth.f90"),
                           api="dynamo0.3")
    psy = PSyFactory("dynamo0.3").create(invoke_info)
    result = str(psy.gen)
    print result
    expected = ("      IF (f2_proxy%is_dirty(depth=1)) THEN\n"
                "        CALL f2_proxy%halo_exchange(depth=1)\n"
                "      END IF \n"
                "      !\n"
                "      IF (f3_proxy%is_dirty(depth=2)) THEN\n"
                "        CALL f3_proxy%halo_exchange(depth=2)\n"
                "      END IF \n"
                "      !\n"
                "      IF (f4_proxy%is_dirty(depth=3)) THEN\n"
                "        CALL f4_proxy%halo_exchange(depth=3)\n"
                "      END IF \n"
                "      !\n"
                "      DO cell=1,mesh%get_last_edge_cell()\n")
    assert expected in result


@pytest.mark.xfail(reason="stencils not yet supported")
def test_halo_exchange_depths_gh_inc():
    ''' test that halo exchange includes the correct halo depth when
    we have a gh_inc as this increases the required depth by 1 (as
    redundant computation is performed in the l1 halo) '''
    _, invoke_info = parse(os.path.join(BASE_PATH,
                                        "14.6_halo_depth_2.f90"),
                           api="dynamo0.3")
    psy = PSyFactory("dynamo0.3").create(invoke_info)
    result = str(psy.gen)
    print result
    expected = ("      IF (f1_proxy%is_dirty(depth=1)) THEN\n"
                "        CALL f1_proxy%halo_exchange(depth=1)\n"
                "      END IF \n"
                "      !\n"
                "      IF (f2_proxy%is_dirty(depth=2)) THEN\n"
                "        CALL f2_proxy%halo_exchange(depth=2)\n"
                "      END IF \n"
                "      !\n"
                "      IF (f3_proxy%is_dirty(depth=3)) THEN\n"
                "        CALL f3_proxy%halo_exchange(depth=3)\n"
                "      END IF \n"
                "      !\n"
                "      IF (f4_proxy%is_dirty(depth=4)) THEN\n"
                "        CALL f4_proxy%halo_exchange(depth=4)\n"
                "      END IF \n"
                "      !\n"
                "      DO cell=1,mesh%get_last_halo_cell(1)\n")
    assert expected in result


@pytest.mark.xfail(reason="stencils not yet supported")
def test_stencil_read_only():
    '''test that an error is raised if a field with a stencil is not
    accessed as gh_read'''
    fparser.logging.disable('CRITICAL')
    code = STENCIL_CODE.replace("gh_read, w2, stencil(cross,1)",
                                "gh_write, w2, stencil(cross,1)", 1)
    ast = fpapi.parse(code, ignore_comments=False)
    with pytest.raises(ParseError) as excinfo:
        _ = DynKernMetadata(ast, name="stencil_type")
    assert "a stencil must be read only" in str(excinfo.value)


# def test_halo_exchange_conflicting_stencil(): '''
# two different stencils for same space in a kernel *** and gh_inc '''
# only an issue when we have more than one kernel per loop i.e. we
# need loop fusion. Therefore should go in dynamo0p3_transformations.py


def test_w3_and_inc_error():
    '''test that an error is raised if w3 and gh_inc are provided for the
    same field in the metadata '''
    fparser.logging.disable('CRITICAL')
    code = CODE.replace("arg_type(gh_field,gh_read, w3)",
                        "arg_type(gh_field,gh_inc, w3)", 1)
    ast = fpapi.parse(code, ignore_comments=False)
    with pytest.raises(ParseError) as excinfo:
        _ = DynKernMetadata(ast, name="testkern_qr_type")
    assert ("it does not make sense for a 'w3' space to have a 'gh_inc' "
            "access") in str(excinfo.value)


@pytest.mark.xfail(reason="stencils not yet supported")
def test_halo_exchange_view(capsys):
    ''' test that the halo exchange view method returns what we expect '''
    _, invoke_info = parse(os.path.join(BASE_PATH, "14.2_halo_readers.f90"),
                           api="dynamo0.3")
    psy = PSyFactory("dynamo0.3").create(invoke_info)
    schedule = psy.invokes.get('invoke_0_testkern_stencil_type').schedule
    schedule.view()
    result, _ = capsys.readouterr()
    expected = (
        "Schedule[invoke='invoke_0_testkern_stencil_type']\n"
        "    HaloExchange[field='f2', type='cross', depth=1, "
        "check_dirty=True]\n"
        "    Loop[type='',field_space='w1',it_space='cells']\n"
        "        KernCall testkern_stencil_code(f1,f2,f3,f4) "
        "[module_inline=False]")
    print expected
    print result
    assert expected in result


def test_no_mesh_mod():
    '''test that we do not add a mesh module to the PSy layer if one is
    not required. '''
    _, invoke_info = parse(os.path.join(BASE_PATH,
                                        "4.6_multikernel_invokes.f90"),
                           api="dynamo0.3")
    psy = PSyFactory("dynamo0.3", distributed_memory=False).create(invoke_info)
    result = str(psy.gen)
    print result
    assert "USE mesh_mod, ONLY: mesh_type" not in result
    assert "TYPE(mesh_type) mesh" not in result
    assert "mesh = a%get_mesh()" not in result


def test_mesh_mod():
    '''test that a mesh module is added to the PSy layer and a mesh object
    is created when required. One is required when we determine loop
    bounds for distributed memory '''
    _, invoke_info = parse(os.path.join(BASE_PATH,
                                        "4.6_multikernel_invokes.f90"),
                           api="dynamo0.3")
    psy = PSyFactory("dynamo0.3").create(invoke_info)
    result = str(psy.gen)
    print result
    assert "USE mesh_mod, ONLY: mesh_type" in result
    assert "TYPE(mesh_type) mesh" in result
    output = ("      !\n"
              "      ! Create a mesh object\n"
              "      !\n"
              "      mesh = a%get_mesh()\n")
    assert output in result

# when we add build tests we should test that we can we get the mesh
# object from an operator


def test_no_dm_and_colour():
    '''test that we raise an exception if colouring and distributed
    memory are attempted together, as there are a few bugs and there is
    currently no agreed API for the colouring'''
    _, info = parse(os.path.join(os.path.dirname(os.path.abspath(__file__)),
                                 "test_files", "dynamo0p3",
                                 "1_single_invoke.f90"),
                    api="dynamo0.3")
    psy = PSyFactory("dynamo0.3").create(info)
    invoke = psy.invokes.get('invoke_0_testkern_type')
    schedule = invoke.schedule
    ctrans = ColourTrans()
    with pytest.raises(GenerationError) as excinfo:
        # try to Colour the loop
        _, _ = ctrans.apply(schedule.children[0])
    assert 'distributed memory and colours not yet supported' in \
        str(excinfo.value)


def test_no_stencil_support():
    '''test that we raise an exception if we encounter a stencil kernel
    as the infrastructure API for this is not yet decided '''
    ast = fpapi.parse(STENCIL_CODE, ignore_comments=False)
    with pytest.raises(GenerationError) as excinfo:
        _ = DynKernMetadata(ast)
    assert 'not supported in PSyclone' in str(excinfo.value)


def test_set_bounds_functions():
    '''test that we raise appropriate exceptions when the lower bound of
    a loop is set to an invalid value '''
    my_loop = DynLoop()
    with pytest.raises(GenerationError) as excinfo:
        my_loop.set_lower_bound("invalid_loop_bounds_name")
    assert "lower bound loop name is invalid" in str(excinfo.value)
    with pytest.raises(GenerationError) as excinfo:
        my_loop.set_lower_bound("inner", index=0)
    assert "specified index" in str(excinfo.value)
    assert "lower loop bound is invalid" in str(excinfo.value)
    with pytest.raises(GenerationError) as excinfo:
        my_loop.set_upper_bound("invalid_loop_bounds_name")
    assert "upper bound loop name is invalid" in str(excinfo.value)
    with pytest.raises(GenerationError) as excinfo:
        my_loop.set_upper_bound("start")
    assert "'start' is not a valid upper bound" in str(excinfo.value)
    with pytest.raises(GenerationError) as excinfo:
        my_loop.set_upper_bound("inner", index=0)
    assert "specified index" in str(excinfo.value)
    assert "upper loop bound is invalid" in str(excinfo.value)


def test_lower_bound_fortran():
    '''tests we raise an exception in the DynLoop:_lower_bound_fortran()
    method'''
    _, invoke_info = parse(os.path.join(BASE_PATH, "1_single_invoke.f90"),
                           api="dynamo0.3")
    psy = PSyFactory("dynamo0.3", distributed_memory=False).create(invoke_info)
    my_loop = psy.invokes.invoke_list[0].schedule.children[0]
    my_loop.set_lower_bound("inner", index=1)
    with pytest.raises(GenerationError) as excinfo:
        _ = my_loop._lower_bound_fortran()
    assert ("lower bound must be 'start' if we are sequential" in
            str(excinfo.value))
    my_loop.set_upper_bound("halo", index=1)
    with pytest.raises(GenerationError) as excinfo:
        _ = my_loop._upper_bound_fortran()
    assert ("upper bound must be 'cells' if we are sequential" in
            str(excinfo.value))


def test_multi_field_name_halo():
    '''tests the case where we have multiple kernels within an invoke and
    the same field requires clean halos in more than one Kernel. In
    this case we raise an error as we don't expect this case to happen. See
    ticket 420 for more info.'''
    # parse an example where halo exchanges are needed for each loop
    # and the variable name is the samefor the Kernel in each
    # loop. Don't use distributed memory as this will place halo's and
    # we want to loop fuse without worrying about that.
    _, invoke_info = parse(os.path.join(BASE_PATH,
                                        "4.6.2_multikernel_invokes.f90"),
                           api="dynamo0.3")
    psy = PSyFactory("dynamo0.3", distributed_memory=False).create(invoke_info)
    psy.invokes.invoke_list[0].schedule.view()
    invoke = psy.invokes.invoke_list[0]
    # Loop fuse so two Kernels requiring halo exchange calls are in the
    # same loop
    loop1 = invoke.schedule.children[0]
    loop2 = invoke.schedule.children[1]
    trans = LoopFuseTrans()
    schedule, _ = trans.apply(loop1, loop2)
    invoke.schedule = schedule
    loop1 = schedule.children[0]
    # Now check the fused loop
    with pytest.raises(GenerationError) as excinfo:
        _ = loop1.unique_fields_with_halo_reads()
    assert "non-unique fields are not expected" in str(excinfo.value)
>>>>>>> 6216efca
<|MERGE_RESOLUTION|>--- conflicted
+++ resolved
@@ -765,12 +765,14 @@
     expected = (
         "    SUBROUTINE invoke_0_testkern_type(a, f1, f2, m1, m2)\n"
         "      USE testkern, ONLY: testkern_code\n"
+        "      USE mesh_mod, ONLY: mesh_type\n"
         "      REAL(KIND=r_def), intent(inout) :: a\n"
         "      TYPE(field_type), intent(inout) :: f1, f2, m1, m2\n"
         "      INTEGER, pointer :: map_w1(:) => null(), map_w2(:) => null(), "
         "map_w3(:) => null()\n"
         "      INTEGER cell\n"
         "      INTEGER ndf_w1, undf_w1, ndf_w2, undf_w2, ndf_w3, undf_w3\n"
+        "      TYPE(mesh_type) mesh\n"
         "      INTEGER nlayers\n"
         "      TYPE(field_proxy_type) f1_proxy, f2_proxy, m1_proxy, m2_proxy\n"
         "      !\n"
@@ -785,6 +787,10 @@
         "      !\n"
         "      nlayers = f1_proxy%vspace%get_nlayers()\n"
         "      !\n"
+        "      ! Create a mesh object\n"
+        "      !\n"
+        "      mesh = f1%get_mesh()\n"
+        "      !\n"
         "      ! Initialise sizes and allocate any basis arrays for w1\n"
         "      !\n"
         "      ndf_w1 = f1_proxy%vspace%get_ndf()\n"
@@ -802,7 +808,7 @@
         "      !\n"
         "      ! Call our kernels\n"
         "      !\n"
-        "      DO cell=1,f1_proxy%vspace%get_ncell()\n"
+        "      DO cell=1,mesh%get_last_halo_cell(1)\n"
         "        !\n"
         "        map_w1 => f1_proxy%vspace%get_cell_dofmap(cell)\n"
         "        map_w2 => f2_proxy%vspace%get_cell_dofmap(cell)\n"
@@ -821,7 +827,7 @@
         os.path.join(BASE_PATH,
                      "1.6.1_single_invoke_1_int_scalar.f90"),
         api="dynamo0.3")
-    psy = PSyFactory("dynamo0.3").create(invoke_info)
+    psy = PSyFactory("dynamo0.3", distributed_memory=False).create(invoke_info)
     generated_code = str(psy.gen)
     print generated_code
     expected = (
@@ -883,7 +889,7 @@
         os.path.join(BASE_PATH,
                      "1.9_single_invoke_2_real_scalars.f90"),
         api="dynamo0.3")
-    psy = PSyFactory("dynamo0.3").create(invoke_info)
+    psy = PSyFactory("dynamo0.3", distributed_memory=False).create(invoke_info)
     generated_code = str(psy.gen)
     print generated_code
     expected = (
@@ -950,12 +956,14 @@
     expected = (
         "    SUBROUTINE invoke_0_testkern_type(iflag, f1, f2, m1, m2, istep)\n"
         "      USE testkern_two_int_scalars, ONLY: testkern_code\n"
+        "      USE mesh_mod, ONLY: mesh_type\n"
         "      INTEGER, intent(inout) :: iflag, istep\n"
         "      TYPE(field_type), intent(inout) :: f1, f2, m1, m2\n"
         "      INTEGER, pointer :: map_w1(:) => null(), map_w2(:) => null(), "
         "map_w3(:) => null()\n"
         "      INTEGER cell\n"
         "      INTEGER ndf_w1, undf_w1, ndf_w2, undf_w2, ndf_w3, undf_w3\n"
+        "      TYPE(mesh_type) mesh\n"
         "      INTEGER nlayers\n"
         "      TYPE(field_proxy_type) f1_proxy, f2_proxy, m1_proxy, m2_proxy\n"
         "      !\n"
@@ -970,6 +978,10 @@
         "      !\n"
         "      nlayers = f1_proxy%vspace%get_nlayers()\n"
         "      !\n"
+        "      ! Create a mesh object\n"
+        "      !\n"
+        "      mesh = f1%get_mesh()\n"
+        "      !\n"
         "      ! Initialise sizes and allocate any basis arrays for w1\n"
         "      !\n"
         "      ndf_w1 = f1_proxy%vspace%get_ndf()\n"
@@ -987,7 +999,7 @@
         "      !\n"
         "      ! Call our kernels\n"
         "      !\n"
-        "      DO cell=1,f1_proxy%vspace%get_ncell()\n"
+        "      DO cell=1,mesh%get_last_halo_cell(1)\n"
         "        !\n"
         "        map_w1 => f1_proxy%vspace%get_cell_dofmap(cell)\n"
         "        map_w2 => f2_proxy%vspace%get_cell_dofmap(cell)\n"
@@ -1005,7 +1017,7 @@
     _, invoke_info = parse(os.path.join(BASE_PATH,
                                         "1.7_single_invoke_2scalar.f90"),
                            api="dynamo0.3")
-    psy = PSyFactory("dynamo0.3").create(invoke_info)
+    psy = PSyFactory("dynamo0.3", distributed_memory=False).create(invoke_info)
     generated_code = str(psy.gen)
     print generated_code
     expected = (
@@ -1304,7 +1316,7 @@
     assert "nlayers = my_mapping_proxy%fs_from%get_nlayers()" in gen
     assert "ndf_w3 = my_mapping_proxy%fs_from%get_ndf()" in gen
     assert "ndf_w2 = my_mapping_proxy%fs_to%get_ndf()" in gen
-    assert "DO cell=1,my_mapping_proxy%fs_from%get_ncell()" in gen
+    assert "DO cell=1,mesh%get_last_edge_cell()" in gen
     assert ("(cell, nlayers, my_mapping_proxy%ncell_3d, my_mapping_proxy%"
             "local_stencil, ndf_w2, ndf_w3)" in gen)
 
@@ -1315,7 +1327,7 @@
     _, invoke_info = parse(os.path.join(BASE_PATH,
                                         "10.6_operator_no_field_scalar.f90"),
                            api="dynamo0.3")
-    psy = PSyFactory("dynamo0.3").create(invoke_info)
+    psy = PSyFactory("dynamo0.3", distributed_memory=False).create(invoke_info)
     gen = str(psy.gen)
     print gen
     assert "nlayers = my_mapping_proxy%fs_from%get_nlayers()" in gen
@@ -3022,7 +3034,6 @@
     assert output in func_str
 
 
-<<<<<<< HEAD
 def test_dynkern_arg_for_fs():
     ''' Test that DynInvoke.arg_for_funcspace() raises an error if
     passed an invalid function space '''
@@ -3045,7 +3056,8 @@
     with pytest.raises(GenerationError) as err:
         _ = first_invoke.get_operator_name("gh_orientation", "w3")
     assert "no kern call with function space 'w3' and" in str(err)
-=======
+
+
 def test_dist_memory_true():
     ''' test that the distributed memory flag is on by default '''
     import config
@@ -3444,7 +3456,7 @@
     this case we raise an error as we don't expect this case to happen. See
     ticket 420 for more info.'''
     # parse an example where halo exchanges are needed for each loop
-    # and the variable name is the samefor the Kernel in each
+    # and the variable name is the same for the Kernel in each
     # loop. Don't use distributed memory as this will place halo's and
     # we want to loop fuse without worrying about that.
     _, invoke_info = parse(os.path.join(BASE_PATH,
@@ -3464,5 +3476,4 @@
     # Now check the fused loop
     with pytest.raises(GenerationError) as excinfo:
         _ = loop1.unique_fields_with_halo_reads()
-    assert "non-unique fields are not expected" in str(excinfo.value)
->>>>>>> 6216efca
+    assert "non-unique fields are not expected" in str(excinfo.value)