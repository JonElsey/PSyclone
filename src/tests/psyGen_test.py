--- conflicted
+++ resolved
@@ -110,11 +110,7 @@
     def test_valid_return_object_from_name(self):
         ''' check get_trans_name method return the correct object type '''
         t=TransInfo()
-<<<<<<< HEAD
         transform=t.get_trans_name("LoopFuse")
-        assert isinstance(transform,Transformation)
-=======
-        transform=t.get_trans_name("SwapTrans")
         assert isinstance(transform,Transformation)
 
 class TestNameSpaceClass(object):
@@ -304,5 +300,4 @@
         ns1 = nsf.create()
         nsf = NameSpaceFactory(reset=True)
         ns2 = nsf.create()
-        assert ns1 != ns2
->>>>>>> 960aa1ff
+        assert ns1 != ns2