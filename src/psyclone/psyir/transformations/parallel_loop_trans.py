--- conflicted
+++ resolved
@@ -46,10 +46,7 @@
 from psyclone.domain.common.psylayer import PSyLoop
 from psyclone.psyir import nodes
 from psyclone.psyir.nodes import Loop, Reference, Call, Routine
-<<<<<<< HEAD
-=======
 from psyclone.psyir.symbols import AutomaticInterface
->>>>>>> d6dc2bd3
 from psyclone.psyir.tools import DependencyTools, DTCode
 from psyclone.psyir.transformations.loop_trans import LoopTrans
 from psyclone.psyir.transformations.transformation_error import \
@@ -185,21 +182,6 @@
                     f"The 'collapse' argument must be an integer or a bool but"
                     f" got an object of type {type(collapse)}")
 
-<<<<<<< HEAD
-        routine = node.ancestor(Routine)
-        if routine is not None and routine.parent is not None:
-            try:
-                # TODO #2596: Replace with routine.symbol
-                rsym = routine.parent.symbol_table.lookup(routine.name)
-                if rsym.is_pure or rsym.is_elemental:
-                    raise TransformationError(
-                        f"Loops inside a pure (or elemental) routine cannot be"
-                        f" parallelised, but attempted to parallelise loop "
-                        f"inside '{routine.name}'"
-                    )
-            except KeyError:
-                pass
-=======
         if not isinstance(privatise_arrays, bool):
             raise TypeError(
                 f"The 'privatise_arrays' option must be a bool "
@@ -214,7 +196,6 @@
                     f" parallelised, but attempted to parallelise loop "
                     f"inside '{routine.name}'"
                 )
->>>>>>> d6dc2bd3
 
         # If it's sequential or we 'force' the transformation, the validations
         # below this point are skipped
