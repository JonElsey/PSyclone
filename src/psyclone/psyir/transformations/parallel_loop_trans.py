# -----------------------------------------------------------------------------
# BSD 3-Clause License
#
# Copyright (c) 2017-2024, Science and Technology Facilities Council.
# All rights reserved.
#
# Redistribution and use in source and binary forms, with or without
# modification, are permitted provided that the following conditions are met:
#
# * Redistributions of source code must retain the above copyright notice, this
#   list of conditions and the following disclaimer.
#
# * Redistributions in binary form must reproduce the above copyright notice,
#   this list of conditions and the following disclaimer in the documentation
#   and/or other materials provided with the distribution.
#
# * Neither the name of the copyright holder nor the names of its
#   contributors may be used to endorse or promote products derived from
#   this software without specific prior written permission.
#
# THIS SOFTWARE IS PROVIDED BY THE COPYRIGHT HOLDERS AND CONTRIBUTORS
# "AS IS" AND ANY EXPRESS OR IMPLIED WARRANTIES, INCLUDING, BUT NOT
# LIMITED TO, THE IMPLIED WARRANTIES OF MERCHANTABILITY AND FITNESS
# FOR A PARTICULAR PURPOSE ARE DISCLAIMED. IN NO EVENT SHALL THE
# COPYRIGHT HOLDER OR CONTRIBUTORS BE LIABLE FOR ANY DIRECT, INDIRECT,
# INCIDENTAL, SPECIAL, EXEMPLARY, OR CONSEQUENTIAL DAMAGES (INCLUDING,
# BUT NOT LIMITED TO, PROCUREMENT OF SUBSTITUTE GOODS OR SERVICES;
# LOSS OF USE, DATA, OR PROFITS; OR BUSINESS INTERRUPTION) HOWEVER
# CAUSED AND ON ANY THEORY OF LIABILITY, WHETHER IN CONTRACT, STRICT
# LIABILITY, OR TORT (INCLUDING NEGLIGENCE OR OTHERWISE) ARISING IN
# ANY WAY OUT OF THE USE OF THIS SOFTWARE, EVEN IF ADVISED OF THE
# POSSIBILITY OF SUCH DAMAGE.
# -----------------------------------------------------------------------------
# Authors R. W. Ford, A. R. Porter, S. Siso and N. Nobre, STFC Daresbury Lab
#         A. B. G. Chalk STFC Daresbury Lab
#         J. Henrichs, Bureau of Meteorology
# Modified I. Kavcic, Met Office

''' This module provides the ParallelLoopTrans transformation.'''

import abc
from collections.abc import Iterable

from psyclone import psyGen
from psyclone.core import Signature
from psyclone.domain.common.psylayer import PSyLoop
from psyclone.psyir import nodes
<<<<<<< HEAD
from psyclone.psyir.nodes import Loop, Reference, Call
from psyclone.psyir.symbols import AutomaticInterface
=======
from psyclone.psyir.nodes import Loop, Reference, Call, Routine
>>>>>>> e9748d78
from psyclone.psyir.tools import DependencyTools, DTCode
from psyclone.psyir.transformations.loop_trans import LoopTrans
from psyclone.psyir.transformations.transformation_error import \
    TransformationError


class ParallelLoopTrans(LoopTrans, metaclass=abc.ABCMeta):
    '''
    Adds an abstract directive (it needs to be specified by sub-classing this
    transformation) to a loop indicating that it should be parallelised. It
    performs some data dependency checks to guarantee that the loop can be
    parallelised without changing the semantics of it.

    '''
    # The types of node that must be excluded from the section of PSyIR
    # being transformed.
    excluded_node_types = (nodes.Return, psyGen.HaloExchange, nodes.CodeBlock)

    @abc.abstractmethod
    def _directive(self, children, collapse=None):
        '''
        Returns the directive object to insert into the Schedule.
        Must be implemented by sub-class.

        :param children: list of nodes that will be children of this Directive.
        :type children: list of :py:class:`psyclone.psyir.nodes.Node`
        :param int collapse: the number of tightly-nested loops to which
            this directive applies or None.

        :returns: the new Directive node.
        :rtype: sub-class of :py:class:`psyclone.psyir.nodes.Directive`.
        '''

    def validate(self, node, options=None):
        '''
        Perform validation checks before applying the transformation

        :param node: the node we are checking.
        :type node: :py:class:`psyclone.psyir.nodes.Node`
        :param options: a dictionary with options for transformations.
        :type options: Optional[Dict[str, Any]]
        :param bool|int options["collapse"]: if it's a bool and is False
            (default), it won't collapse. If it's a bool and is True, it will
            collapse as much as possible. If it's an integer, it will attempt
            to collapse until the specified number of loops (if they exist and
            are safe to collapse). The options 'ignore_dependencies_for'
            and 'force' also affect the collapse applicability.
        :param bool options["force"]: whether to force parallelisation of the
            target loop (i.e. ignore any dependence analysis).
        :param list[str] options["ignore_dependencies_for"]: whether to ignore
            some symbol names from the dependence analysis checks.
        :param bool options["sequential"]: whether this is a sequential loop.
        :param bool options["verbose"]: whether to report the reasons the
            validate and collapse steps have failed.

        :raises TypeError: if 'collapse' is not an int or a bool.
        :raises TypeError: if 'ignore_dependencies_for' is not a list of str.
        :raises TransformationError: if the given loop iterates over a
            colours (LFRic domain) iteration space.
        :raises TransformationError: if the given loops calls a procedure that
            is not guaranteed to be pure (and therefore could have dependencies
            beyond the specified by the arguments intent)
        :raises TransformationError: if the given loop is inside a pure routine
            as these do not allow parallel constructs.
        :raises TransformationError: if there is a data dependency that
            prevents the parallelisation of the loop and the provided
            options don't disregard them.

        '''
        # Check that the supplied node is a Loop and does not contain any
        # unsupported nodes.
        super().validate(node, options=options)

        if not options:
            options = {}
        verbose = options.get("verbose", False)
        collapse = options.get("collapse", False)
        force = options.get("force", False)
        ignore_dependencies_for = options.get("ignore_dependencies_for", [])
        sequential = options.get("sequential", False)
        privatise_arrays = options.get("privatise_arrays", False)

        # Check we are not a sequential loop
        if (not sequential and isinstance(node, PSyLoop) and
                node.loop_type == 'colours'):
            raise TransformationError(f"Error in {self.name} transformation. "
                                      f"The target loop is over colours and "
                                      f"must be computed serially.")

        # If 'collapse' is specified, check that it is an int and that the
        # loop nest has at least that number of loops in it
        if collapse:
            if not isinstance(collapse, (int, bool)):
                raise TypeError(
                    f"The 'collapse' argument must be an integer or a bool but"
                    f" got an object of type {type(collapse)}")

<<<<<<< HEAD
        if not isinstance(privatise_arrays, bool):
            raise TypeError(
                f"The 'privatise_arrays' option must be a bool"
                f"but got an object of type {type(privatise_arrays)}")
=======
        routine = node.ancestor(Routine)
        if routine is not None and routine.parent is not None:
            try:
                # TODO #2596: Replace with routine.symbol
                rsym = routine.parent.symbol_table.lookup(routine.name)
                if rsym.is_pure or rsym.is_elemental:
                    raise TransformationError(
                        f"Loops inside a pure (or elemental) routine cannot be"
                        f" parallelised, but attempted to parallelise loop "
                        f"inside '{routine.name}'"
                    )
            except KeyError:
                pass
>>>>>>> e9748d78

        # If it's sequential or we 'force' the transformation, the validations
        # below this point are skipped
        if sequential or force:
            return

        # Check that all calls inside the loop are pure, and therefore all its
        # dependencies given by the intent of its arguments
        not_pure = [call.routine.name for call in node.walk(Call)
                    if not call.is_pure]
        if not_pure:
            message = (
                f"Loop cannot be parallelised because it cannot "
                f"guarantee that the following calls are pure: "
                f"{set(not_pure)}")
            if verbose:
                node.append_preceding_comment(message)
            raise TransformationError(message)

        if ignore_dependencies_for:
            if (not isinstance(ignore_dependencies_for, Iterable) or
                    isinstance(ignore_dependencies_for, str) or not all(
                    isinstance(v, str) for v in ignore_dependencies_for)):
                raise TypeError(
                    f"The 'ignore_dependencies_for' option must be an Iterable"
                    f" object containing str representing the "
                    f"symbols to ignore, but got '{ignore_dependencies_for}'.")

        dep_tools = DependencyTools()

        signatures = [Signature(name) for name in ignore_dependencies_for]

        if not node.independent_iterations(
                       dep_tools=dep_tools,
                       test_all_variables=True,
                       signatures_to_ignore=signatures):
            # The DependencyTools also returns False for things that are
            # not an issue, so we ignore specific messages.
            errors = []
            for message in dep_tools.get_all_messages():
                if message.code == DTCode.WARN_SCALAR_WRITTEN_ONCE:
                    continue
                if (privatise_arrays and
                        message.code == DTCode.ERROR_WRITE_WRITE_RACE):
                    privatisable = True
                    for var_name in message.var_names:
                        try:
                            sym = node.scope.symbol_table.lookup(var_name)
                        except KeyError:
                            # Structures are reported with the full expression:
                            # "mystruct%myfield" by the DA var_name, we
                            # purposely avoid privatising these.
                            privatisable = False
                            break

                        # If it's not a local symbol, we cannot safely analyse
                        # its lifetime
                        if not isinstance(sym.interface, AutomaticInterface):
                            privatisable = False
                            break

                        # It must not be referenced after this loop (before the
                        # loop is fine because we can use OpenMP/OpenACC
                        # first-private or Fortran do concurrent local_init())
                        if any(r.symbol is sym
                               for r in node.following(include_children=False)
                               if isinstance(r, Reference)):
                            privatisable = False
                            break

                        sym.is_thread_private = True
                    if not privatisable:
                        errors.append(
                            f"The write-write dependency in '{var_name}'"
                            f" cannot be solved by array privatisation "
                            f"because it is not a plain array or it is "
                            f"used outside the loop.")
                    continue
                errors.append(str(message))

            if errors:
                error_lines = "\n".join(errors)
                messages = (f"Loop cannot be parallelised because:\n"
                            f"{error_lines}\n"
                            f"Consider using the \"ignore_dependencies_for\""
                            f" transformation option if this is a false "
                            f"dependency\nConsider using the \"array_"
                            f"privatisation\" transformation option if "
                            f"this is a write-write dependency")
                if verbose:
                    # This message can get quite long, we will skip it if an
                    # ancestor loop already has the exact same message
                    cursor = node.ancestor(Loop)
                    while cursor:
                        if messages in cursor.preceding_comment:
                            break
                        cursor = cursor.ancestor(Loop)
                    if not cursor:
                        node.append_preceding_comment(f"PSyclone: {messages}")
                raise TransformationError(messages)

    def apply(self, node, options=None):
        '''
        Apply the Loop transformation to the specified node in a
        Schedule. This node must be a Loop since this transformation
        corresponds to wrapping the generated code with directives,
        e.g. for OpenMP:

        .. code-block:: fortran

          !$OMP DO
          do ...
             ...
          end do
          !$OMP END DO

        At code-generation time (when gen_code()` is called), this node must be
        within (i.e. a child of) a PARALLEL region.

        :param node: the supplied node to which we will apply the
                loop parallelisation transformation.
        :type node: :py:class:`psyclone.psyir.nodes.Node`
        :param options: a dictionary with options for transformations.
        :type options: Optional[Dict[str, Any]]
        :param bool|int options["collapse"]: if it's a bool and is False
            (default), it won't collapse. If it's a bool and is True, it will
            collapse as much as possible. If it's an integer, it will attempt
            to collapse until the specified number of loops (if they exist and
            are safe to collapse them). The options 'ignore_dependencies_for'
            and 'force' also affect the collapse applicabilty analysis.
        :param bool options["force"]: whether to force parallelisation of the
            target loop (i.e. ignore any dependence analysis).
        :param list[str] options["ignore_dependencies_for"]: whether to ignore
            some symbol names from the dependence analysis checks.
        :param bool options["sequential"]: whether this is a sequential loop.
        :param bool options["verbose"]: whether to report the reasons the
            validate and collapse steps have failed.

        '''
        if not options:
            options = {}
        self.validate(node, options=options)

        verbose = options.get("verbose", False)
        collapse = options.get("collapse", False)
        ignore_dep_analysis = options.get("force", False)
        list_of_names = options.get("ignore_dependencies_for", [])
        list_of_signatures = [Signature(name) for name in list_of_names]

        # keep a reference to the node's original parent and its index as these
        # are required and will change when we change the node's location
        node_parent = node.parent
        node_position = node.position

        # If 'collapse' is specified, check that it is an int and that the
        # loop nest has at least that number of loops in it
        if collapse:
            # Count the number of perfectly nested loops that can be collapsed
            num_collapsable_loops = 0
            next_loop = node
            previous_iteration_variables = []
            while isinstance(next_loop, Loop):
                previous_iteration_variables.append(next_loop.variable)
                num_collapsable_loops += 1
                if not isinstance(collapse, bool):
                    if num_collapsable_loops >= collapse:
                        break

                # If it has more than one child, the next loop will not be
                # perfectly nested, so stop searching. If there is no child,
                # we have an empty loop and we also stop here.
                if len(next_loop.loop_body.children) != 1:
                    if (next_loop.loop_body.children and
                            isinstance(next_loop.loop_body[0], Loop)):
                        next_loop.loop_body[0].append_preceding_comment(
                            "Loop cannot be collapsed because it has siblings")
                    break

                next_loop = next_loop.loop_body[0]
                if not isinstance(next_loop, Loop):
                    break

                # If it is a loop dependent on a previous iteration variable
                # (e.g. a triangular iteration space), it can not be collapsed
                dependent_on_previous_variable = False
                for bound in (next_loop.start_expr, next_loop.stop_expr,
                              next_loop.step_expr):
                    for ref in bound.walk(Reference):
                        if ref.symbol in previous_iteration_variables:
                            dependent_on_previous_variable = ref.symbol
                            break
                if dependent_on_previous_variable:
                    if verbose:
                        next_loop.append_preceding_comment(
                            f"Loop cannot be collapsed because one of the "
                            f"bounds depends on the previous iteration variab"
                            f"le '{dependent_on_previous_variable.name}'")
                    break

                # Check that the next loop has no loop-carried dependencies
                dtools = DependencyTools()
                if not ignore_dep_analysis:
                    if not next_loop.independent_iterations(
                               dep_tools=dtools,
                               signatures_to_ignore=list_of_signatures):
                        if verbose:
                            msgs = dtools.get_all_messages()
                            next_loop.preceding_comment = (
                                "\n".join([str(m) for m in msgs]) +
                                " Consider using the \"ignore_dependencies_"
                                "for\" transformation option if this is a "
                                "false dependency.")
                        break
        else:
            num_collapsable_loops = None

        # Add our orphan loop directive setting its parent to the node's
        # parent and its children to the node. This calls down to the sub-class
        # to get the type of directive we require.
        directive = self._directive([node.detach()], num_collapsable_loops)

        # Add the loop directive as a child of the node's parent
        node_parent.addchild(directive, index=node_position)<|MERGE_RESOLUTION|>--- conflicted
+++ resolved
@@ -45,12 +45,8 @@
 from psyclone.core import Signature
 from psyclone.domain.common.psylayer import PSyLoop
 from psyclone.psyir import nodes
-<<<<<<< HEAD
-from psyclone.psyir.nodes import Loop, Reference, Call
+from psyclone.psyir.nodes import Loop, Reference, Call, Routine
 from psyclone.psyir.symbols import AutomaticInterface
-=======
-from psyclone.psyir.nodes import Loop, Reference, Call, Routine
->>>>>>> e9748d78
 from psyclone.psyir.tools import DependencyTools, DTCode
 from psyclone.psyir.transformations.loop_trans import LoopTrans
 from psyclone.psyir.transformations.transformation_error import \
@@ -148,12 +144,11 @@
                     f"The 'collapse' argument must be an integer or a bool but"
                     f" got an object of type {type(collapse)}")
 
-<<<<<<< HEAD
         if not isinstance(privatise_arrays, bool):
             raise TypeError(
                 f"The 'privatise_arrays' option must be a bool"
                 f"but got an object of type {type(privatise_arrays)}")
-=======
+
         routine = node.ancestor(Routine)
         if routine is not None and routine.parent is not None:
             try:
@@ -167,7 +162,6 @@
                     )
             except KeyError:
                 pass
->>>>>>> e9748d78
 
         # If it's sequential or we 'force' the transformation, the validations
         # below this point are skipped
