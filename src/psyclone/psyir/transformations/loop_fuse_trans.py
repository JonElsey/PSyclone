--- conflicted
+++ resolved
@@ -141,7 +141,6 @@
                         f"{node1.debug_string()}\n"
                         f"{node2.debug_string()}"))
 
-<<<<<<< HEAD
         if not ignore_dep_analysis:
             dep_tools = DependencyTools()
             can_be_fused = dep_tools.can_loops_be_fused(node1, node2)
@@ -149,90 +148,6 @@
             if not can_be_fused:
                 messages = dep_tools.get_all_messages()
                 raise TransformationError(f"{self.name}. {messages[0]}")
-=======
-        vars1 = VariablesAccessInfo(node1)
-        vars2 = VariablesAccessInfo(node2)
-
-        # Check if the loops have the same loop variable
-        loop_var1 = node1.variable
-        loop_var2 = node2.variable
-        if loop_var1 != loop_var2:
-            # If they don't have the same variable, find out if the one
-            # loop accesses the other loops variable symbol.
-            # If so, then for now we disallow this merge (though we could
-            # in theory allow using the unused one unless both use each
-            # others)
-            if Signature(loop_var2.name) in vars1:
-                raise TransformationError(
-                    f"Error in {self.name} transformation. First "
-                    f"loop contains accesses to the second loop's "
-                    f"variable: {loop_var2.name}.")
-            if Signature(loop_var1.name) in vars2:
-                raise TransformationError(
-                    f"Error in {self.name} transformation. Second "
-                    f"loop contains accesses to the first loop's "
-                    f"variable: {loop_var1.name}.")
-
-        # Get all variables that occur in both loops. A variable
-        # that is only in one loop is not affected by fusion.
-        all_vars = set(vars1).intersection(vars2)
-        symbol_table = node1.scope.symbol_table
-
-        for signature in all_vars:
-            var_name = str(signature)
-            # Ignore the loop variable
-            if var_name == loop_var1.name:
-                continue
-            var_info1 = vars1[signature]
-            var_info2 = vars2[signature]
-
-            # Variables that are only read in both loops can always be
-            # fused
-            if var_info1.is_read_only() and var_info2.is_read_only():
-                continue
-
-            symbol = symbol_table.lookup(signature.var_name)
-            # TODO #1270 - the is_array_access function might be moved
-            is_array = symbol.is_array_access(access_info=var_info1)
-            if not ignore_dep_analysis:
-                if not is_array:
-                    self._validate_written_scalar(var_info1, var_info2)
-                else:
-                    self._validate_written_array(var_info1, var_info2,
-                                                 loop_var1)
-
-    # -------------------------------------------------------------------------
-    @staticmethod
-    def _validate_written_scalar(var_info1, var_info2):
-        '''Validates if the accesses to a scalar that is at least written once
-        allows loop fusion. The accesses of the variable is contained in the
-        two parameters (which also include the name of the variable).
-
-        :param var_info1: access information for variable in the first loop.
-        :type var_info1: :py:class:`psyclone.core.var_info.VariableInfo`
-        :param var_info2: access information for variable in the second loop.
-        :type var_info2: :py:class:`psyclone.core.var_info.VariableInfo`
-
-        :raises TransformationError: a scalar variable is written in one \
-            loop, but only read in the other.
-
-        '''
-        # If a scalar variable is first written in both loops, that pattern
-        # is typically ok. Example:
-        # - inner loops (loop variable is written then read),
-        # - a=sqrt(j); b(j)=sin(a)*cos(a) - a scalar variable as 'constant'
-        # TODO #641: atm the variable access information has no details
-        # about a conditional access, so the test below could result in
-        # incorrectly allowing fusion. But the test is essential for many
-        # much more typical use cases (especially inner loops).
-        if var_info1[0].access_type == AccessType.WRITE and \
-                var_info2[0].access_type == AccessType.WRITE:
-            return
-
-        raise TransformationError(
-            f"Scalar variable '{var_info1.var_name}' is written in one loop, "
-            f"but only read in the other loop.")
->>>>>>> e9748d78
 
     # -------------------------------------------------------------------------
     def apply(self, node1, node2, options=None):
