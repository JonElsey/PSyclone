--- conflicted
+++ resolved
@@ -47,12 +47,7 @@
     BinaryOperation, Assignment, Reference,
     Loop, Literal, ArrayReference, Range, IntrinsicCall)
 from psyclone.psyir.symbols import (
-<<<<<<< HEAD
     DataSymbol, INTEGER_TYPE, REAL_TYPE, UnsupportedType)
-=======
-    ArrayType, DataSymbol, INTEGER_TYPE, REAL_TYPE, TypedSymbol,
-    UnsupportedType)
->>>>>>> 887526d6
 from psyclone.psyir.transformations.intrinsics.intrinsic2code_trans import (
     Intrinsic2CodeTrans)
 
