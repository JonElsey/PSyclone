--- conflicted
+++ resolved
@@ -38,11 +38,8 @@
 '''This module provides the Profile transformation.
 '''
 
-<<<<<<< HEAD
-from psyclone.psyGen import Schedule, OMPDoDirective, ACCLoopDirective
-=======
+from psyclone.psyGen import OMPDoDirective, ACCLoopDirective
 from psyclone.psyir.nodes import Schedule
->>>>>>> 1f930fc4
 from psyclone.psyir.transformations.region_trans import RegionTrans
 from psyclone.psyir.transformations.transformation_error \
     import TransformationError
@@ -165,29 +162,7 @@
         '''
         # Check whether we've been passed a list of nodes or just a
         # single node.
-<<<<<<< HEAD
         node_list = self._get_node_list(nodes)
-=======
-        from psyclone.psyGen import OMPDoDirective, ACCLoopDirective
-        from psyclone.psyir.nodes import Node
-        if isinstance(nodes, list) and isinstance(nodes[0], Node):
-            node_list = nodes
-        elif isinstance(nodes, Schedule):
-            # We've been passed a Schedule so default to enclosing its
-            # children.
-            node_list = nodes.children
-        elif isinstance(nodes, Node):
-            # Single node that's not a Schedule
-            node_list = [nodes]
-        else:
-            arg_type = str(type(nodes))
-            raise TransformationError("Error in {1}. "
-                                      "Argument must be a single Node in a "
-                                      "schedule or a list of Nodes in a "
-                                      "schedule but have been passed an "
-                                      "object of type: {0}".
-                                      format(arg_type, str(self)))
->>>>>>> 1f930fc4
 
         # Keep a reference to the parent of the nodes that are to be
         # enclosed within a profile region. Also keep the index of
