--- conflicted
+++ resolved
@@ -39,13 +39,8 @@
 
 from __future__ import absolute_import
 from psyclone.configuration import Config
-<<<<<<< HEAD
-from psyclone.psyGen import Kern, Schedule
-from psyclone.psyir.nodes import ExtractNode
-=======
 from psyclone.psyGen import Kern
-from psyclone.psyir.nodes import Schedule
->>>>>>> dd4b3539
+from psyclone.psyir.nodes import ExtractNode, Schedule
 from psyclone.psyir.transformations.region_trans import RegionTrans
 from psyclone.psyir.transformations.transformation_error \
     import TransformationError
@@ -169,17 +164,12 @@
         within a single Extract region.
 
         :param nodes: a single Node or a list of Nodes.
-<<<<<<< HEAD
-        :type nodes: (list of) :py:class:`psyclone.psyGen.Node`
+        :type nodes: (list of) :py:class:`psyclone.psyir.nodes.Node`
         :param options: a dictionary with options for transformations. \
             This dictionary is passed on to the validate function and also \
             to the constructor of the node that is being inserted. This way \
             the derived API-specific extract transformation can pass on \
             parameters to the API-specific node.
-=======
-        :type nodes: (list of) :py:class:`psyclone.psyir.nodes.Node`
-        :param options: a dictionary with options for transformations.
->>>>>>> dd4b3539
         :type options: dictionary of string:values or None
 
         :raises TransformationError: if the `nodes` argument is not of \
