--- conflicted
+++ resolved
@@ -246,12 +246,8 @@
         return new_func
 
     # -------------------------------------------------------------------------
-<<<<<<< HEAD
-    def _create_type_map(self, list_of_expressions, assume=None):
-=======
     def _create_type_map(self, list_of_expressions, identical_variables=None,
                          all_variables_positive=None):
->>>>>>> d6dc2bd3
         '''This function creates a dictionary mapping each Reference in any
         of the expressions to either a SymPy Function (if the reference
         is an array reference) or a Symbol (if the reference is not an
@@ -274,14 +270,6 @@
         ``lambda_1``). The SymPyWriter (e.g. in ``reference_node``) will
         use the renamed value when creating the string representation.
 
-<<<<<<< HEAD
-        The optional assume dictionary can contain information which variables
-        are known to be the same. For example, if `assume={'i': 'j'}`, then
-        'i+1' and 'j+1' will be considered equal.
-
-        :param assume: which variable names are known to be identical
-        :type assume: dict[str, str]
-=======
         The optional identical_variables dictionary can contain information
         about variables which are known to be the same. For example, if
         `identical_variables={'i': 'j'}`, then 'i+1' and 'j+1' will be
@@ -290,7 +278,6 @@
         The optional `all_variables_positive` flag can be used to indicate that
         all variables are positive definite. This means that, e.g. 'i+j' will
         be considered greater than 'i'.
->>>>>>> d6dc2bd3
 
         :param list_of_expressions: the list of expressions from which all
             references are taken and added to a symbol table to avoid
@@ -344,13 +331,8 @@
                 unique_sym = self._symbol_table.new_symbol(name, tag=name)
                 # Test if an array or an array expression is used:
                 if not ref.is_array:
-<<<<<<< HEAD
-                    if unique_sym.name not in self._sympy_type_map:
-                        self._sympy_type_map[unique_sym.name] = Symbol(name)
-=======
                     self._sympy_type_map[unique_sym.name] = sympy.Symbol(
                         name, **assumptions)
->>>>>>> d6dc2bd3
                     continue
 
                 # A Fortran array is used which has not been seen before.
@@ -360,15 +342,6 @@
                 self._sympy_type_map[unique_sym.name] = \
                     self._create_sympy_array_function(name)
 
-<<<<<<< HEAD
-        if not assume:
-            assume = {}
-        # For all variables that are the same, set the symbols to be
-        # identical. This means if e.g. assume={'i': 'j'}, the expression
-        # i-j becomes j-j = 0
-
-        for var1, var2 in assume.items():
-=======
         if not identical_variables:
             identical_variables = {}
         # For all variables that are the same, set the symbols to be
@@ -376,7 +349,6 @@
         # the expression i-j becomes j-j = 0
 
         for var1, var2 in identical_variables.items():
->>>>>>> d6dc2bd3
             if var1 in self._sympy_type_map and var2 in self._sympy_type_map:
                 self._sympy_type_map[var1] = self._sympy_type_map[var2]
 
@@ -418,24 +390,12 @@
         return self._sympy_type_map
 
     # -------------------------------------------------------------------------
-<<<<<<< HEAD
-    def _to_str(self, list_of_expressions, assume=None):
-=======
     def _to_str(self, list_of_expressions, identical_variables=None,
                 all_variables_positive=False):
->>>>>>> d6dc2bd3
         '''Converts PSyIR expressions to strings. It will replace Fortran-
         specific expressions with code that can be parsed by SymPy. The
         argument can either be a single element (in which case a single string
         is returned) or a list/tuple, in which case a list is returned.
-<<<<<<< HEAD
-        The optional assume dictionary can contain information which variables
-        are known to be the same. For example, if `assume={'i': 'j'}`, then
-        'i+1' and 'j+1' will be considered equal.
-
-        :param assume: which variable names are known to be identical
-        :type assume: dict[str, str]
-=======
         The optional identical_variables dictionary can contain information
         about variables which are known to be the same. For example, if
         `identical_variables={'i': 'j'}`, then 'i+1' and 'j+1' will be
@@ -444,7 +404,6 @@
         :param identical_variables: which variable names are known to be
             identical
         :type identical_variables: Optional[dict[str, str]]
->>>>>>> d6dc2bd3
 
         :param list_of_expressions: the list of expressions which are to be
             converted into SymPy-parsable strings.
@@ -464,13 +423,9 @@
 
         # Create the type map in `self._sympy_type_map`, which is required
         # when converting these strings to SymPy expressions
-<<<<<<< HEAD
-        self._create_type_map(list_of_expressions, assume=assume)
-=======
         self._create_type_map(list_of_expressions,
                               identical_variables=identical_variables,
                               all_variables_positive=all_variables_positive)
->>>>>>> d6dc2bd3
 
         expression_str_list = []
         for expr in list_of_expressions:
@@ -483,12 +438,8 @@
         return expression_str_list
 
     # -------------------------------------------------------------------------
-<<<<<<< HEAD
-    def __call__(self, list_of_expressions, assume=None):
-=======
     def __call__(self, list_of_expressions, identical_variables=None,
                  all_variables_positive=False):
->>>>>>> d6dc2bd3
         '''
         This function takes a list of PSyIR expressions, and converts
         them all into Sympy expressions using the SymPy parser.
@@ -496,32 +447,21 @@
         constants with kind specification, ...), including the renaming of
         member accesses, as described in
         https://psyclone-dev.readthedocs.io/en/latest/sympy.html#sympy
-<<<<<<< HEAD
-        The optional assume dictionary can contain information which variables
-        are known to be the same. For example, if `assume={'i': 'j'}`, then
-        'i+1' and 'j+1' will be considered equal.
-=======
         The optional identical_variables dictionary can contain information
         about variables which are known to be the same. For example, if
         `identical_variables={'i': 'j'}`, then 'i+1' and 'j+1' will be
         considered equal.
->>>>>>> d6dc2bd3
 
         :param list_of_expressions: the list of expressions which are to be
             converted into SymPy-parsable strings.
         :type list_of_expressions: list of
             :py:class:`psyclone.psyir.nodes.Node`
-<<<<<<< HEAD
-        :param assume: which variable names are known to be identical
-        :type assume: dict[str, str]
-=======
         :param identical_variables: which variable names are known to be
             identical
         :type identical_variables: Optional[dict[str, str]]
         :param Optional[bool] all_variables_positive: whether or not (the
             default) to assume that all variables are positive definite
             quantities.
->>>>>>> d6dc2bd3
 
         :returns: a 2-tuple consisting of the the converted PSyIR
             expressions, followed by a dictionary mapping the symbol names
@@ -547,13 +487,9 @@
         is_list = isinstance(list_of_expressions, (tuple, list))
         if not is_list:
             list_of_expressions = [list_of_expressions]
-<<<<<<< HEAD
-        expression_str_list = self._to_str(list_of_expressions, assume=assume)
-=======
         expression_str_list = self._to_str(
             list_of_expressions, identical_variables=identical_variables,
             all_variables_positive=all_variables_positive)
->>>>>>> d6dc2bd3
 
         result = []
         for expr in expression_str_list:
