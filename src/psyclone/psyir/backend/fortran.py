# -----------------------------------------------------------------------------
# BSD 3-Clause License
#
# Copyright (c) 2019-2024, Science and Technology Facilities Council.
# All rights reserved.
#
# Redistribution and use in source and binary forms, with or without
# modification, are permitted provided that the following conditions are met:
#
# * Redistributions of source code must retain the above copyright notice, this
#   list of conditions and the following disclaimer.
#
# * Redistributions in binary form must reproduce the above copyright notice,
#   this list of conditions and the following disclaimer in the documentation
#   and/or other materials provided with the distribution.
#
# * Neither the name of the copyright holder nor the names of its
#   contributors may be used to endorse or promote products derived from
#   this software without specific prior written permission.
#
# THIS SOFTWARE IS PROVIDED BY THE COPYRIGHT HOLDERS AND CONTRIBUTORS
# "AS IS" AND ANY EXPRESS OR IMPLIED WARRANTIES, INCLUDING, BUT NOT
# LIMITED TO, THE IMPLIED WARRANTIES OF MERCHANTABILITY AND FITNESS
# FOR A PARTICULAR PURPOSE ARE DISCLAIMED. IN NO EVENT SHALL THE
# COPYRIGHT HOLDER OR CONTRIBUTORS BE LIABLE FOR ANY DIRECT, INDIRECT,
# INCIDENTAL, SPECIAL, EXEMPLARY, OR CONSEQUENTIAL DAMAGES (INCLUDING,
# BUT NOT LIMITED TO, PROCUREMENT OF SUBSTITUTE GOODS OR SERVICES;
# LOSS OF USE, DATA, OR PROFITS; OR BUSINESS INTERRUPTION) HOWEVER
# CAUSED AND ON ANY THEORY OF LIABILITY, WHETHER IN CONTRACT, STRICT
# LIABILITY, OR TORT (INCLUDING NEGLIGENCE OR OTHERWISE) ARISING IN
# ANY WAY OUT OF THE USE OF THIS SOFTWARE, EVEN IF ADVISED OF THE
# POSSIBILITY OF SUCH DAMAGE.
# -----------------------------------------------------------------------------
# Authors R. W. Ford and S. Siso, STFC Daresbury Lab
# Modified J. Henrichs, Bureau of Meteorology
# Modified A. R. Porter, A. B. G. Chalk and N. Nobre, STFC Daresbury Lab

'''PSyIR Fortran backend. Implements a visitor that generates Fortran code
from a PSyIR tree. '''

# pylint: disable=too-many-lines
from psyclone.core import Signature
from psyclone.errors import GenerationError, InternalError
from psyclone.psyir.backend.language_writer import LanguageWriter
from psyclone.psyir.backend.visitor import VisitorError
from psyclone.psyir.frontend.fparser2 import (
    Fparser2Reader, TYPE_MAP_FROM_FORTRAN)
from psyclone.psyir.nodes import (
    BinaryOperation, Call, CodeBlock, DataNode, IntrinsicCall, Literal,
    Operation, Range, Routine, Schedule, UnaryOperation)
from psyclone.psyir.symbols import (
    ArgumentInterface, ArrayType, ContainerSymbol, DataSymbol, DataTypeSymbol,
    GenericInterfaceSymbol, IntrinsicSymbol, PreprocessorInterface,
    RoutineSymbol, ScalarType, StructureType, Symbol, SymbolTable,
    UnresolvedInterface, UnresolvedType, UnsupportedFortranType,
    UnsupportedType, )


# Mapping from PSyIR types to Fortran data types. Simply reverse the
# map from the frontend, removing the special case of "double
# precision", which is captured as a REAL intrinsic in the PSyIR.
TYPE_MAP_TO_FORTRAN = {}
for key, item in TYPE_MAP_FROM_FORTRAN.items():
    if key != "double precision":
        TYPE_MAP_TO_FORTRAN[item] = key


def gen_intent(symbol):
    '''Given a DataSymbol instance as input, determine the Fortran intent that
    the DataSymbol should have and return the value as a string.

    :param symbol: the symbol instance.
    :type symbol: :py:class:`psyclone.psyir.symbols.DataSymbol`

    :returns: the Fortran intent of the symbol instance in lower case, \
    or None if the access is unknown or if this is a local variable.
    :rtype: str or NoneType

    '''
    mapping = {ArgumentInterface.Access.UNKNOWN: None,
               ArgumentInterface.Access.READ: "in",
               ArgumentInterface.Access.WRITE: "out",
               ArgumentInterface.Access.READWRITE: "inout"}

    if symbol.is_argument:
        try:
            return mapping[symbol.interface.access]
        except KeyError as excinfo:
            raise VisitorError(
                    f"Unsupported access '{excinfo}' found.") from excinfo
    return None  # non-Arguments do not have intent


def gen_datatype(datatype, name):
    '''Given a DataType instance as input, return the Fortran datatype
    of the symbol including any specific precision properties.

    :param datatype: the DataType or DataTypeSymbol describing the type of \
                     the declaration.
    :type datatype: :py:class:`psyclone.psyir.symbols.DataType` or \
                    :py:class:`psyclone.psyir.symbols.DataTypeSymbol`
    :param str name: the name of the symbol being declared (only used for \
                     error messages).

    :returns: the Fortran representation of the symbol's datatype \
              including any precision properties.
    :rtype: str

    :raises NotImplementedError: if the symbol has an unsupported \
        datatype.
    :raises VisitorError: if the symbol specifies explicit precision \
        and this is not supported for the datatype.
    :raises VisitorError: if the size of the explicit precision is not \
        supported for the datatype.
    :raises VisitorError: if the size of the symbol is specified by \
        another variable and the datatype is not one that supports the \
        Fortran KIND option.
    :raises NotImplementedError: if the type of the precision object \
        is an unsupported type.

    '''
    if isinstance(datatype, DataTypeSymbol):
        # Symbol is of derived type
        return f"type({datatype.name})"

    if (isinstance(datatype, ArrayType) and
            isinstance(datatype.intrinsic, DataTypeSymbol)):
        # Symbol is an array of derived types
        return f"type({datatype.intrinsic.name})"

    try:
        fortrantype = TYPE_MAP_TO_FORTRAN[datatype.intrinsic]
    except KeyError as error:
        raise NotImplementedError(
            f"Unsupported datatype '{datatype.intrinsic}' for symbol '{name}' "
            f"found in gen_datatype().") from error

    precision = datatype.precision

    if isinstance(precision, int):
        if fortrantype not in ['real', 'integer', 'logical']:
            raise VisitorError(f"Explicit precision not supported for datatype"
                               f" '{fortrantype}' in symbol '{name}' in "
                               f"Fortran backend.")
        if fortrantype == 'real' and precision not in [4, 8, 16]:
            raise VisitorError(
                f"Datatype 'real' in symbol '{name}' supports fixed precision "
                f"of [4, 8, 16] but found '{precision}'.")
        if fortrantype in ['integer', 'logical'] and precision not in \
           [1, 2, 4, 8, 16]:
            raise VisitorError(
                f"Datatype '{fortrantype}' in symbol '{name}' supports fixed "
                f"precision of [1, 2, 4, 8, 16] but found '{precision}'.")
        # Precision has an an explicit size. Use the "type*size" Fortran
        # extension for simplicity. We could have used
        # type(kind=selected_int|real_kind(size)) or, for Fortran 2008,
        # ISO_FORTRAN_ENV; type(type64) :: MyType.
        return f"{fortrantype}*{precision}"

    if isinstance(precision, ScalarType.Precision):
        # The precision information is not absolute so is either
        # machine specific or is specified via the compiler. Fortran
        # only distinguishes relative precision for single and double
        # precision reals.
        if fortrantype.lower() == "real" and \
           precision == ScalarType.Precision.DOUBLE:
            return "double precision"
        # This logging warning can be added when issue #11 is
        # addressed.
        # import logging
        # logging.warning(
        #      "Fortran does not support relative precision for the '%s' "
        #      "datatype but '%s' was specified for variable '%s'.",
        #      datatype, str(symbol.precision), symbol.name)
        return fortrantype

    if isinstance(precision, DataSymbol):
        if fortrantype not in ["real", "integer", "logical"]:
            raise VisitorError(
                f"kind not supported for datatype '{fortrantype}' in symbol "
                f"'{name}' in Fortran backend.")
        # The precision information is provided by a parameter, so use KIND.
        return f"{fortrantype}(kind={precision.name})"

    raise VisitorError(
        f"Unsupported precision type '{type(precision).__name__}' found for "
        f"symbol '{name}' in Fortran backend.")


def precedence(fortran_operator):
    '''Determine the relative precedence of the supplied Fortran operator.
    Relative Operator precedence is taken from the Fortran 2008
    specification document and encoded as a list.

    :param str fortran_operator: the supplied Fortran operator.

    :returns: an integer indicating the relative precedence of the \
        supplied Fortran operator. The higher the value, the higher \
        the precedence.

    :raises KeyError: if the supplied operator is not in the \
        precedence list.

    '''
    # The index of the fortran_precedence list indicates relative
    # precedence. Strings within sub-lists have the same precedence
    # apart from the following two caveats. 1) unary + and - have
    # a higher precedence than binary + and -, e.g. -(a-b) !=
    # -a-b and 2) floating point operations are not actually
    # associative due to rounding errors, e.g. potentially (a * b) / c
    # != a * (b / c). Therefore, if a particular ordering is specified
    # then it should be respected. These issues are dealt with in the
    # binaryoperation handler.
    fortran_precedence = [
        ['.EQV.', '.NEQV.'],
        ['.OR.'],
        ['.AND.'],
        ['.NOT.'],
        ['.EQ.', '.NE.', '.LT.', '.LE.', '.GT.', '.GE.', '==', '/=', '<',
         '<=', '>', '>='],
        ['//'],
        ['+', '-'],
        ['*', '/'],
        ['**']]
    for oper_list in fortran_precedence:
        if fortran_operator in oper_list:
            return fortran_precedence.index(oper_list)
    raise KeyError()


def add_accessibility_to_unsupported_declaration(symbol):
    '''
    Utility that manipulates the UnsupportedFortranType declaration for the
    supplied Symbol so as to ensure that it has the correct accessibility
    specifier.
    (This is required because we capture an UnsupportedFortranType declaration
    as is and this may or may not include accessibility information.)

    :param symbol: the symbol for which the declaration is required.
    :type symbol: :py:class:`psyclone.psyir.symbols.Symbol`

    :returns: Fortran declaration of the supplied symbol with accessibility \
        information included (public/private).
    :rtype: str

    :raises TypeError: if the supplied argument is not a Symbol of \
        UnsupportedFortranType.
    :raises InternalError: if the declaration associated with the Symbol is \
        empty.
    :raises NotImplementedError: if the original declaration does not use \
        '::' to separate the entity name from its type.
    :raises InternalError: if the declaration stored for the supplied symbol \
        contains accessibility information which does not match the \
        visibility of the supplied symbol.

    '''
    if not isinstance(symbol, Symbol):
        raise TypeError(f"Expected a Symbol but got '{type(symbol).__name__}'")

    if not isinstance(symbol.datatype, UnsupportedFortranType):
        raise TypeError(f"Expected a Symbol of UnsupportedFortranType but "
                        f"symbol '{symbol.name}' has type '{symbol.datatype}'")

    if not symbol.datatype.declaration:
        raise InternalError(
            f"Symbol '{symbol.name}' is of UnsupportedFortranType but the "
            f"associated declaration text is empty.")

    # The original declaration text is obtained from fparser2 and will
    # already have had any line-continuation symbols removed.
    first_line = symbol.datatype.declaration.split("\n")[0]
    if "::" not in first_line:
        raise NotImplementedError(
            f"Cannot add accessibility information to an UnsupportedFortran"
            f"Type that does not have '::' in its original declaration: "
            f"'{symbol.datatype.declaration}'")

    parts = symbol.datatype.declaration.split("::")
    first_part = parts[0].lower()
    if symbol.visibility == Symbol.Visibility.PUBLIC:
        if "public" not in first_part:
            if "private" in first_part:
                raise InternalError(
                    f"Symbol '{symbol.name}' of UnsupportedFortranType has "
                    f"public visibility but its associated declaration "
                    f"specifies that it is private: "
                    f"'{symbol.datatype.declaration}'")
            first_part = first_part.rstrip() + ", public "
    else:
        if "private" not in first_part:
            if "public" in first_part:
                raise InternalError(
                    f"Symbol '{symbol.name}' of UnsupportedFortranType has "
                    f"private visibility but its associated declaration "
                    f"specifies that it is public: "
                    f"'{symbol.datatype.declaration}'")
            first_part = first_part.rstrip() + ", private "
    return "::".join([first_part]+parts[1:])


class FortranWriter(LanguageWriter):
    # pylint: disable=too-many-public-methods
    '''Implements a PSyIR-to-Fortran back end for PSyIR kernel code (not
    currently PSyIR algorithm code which has its own gen method for
    generating Fortran).

    :param bool skip_nodes: If skip_nodes is False then an exception \
        is raised if a visitor method for a PSyIR node has not been \
        implemented, otherwise the visitor silently continues. This is an \
        optional argument which defaults to False.
    :param str indent_string: Specifies what to use for indentation. This \
        is an optional argument that defaults to two spaces.
    :param int initial_indent_depth: Specifies how much indentation to \
        start with. This is an optional argument that defaults to 0.
    :param bool check_global_constraints: whether or not to validate all \
        global constraints when walking the tree. Defaults to True.

    '''
    _COMMENT_PREFIX = "! "

    def __init__(self, skip_nodes=False, indent_string="  ",
                 initial_indent_depth=0, check_global_constraints=True):
        # Construct the base class using () as array parenthesis, and
        # % as structure access symbol
        super().__init__(("(", ")"), "%", skip_nodes,
                         indent_string,
                         initial_indent_depth,
                         check_global_constraints)
        # Reverse the Fparser2Reader maps that are used to convert from
        # Fortran operator names to PSyIR operator names.
        self._operator_2_str = {}
        self._reverse_map(self._operator_2_str,
                          Fparser2Reader.unary_operators)
        self._reverse_map(self._operator_2_str,
                          Fparser2Reader.binary_operators)

        # Create and store a CallTreeUtils instance for use when ordering
        # parameter declarations. Have to import it here as CallTreeUtils
        # also uses this Fortran backend.
        # pylint: disable=import-outside-toplevel
        from psyclone.psyir.tools.call_tree_utils import CallTreeUtils
        self._call_tree_utils = CallTreeUtils()

    @staticmethod
    def _reverse_map(reverse_dict, op_map):
        '''
        Reverses the supplied fortran2psyir mapping to make a psyir2fortran
        mapping. Any key that does already exist in `reverse_dict`
        is not overwritten, only new keys are added.

        :param reverse_dict: the dictionary to which the new mapping of \
            operator to string is added.
        :type reverse_dict: dict from \
            :py:class:`psyclone.psyir.nodes.BinaryOperation`, \
            :py:class:`psyclone.psyir.nodes.NaryOperation` or \
            :py:class:`psyclone.psyir.nodes.UnaryOperation` to str

        :param op_map: mapping from string representation of operator to \
                       enumerated type.
        :type op_map: :py:class:`collections.OrderedDict`

        '''
        for operator in op_map:
            mapping_key = op_map[operator]
            mapping_value = operator
            # Only choose the first mapping value when there is more
            # than one.
            if mapping_key not in reverse_dict:
                reverse_dict[mapping_key] = mapping_value.upper()

    def get_operator(self, operator):
        '''Determine the Fortran operator that is equivalent to the provided
        PSyIR operator. This is achieved by reversing the Fparser2Reader
        maps that are used to convert from Fortran operator names to PSyIR
        operator names.

        :param operator: a PSyIR operator.
        :type operator: :py:class:`psyclone.psyir.nodes.Operation.Operator`

        :returns: the Fortran operator.
        :rtype: str

        :raises KeyError: if the supplied operator is not known.

        '''
        return self._operator_2_str[operator]

    def gen_indices(self, indices, var_name=None):
        '''Given a list of PSyIR nodes representing the dimensions of an
        array, return a list of strings representing those array dimensions.
        This is used both for array references and array declarations. Note
        that 'indices' can also be a shape in case of Fortran.

        :param indices: list of PSyIR nodes.
        :type indices: list of :py:class:`psyclone.psyir.symbols.Node`
        :param str var_name: name of the variable for which the dimensions \
            are created. Not used in the Fortran implementation.

        :returns: the Fortran representation of the dimensions.
        :rtype: list of str

        :raises NotImplementedError: if the format of the dimension is not \
            supported.

        '''
        dims = []
        for index in indices:
            if isinstance(index, (DataNode, Range)):
                # literal constant, symbol reference, or computed
                # dimension
                expression = self._visit(index)
                dims.append(expression)
            elif isinstance(index, ArrayType.ArrayBounds):
                # Lower and upper bounds of an array declaration specified
                # by literal constant, symbol reference, or computed dimension
                lower_expression = self._visit(index.lower)
                if isinstance(index.upper, ArrayType.Extent):
                    # We have an assumed-shape array (R514) where only the
                    # lower bound is specified.
                    upper_expression = ""
                else:
                    upper_expression = self._visit(index.upper)
                if lower_expression == "1":
                    # Lower bound of 1 is the default in Fortran
                    dims.append(upper_expression)
                else:
                    dims.append(lower_expression+":"+upper_expression)
            elif isinstance(index, ArrayType.Extent):
                # unknown extent
                dims.append(":")
            else:
                raise NotImplementedError(
                    f"unsupported gen_indices index '{index}'")
        return dims

    def gen_use(self, symbol, symbol_table):
        ''' Performs consistency checks and then creates and returns the
        Fortran use statement(s) for this ContainerSymbol as required for
        the supplied symbol table.

        :param symbol: the container symbol instance.
        :type symbol: :py:class:`psyclone.psyir.symbols.ContainerSymbol`
        :param symbol_table: the symbol table containing this container symbol.
        :type symbol_table: :py:class:`psyclone.psyir.symbols.SymbolTable`

        :returns: the Fortran use statement(s) as a string.
        :rtype: str

        :raises VisitorError: if the symbol argument is not a ContainerSymbol.
        :raises VisitorError: if the symbol_table argument is not a \
                            SymbolTable.
        :raises VisitorError: if the supplied symbol is not in the supplied \
                            SymbolTable.
        :raises VisitorError: if the supplied symbol has the same name as an \
                            entry in the SymbolTable but is a different object.
        '''
        if not isinstance(symbol, ContainerSymbol):
            raise VisitorError(
                f"gen_use() expects a ContainerSymbol as its first argument "
                f"but got '{type(symbol).__name__}'")
        if not isinstance(symbol_table, SymbolTable):
            raise VisitorError(
                f"gen_use() expects a SymbolTable as its second argument but "
                f"got '{type(symbol_table).__name__}'")
        if symbol.name not in symbol_table:
            raise VisitorError(
                f"gen_use() - the supplied symbol ('{symbol.name}') is not"
                f" in the supplied SymbolTable.")
        if symbol_table.lookup(symbol.name) is not symbol:
            raise VisitorError(
                f"gen_use() - the supplied symbol ('{symbol.name}') is not "
                f"the same object as the entry with that name in the supplied "
                f"SymbolTable.")

        # Construct the list of symbol names for the ONLY clause
        only_list = []
        for dsym in symbol_table.symbols_imported_from(symbol):
            if dsym.interface.orig_name:
                # This variable is renamed on import. Use Fortran's
                # 'new_name=>orig_name' syntax to reflect this.
                only_list.append(f"{dsym.name}=>{dsym.interface.orig_name}")
            else:
                # This variable is not renamed.
                only_list.append(dsym.name)

        # Finally construct the use statements for this Container (module)
        if not only_list and not symbol.wildcard_import:
            # We have a "use xxx, only:" - i.e. an empty only list
            return f"{self._nindent}use {symbol.name}, only :\n"
        if only_list and not symbol.wildcard_import:
            return f"{self._nindent}use {symbol.name}, only : " + \
                    ", ".join(sorted(only_list)) + "\n"

        return f"{self._nindent}use {symbol.name}\n"

    def gen_vardecl(self, symbol, include_visibility=False):
        '''Create and return the Fortran variable declaration for this Symbol
        or derived-type member.

        :param symbol: the symbol or member instance.
        :type symbol: :py:class:`psyclone.psyir.symbols.DataSymbol` or
            :py:class:`psyclone.psyir.nodes.MemberReference`
        :param bool include_visibility: whether to include the visibility of
            the symbol in the generated declaration (default False).

        :returns: the Fortran variable declaration as a string.
        :rtype: str

        :raises VisitorError: if the symbol is of UnresolvedType.
        :raises VisitorError: if the symbol is of UnsupportedType other than
            UnsupportedFortranType.
        :raises VisitorError: if the symbol is of known type but does not
            specify a variable declaration (it is not a local declaration or
            an argument declaration).
        :raises VisitorError: if the symbol is a runtime constant but does not
            have a StaticInterface.
        :raises InternalError: if the symbol is a ContainerSymbol or an import.
        :raises InternalError: if the symbol is a RoutineSymbol other than
            UnsupportedFortranType.
        :raises InternalError: if visibility is to be included but is not
            either PUBLIC or PRIVATE.

        '''
        # pylint: disable=too-many-branches
        if isinstance(symbol.datatype, UnresolvedType):
            raise VisitorError(f"Symbol '{symbol.name}' has a UnresolvedType "
                               f"and we can not generate a declaration for "
                               f"UnresolvedTypes.")
        if isinstance(symbol, ContainerSymbol) or \
                isinstance(symbol, Symbol) and symbol.is_import:
            raise InternalError(f"Symbol '{symbol.name}' is brought into scope"
                                f" from a Fortran USE statement and should be "
                                f"generated by 'gen_use' instead of "
                                f"'gen_vardecl'.")
        if (isinstance(symbol, RoutineSymbol) and
                not isinstance(symbol.datatype, UnsupportedFortranType)):
            raise InternalError(f"Symbol '{symbol.name}' is a RoutineSymbol "
                                f"which is not imported or of "
                                f"UnsupportedFortranType. This is already "
                                f"implicitly declared by the routine itself "
                                f"and should not be provided to 'gen_vardecl'."
                                )

        # Whether we're dealing with an array declaration and, if so, the
        # shape of that array.
        if isinstance(symbol.datatype, ArrayType):
            array_shape = symbol.datatype.shape
        else:
            array_shape = []

        if isinstance(symbol.datatype, UnsupportedType):
            if isinstance(symbol.datatype, UnsupportedFortranType):

                if (include_visibility and
                        not isinstance(symbol, RoutineSymbol) and
                        not symbol.name.startswith("_PSYCLONE_INTERNAL")):
                    # We don't attempt to add accessibility to RoutineSymbols
                    # or to those created by PSyclone to handle named common
                    # blocks appearing in SAVE statements.
                    decln = add_accessibility_to_unsupported_declaration(
                                symbol)
                    return f"{self._nindent}{decln}\n"

                decln = symbol.datatype.declaration
                return f"{self._nindent}{decln}\n"
            # The Fortran backend only handles UnsupportedFortranType
            # declarations.
            raise VisitorError(
                f"{type(symbol).__name__} '{symbol.name}' is of "
                f"'{type(symbol.datatype).__name__}' type. This is not "
                f"supported by the Fortran backend.")

        datatype = gen_datatype(symbol.datatype, symbol.name)
        result = f"{self._nindent}{datatype}"

        if ArrayType.Extent.DEFERRED in array_shape:
            # A 'deferred' array extent means this is an allocatable array
            result += ", allocatable"

        # Specify Fortran attributes
        if array_shape:
            dims = self.gen_indices(array_shape)
            result += ", dimension(" + ",".join(dims) + ")"

        if isinstance(symbol, DataSymbol) and symbol.is_argument:
            intent = gen_intent(symbol)
            if intent:
                result += f", intent({intent})"

        if isinstance(symbol, DataSymbol) and symbol.is_constant:
            result += ", parameter"
        elif isinstance(symbol, DataSymbol) and symbol.is_static:
            # This condition is an elif because SAVE and PARAMETER are
            # incompatible, but we let PARAMETER take precedence because
            # a parameter is already behaving like a static value
            result += ", save"

        if include_visibility:
            if symbol.visibility == Symbol.Visibility.PRIVATE:
                result += ", private"
            elif symbol.visibility == Symbol.Visibility.PUBLIC:
                result += ", public"
            else:
                raise InternalError(
                    f"A Symbol must be either public or private but symbol "
                    f"'{symbol.name}' has visibility '{symbol.visibility}'")

        # Specify name
        result += f" :: {symbol.name}"

        # Specify initialisation expression
        if (isinstance(symbol, StructureType.ComponentType) and
                symbol.initial_value):
            result += " = " + self._visit(symbol.initial_value)
        elif isinstance(symbol, DataSymbol) and symbol.initial_value:
            if not symbol.is_static:
                raise VisitorError(
                    f"{type(symbol).__name__} '{symbol.name}' has an initial "
                    f"value ({self._visit(symbol.initial_value)}) and "
                    f"therefore (in Fortran) must have a StaticInterface. "
                    f"However it has an interface of '{symbol.interface}'.")
            result += " = " + self._visit(symbol.initial_value)

        return result + "\n"

    def gen_interfacedecl(self, symbol):
        '''
        Generate the declaration for a generic interface.

        Since a GenericInterfaceSymbol is a subclass of RoutineSymbol, any
        necessary accessibility statement will be generated in
        gen_access_stmts().

        :param symbol: the GenericInterfaceSymbol to be declared.
        :type symbol: :py:class:`psyclone.psyir.symbols.GenericInterfaceSymbol`

        :returns: the corresponding Fortran declaration.
        :rtype: str

        :raises InternalError: if passed something that is not a
                               GenericInterfaceSymbol.

        '''
        if not isinstance(symbol, GenericInterfaceSymbol):
            raise InternalError(
                f"gen_interfacedecl only supports 'GenericInterfaceSymbol's "
                f"but got '{type(symbol).__name__}'")

        decln = f"{self._nindent}interface {symbol.name}\n"
        self._depth += 1
        # Any module procedures.
        routines = ", ".join([rsym.name for rsym in symbol.container_routines])
        if routines:
            decln += f"{self._nindent}module procedure :: {routines}\n"
        # Any other (external) procedures.
        routines = ", ".join([rsym.name for rsym in symbol.external_routines])
        if routines:
            decln += f"{self._nindent}procedure :: {routines}\n"
        self._depth -= 1
        decln += f"{self._nindent}end interface {symbol.name}\n"

        return decln

    def gen_typedecl(self, symbol, include_visibility=True):
        '''
        Creates a derived-type declaration for the supplied DataTypeSymbol.

        :param symbol: the derived-type to declare.
        :type symbol: :py:class:`psyclone.psyir.symbols.DataTypeSymbol`
        :param bool include_visibility: whether or not to include visibility
            information in the declaration. (Default is True.)

        :returns: the Fortran declaration of the derived type.
        :rtype: str

        :raises VisitorError: if the supplied symbol is not a DataTypeSymbol.
        :raises VisitorError: if the datatype of the symbol is of
            UnsupportedType but is not of UnsupportedFortranType.
        :raises InternalError: if include_visibility is True and the
            visibility of the symbol is not of the correct type.
        :raises VisitorError: if the supplied symbol is of UnresolvedType.

        '''
        if not isinstance(symbol, DataTypeSymbol):
            raise VisitorError(
                f"gen_typedecl expects a DataTypeSymbol as argument but "
                f"got: '{type(symbol).__name__}'")

        if isinstance(symbol.datatype, UnsupportedType):
            if isinstance(symbol.datatype, UnsupportedFortranType):
                # This is a declaration of UnsupportedType. We have to ensure
                # that its visibility is correctly specified though.
                if include_visibility:
                    decln = add_accessibility_to_unsupported_declaration(
                                symbol)
                else:
                    decln = symbol.datatype.declaration
                return f"{self._nindent}{decln}\n"

            raise VisitorError(
                f"Fortran backend cannot generate code for symbol "
                f"'{symbol.name}' of type '{type(symbol.datatype).__name__}'")

        result = f"{self._nindent}type"

        if include_visibility:
            if symbol.visibility == Symbol.Visibility.PRIVATE:
                result += ", private"
            elif symbol.visibility == Symbol.Visibility.PUBLIC:
                result += ", public"
            else:
                raise InternalError(
                    f"A Symbol's visibility must be one of Symbol.Visibility."
                    f"PRIVATE/PUBLIC but '{symbol.name}' has visibility of "
                    f"type '{type(symbol.visibility).__name__}'")
        result += f" :: {symbol.name}\n"

        if isinstance(symbol.datatype, UnresolvedType):
            return result
            # raise VisitorError(
            #     f"Local Symbol '{symbol.name}' is of UnresolvedType and "
            #     f"therefore no declaration can be created for it. Should it "
            #     f"have an ImportInterface?")

        self._depth += 1

        for member in symbol.datatype.components.values():
            # We can only specify the visibility of components within
            # a derived type if the declaration is within the specification
            # part of a module.
            result += self.gen_vardecl(member,
                                       include_visibility=include_visibility)
        self._depth -= 1

        result += f"{self._nindent}end type {symbol.name}\n"
        return result

    def gen_default_access_stmt(self, symbol_table):
        '''
        Generates the access statement for a module - either "private" or
        "public". Although the PSyIR captures the visibility of every Symbol
        explicitly, this information is required in order
        to ensure the correct visibility of symbols that have been imported
        into the current module from another one using a wildcard import
        (i.e. a `use` without an `only` clause) and also for those Symbols
        that are of UnsupportedFortranType (because their declaration may or
        may not include visibility information).

        :returns: text containing the access statement line.
        :rtype: str

        :raises InternalError: if the symbol table has an invalid default \
                               visibility.
        '''
        # If no default visibility has been set then we use the Fortran
        # default of public.
        if symbol_table.default_visibility in [None, Symbol.Visibility.PUBLIC]:
            return self._nindent + "public\n"
        if symbol_table.default_visibility == Symbol.Visibility.PRIVATE:
            return self._nindent + "private\n"

        raise InternalError(
            f"Unrecognised visibility ('{symbol_table.default_visibility}') "
            f"found when attempting to generate access statement. Should be "
            f"either 'Symbol.Visibility.PUBLIC' or "
            f"'Symbol.Visibility.PRIVATE'\n")

    def gen_access_stmts(self, symbol_table):
        '''
        Creates the accessibility statements (R518) for any routine or
        imported symbols in the supplied symbol table.

        :param symbol_table: the symbol table for which to generate \
                             accessibility statements.
        :type symbol_table: :py:class:`psyclone.psyir.symbols.SymbolTable`

        :returns: the accessibility statements for any routine or imported \
                  symbols.
        :rtype: str

        '''
        # Find the symbol that represents itself, this one will not need
        # an accessibility statement
        try:
            itself = symbol_table.lookup_with_tag('own_routine_symbol')
        except KeyError:
            itself = None

        public_symbols = []
        private_symbols = []
        for symbol in symbol_table.symbols:
            if (isinstance(symbol, RoutineSymbol) or
                    symbol.is_unresolved or symbol.is_import):

                # Skip the symbol representing the routine where these
                # declarations belong
                if isinstance(symbol, RoutineSymbol) and symbol is itself:
                    continue

                # It doesn't matter whether this symbol has a local or import
                # interface - its accessibility in *this* context is determined
                # by the local accessibility statements. e.g. if we are
                # dealing with the declarations in a given module which itself
                # uses a public symbol from some other module, the
                # accessibility of that symbol is determined by the
                # accessibility statements in the current module.
                if (symbol_table.default_visibility in
                        [None, Symbol.Visibility.PUBLIC]):
                    if symbol.visibility == Symbol.Visibility.PRIVATE:
                        # Default vis. is public but this symbol is private
                        private_symbols.append(symbol.name)
                else:
                    if symbol.visibility == Symbol.Visibility.PUBLIC:
                        # Default vis. is private but this symbol is public
                        public_symbols.append(symbol.name)

        result = "\n"
        if public_symbols:
            result += f"{self._nindent}public :: {', '.join(public_symbols)}\n"
        if private_symbols:
            result += (f"{self._nindent}private :: "
                       f"{', '.join(private_symbols)}\n")

        if len(result) > 1:
            return result
        return ""

    # pylint: disable=too-many-branches
    def _gen_parameter_decls(self, symbol_table, is_module_scope=False):
        ''' Create the declarations of all parameters present in the supplied
        symbol table. Declarations are ordered so as to satisfy any inter-
        dependencies between them.

        :param symbol_table: the SymbolTable instance.
        :type symbol: :py:class:`psyclone.psyir.symbols.SymbolTable`
        :param bool is_module_scope: whether or not the declarations are in \
                                     a module scoping unit. Default is False.

        :returns: Fortran code declaring all parameters.
        :rtype: str

        :raises VisitorError: if there is no way of resolving \
                              interdependencies between parameter declarations.

        '''
        declarations = ""
        local_constants = []
        for sym in symbol_table.datasymbols:
            if sym.is_import or sym.is_unresolved:
                continue  # Skip, these don't need declarations
            if sym.is_constant:
                local_constants.append(sym)

        # There may be dependencies between these constants so setup a dict
        # listing the required inputs for each one.
        decln_inputs = {}
        # Avoid circular dependency
        # pylint: disable=import-outside-toplevel
        from psyclone.psyir.tools.read_write_info import ReadWriteInfo
        for symbol in local_constants:
            decln_inputs[symbol.name] = set()
            read_write_info = ReadWriteInfo()
            self._call_tree_utils.get_input_parameters(read_write_info,
                                                       symbol.initial_value)
            # The dependence analysis tools do not include symbols used to
            # define precision so check for those here.
            for lit in symbol.initial_value.walk(Literal):
                if isinstance(lit.datatype.precision, DataSymbol):
                    read_write_info.add_read(
                        Signature(lit.datatype.precision.name))
            # If the precision of the Symbol being declared is itself defined
            # by a Symbol then include that as an 'input'.
            if isinstance(symbol.datatype.precision, DataSymbol):
                read_write_info.add_read(
                    Signature(symbol.datatype.precision.name))
            # Remove any 'inputs' that are not local since these do not affect
            # the ordering of local declarations.
            for sig in read_write_info.signatures_read:
                if symbol_table.lookup(sig.var_name) in local_constants:
                    decln_inputs[symbol.name].add(sig)
        # We now iterate over the declarations, declaring those that have their
        # inputs satisfied. Creating a declaration for a given symbol removes
        # that symbol as a dependence from any outstanding declarations.
        declared = set()
        while local_constants:
            for symbol in local_constants[:]:
                inputs = decln_inputs[symbol.name]
                if inputs.issubset(declared):
                    # All inputs are satisfied so this declaration can be added
                    declared.add(Signature(symbol.name))
                    local_constants.remove(symbol)
                    declarations += self.gen_vardecl(
                        symbol, include_visibility=is_module_scope)
                    break
            else:
                # We looped through all of the variables remaining to be
                # declared and none had their dependencies satisfied.
                raise VisitorError(
                    f"Unable to satisfy dependencies for the declarations of "
                    f"{[sym.name for sym in local_constants]}")
        return declarations

    def gen_decls(self, symbol_table, is_module_scope=False):
        '''Create and return the Fortran declarations for the supplied
        SymbolTable.

        :param symbol_table: the SymbolTable instance.
        :type symbol_table: :py:class:`psyclone.psyir.symbols.SymbolTable`
        :param bool is_module_scope: whether or not the declarations are in
            a module scoping unit. Default is False.

        :returns: the Fortran declarations for the table.
        :rtype: str

        :raises VisitorError: if one of the symbols is a RoutineSymbol which
            does not have an ImportInterface or UnresolvedInterface (
            representing named and unqualified imports respectively) or
            ModuleDefaultInterface (representing routines declared in the
            same module) or is not a Fortran intrinsic.
        :raises VisitorError: if args_allowed is False and one or more
            argument declarations exist in symbol_table.
        :raises VisitorError: if there are any symbols (other than
            RoutineSymbols) in the supplied table that do not have an
            explicit declaration (UnresolvedInterface) and there are no
            wildcard imports or unknown interfaces.

        '''
        # pylint: disable=too-many-branches
        declarations = ""

        # Get all symbols local to this symbol table
        all_symbols = symbol_table.symbols

        # Before processing the declarations we remove:
        for sym in all_symbols[:]:
            # Everything that is a container or imported (because it should
            # already be done by the gen_use() method before)
            if isinstance(sym, ContainerSymbol):
                all_symbols.remove(sym)
                continue
            if sym.is_import:
                all_symbols.remove(sym)
                continue
            # All the IntrinsicSymbols and RoutineSymbols with an
            # UresolvedInterface (Fortran can have Calls which are
            # only resolved at link time)
            if isinstance(sym, IntrinsicSymbol) or (
                    isinstance(sym, RoutineSymbol) and
                    isinstance(sym.interface, UnresolvedInterface)):
                all_symbols.remove(sym)
            # We ignore all symbols with a PreprocessorInterface
            if isinstance(sym.interface, PreprocessorInterface):
                all_symbols.remove(sym)

        # If the symbol table contains any symbols with an
        # UnresolvedInterface interface (they are not explicitly
        # declared), we need to check that we have at least one
        # wildcard import which could be bringing them into this
        # scope, or an unknown interface which could be declaring
        # them.
        unresolved_symbols = []
        for sym in all_symbols[:]:
            if isinstance(sym.interface, UnresolvedInterface):
                unresolved_symbols.append(sym)
                all_symbols.remove(sym)
        try:
            internal_interface_symbol = symbol_table.lookup(
                "_psyclone_internal_interface")
        except KeyError:
            internal_interface_symbol = None
<<<<<<< HEAD
        # if unresolved_symbols and not (
        #         symbol_table.has_wildcard_imports() or
        #         internal_interface_symbol):
        #     symbols_txt = ", ".join(
        #         ["'" + sym.name + "'" for sym in unresolved_symbols])
        #     raise VisitorError(
        #         f"The following symbols are not explicitly declared or "
        #         f"imported from a module and there are no wildcard "
        #         f"imports which could be bringing them into scope: "
        #         f"{symbols_txt}")

        # FIXME: For now we remove generic symbols found in LFRic, but this
        # need to be removed by specialising them or seting them as
        # UnresolvedInterface and a wilcard import.
        for sym in all_symbols[:]:
            if type(sym) is Symbol:
                all_symbols.remove(sym)
                
=======
        if unresolved_symbols and not (
                symbol_table.wildcard_imports() or internal_interface_symbol):
            symbols_txt = ", ".join(
                ["'" + sym.name + "'" for sym in unresolved_symbols])
            raise VisitorError(
                f"The following symbols are not explicitly declared or "
                f"imported from a module and there are no wildcard "
                f"imports which could be bringing them into scope: "
                f"{symbols_txt}")

>>>>>>> 6f618c98
        # As a convention, we will declare the variables in the following
        # order:

        # 1: Routine declarations and interfaces. (Note that accessibility
        #    statements are generated in gen_access_stmts().)
        for sym in all_symbols[:]:
            if not isinstance(sym, RoutineSymbol):
                continue
            # Interfaces can be GenericInterfaceSymbols or RoutineSymbols
            # of UnsupportedFortranType.
            if isinstance(sym, GenericInterfaceSymbol):
                declarations += self.gen_interfacedecl(sym)
            elif isinstance(sym.datatype, UnsupportedType):
                declarations += self.gen_vardecl(
                        sym, include_visibility=is_module_scope)
            elif not (sym.is_modulevar or sym.is_automatic):
                raise VisitorError(
                    f"Routine symbol '{sym.name}' has '{sym.interface}'. "
                    f"This is not supported by the Fortran back-end.")
            all_symbols.remove(sym)

        # 2: Constants.
        declarations += self._gen_parameter_decls(symbol_table,
                                                  is_module_scope)
        for sym in all_symbols[:]:
            if isinstance(sym, DataSymbol) and sym.is_constant:
                all_symbols.remove(sym)

        # 3: Argument variable declarations
        if symbol_table.argument_datasymbols and is_module_scope:
            raise VisitorError(
                f"Arguments are not allowed in this context but this symbol "
                f"table contains argument(s): "
                f"'{[sym.name for sym in symbol_table.argument_datasymbols]}'."
                )
        # We use symbol_table.argument_datasymbols because it has the
        # symbol order that we need
        for symbol in symbol_table.argument_datasymbols:
            declarations += self.gen_vardecl(
                symbol, include_visibility=is_module_scope)
            all_symbols.remove(symbol)

        # 4: Derived-type declarations. These must come before any declarations
        # of symbols of these types.
        for symbol in all_symbols[:]:
            if isinstance(symbol, DataTypeSymbol):
                declarations += self.gen_typedecl(
                    symbol, include_visibility=is_module_scope)
                all_symbols.remove(symbol)

        # 5: The rest of the symbols
        for symbol in all_symbols:
            declarations += self.gen_vardecl(
                symbol, include_visibility=is_module_scope)

        return declarations

    def filecontainer_node(self, node):
        '''This method is called when a FileContainer instance is found in
        the PSyIR tree.

        A file container node requires no explicit text in the Fortran
        back end.

        :param node: a Container PSyIR node.
        :type node: :py:class:`psyclone.psyir.nodes.FileContainer`

        :returns: the Fortran code as a string.
        :rtype: str

        :raises VisitorError: if the attached symbol table contains \
            any data symbols.
        :raises VisitorError: if more than one child is a Routine Node \
            with is_program set to True.

        '''
        if node.symbol_table.symbols:
            raise VisitorError(
                f"In the Fortran backend, a file container should not have "
                f"any symbols associated with it, but found "
                f"{len(node.symbol_table.symbols)}.")

        program_nodes = len([child for child in node.children if
                             isinstance(child, Routine) and child.is_program])
        if program_nodes > 1:
            raise VisitorError(
                f"In the Fortran backend, a file container should contain at "
                f"most one routine node that is a program, but found "
                f"{program_nodes}.")

        result = ""
        for child in node.children:
            result += self._visit(child)
        return result

    def container_node(self, node):
        '''This method is called when a Container instance is found in
        the PSyIR tree.

        A container node is mapped to a module in the Fortran back end.

        :param node: a Container PSyIR node.
        :type node: :py:class:`psyclone.psyir.nodes.Container`

        :returns: the Fortran code as a string.
        :rtype: str

        :raises VisitorError: if the name attribute of the supplied \
            node is empty or None.
        :raises VisitorError: if any of the children of the supplied \
            Container node are not Routines or CodeBlocks.

        '''
        if not node.name:
            raise VisitorError("Expected Container node name to have a value.")

        # All children must be either Routines or CodeBlocks as modules within
        # modules are not supported.
        if not all(isinstance(child, (Routine, CodeBlock)) for
                   child in node.children):
            raise VisitorError(
                f"The Fortran back-end requires all children of a Container "
                f"to be either CodeBlocks or sub-classes of Routine but found:"
                f" {[type(child).__name__ for child in node.children]}.")

        result = f"{self._nindent}module {node.name}\n"

        self._depth += 1

        # Generate module imports
        imports = ""
        for symbol in node.symbol_table.containersymbols:
            imports += self.gen_use(symbol, node.symbol_table)

        # Declare the Container's data
        declarations = self.gen_decls(node.symbol_table, is_module_scope=True)

        # Generate the access statement (PRIVATE or PUBLIC)
        declarations += self.gen_default_access_stmt(node.symbol_table)

        # Accessibility statements for imported and routine symbols
        declarations += self.gen_access_stmts(node.symbol_table)

        # Get the subroutine statements.
        subroutines = ""
        for child in node.children:
            subroutines += self._visit(child)

        result += (
            f"{imports}"
            f"{self._nindent}implicit none\n"
            f"{declarations}\n"
            f"{self._nindent}contains\n"
            f"{subroutines}\n")

        self._depth -= 1
        result += f"{self._nindent}end module {node.name}\n"
        return result

    def routine_node(self, node):
        '''This method is called when a Routine node is found in
        the PSyIR tree.

        :param node: a Routine PSyIR node.
        :type node: :py:class:`psyclone.psyir.nodes.Routine`

        :returns: the Fortran code for this node.
        :rtype: str

        :raises VisitorError: if the name attribute of the supplied \
                              node is empty or None.

        '''
        if not node.name:
            raise VisitorError("Expected node name to have a value.")

        if node.is_program:
            result = f"{self._nindent}program {node.name}\n"
            routine_type = "program"
        else:
            args = [symbol.name for symbol in node.symbol_table.argument_list]
            suffix = ""
            if node.return_symbol:
                # This Routine has a return value and is therefore a Function
                routine_type = "function"
                if node.return_symbol.name.lower() != node.name.lower():
                    suffix = f" result({node.return_symbol.name})"
            else:
                routine_type = "subroutine"
            result = f"{self._nindent}{routine_type} {node.name}("
            result += ", ".join(args) + f"){suffix}\n"

        self._depth += 1

        if self._DISABLE_LOWERING:
            # If we are not lowering we don't have a deep_copied tree so it
            # should NOT make any modifications to the provided node or
            # symbol table.
            whole_routine_scope = node.symbol_table
        else:
            # The PSyIR has nested scopes but Fortran only supports declaring
            # variables at the routine level scope. For this reason, at this
            # point we have to unify all declarations and resolve possible name
            # clashes that appear when merging the scopes. Make sure we use
            # the same SymbolTable class used in the base class to get an
            # API-specific table here:
            whole_routine_scope = type(node.symbol_table)()

            for schedule in node.walk(Schedule):
                sched_table = schedule.symbol_table
                # We can't declare a routine inside itself so make sure we
                # skip any RoutineSymbol representing this routine.
                try:
                    rsym = sched_table.lookup_with_tag("own_routine_symbol")
                    skip = [rsym] if isinstance(rsym, RoutineSymbol) else []
                except KeyError:
                    skip = []
                whole_routine_scope.merge(sched_table, skip)
                if schedule is node:
                    # Replace the Routine's symbol table as soon as we've
                    # merged it into the new one. This ensures that the new
                    # table has full information on outer scopes which is
                    # important when merging.
                    node.symbol_table.detach()
                    whole_routine_scope.attach(node)

        # Generate module imports
        imports = ""
        for symbol in whole_routine_scope.containersymbols:
            imports += self.gen_use(symbol, whole_routine_scope)

        # Generate declaration statements
        declarations = self.gen_decls(whole_routine_scope)

        # Get the executable statements.
        exec_statements = ""
        for child in node.children:
            exec_statements += self._visit(child)
        result += (
            f"{imports}"
            f"{declarations}\n"
            f"{exec_statements}\n")

        self._depth -= 1
        result += f"{self._nindent}end {routine_type} {node.name}\n"

        return result

    def assignment_node(self, node):
        '''This method is called when an Assignment instance is found in the
        PSyIR tree.

        :param node: an Assignment PSyIR node.
        :type node: :py:class:`psyclone.psyir.nodes.Assignment``

        :returns: the Fortran code as a string.
        :rtype: str

        '''
        lhs = self._visit(node.lhs)
        rhs = self._visit(node.rhs)
        op = "=>" if node.is_pointer else "="
        result = f"{self._nindent}{lhs} {op} {rhs}\n"
        return result

    def binaryoperation_node(self, node):
        '''This method is called when a BinaryOperation instance is found in
        the PSyIR tree.

        :param node: a BinaryOperation PSyIR node.
        :type node: :py:class:`psyclone.psyir.nodes.BinaryOperation`

        :returns: the Fortran code as a string.
        :rtype: str

        '''
        lhs = self._visit(node.children[0])
        rhs = self._visit(node.children[1])
        try:
            fort_oper = self.get_operator(node.operator)
            parent = node.parent
            if isinstance(parent, Operation):
                # We may need to enforce precedence
                parent_fort_oper = self.get_operator(parent.operator)
                if precedence(fort_oper) < precedence(parent_fort_oper):
                    # We need brackets to enforce precedence
                    return f"({lhs} {fort_oper} {rhs})"
                if precedence(fort_oper) == precedence(parent_fort_oper):
                    # We still may need to enforce precedence
                    if (isinstance(parent, UnaryOperation) or
                            (isinstance(parent, BinaryOperation) and
                             parent.children[1] == node)):
                        # We need brackets to enforce precedence
                        # as a) a unary operator is performed
                        # before a binary operator and b) floating
                        # point operations are not actually
                        # associative due to rounding errors.
                        return f"({lhs} {fort_oper} {rhs})"
            return f"{lhs} {fort_oper} {rhs}"
        except KeyError as error:
            raise VisitorError(
                f"Unexpected binary op '{node.operator}'.") from error

    def range_node(self, node):
        '''This method is called when a Range instance is found in the PSyIR
        tree.

        :param node: a Range PSyIR node.
        :type node: :py:class:`psyclone.psyir.nodes.Range`

        :returns: the Fortran code as a string.
        :rtype: str

        '''
        if node.parent and node.parent.is_lower_bound(
                node.parent.indices.index(node)):
            # The range starts for the first element in this
            # dimension. This is the default in Fortran so no need to
            # output anything.
            start = ""
        else:
            start = self._visit(node.start)

        if node.parent and node.parent.is_upper_bound(
                node.parent.indices.index(node)):
            # The range ends with the last element in this
            # dimension. This is the default in Fortran so no need to
            # output anything.
            stop = ""
        else:
            stop = self._visit(node.stop)
        result = f"{start}:{stop}"

        if isinstance(node.step, Literal) and \
           node.step.datatype.intrinsic == ScalarType.Intrinsic.INTEGER and \
           node.step.value == "1":
            # Step is 1. This is the default in Fortran so no need to
            # output any text.
            pass
        else:
            step = self._visit(node.step)
            result += f":{step}"
        return result

    def literal_node(self, node):
        '''This method is called when a Literal instance is found in the PSyIR
        tree.

        :param node: a Literal PSyIR node.
        :type node: :py:class:`psyclone.psyir.nodes.Literal`

        :returns: the Fortran code for the literal.
        :rtype: str

        '''
        # pylint: disable=too-many-branches
        precision = node.datatype.precision

        if node.datatype.intrinsic == ScalarType.Intrinsic.BOOLEAN:
            # Booleans need to be converted to Fortran format
            result = '.' + node.value + '.'
        elif node.datatype.intrinsic == ScalarType.Intrinsic.CHARACTER:
            # Need to take care with which quotation symbol to use since a
            # character string may include quotation marks, e.g. a format
            # specifier: "('hello',3A)". The outermost quotation marks are
            # not stored so we have to decide whether to use ' or ".
            if "'" not in node.value:
                # No single quotes in the string so use those
                quote_symbol = "'"
            else:
                # There are single quotes in the string so we use double
                # quotes (after verifying that there aren't both single *and*
                # double quotes in the string).
                if '"' in node.value:
                    raise NotImplementedError(
                        f"Character literals containing both single and double"
                        f" quotes are not supported but found >>{node.value}<<"
                        )
                quote_symbol = '"'
            result = f"{quote_symbol}{node.value}{quote_symbol}"
        elif (node.datatype.intrinsic == ScalarType.Intrinsic.REAL and
              precision == ScalarType.Precision.DOUBLE):
            # The PSyIR stores real scalar values using the standard 'e'
            # notation. If the scalar is in fact double precision then this
            # 'e' must be replaced by 'd' for Fortran.
            result = node.value.replace("e", "d", 1)
        else:
            result = node.value

        if isinstance(precision, DataSymbol):
            # A KIND variable has been specified
            if node.datatype.intrinsic == ScalarType.Intrinsic.CHARACTER:
                result = f"{precision.name}_{result}"
            else:
                result = f"{result}_{precision.name}"
        if isinstance(precision, int):
            # A KIND value has been specified
            if node.datatype.intrinsic == ScalarType.Intrinsic.CHARACTER:
                result = f"{precision}_{result}"
            else:
                result = f"{result}_{precision}"

        return result

    def ifblock_node(self, node):
        '''This method is called when an IfBlock instance is found in the
        PSyIR tree.

        :param node: an IfBlock PSyIR node.
        :type node: :py:class:`psyclone.psyir.nodes.IfBlock`

        :returns: the Fortran code as a string.
        :rtype: str

        '''
        condition = self._visit(node.children[0])

        self._depth += 1
        if_body = ""
        for child in node.if_body:
            if_body += self._visit(child)
        else_body = ""
        # node.else_body is None if there is no else clause.
        if node.else_body:
            for child in node.else_body:
                else_body += self._visit(child)
        self._depth -= 1

        if else_body:
            result = (
                f"{self._nindent}if ({condition}) then\n"
                f"{if_body}"
                f"{self._nindent}else\n"
                f"{else_body}"
                f"{self._nindent}end if\n")
        else:
            result = (
                f"{self._nindent}if ({condition}) then\n"
                f"{if_body}"
                f"{self._nindent}end if\n")
        return result

    def whileloop_node(self, node):
        '''This method is called when a WhileLoop instance is found in the
        PSyIR tree.

        :param node: a WhileLoop PSyIR node.
        :type node: :py:class:`psyclone.psyir.nodes.WhileLoop`

        :returns: the Fortran code.
        :rtype: str

        '''
        condition = self._visit(node.condition)

        self._depth += 1
        body = ""
        for child in node.loop_body:
            body += self._visit(child)
        self._depth -= 1

        result = (
            f"{self._nindent}do while ({condition})\n"
            f"{body}"
            f"{self._nindent}end do\n")
        return result

    def loop_node(self, node):
        '''This method is called when a Loop instance is found in the
        PSyIR tree.

        :param node: a Loop PSyIR node.
        :type node: :py:class:`psyclone.psyir.nodes.Loop`

        :returns: the loop node converted into a (language specific) string.
        :rtype: str

        '''
        start = self._visit(node.start_expr)
        stop = self._visit(node.stop_expr)
        step = self._visit(node.step_expr)

        self._depth += 1
        body = ""
        for child in node.loop_body:
            body += self._visit(child)
        self._depth -= 1

        # A generation error is raised if variable is not defined. This
        # happens in LFRic kernel that iterate over a domain.
        try:
            variable_name = node.variable.name
        except GenerationError:
            # If a kernel iterates over a domain - there is
            # no loop. But the loop node is maintained since it handles halo
            # exchanges. So just return the body in this case
            return body

        return (
            f"{self._nindent}do {variable_name} = {start}, {stop}, {step}\n"
            f"{body}"
            f"{self._nindent}enddo\n")

    def unaryoperation_node(self, node):
        '''This method is called when a UnaryOperation instance is found in
        the PSyIR tree.

        :param node: a UnaryOperation PSyIR node.
        :type node: :py:class:`psyclone.psyir.nodes.UnaryOperation`

        :returns: the Fortran code as a string.
        :rtype: str

        :raises VisitorError: if an unexpected Unary op is encountered.

        '''
        content = self._visit(node.children[0])
        try:
            fort_oper = self.get_operator(node.operator)
            # If the parent node is a UnaryOperation or a BinaryOperation
            # such as '-' or '**' then we need parentheses. This ensures we
            # don't generate invalid Fortran such as 'a ** -b' or 'a - -b'.
            parent = node.parent
            if isinstance(parent, UnaryOperation):
                return f"({fort_oper}{content})"
            if isinstance(parent, BinaryOperation):
                if node is parent.children[1]:
                    return f"({fort_oper}{content})"
            return f"{fort_oper}{content}"

        except KeyError as error:
            raise VisitorError(
                f"Unexpected unary op '{node.operator}'.") from error

    def return_node(self, _):
        '''This method is called when a Return instance is found in
        the PSyIR tree.

        :param node: a Return PSyIR node.
        :type node: :py:class:`psyclone.psyir.nodes.Return`

        :returns: the Fortran code as a string.
        :rtype: str

        '''
        return f"{self._nindent}return\n"

    def codeblock_node(self, node):
        '''This method is called when a CodeBlock instance is found in the
        PSyIR tree. It returns the content of the CodeBlock as a
        Fortran string, indenting as appropriate.

        :param node: a CodeBlock PSyIR node.
        :type node: :py:class:`psyclone.psyir.nodes.CodeBlock`

        :returns: the Fortran code as a string.
        :rtype: str

        '''
        result = ""
        if node.structure == CodeBlock.Structure.STATEMENT:
            # indent and newlines required
            for ast_node in node.get_ast_nodes:
                # Using tofortran() ensures we get any label associated
                # with this statement.
                for line in ast_node.tofortran().split("\n"):
                    result += f"{self._nindent}{line}\n"
        elif node.structure == CodeBlock.Structure.EXPRESSION:
            for ast_node in node.get_ast_nodes:
                result += str(ast_node)
        else:
            raise VisitorError(
                f"Unsupported CodeBlock Structure '{node.structure}' found.")
        return result

    def operandclause_node(self, node):
        '''This method is called when a OperandClause is
        found in the PSyIR tree. It returns the clause and its children
        as a string.

        :param node: an OperandClause PSyIR node.
        :type node: :py:class:`psyclone.psyir.nodes.OperandClause`

        :returns: the Fortran code for this node.
        :rtype: str

        '''
        if len(node.children) == 0:
            return ""

        result = node.clause_string

        result = result + "(" + node.operand + ": "

        child_list = []
        for child in node.children:
            child_list.append(self._visit(child))

        result = result + ",".join(child_list) + ")"

        return result

    def regiondirective_node(self, node):
        '''This method is called when a RegionDirective instance is found in
        the PSyIR tree. It returns the opening and closing directives, and
        the statements in between as a string.

        :param node: a RegionDirective PSyIR node.
        :type node: :py:class:`psyclone.psyir.nodes.RegionDirective`

        :returns: the Fortran code for this node.
        :rtype: str

        '''
        result = f"{self._nindent}!${node.begin_string()}"

        clause_list = []
        for clause in node.clauses:
            val = self._visit(clause)
            # Some clauses return empty strings if they should not
            # generate any output (e.g. private clause with no children).
            if val != "":
                clause_list.append(val)
        # Add a space only if there are clauses
        if len(clause_list) > 0:
            result = result + " "
        result = result + ", ".join(clause_list)
        result = result + "\n"

        for child in node.dir_body:
            result = result + self._visit(child)

        end_string = node.end_string()
        if end_string:
            result = result + f"{self._nindent}!${end_string}\n"
        return result

    def standalonedirective_node(self, node):
        '''This method is called when a StandaloneDirective instance is found
        in the PSyIR tree. It returns the directive as a string.

        :param node: a StandaloneDirective PSyIR node.
        :type node: :py:class:`psyclone.psyir.nodes.StandloneDirective`

        :returns: the Fortran code for this node.
        :rtype: str

        '''
        result = f"{self._nindent}!${node.begin_string()}"

        clause_list = []
        # Currently no standalone directives have clauses associated
        # so this code is left commented out. If a standalone directive
        # is added with clauses, this should be added in.
        # for clause in node.clauses:
        #     clause_list.append(self._visit(clause))
        # Add a space only if there are clauses
        # if len(clause_list) > 0:
        #     result = result + " "
        result = result + ", ".join(clause_list)
        result = result + "\n"

        return result

    def _gen_arguments(self, node):
        '''Utility function that check that all named args occur after all
        positional args. This is a Fortran restriction, not a PSyIR
        restriction. And if they are valid, it returns the whole list of
        arguments.

        :param node: the node to check.
        :type node: :py:class:`psyclone.psyir.nodes.Call`
        :returns: string representation of the complete list of arguments.
        :rtype: str

        raises TypeError: if the provided node is not a Call.
        raises VisitorError: if the all of the positional arguments are
            not before all of the named arguments.

        '''
        if not isinstance(node, Call):
            raise TypeError(
                f"The _gen_arguments utility function expects a "
                f"Call node, but found '{type(node).__name__}'.")

        found_named_arg = False
        for name in node.argument_names:
            if found_named_arg and not name:
                raise VisitorError(
                    f"Fortran expects all named arguments to occur after all "
                    f"positional arguments but this is not the case for "
                    f"{str(node)}")
            if name:
                found_named_arg = True

        # All arguments have been validated, proceed to generate them
        result_list = []
        for idx, child in enumerate(node.arguments):
            if node.argument_names[idx]:
                result_list.append(
                    f"{node.argument_names[idx]}={self._visit(child)}")
            else:
                result_list.append(self._visit(child))
        return ", ".join(result_list)

    def call_node(self, node):
        '''Translate the PSyIR call node to Fortran.

        :param node: a Call PSyIR node.
        :type node: :py:class:`psyclone.psyir.nodes.Call`

        :returns: the equivalent Fortran code.
        :rtype: str

        '''
        args = self._gen_arguments(node)
        if isinstance(node, IntrinsicCall) and node.routine.name in [
                "ALLOCATE", "DEALLOCATE"]:
            # An allocate/deallocate doesn't have 'call'.
            return f"{self._nindent}{node.routine.name}({args})\n"
        if not node.parent or isinstance(node.parent, Schedule):
            return f"{self._nindent}call {self._visit(node.routine)}({args})\n"

        # Otherwise it is inside-expression function call
        return f"{self._visit(node.routine)}({args})"

    def kernelfunctor_node(self, node):
        '''
        Translate the Kernel functor into Fortran.

        :param node: the PSyIR node to translate.
        :type node: :py:class:`psyclone.domain.common.algorithm.KernelFunctor`

        :returns: the equivalent Fortran code.
        :rtype: str

        '''
        result_list = []
        for child in node.children:
            result_list.append(self._visit(child))
        args = ", ".join(result_list)
        return f"{node.name}({args})"<|MERGE_RESOLUTION|>--- conflicted
+++ resolved
@@ -968,17 +968,15 @@
                 "_psyclone_internal_interface")
         except KeyError:
             internal_interface_symbol = None
-<<<<<<< HEAD
-        # if unresolved_symbols and not (
-        #         symbol_table.has_wildcard_imports() or
-        #         internal_interface_symbol):
-        #     symbols_txt = ", ".join(
-        #         ["'" + sym.name + "'" for sym in unresolved_symbols])
-        #     raise VisitorError(
-        #         f"The following symbols are not explicitly declared or "
-        #         f"imported from a module and there are no wildcard "
-        #         f"imports which could be bringing them into scope: "
-        #         f"{symbols_txt}")
+        if unresolved_symbols and not (
+                symbol_table.wildcard_imports() or internal_interface_symbol):
+            symbols_txt = ", ".join(
+                ["'" + sym.name + "'" for sym in unresolved_symbols])
+            raise VisitorError(
+                f"The following symbols are not explicitly declared or "
+                f"imported from a module and there are no wildcard "
+                f"imports which could be bringing them into scope: "
+                f"{symbols_txt}")
 
         # FIXME: For now we remove generic symbols found in LFRic, but this
         # need to be removed by specialising them or seting them as
@@ -987,18 +985,6 @@
             if type(sym) is Symbol:
                 all_symbols.remove(sym)
                 
-=======
-        if unresolved_symbols and not (
-                symbol_table.wildcard_imports() or internal_interface_symbol):
-            symbols_txt = ", ".join(
-                ["'" + sym.name + "'" for sym in unresolved_symbols])
-            raise VisitorError(
-                f"The following symbols are not explicitly declared or "
-                f"imported from a module and there are no wildcard "
-                f"imports which could be bringing them into scope: "
-                f"{symbols_txt}")
-
->>>>>>> 6f618c98
         # As a convention, we will declare the variables in the following
         # order:
 
