--- conflicted
+++ resolved
@@ -1188,59 +1188,6 @@
         result.name = filename
         return result.detach()
 
-<<<<<<< HEAD
-    def generate_container(self, module_ast):
-        '''
-        Create a Container from the supplied fparser2 module AST.
-
-        :param module_ast: fparser2 AST of the full module.
-        :type module_ast: :py:class:`fparser.two.Fortran2003.Program`
-
-        :returns: PSyIR container representing the given module_ast or None \
-                  if there's no module in the parse tree.
-        :rtype: :py:class:`psyclone.psyir.nodes.Container`
-
-        :raises GenerationError: unable to generate a Container from the \
-                                 provided fpaser2 parse tree.
-        '''
-        # Assume just 1 or 0 Fortran module definitions in the file
-        modules = walk(module_ast, Fortran2003.Module_Stmt)
-        if len(modules) > 1:
-            raise GenerationError(
-                f"Could not process {module_ast}. Just one module definition "
-                f"per file supported.")
-        if not modules:
-            return None
-
-        module = modules[0].parent
-        mod_name = str(modules[0].children[1])
-
-        # Create a container to capture the module information
-        new_container = Container(mod_name)
-
-        # Search for any accessibility statements (e.g. "PUBLIC :: my_var") to
-        # determine the default accessibility of symbols as well as identifying
-        # those that are explicitly declared as public or private.
-        (default_visibility, visibility_map) = self.process_access_statements(
-            module)
-        new_container.symbol_table.default_visibility = default_visibility
-
-        # Create symbols for all routines defined within this module
-        _process_routine_symbols(module_ast, new_container,
-                                 new_container.symbol_table,
-                                 visibility_map)
-
-        # Parse the declarations if it has any
-        for child in module.children:
-            if isinstance(child, Fortran2003.Specification_Part):
-                self.process_declarations(new_container, child.children,
-                                          [], visibility_map)
-                break
-
-        return new_container
-
-=======
->>>>>>> 34f69e24
     def get_routine_schedules(self, name, module_ast):
         '''Create one or more schedules for routines corresponding to the
         supplied name in the supplied fparser2 AST. (There can be more than
