# BSD 3-Clause License
#
# Copyright (c) 2017-2020, Science and Technology Facilities Council.
# All rights reserved.
#
# Redistribution and use in source and binary forms, with or without
# modification, are permitted provided that the following conditions are met:
#
# * Redistributions of source code must retain the above copyright notice, this
#   list of conditions and the following disclaimer.
#
# * Redistributions in binary form must reproduce the above copyright notice,
#   this list of conditions and the following disclaimer in the documentation
#   and/or other materials provided with the distribution.
#
# * Neither the name of the copyright holder nor the names of its
#   contributors may be used to endorse or promote products derived from
#   this software without specific prior written permission.
#
# THIS SOFTWARE IS PROVIDED BY THE COPYRIGHT HOLDERS AND CONTRIBUTORS
# "AS IS" AND ANY EXPRESS OR IMPLIED WARRANTIES, INCLUDING, BUT NOT
# LIMITED TO, THE IMPLIED WARRANTIES OF MERCHANTABILITY AND FITNESS
# FOR A PARTICULAR PURPOSE ARE DISCLAIMED. IN NO EVENT SHALL THE
# COPYRIGHT HOLDER OR CONTRIBUTORS BE LIABLE FOR ANY DIRECT, INDIRECT,
# INCIDENTAL, SPECIAL, EXEMPLARY, OR CONSEQUENTIAL DAMAGES (INCLUDING,
# BUT NOT LIMITED TO, PROCUREMENT OF SUBSTITUTE GOODS OR SERVICES;
# LOSS OF USE, DATA, OR PROFITS; OR BUSINESS INTERRUPTION) HOWEVER
# CAUSED AND ON ANY THEORY OF LIABILITY, WHETHER IN CONTRACT, STRICT
# LIABILITY, OR TORT (INCLUDING NEGLIGENCE OR OTHERWISE) ARISING IN
# ANY WAY OUT OF THE USE OF THIS SOFTWARE, EVEN IF ADVISED OF THE
# POSSIBILITY OF SUCH DAMAGE.
# -----------------------------------------------------------------------------
# Authors R. W. Ford, A. R. Porter and S. Siso, STFC Daresbury Lab
# Modified I. Kavcic, Met Office
# -----------------------------------------------------------------------------

''' This module provides the fparser2 to PSyIR front-end, it follows a
    Visitor Pattern to traverse relevant fparser2 nodes and contains the logic
    to transform each node into the equivalent PSyIR representation.'''

from __future__ import absolute_import
from collections import OrderedDict
import six
from fparser.two import Fortran2003
from fparser.two.utils import walk
from psyclone.psyir.nodes import UnaryOperation, BinaryOperation, \
    NaryOperation, Schedule, CodeBlock, IfBlock, Reference, Literal, Loop, \
    Container, Assignment, Return, ArrayReference, Node, Range, KernelSchedule
from psyclone.errors import InternalError, GenerationError
from psyclone.psyGen import Directive
from psyclone.psyir.symbols import SymbolError, DataSymbol, ContainerSymbol, \
    Symbol, GlobalInterface, ArgumentInterface, UnresolvedInterface, \
    LocalInterface, ScalarType, ArrayType, DeferredType, UnknownType, \
    UnknownFortranType, StructureType, TypeSymbol, RoutineSymbol, SymbolTable

# The list of Fortran instrinsic functions that we know about (and can
# therefore distinguish from array accesses). These are taken from
# fparser.
FORTRAN_INTRINSICS = Fortran2003.Intrinsic_Name.function_names

# Mapping from Fortran data types to PSyIR types
TYPE_MAP_FROM_FORTRAN = {"integer": ScalarType.Intrinsic.INTEGER,
                         "character": ScalarType.Intrinsic.CHARACTER,
                         "logical": ScalarType.Intrinsic.BOOLEAN,
                         "real": ScalarType.Intrinsic.REAL,
                         "double precision": ScalarType.Intrinsic.REAL}

# Mapping from fparser2 Fortran Literal types to PSyIR types
CONSTANT_TYPE_MAP = {
    Fortran2003.Real_Literal_Constant: ScalarType.Intrinsic.REAL,
    Fortran2003.Logical_Literal_Constant: ScalarType.Intrinsic.BOOLEAN,
    Fortran2003.Char_Literal_Constant: ScalarType.Intrinsic.CHARACTER,
    Fortran2003.Int_Literal_Constant: ScalarType.Intrinsic.INTEGER}

# Mapping from Fortran intent to PSyIR access type
INTENT_MAPPING = {"in": ArgumentInterface.Access.READ,
                  "out": ArgumentInterface.Access.WRITE,
                  "inout": ArgumentInterface.Access.READWRITE}


def _find_or_create_imported_symbol(location, name, scope_limit=None,
        **kargs):
    '''Returns the symbol with the name 'name' from a symbol table
    associated with this node or one of its ancestors.  If the symbol
    is not found and there are no ContainerSymbols with wildcard imports
    then an exception is raised. However, if there are one or more
    ContainerSymbols with wildcard imports (which could therefore be
    bringing the symbol into scope) then a new Symbol with the
    specified visibility but of unknown interface is created and
    inserted in the most local SymbolTable that has such an import.
    The scope_limit variable further limits the symbol table search so
    that the search through ancestor nodes stops when the scope_limit node
    is reached i.e. ancestors of the scope_limit node are not searched.

    :param location: PSyIR node from which to operate.
    :type location: :py:class:`psyclone.psyir.nodes.Node`
    :param str name: the name of the symbol.
    :param scope_limit: optional Node which limits the symbol \
        search space to the symbol tables of the nodes within the \
        given scope. If it is None (the default), the whole \
        scope (all symbol tables in ancestor nodes) is searched \
        otherwise ancestors of the scope_limit node are not \
        searched.
    :type scope_limit: :py:class:`psyclone.psyir.nodes.Node` or \
        `NoneType`

    :returns: the matching symbol.
    :rtype: :py:class:`psyclone.psyir.symbols.Symbol`

    :raises TypeError: if the supplied scope_limit is not a Node.
    :raises ValueError: if the supplied scope_limit node is not an \
        ancestor of the supplied node.
    :raises SymbolError: if no matching symbol is found and there are \
        no ContainerSymbols from which it might be brought into scope.

    '''
    if not isinstance(location, Node):
        raise TypeError(
            "The location argument '{0}' provided to _find_or_create_imported"
            "_symbol() is not of type `Node`.".format(str(location)))

    if scope_limit:
        # Validate the supplied scope_limit
        if not isinstance(scope_limit, Node):
            raise TypeError(
                "The scope_limit argument '{0}' provided to _find_or_"
                "create_imported_symbol() is not of type `Node`."
                "".format(str(scope_limit)))

        # Check that the scope_limit Node is an ancestor of this
        # Reference Node and raise an exception if not.
        mynode = location.parent
        while mynode is not None:
            if mynode is scope_limit:
                # The scope_limit node is an ancestor of the
                # supplied node.
                break
            mynode = mynode.parent
        else:
            # The scope_limit node is not an ancestor of the
            # supplied node so raise an exception.
            raise ValueError(
                "The scope_limit node '{0}' provided to _find_or_create"
                "_imported_symbol() is not an ancestor of this "
                "node '{1}'.".format(str(scope_limit), str(location)))

    # Keep a reference to the most local SymbolTable with a wildcard
    # import in case we need to create a Symbol.
    first_symbol_table = None
    test_node = location

    # Iterate over ancestor Nodes of this Node.
    while test_node:
        # For simplicity, test every Node for the existence of a
        # SymbolTable (rather than checking for the particular
        # Node types which we know to have SymbolTables).
        if hasattr(test_node, 'symbol_table'):
            # This Node does have a SymbolTable.
            symbol_table = test_node.symbol_table

            try:
                # If the reference matches a Symbol in this
                # SymbolTable then return the Symbol.
                return symbol_table.lookup(name, scope_limit=test_node)
            except KeyError:
                # The Reference Node does not match any Symbols in
                # this SymbolTable. Does this SymbolTable have any
                # wildcard imports?
                for csym in symbol_table.containersymbols:
                    if csym.wildcard_import:
                        if not first_symbol_table:
                            first_symbol_table = symbol_table
                            break

        if test_node is scope_limit:
            # The ancestor scope/top-level Node has been reached and
            # nothing has matched.
            break

        # Move on to the next ancestor.
        test_node = test_node.parent

    if first_symbol_table:
        # No symbol found but there are one or more Containers from which
        # it may be being brought into scope. Therefore create a generic
        # Symbol with a deferred interface and add it to the most
        # local SymbolTable with a wildcard import.
        return first_symbol_table.new_symbol(name,
                interface=UnresolvedInterface(), **kargs)

    # All requested Nodes have been checked but there has been no
    # match and there are no wildcard imports so raise an exception.
    raise SymbolError(
        "No Symbol found for name '{0}'.".format(name))


def _check_args(array, dim):
    '''Utility routine used by the _check_bound_is_full_extent and
    _check_array_range_literal functions to check common arguments.

    This routine is only in fparser2.py until #717 is complete as it
    is used to check that array syntax in a where statement is for the
    full extent of the dimension. Once #717 is complete this routine
    can be removed.

    :param array: the node to check.
    :type array: :py:class:`pysclone.psyir.node.array`
    :param int dim: the dimension index to use.

    :raises TypeError: if the supplied arguments are of the wrong type.
    :raises ValueError: if the value of the supplied dim argument is \
        less than 1 or greater than the number of dimensions in the \
        supplied array argument.

    '''
    if not isinstance(array, ArrayReference):
        raise TypeError(
            "method _check_args 'array' argument should be an "
            "ArrayReference type but found '{0}'.".format(
                type(array).__name__))

    if not isinstance(dim, int):
        raise TypeError(
            "method _check_args 'dim' argument should be an "
            "int type but found '{0}'.".format(type(dim).__name__))
    if dim < 1:
        raise ValueError(
            "method _check_args 'dim' argument should be at "
            "least 1 but found {0}.".format(dim))
    if dim > len(array.children):
        raise ValueError(
            "method _check_args 'dim' argument should be at "
            "most the number of dimensions of the array ({0}) but found "
            "{1}.".format(len(array.children), dim))

    # The first child of the array (index 0) relates to the first
    # dimension (dim 1), so we need to reduce dim by 1.
    if not isinstance(array.children[dim-1], Range):
        raise TypeError(
            "method _check_args 'array' argument index '{0}' "
            "should be a Range type but found '{1}'."
            "".format(dim-1, type(array.children[dim-1]).__name__))


def _is_bound_full_extent(array, dim, operator):
    '''A Fortran array section with a missing lower bound implies the
    access starts at the first element and a missing upper bound
    implies the access ends at the last element e.g. a(:,:)
    accesses all elements of array a and is equivalent to
    a(lbound(a,1):ubound(a,1),lbound(a,2):ubound(a,2)). The PSyIR
    does not support the shorthand notation, therefore the lbound
    and ubound operators are used in the PSyIR.

    This utility function checks that shorthand lower or upper
    bound Fortran code is captured as longhand lbound and/or
    ubound functions as expected in the PSyIR.

    The supplied "array" argument is assumed to be an ArrayReference node
    and the contents of the specified dimension "dim" is assumed to be a
    Range node.

    This routine is only in fparser2.py until #717 is complete as it
    is used to check that array syntax in a where statement is for the
    full extent of the dimension. Once #717 is complete this routine
    can be moved into fparser2_test.py as it is used there in a
    different context.

    :param array: the node to check.
    :type array: :py:class:`pysclone.psyir.node.array`
    :param int dim: the dimension index to use.
    :param operator: the operator to check.
    :type operator: \
        :py:class:`psyclone.psyir.nodes.binaryoperation.Operator.LBOUND` \
        or :py:class:`psyclone.psyir.nodes.binaryoperation.Operator.UBOUND`

    :returns: True if the supplied array has the expected properties, \
        otherwise returns False.
    :rtype: bool

    :raises TypeError: if the supplied arguments are of the wrong type.

    '''
    _check_args(array, dim)

    if operator == BinaryOperation.Operator.LBOUND:
        index = 0
    elif operator == BinaryOperation.Operator.UBOUND:
        index = 1
    else:
        raise TypeError(
            "'operator' argument  expected to be LBOUND or UBOUND but "
            "found '{0}'.".format(type(operator).__name__))

    # The first child of the array (index 0) relates to the first
    # dimension (dim 1), so we need to reduce dim by 1.
    bound = array.children[dim-1].children[index]

    if not isinstance(bound, BinaryOperation):
        return False

    reference = bound.children[0]
    literal = bound.children[1]

    # pylint: disable=too-many-boolean-expressions
    if (bound.operator == operator
            and isinstance(reference, Reference) and
            reference.symbol is array.symbol
            and isinstance(literal, Literal) and
            literal.datatype.intrinsic == ScalarType.Intrinsic.INTEGER
            and literal.value == str(dim)):
        return True
    # pylint: enable=too-many-boolean-expressions
    return False


def _is_array_range_literal(array, dim, index, value):
    '''Utility function to check that the supplied array has an integer
    literal at dimension index "dim" and range index "index" with
    value "value".

    The step part of the range node has an integer literal with
    value 1 by default.

    This routine is only in fparser2.py until #717 is complete as it
    is used to check that array syntax in a where statement is for the
    full extent of the dimension. Once #717 is complete this routine
    can be moved into fparser2_test.py as it is used there in a
    different context.

    :param array: the node to check.
    :type array: :py:class:`pysclone.psyir.node.ArrayReference`
    :param int dim: the dimension index to check.
    :param int index: the index of the range to check (0 is the \
        lower bound, 1 is the upper bound and 2 is the step).
    :param int value: the expected value of the literal.

    :raises NotImplementedError: if the supplied argument does not \
        have the required properties.

    :returns: True if the supplied array has the expected properties, \
        otherwise returns False.
    :rtype: bool

    :raises TypeError: if the supplied arguments are of the wrong type.
    :raises ValueError: if the index argument has an incorrect value.

    '''
    _check_args(array, dim)

    if not isinstance(index, int):
        raise TypeError(
            "method _check_array_range_literal 'index' argument should be an "
            "int type but found '{0}'.".format(type(index).__name__))

    if index < 0 or index > 2:
        raise ValueError(
            "method _check_array_range_literal 'index' argument should be "
            "0, 1 or 2 but found {0}.".format(index))

    if not isinstance(value, int):
        raise TypeError(
            "method _check_array_range_literal 'value' argument should be an "
            "int type but found '{0}'.".format(type(value).__name__))

    # The first child of the array (index 0) relates to the first
    # dimension (dim 1), so we need to reduce dim by 1.
    literal = array.children[dim-1].children[index]

    if (isinstance(literal, Literal) and
            literal.datatype.intrinsic == ScalarType.Intrinsic.INTEGER and
            literal.value == str(value)):
        return True
    return False


def _is_range_full_extent(my_range):
    '''Utility function to check whether a Range object is equivalent to a
    ":" in Fortran array notation. The PSyIR representation of "a(:)"
    is "a(lbound(a,1):ubound(a,1):1). Therefore, for array a index 1,
    the lower bound is compared with "lbound(a,1)", the upper bound is
    compared with "ubound(a,1)" and the step is compared with 1.

    If everything is OK then this routine silently returns, otherwise
    an exception is raised by one of the functions
    (_check_bound_is_full_extent or _check_array_range_literal) called by this
    function.

    This routine is only in fparser2.py until #717 is complete as it
    is used to check that array syntax in a where statement is for the
    full extent of the dimension. Once #717 is complete this routine
    can be removed.

    :param my_range: the Range node to check.
    :type my_range: :py:class:`psyclone.psyir.node.Range`

    '''

    array = my_range.parent
    # The array index of this range is determined by its position in
    # the array list (+1 as the index starts from 0 but Fortran
    # dimensions start from 1).
    dim = array.children.index(my_range) + 1
    # Check lower bound
    is_lower = _is_bound_full_extent(
        array, dim, BinaryOperation.Operator.LBOUND)
    # Check upper bound
    is_upper = _is_bound_full_extent(
        array, dim, BinaryOperation.Operator.UBOUND)
    # Check step (index 2 is the step index for the range function)
    is_step = _is_array_range_literal(array, dim, 2, 1)
    return is_lower and is_upper and is_step


def _kind_symbol_from_name(name, symbol_table):
    '''
    Utility method that returns a Symbol representing the named KIND
    parameter. If the supplied Symbol Table (or one of its ancestors)
    does not contain an appropriate entry then one is created. If it does
    contain a matching entry then it must be either a Symbol or a
    DataSymbol. If it is a DataSymbol then it must have a datatype of
    'integer' or 'deferred'. If it is deferred then the fact that we now
    know that this Symbol represents a KIND
    parameter means that we can change the datatype to be 'integer'.
    If the existing symbol is a generic Symbol then it is replaced with
    a new DataSymbol of type 'integer'.

    :param str name: the name of the variable holding the KIND value.
    :param symbol_table: the Symbol Table associated with the code being\
                         processed.
    :type symbol_table: :py:class:`psyclone.psyir.symbols.SymbolTable`

    :returns: the Symbol representing the KIND parameter.
    :rtype: :py:class:`psyclone.psyir.symbols.DataSymbol`

    :raises TypeError: if the symbol table already contains an entry for \
            `name` but it is not an instance of Symbol or DataSymbol.
    :raises TypeError: if the symbol table already contains a DataSymbol \
            for `name` and its datatype is not 'integer' or 'deferred'.

    '''
    lower_name = name.lower()
    try:
        kind_symbol = symbol_table.lookup(lower_name)
        # pylint: disable=unidiomatic-typecheck
        if type(kind_symbol) == Symbol:
            # There is an existing entry but it's only a generic Symbol
            # so we need to replace it with a DataSymbol of integer type.
            # Since the lookup() above looks through *all* ancestor symbol
            # tables, we have to find precisely which table the existing
            # Symbol is in.
            table = kind_symbol.find_symbol_table(symbol_table.node)
            new_symbol = DataSymbol(lower_name,
                                    default_integer_type(),
                                    visibility=kind_symbol.visibility,
                                    interface=kind_symbol.interface)
            table.swap(kind_symbol, new_symbol)
            kind_symbol = new_symbol
        elif isinstance(kind_symbol, DataSymbol):

            if not (isinstance(kind_symbol.datatype,
                               (UnknownType, DeferredType)) or
                    (isinstance(kind_symbol.datatype, ScalarType) and
                     kind_symbol.datatype.intrinsic ==
                     ScalarType.Intrinsic.INTEGER)):
                raise TypeError(
                    "SymbolTable already contains a DataSymbol for "
                    "variable '{0}' used as a kind parameter but it is not"
                    "a 'deferred', 'unknown' or 'scalar integer' type.".
                    format(lower_name))
            # A KIND parameter must be of type integer so set it here
            # (in case it was previously 'deferred'). We don't know
            # what precision this is so set it to the default.
            kind_symbol.datatype = default_integer_type()
        else:
            raise TypeError(
                "A symbol representing a kind parameter must be an "
                "instance of either a Symbol or a DataSymbol. However, "
                "found an entry of type '{0}' for variable '{1}'.".format(
                    type(kind_symbol).__name__, lower_name))
    except KeyError:
        # The SymbolTable does not contain an entry for this kind parameter
        # so create one. We specify an UnresolvedInterface as we don't
        # currently know how this symbol is brought into scope.
        kind_symbol = DataSymbol(lower_name, default_integer_type(),
                                 interface=UnresolvedInterface())
        symbol_table.add(kind_symbol)
    return kind_symbol


def default_precision(_):
    '''Returns the default precision specified by the front end. This is
    currently always set to undefined irrespective of the datatype but
    could be read from a config file in the future. The unused
    argument provides the name of the datatype. This name will allow a
    future implementation of this method to choose different default
    precisions for different datatypes if required.

    There are alternative options for setting a default precision,
    such as:

    1) The back-end sets the default precision in a similar manner
    to this routine.
    2) A PSyIR transformation is used to set default precision.

    This routine is primarily here as a placeholder and could be
    replaced by an alternative solution, see issue #748.

    :returns: the default precision for the supplied datatype name.
    :rtype: :py:class:`psyclone.psyir.symbols.scalartype.Precision`

    '''
    return ScalarType.Precision.UNDEFINED


def default_integer_type():
    '''Returns the default integer datatype specified by the front end.

    :returns: the default integer datatype.
    :rtype: :py:class:`psyclone.psyir.symbols.ScalarType`

    '''
    return ScalarType(ScalarType.Intrinsic.INTEGER,
                      default_precision(ScalarType.Intrinsic.INTEGER))


def default_real_type():
    '''Returns the default real datatype specified by the front end.

    :returns: the default real datatype.
    :rtype: :py:class:`psyclone.psyir.symbols.ScalarType`

    '''
    return ScalarType(ScalarType.Intrinsic.REAL,
                      default_precision(ScalarType.Intrinsic.REAL))


def get_literal_precision(fparser2_node, psyir_literal_parent):
    '''Takes a Fortran2003 literal node as input and returns the
    appropriate PSyIR precision type for that node. Adds a deferred
    type DataSymbol in the SymbolTable if the precision is given by an
    undefined symbol.

    :param fparser2_node: the fparser2 literal node.
    :type fparser2_node: :py:class:`Fortran2003.Real_Literal_Constant` or \
        :py:class:`Fortran2003.Logical_Literal_Constant` or \
        :py:class:`Fortran2003.Char_Literal_Constant` or \
        :py:class:`Fortran2003.Int_Literal_Constant`
    :param psyir_literal_parent: the PSyIR node that will be the \
        parent of the PSyIR literal node that will be created from the \
        fparser2 node information.
    :type psyir_literal_parent: :py:class:`psyclone.psyir.nodes.Node`

    :returns: the PSyIR Precision of this literal value.
    :rtype: :py:class:`psyclone.psyir.symbols.DataSymbol`, int or \
        :py:class:`psyclone.psyir.symbols.ScalarType.Precision`

    :raises InternalError: if the arguments are of the wrong type.
    :raises InternalError: if there's no symbol table associated with \
                           `psyir_literal_parent` or one of its ancestors.

    '''
    if not isinstance(fparser2_node,
                      (Fortran2003.Real_Literal_Constant,
                       Fortran2003.Logical_Literal_Constant,
                       Fortran2003.Char_Literal_Constant,
                       Fortran2003.Int_Literal_Constant)):
        raise InternalError(
            "Unsupported literal type '{0}' found in get_literal_precision."
            "".format(type(fparser2_node).__name__))
    if not isinstance(psyir_literal_parent, Node):
        raise InternalError(
            "Expecting argument psyir_literal_parent to be a PSyIR Node but "
            "found '{0}' in get_literal_precision."
            "".format(type(psyir_literal_parent).__name__))
    precision_name = fparser2_node.items[1]
    if not precision_name:
        # Precision may still be specified by the exponent in a real literal
        if isinstance(fparser2_node, Fortran2003.Real_Literal_Constant):
            precision_value = fparser2_node.items[0]
            if "d" in precision_value.lower():
                return ScalarType.Precision.DOUBLE
            if "e" in precision_value.lower():
                return ScalarType.Precision.SINGLE
        # Return the default precision
        try:
            data_name = CONSTANT_TYPE_MAP[type(fparser2_node)]
        except KeyError:
            raise NotImplementedError(
                "Could not process {0}. Only 'real', 'integer', "
                "'logical' and 'character' intrinsic types are "
                "supported.".format(type(fparser2_node).__name__))
        return default_precision(data_name)
    try:
        # Precision is specified as an integer
        return int(precision_name)
    except ValueError:
        # Precision is not an integer so should be a kind symbol
        # PSyIR stores names as lower case.
        precision_name = precision_name.lower()
        # Find the closest symbol table
        try:
            symbol_table = psyir_literal_parent.scope.symbol_table
        except SymbolError as err:
            # No symbol table found. This should never happen in
            # normal usage but could occur if a test constructs a
            # PSyIR without a Schedule.
            six.raise_from(InternalError(
                "Failed to find a symbol table to which to add the kind "
                "symbol '{0}'.".format(precision_name)), err)
        return _kind_symbol_from_name(precision_name, symbol_table)


def _process_routine_symbols(module_ast, symbol_table,
                             default_visibility, visibility_map):
    '''
    Examines the supplied fparser2 parse tree for a module and creates
    RoutineSymbols for every routine (function or subroutine) that it
    contains.

    :param module_ast: fparser2 parse tree for module.
    :type module_ast: :py:class:`fparser.two.Fortran2003.Program`
    :param symbol_table: the SymbolTable to which to add the symbols.
    :type symbol_table: :py:class:`psyclone.psyir.symbols.SymbolTable`
    :param default_visibility: the default visibility that applies to all \
            symbols without an explicit visibility specification.
    :type default_visibility: \
            :py:class:`psyclone.psyir.symbols.Symbol.Visibility`
    :param visibility_map: dict of symbol names with explicit visibilities.
    :type visibility_map: dict with symbol names as keys and visibilities as \
                          values
    '''
    routines = walk(module_ast, (Fortran2003.Subroutine_Subprogram,
                                 Fortran2003.Function_Subprogram))
    for routine in routines:
        name = str(routine.children[0].children[1])
        vis = visibility_map.get(name, default_visibility)
        # This routine is defined within this scoping unit and therefore has a
        # local interface.
        rsymbol = RoutineSymbol(name, visibility=vis,
                                interface=LocalInterface())
        symbol_table.add(rsymbol)


class Fparser2Reader(object):
    '''
    Class to encapsulate the functionality for processing the fparser2 AST and
    convert the nodes to PSyIR.
    '''

    unary_operators = OrderedDict([
        ('+', UnaryOperation.Operator.PLUS),
        ('-', UnaryOperation.Operator.MINUS),
        ('.not.', UnaryOperation.Operator.NOT),
        ('abs', UnaryOperation.Operator.ABS),
        ('ceiling', UnaryOperation.Operator.CEIL),
        ('exp', UnaryOperation.Operator.EXP),
        ('log', UnaryOperation.Operator.LOG),
        ('log10', UnaryOperation.Operator.LOG10),
        ('sin', UnaryOperation.Operator.SIN),
        ('asin', UnaryOperation.Operator.ASIN),
        ('cos', UnaryOperation.Operator.COS),
        ('acos', UnaryOperation.Operator.ACOS),
        ('tan', UnaryOperation.Operator.TAN),
        ('atan', UnaryOperation.Operator.ATAN),
        ('sqrt', UnaryOperation.Operator.SQRT),
        ('real', UnaryOperation.Operator.REAL),
        ('nint', UnaryOperation.Operator.NINT),
        ('int', UnaryOperation.Operator.INT)])

    binary_operators = OrderedDict([
        ('+', BinaryOperation.Operator.ADD),
        ('-', BinaryOperation.Operator.SUB),
        ('*', BinaryOperation.Operator.MUL),
        ('/', BinaryOperation.Operator.DIV),
        ('**', BinaryOperation.Operator.POW),
        ('==', BinaryOperation.Operator.EQ),
        ('.eq.', BinaryOperation.Operator.EQ),
        ('/=', BinaryOperation.Operator.NE),
        ('.ne.', BinaryOperation.Operator.NE),
        ('<=', BinaryOperation.Operator.LE),
        ('.le.', BinaryOperation.Operator.LE),
        ('<', BinaryOperation.Operator.LT),
        ('.lt.', BinaryOperation.Operator.LT),
        ('>=', BinaryOperation.Operator.GE),
        ('.ge.', BinaryOperation.Operator.GE),
        ('>', BinaryOperation.Operator.GT),
        ('.gt.', BinaryOperation.Operator.GT),
        ('.and.', BinaryOperation.Operator.AND),
        ('.or.', BinaryOperation.Operator.OR),
        ('sign', BinaryOperation.Operator.SIGN),
        ('size', BinaryOperation.Operator.SIZE),
        ('sum', BinaryOperation.Operator.SUM),
        ('lbound', BinaryOperation.Operator.LBOUND),
        ('ubound', BinaryOperation.Operator.UBOUND),
        ('max', BinaryOperation.Operator.MAX),
        ('min', BinaryOperation.Operator.MIN),
        ('mod', BinaryOperation.Operator.REM),
        ('matmul', BinaryOperation.Operator.MATMUL)])

    nary_operators = OrderedDict([
        ('max', NaryOperation.Operator.MAX),
        ('min', NaryOperation.Operator.MIN),
        ('sum', NaryOperation.Operator.SUM)])

    def __init__(self):
        from fparser.two import utils
        # Map of fparser2 node types to handlers (which are class methods)
        self.handlers = {
            Fortran2003.Assignment_Stmt: self._assignment_handler,
            Fortran2003.Name: self._name_handler,
            Fortran2003.Parenthesis: self._parenthesis_handler,
            Fortran2003.Part_Ref: self._part_ref_handler,
            Fortran2003.Subscript_Triplet: self._subscript_triplet_handler,
            Fortran2003.If_Stmt: self._if_stmt_handler,
            utils.NumberBase: self._number_handler,
            Fortran2003.Int_Literal_Constant: self._number_handler,
            Fortran2003.Char_Literal_Constant: self._char_literal_handler,
            Fortran2003.Logical_Literal_Constant: self._bool_literal_handler,
            utils.BinaryOpBase: self._binary_op_handler,
            Fortran2003.End_Do_Stmt: self._ignore_handler,
            Fortran2003.End_Subroutine_Stmt: self._ignore_handler,
            Fortran2003.If_Construct: self._if_construct_handler,
            Fortran2003.Case_Construct: self._case_construct_handler,
            Fortran2003.Return_Stmt: self._return_handler,
            Fortran2003.UnaryOpBase: self._unary_op_handler,
            Fortran2003.Block_Nonlabel_Do_Construct:
                self._do_construct_handler,
            Fortran2003.Intrinsic_Function_Reference: self._intrinsic_handler,
            Fortran2003.Where_Construct: self._where_construct_handler,
            Fortran2003.Where_Stmt: self._where_construct_handler,
        }

    @staticmethod
    def nodes_to_code_block(parent, fp2_nodes):
        '''Create a CodeBlock for the supplied list of fparser2 nodes and then
        wipe the list. A CodeBlock is a node in the PSyIR (Schedule)
        that represents a sequence of one or more Fortran statements
        and/or expressions which PSyclone does not attempt to handle.

        :param parent: Node in the PSyclone AST to which to add this code \
                       block.
        :type parent: :py:class:`psyclone.psyir.nodes.Node`
        :param fp2_nodes: list of fparser2 AST nodes constituting the \
                          code block.
        :type fp2_nodes: list of :py:class:`fparser.two.utils.Base`

        :returns: a CodeBlock instance.
        :rtype: :py:class:`psyclone.CodeBlock`

        '''
        if not fp2_nodes:
            return None

        # Determine whether this code block is a statement or an
        # expression. Statements always have a `Schedule` as parent
        # and expressions do not. The only unknown at this point are
        # directives whose structure are in discussion. Therefore, for
        # the moment, an exception is raised if a directive is found
        # as a parent.
        if isinstance(parent, Schedule):
            structure = CodeBlock.Structure.STATEMENT
        elif isinstance(parent, Directive):
            raise InternalError(
                "Fparser2Reader:nodes_to_code_block: A CodeBlock with "
                "a Directive as parent is not yet supported.")
        else:
            structure = CodeBlock.Structure.EXPRESSION

        code_block = CodeBlock(fp2_nodes, structure, parent=parent)
        parent.addchild(code_block)
        del fp2_nodes[:]
        return code_block

    @staticmethod
    def get_inputs_outputs(nodes):
        '''
        Identify variables that are inputs and outputs to the section of
        Fortran code represented by the supplied list of nodes in the
        fparser2 parse tree. Loop variables are ignored.

        :param nodes: list of Nodes in the fparser2 AST to analyse.
        :type nodes: list of :py:class:`fparser.two.utils.Base`

        :return: 3-tuple of list of inputs, list of outputs, list of in-outs
        :rtype: (list of str, list of str, list of str)
        '''
        from fparser.two.Fortran2003 import Assignment_Stmt, Part_Ref, \
            Data_Ref, If_Then_Stmt, Array_Section
        readers = set()
        writers = set()
        readwrites = set()
        # A dictionary of all array accesses that we encounter - used to
        # sanity check the readers and writers we identify.
        all_array_refs = {}

        # Loop over a flat list of all the nodes in the supplied region
        for node in walk(nodes):

            if isinstance(node, Assignment_Stmt):
                # Found lhs = rhs
                structure_name_str = None

                lhs = node.items[0]
                rhs = node.items[2]
                # Do RHS first as we cull readers after writers but want to
                # keep a = a + ... as the RHS is computed before assigning
                # to the LHS
                for node2 in walk(rhs):
                    if isinstance(node2, Part_Ref):
                        name = node2.items[0].string
                        if name.upper() not in FORTRAN_INTRINSICS:
                            if name not in writers:
                                readers.add(name)
                    if isinstance(node2, Data_Ref):
                        # TODO we need a robust implementation - issue #309.
                        raise NotImplementedError(
                            "get_inputs_outputs: derived-type references on "
                            "the RHS of assignments are not yet supported.")
                # Now do LHS
                if isinstance(lhs, Data_Ref):
                    # This is a structure which contains an array access.
                    structure_name_str = lhs.items[0].string
                    writers.add(structure_name_str)
                    lhs = lhs.items[1]
                if isinstance(lhs, (Part_Ref, Array_Section)):
                    # This is an array reference
                    name_str = lhs.items[0].string
                    if structure_name_str:
                        # Array ref is part of a derived type
                        name_str = "{0}%{1}".format(structure_name_str,
                                                    name_str)
                        structure_name_str = None
                    writers.add(name_str)
            elif isinstance(node, If_Then_Stmt):
                # Check for array accesses in IF statements
                array_refs = walk(node, Part_Ref)
                for ref in array_refs:
                    name = ref.items[0].string
                    if name.upper() not in FORTRAN_INTRINSICS:
                        if name not in writers:
                            readers.add(name)
            elif isinstance(node, Part_Ref):
                # Keep a record of all array references to check that we
                # haven't missed anything. Once #309 is done we should be
                # able to get rid of this check.
                name = node.items[0].string
                if name.upper() not in FORTRAN_INTRINSICS and \
                   name not in all_array_refs:
                    all_array_refs[name] = node
            elif node:
                # TODO #309 handle array accesses in other contexts, e.g. as
                # loop bounds in DO statements.
                pass

        # Sanity check that we haven't missed anything. To be replaced when
        # #309 is done.
        accesses = list(readers) + list(writers)
        for name, node in all_array_refs.items():
            if name not in accesses:
                # A matching bare array access hasn't been found but it
                # might have been part of a derived-type access so check
                # for that.
                found = False
                for access in accesses:
                    if "%"+name in access:
                        found = True
                        break
                if not found:
                    raise InternalError(
                        "ArrayReference '{0}' present in source code ('{1}') "
                        "but not identified as being read or written.".
                        format(name, str(node)))
        # Now we check for any arrays that are both read and written
        readwrites = readers & writers
        # Remove them from the readers and writers sets
        readers = readers - readwrites
        writers = writers - readwrites
        # Convert sets to lists and sort so that we get consistent results
        # between Python versions (for testing)
        rlist = list(readers)
        rlist.sort()
        wlist = list(writers)
        wlist.sort()
        rwlist = list(readwrites)
        rwlist.sort()

        return (rlist, wlist, rwlist)

    @staticmethod
    def _create_schedule(name):
        '''
        Create an empty KernelSchedule.

        :param str name: Name of the subroutine represented by the kernel.

        :returns: New KernelSchedule empty object.
        :rtype: py:class:`psyclone.psyir.nodes.KernelSchedule`

        '''
        return KernelSchedule(name)

    def generate_container(self, module_ast):
        '''
        Create a Container from the supplied fparser2 module AST.

        :param module_ast: fparser2 AST of the full module.
        :type module_ast: :py:class:`fparser.two.Fortran2003.Program`

        :returns: PSyIR container representing the given module_ast or None \
                  if there's no module in the parse tree.
        :rtype: :py:class:`psyclone.psyir.nodes.Container`

        :raises GenerationError: unable to generate a Container from the \
                                 provided fpaser2 parse tree.
        '''
        # Assume just 1 or 0 Fortran module definitions in the file
        modules = walk(module_ast, Fortran2003.Module_Stmt)
        if len(modules) > 1:
            raise GenerationError(
                "Could not process {0}. Just one module definition per file "
                "supported.".format(str(module_ast)))
        if not modules:
            return None

        module = modules[0].parent
        mod_name = str(modules[0].children[1])

        # Create a container to capture the module information
        new_container = Container(mod_name)

        # Search for any accessibility statements (e.g. "PUBLIC :: my_var") to
        # determine the default accessibility of symbols as well as identifying
        # those that are explicitly declared as public or private.
        (default_visibility, visibility_map) = self._parse_access_statements(
            module)

        # Create symbols for all routines defined within this module
        _process_routine_symbols(module_ast, new_container.symbol_table,
                                 default_visibility, visibility_map)

        # Parse the declarations if it has any
        for child in module.children:
            if isinstance(child, Fortran2003.Specification_Part):
                try:
                    self.process_declarations(new_container, child.children,
                                              [], default_visibility,
                                              visibility_map)
                except SymbolError as err:
                    six.raise_from(SymbolError(
                        "Error when generating Container for module '{0}': "
                        "{1}".format(mod_name, err.args[0])), err)
                break

        return new_container

    def generate_schedule(self, name, module_ast, container=None):
        '''Create a Schedule from the supplied fparser2 AST.

        TODO #737. Currently this routine is also used to create a
        NemoInvokeSchedule from NEMO source code (hence the optional,
        'container' argument).  This routine needs re-naming and
        re-writing so that it *only* creates the PSyIR for a
        subroutine.

        :param str name: name of the subroutine represented by the kernel.
        :param module_ast: fparser2 AST of the full module where the kernel \
                           code is located.
        :type module_ast: :py:class:`fparser.two.Fortran2003.Program`
        :param container: the parent Container node associated with this \
                          Schedule (if any).
        :type container: :py:class:`psyclone.psyir.nodes.Container`

        :returns: PSyIR schedule representing the kernel.
        :rtype: :py:class:`psyclone.psyir.nodes.KernelSchedule`

        :raises GenerationError: unable to generate a kernel schedule from \
                                 the provided fpaser2 parse tree.

        '''
        def first_type_match(nodelist, typekind):
            '''
            Returns the first instance of the specified type in the given
            node list.

            :param list nodelist: List of fparser2 nodes.
            :param type typekind: The fparse2 Type we are searching for.
            '''
            for node in nodelist:
                if isinstance(node, typekind):
                    return node
            raise ValueError  # Type not found

        new_schedule = self._create_schedule(name)

        routines = walk(module_ast, (Fortran2003.Subroutine_Subprogram,
                                     Fortran2003.Main_Program,
                                     Fortran2003.Function_Subprogram))
        for routine in routines:
            if isinstance(routine, Fortran2003.Function_Subprogram):
                # TODO fparser/#225 Function_Stmt does not have a get_name()
                # method. Once it does we can remove this branch.
                routine_name = str(routine.children[0].children[1])
            else:
                routine_name = str(routine.children[0].get_name())
            if routine_name == name:
                subroutine = routine
                break
        else:
            raise GenerationError("Unexpected kernel AST. Could not find "
                                  "subroutine: {0}".format(name))

        # Check whether or not we need to create a Container for this schedule
        # TODO #737 this routine should just be creating a Subroutine, not
        # attempting to create a Container too. Perhaps it should be passed
        # a reference to the parent Container object.
        if not container:
            # Is the routine enclosed within a module?
            current = subroutine.parent
            while current:
                if isinstance(current, Fortran2003.Module):
                    # We have a parent module so create a Container
                    container = self.generate_container(current)
                    break
                current = current.parent
        if container:
            new_schedule.parent = container
            container.children.append(new_schedule)

        # Set pointer from schedule into fparser2 tree
        # TODO #435 remove this line once fparser2 tree not needed
        # pylint: disable=protected-access
        new_schedule._ast = subroutine
        # pylint: enable=protected-access

        try:
            sub_spec = first_type_match(subroutine.content,
                                        Fortran2003.Specification_Part)
            decl_list = sub_spec.content
            # TODO this if test can be removed once fparser/#211 is fixed
            # such that routine arguments are always contained in a
            # Dummy_Arg_List, even if there's only one of them.
            from fparser.two.Fortran2003 import Dummy_Arg_List
            if isinstance(subroutine, Fortran2003.Subroutine_Subprogram) and \
               isinstance(subroutine.children[0].children[2], Dummy_Arg_List):
                arg_list = subroutine.children[0].children[2].children
            else:
                # Routine has no arguments
                arg_list = []
        except ValueError:
            # Subroutine without declarations, continue with empty lists.
            decl_list = []
            arg_list = []
        finally:
            self.process_declarations(new_schedule, decl_list, arg_list)

        try:
            sub_exec = first_type_match(subroutine.content,
                                        Fortran2003.Execution_Part)
        except ValueError:
            pass
        else:
            self.process_nodes(new_schedule, sub_exec.content)

        return new_schedule

    @staticmethod
    def _parse_dimensions(dimensions, symbol_table):
        '''
        Parse the fparser dimension attribute into a shape list with
        the extent of each dimension.

        :param dimensions: fparser dimension attribute
        :type dimensions: \
            :py:class:`fparser.two.Fortran2003.Dimension_Attr_Spec`
        :param symbol_table: Symbol table of the declaration context.
        :type symbol_table: :py:class:`psyclone.psyir.symbols.SymbolTable`
        :returns: Shape of the attribute in column-major order (leftmost \
                  index is contiguous in memory). Each entry represents \
                  an array dimension. If it is 'None' the extent of that \
                  dimension is unknown, otherwise it holds an integer \
                  with the extent. If it is an empty list then the symbol \
                  represents a scalar.
        :rtype: list
        '''
        shape = []

        # Traverse shape specs in Depth-first-search order
        for dim in walk(dimensions, (Fortran2003.Assumed_Shape_Spec,
                                     Fortran2003.Explicit_Shape_Spec,
                                     Fortran2003.Assumed_Size_Spec)):

            if isinstance(dim, Fortran2003.Assumed_Shape_Spec):
                shape.append(None)

            elif isinstance(dim, Fortran2003.Explicit_Shape_Spec):
                def _unsupported_type_error(dimensions):
                    raise NotImplementedError(
                        "Could not process {0}. Only scalar integer literals"
                        " or symbols are supported for explicit shape array "
                        "declarations.".format(dimensions))
                if isinstance(dim.items[1],
                              Fortran2003.Int_Literal_Constant):
                    shape.append(int(dim.items[1].items[0]))
                elif isinstance(dim.items[1], Fortran2003.Name):
                    # Fortran does not regulate the order in which variables
                    # may be declared so it's possible for the shape
                    # specification of an array to reference variables that
                    # come later in the list of declarations. The reference
                    # may also be to a symbol present in a parent symbol table
                    # (e.g. if the variable is declared in an outer, module
                    # scope).
                    dim_name = dim.items[1].string.lower()
                    try:
                        sym = symbol_table.lookup(dim_name)
                        if isinstance(sym.datatype, (UnknownType,
                                                     DeferredType)):
                            # Allow symbols of Unknown/DeferredType.
                            pass
                        elif not (isinstance(sym.datatype, ScalarType) and
                                  sym.datatype.intrinsic ==
                                  ScalarType.Intrinsic.INTEGER):
                            # It's not of Unknown/DeferredType and it's not an
                            # integer scalar.
                            _unsupported_type_error(dimensions)
                    except KeyError:
                        # We haven't seen this symbol before so create a new
                        # one with a deferred interface (since we don't
                        # currently know where it is declared).
                        sym = DataSymbol(dim_name, default_integer_type(),
                                         interface=UnresolvedInterface())
                        symbol_table.add(sym)
                    shape.append(Reference(sym))
                else:
                    _unsupported_type_error(dimensions)

            elif isinstance(dim, Fortran2003.Assumed_Size_Spec):
                raise NotImplementedError(
                    "Could not process {0}. Assumed-size arrays"
                    " are not supported.".format(dimensions))

            else:
                raise InternalError(
                    "Reached end of loop body and array-shape specification "
                    "{0} has not been handled.".format(type(dim)))

        return shape

    @staticmethod
    def _parse_access_statements(nodes):
        '''
        Search the supplied list of fparser2 nodes (which must represent a
        complete Specification Part) for any accessibility
        statements (e.g. "PUBLIC :: my_var") to determine the default
        visibility of symbols as well as identifying those that are
        explicitly declared as public or private.

        :param nodes: nodes in the fparser2 parse tree describing a \
                      Specification Part that will be searched.
        :type nodes: list of :py:class:`fparser.two.utils.Base`

        :returns: default visibility of symbols within the current scoping \
            unit and dict of symbol names with explicit visibilities.
        :rtype: 2-tuple of (:py:class:`psyclone.symbols.Symbol.Visibility`, \
                dict)

        :raises InternalError: if an accessibility attribute which is not \
            'public' or 'private' is encountered.
        :raises GenerationError: if the parse tree is found to contain more \
            than one bare accessibility statement (i.e. 'PUBLIC' or 'PRIVATE')
        :raises GenerationError: if a symbol is explicitly declared as being \
            both public and private.

        '''
        default_visibility = None
        # Sets holding the names of those symbols whose access is specified
        # explicitly via an access-stmt (e.g. "PUBLIC :: my_var")
        explicit_public = set()
        explicit_private = set()
        # R518 an access-stmt shall appear only in the specification-part
        # of a *module*.
        access_stmts = walk(nodes, Fortran2003.Access_Stmt)

        for stmt in access_stmts:

            if stmt.children[0].lower() == "public":
                public_stmt = True
            elif stmt.children[0].lower() == "private":
                public_stmt = False
            else:
                raise InternalError(
                    "Failed to process '{0}'. Found an accessibility "
                    "attribute of '{1}' but expected either 'public' or "
                    "'private'.".format(str(stmt), stmt.children[0]))
            if not stmt.children[1]:
                if default_visibility:
                    # We've already seen an access statement without an
                    # access-id-list. This is therefore invalid Fortran (which
                    # fparser does not catch).
                    current_node = stmt.parent
                    while current_node:
                        if isinstance(current_node, Fortran2003.Module):
                            mod_name = str(
                                current_node.children[0].children[1])
                            raise GenerationError(
                                "Module '{0}' contains more than one access "
                                "statement with an omitted access-id-list. "
                                "This is invalid Fortran.".format(mod_name))
                        current_node = current_node.parent
                    # Failed to find an enclosing Module. This is also invalid
                    # Fortran since an access statement is only permitted
                    # within a module.
                    raise GenerationError(
                        "Found multiple access statements with omitted access-"
                        "id-lists and no enclosing Module. Both of these "
                        "things are invalid Fortran.")
                if public_stmt:
                    default_visibility = Symbol.Visibility.PUBLIC
                else:
                    default_visibility = Symbol.Visibility.PRIVATE
            else:
                if public_stmt:
                    explicit_public.update(
                        [child.string for child in stmt.children[1].children])
                else:
                    explicit_private.update(
                        [child.string for child in stmt.children[1].children])
        # Sanity check the lists of symbols (because fparser2 does not
        # currently do much validation)
        invalid_symbols = explicit_public.intersection(explicit_private)
        if invalid_symbols:
            raise GenerationError(
                "Symbols {0} appear in access statements with both PUBLIC "
                "and PRIVATE access-ids. This is invalid Fortran.".format(
                    list(invalid_symbols)))

        # Symbols are public by default in Fortran
        if default_visibility is None:
            default_visibility = Symbol.Visibility.PUBLIC

        visibility_map = {}
        for name in explicit_public:
            visibility_map[name] = Symbol.Visibility.PUBLIC
        for name in explicit_private:
            visibility_map[name] = Symbol.Visibility.PRIVATE

        return (default_visibility, visibility_map)

    @staticmethod
    def _process_use_stmts(parent, nodes):
        '''
        Process all of the USE statements in the fparser2 parse tree
        supplied as a list of nodes. Imported symbols are added to
        the symbol table associated with the supplied parent node with
        appropriate interfaces.

        :param parent: PSyIR node in which to insert the symbols found.
        :type parent: :py:class:`psyclone.psyir.nodes.KernelSchedule`
        :param nodes: fparser2 AST nodes to search for use statements.
        :type nodes: list of :py:class:`fparser.two.utils.Base`

        :raises GenerationError: if the parse tree for a use statement has an \
                                 unrecognised structure.
        :raises SymbolError: if a symbol imported via a use statement is \
                             already present in the symbol table.
        :raises NotImplementedError: if the form of use statement is not \
                                     supported.

        '''
        for decl in walk(nodes, Fortran2003.Use_Stmt):

            # Check that the parse tree is what we expect
            if len(decl.items) != 5:
                # We can't just do str(decl) as that also checks that items
                # is of length 5
                text = ""
                for item in decl.items:
                    if item:
                        text += str(item)
                raise GenerationError(
                    "Expected the parse tree for a USE statement to contain "
                    "5 items but found {0} for '{1}'".format(len(decl.items),
                                                             text))

            mod_name = str(decl.items[2])

            # Add the module symbol to the symbol table. Keep a record of
            # whether or not we've seen this module before for reporting
            # purposes in the code below.
            if mod_name not in parent.symbol_table:
                new_container = True
                container = ContainerSymbol(mod_name)
                parent.symbol_table.add(container)
            else:
                new_container = False
                container = parent.symbol_table.lookup(mod_name)
                if not isinstance(container, ContainerSymbol):
                    raise SymbolError(
                        "Found a USE of module '{0}' but the symbol table "
                        "already has a non-container entry with that name "
                        "({1}). This is invalid Fortran.".format(
                            mod_name, str(container)))

            # Create a generic Symbol for each element in the ONLY clause.
            if isinstance(decl.items[4], Fortran2003.Only_List):
                if not new_container and not container.wildcard_import \
                   and not parent.symbol_table.imported_symbols(container):
                    # TODO #11 Log the fact that this explicit symbol import
                    # will replace a previous import with an empty only-list.
                    pass
                for name in decl.items[4].items:
                    sym_name = str(name).lower()
                    if sym_name not in parent.symbol_table:
                        # We're dealing with a symbol named in a use statement
                        # in the *current* scope therefore we do not check
                        # any ancestor symbol tables; we just create a
                        # new symbol. Since we don't yet know anything about
                        # this symbol apart from its name we create a generic
                        # Symbol.
                        parent.symbol_table.add(
                            Symbol(sym_name,
                                   interface=GlobalInterface(container)))
                    else:
                        # There's already a symbol with this name
                        existing_symbol = parent.symbol_table.lookup(
                            sym_name)
                        if not existing_symbol.is_global:
                            raise SymbolError(
                                "Symbol '{0}' is imported from module '{1}' "
                                "but is already present in the symbol table as"
                                " either an argument or a local ({2}).".
                                format(sym_name, mod_name,
                                       str(existing_symbol)))
                        # TODO #11 Log the fact that we've already got an
                        # import of this symbol and that will take precendence.
            elif not decl.items[3]:
                # We have a USE statement without an ONLY clause.
                if (not new_container) and (not container.wildcard_import) \
                   and (not parent.symbol_table.imported_symbols(container)):
                    # TODO #11 Log the fact that this explicit symbol import
                    # will replace a previous import that had an empty
                    # only-list.
                    pass
                container.wildcard_import = True
            elif decl.items[3].lower().replace(" ", "") == ",only:":
                # This use has an 'only: ' but no associated list of
                # imported symbols. (It serves to keep a module in scope while
                # not actually importing anything from it.) We do not need to
                # set anything as the defaults (empty 'only' list and no
                # wildcard import) imply 'only:'.
                if not new_container and \
                       (container.wildcard_import or
                        parent.symbol_table.imported_symbols(container)):
                    # TODO #11 Log the fact that this import with an empty
                    # only-list is ignored because of existing 'use's of
                    # the module.
                    pass
            else:
                raise NotImplementedError("Found unsupported USE statement: "
                                          "'{0}'".format(str(decl)))

    def _process_decln(self, parent, symbol_table, decl, default_visibility,
                       visibility_map=None):
        '''
        Process the supplied fparser2 parse tree for a declaration. For each
        entity that is declared, a symbol is added to the supplied symbol
        table.

        :param parent: PSyIR node in which to insert the symbols found.
        :type parent: :py:class:`psyclone.psyir.nodes.KernelSchedule`
        :param symbol_table: the symbol table to which to add new symbols.
        :type symbol_table: py:class:`psyclone.psyir.symbols.SymbolTable`
        :param decl: fparser2 parse tree of declaration to process.
        :type decl: :py:class:`fparser.two.Fortran2003.Type_Declaration_Stmt`
        :param default_visibility: the default visibility of symbols in the \
                                   current declaration section.
        :type default_visibility: \
            :py:class:`psyclone.symbols.Symbol.Visibility`
        :param visibility_map: mapping of symbol name to visibility (for \
            those symbols listed in an accessibility statement).
        :type visibility_map: dict with str keys and \
            :py:class:`psyclone.psyir.symbols.Symbol.Visibility` values

        :raises NotImplementedError: if an unsupported intrinsic type is found.
        :raises NotImplementedError: if the declaration is not of an \
                                     intrinsic type.
        :raises NotImplementedError: if the save attribute is encountered on a\
                                     declaration that is not within a module.
        :raises NotImplementedError: if an unsupported attribute is found.
        :raises NotImplementedError: if an unsupported intent attribute is \
                                     found.
        :raises NotImplementedError: if an unsupported access-spec attribute \
                                     is found.
        :raises NotImplementedError: if the allocatable attribute is found on \
                                     a non-array declaration.
        :raises InternalError: if an array with defined extent has the \
                               allocatable attribute.
        :raises NotImplementedError: if an initialisation expression is found \
                                     for a variable declaration.
        :raises NotImplementedError: if an unsupported initialisation \
                expression is found for a parameter declaration.
        :raises NotImplementedError: if a character-length specification is \
                                     found.
        :raises SymbolError: if a declaration is found for a symbol that is \
                already present in the symbol table with a defined interface.

        '''
        (type_spec, attr_specs, entities) = decl.items

        base_type = None
        precision = None

        # Parse the type_spec

        if isinstance(type_spec, Fortran2003.Intrinsic_Type_Spec):
            fort_type = str(type_spec.items[0]).lower()
            try:
                data_name = TYPE_MAP_FROM_FORTRAN[fort_type]
            except KeyError:
                raise NotImplementedError(
                    "Could not process {0}. Only 'real', 'double "
                    "precision', 'integer', 'logical' and 'character' "
                    "intrinsic types are supported."
                    "".format(str(decl.items)))
            if fort_type == "double precision":
                # Fortran double precision is equivalent to a REAL
                # intrinsic with precision DOUBLE in the PSyIR.
                precision = ScalarType.Precision.DOUBLE
            else:
                # Check for precision being specified.
                precision = self._process_precision(type_spec, parent)
            if not precision:
                precision = default_precision(data_name)
            base_type = ScalarType(data_name, precision)
        elif isinstance(type_spec, Fortran2003.Declaration_Type_Spec):
            # This is a variable of derived type
            type_name = str(walk(type_spec, Fortran2003.Type_Name)[0])
            # Do we already have a Symbol for this derived type?
            type_symbol = _find_or_create_imported_symbol(parent, type_name)
            # pylint: disable=unidiomatic-typecheck
            if type(type_symbol) == Symbol:
                # We do but we didn't know what kind of symbol it was. Create
                # a TypeSymbol to replace it.
                new_symbol = TypeSymbol(type_name, DeferredType(),
                                        interface=type_symbol.interface)
                table = type_symbol.find_symbol_table(parent)
                table.swap(type_symbol, new_symbol)
                type_symbol = new_symbol
            elif not isinstance(type_symbol, TypeSymbol):
                raise SymbolError(
                    "Search for a TypeSymbol named '{0}' (required by "
                    "declaration '{1}') found a '{2}' instead.".format(
                        type_name, str(decl), type(type_symbol).__name__))
            base_type = type_symbol
        else:
            # Not a supported declaration.
            raise NotImplementedError()

        # Parse declaration attributes:
        # 1) If no dimension attribute is provided, it defaults to scalar.
        attribute_shape = []
        # 2) If no intent attribute is provided, it is provisionally
        # marked as a local variable (when the argument list is parsed,
        # arguments with no explicit intent are updated appropriately).
        interface = LocalInterface()
        # 3) Record initialized constant values
        has_constant_value = False
        # 4) Whether the declaration has the allocatable attribute
        allocatable = False
        # 5) Access-specification - this var is only set if the declaration
        # has an explicit access-spec (e.g. INTEGER, PRIVATE :: xxx)
        decln_access_spec = None
        if attr_specs:
            for attr in attr_specs.items:
                if isinstance(attr, Fortran2003.Attr_Spec):
                    normalized_string = str(attr).lower().replace(' ', '')
                    if "save" in normalized_string:
                        # Variables declared with SAVE attribute inside a
                        # module, submodule or main program are implicitly
                        # SAVE'd (see Fortran specification 8.5.16.4) so it
                        # is valid to ignore the attribute in these
                        # situations.
                        if not (decl.parent and
                                isinstance(decl.parent.parent,
                                           (Fortran2003.Module,
                                            Fortran2003.Main_Program))):
                            raise NotImplementedError(
                                "Could not process {0}. The 'SAVE' "
                                "attribute is not yet supported when it is"
                                " not part of a module, submodule or main_"
                                "program specification part.".
                                format(decl.items))

                    elif normalized_string == "parameter":
                        # Flag the existence of a constant value in the RHS
                        has_constant_value = True
                    elif normalized_string == "allocatable":
                        allocatable = True
                    else:
                        raise NotImplementedError(
                            "Could not process {0}. Unrecognised "
                            "attribute '{1}'.".format(decl.items,
                                                      str(attr)))
                elif isinstance(attr, Fortran2003.Intent_Attr_Spec):
                    (_, intent) = attr.items
                    normalized_string = \
                        intent.string.lower().replace(' ', '')
                    try:
                        interface = ArgumentInterface(
                            INTENT_MAPPING[normalized_string])
                    except KeyError as info:
                        message = (
                            "Could not process {0}. Unexpected intent "
                            "attribute '{1}'.".format(decl.items,
                                                      str(attr)))
                        six.raise_from(InternalError(message), info)
                elif isinstance(attr,
                                (Fortran2003.Dimension_Attr_Spec,
                                 Fortran2003.Dimension_Component_Attr_Spec)):
                    attribute_shape = \
                        self._parse_dimensions(attr, symbol_table)
                elif isinstance(attr, Fortran2003.Access_Spec):
                    if attr.string.lower() == 'public':
                        decln_access_spec = Symbol.Visibility.PUBLIC
                    elif attr.string.lower() == 'private':
                        decln_access_spec = Symbol.Visibility.PRIVATE
                    else:
                        raise InternalError(
                            "Could not process '{0}'. Unexpected Access "
                            "Spec attribute '{1}'.".format(decl.items,
                                                           str(attr)))
                else:
                    raise NotImplementedError(
                        "Could not process declaration: '{0}'. "
                        "Unrecognised attribute type '{1}'.".format(
                            str(decl), str(type(attr).__name__)))

        # Parse declarations RHS and declare new symbol into the
        # parent symbol table for each entity found.
        for entity in entities.items:
            (name, array_spec, char_len, initialisation) = entity.items
            ct_expr = None

            # If the entity has an array-spec shape, it has priority.
            # Otherwise use the declaration attribute shape.
            if array_spec is not None:
                entity_shape = \
                    self._parse_dimensions(array_spec, symbol_table)
            else:
                entity_shape = attribute_shape

            if allocatable and not entity_shape:
                # We have an allocatable attribute on something that we
                # don't recognise as an array - this is not supported.
                raise NotImplementedError(
                    "Could not process {0}. The 'allocatable' attribute is"
                    " only supported on array declarations.".format(
                        str(decl)))

            for idx, extent in enumerate(entity_shape):
                if extent is None:
                    if allocatable:
                        entity_shape[idx] = ArrayType.Extent.DEFERRED
                    else:
                        entity_shape[idx] = ArrayType.Extent.ATTRIBUTE
                elif not isinstance(extent, ArrayType.Extent) and \
                        allocatable:
                    # We have an allocatable array with a defined extent.
                    # This is invalid Fortran.
                    raise InternalError(
                        "Invalid Fortran: '{0}'. An array with defined "
                        "extent cannot have the ALLOCATABLE attribute.".
                        format(str(decl)))

            if initialisation:
                if has_constant_value:
                    # If it is a parameter parse its initialization into
                    # a dummy Assignment inside a Schedule which temporally
                    # hijacks the parent's node symbol table
                    tmp_sch = Schedule(symbol_table=symbol_table)
                    dummynode = Assignment(parent=tmp_sch)
                    tmp_sch.addchild(dummynode)
                    expr = initialisation.items[1]
                    self.process_nodes(parent=dummynode, nodes=[expr])
                    ct_expr = dummynode.children[0]
                else:
                    raise NotImplementedError(
                        "Could not process {0}. Initialisations on the"
                        " declaration statements are only supported for "
                        "parameter declarations.".format(decl.items))

            if char_len is not None:
                raise NotImplementedError(
                    "Could not process {0}. Character length "
                    "specifications are not supported."
                    "".format(decl.items))

            sym_name = str(name).lower()

            if decln_access_spec:
                visibility = decln_access_spec
            else:
                # There was no access-spec on the LHS of the decln
                if visibility_map is not None:
                    visibility = visibility_map.get(sym_name,
                                                    default_visibility)
                else:
                    visibility = default_visibility

            if entity_shape:
                # array
                datatype = ArrayType(base_type, entity_shape)
            else:
                # scalar
                datatype = base_type

            # Make sure the declared symbol exists in the SymbolTable
            try:
                sym = symbol_table.lookup(sym_name, check_ancestors=False)
                if sym is symbol_table.lookup_with_tag("own_routine_symbol"):
                    # In case it is its own function routine symbol, Fortran
                    # will declare it inside the function as a DataSymbol.
                    # Remove the RoutineSymbol in order to free the exact name
                    # for the DataSymbol.
                    symbol_table.remove(sym)
                    # And trigger the exception path
                    raise KeyError
                if not sym.is_unresolved:
                    raise SymbolError(
                        "Symbol '{0}' already present in SymbolTable with "
                        "a defined interface ({1}).".format(
                            sym_name, str(sym.interface)))
            except KeyError:
                try:
                    sym = DataSymbol(sym_name, datatype,
                                     visibility=visibility,
                                     constant_value=ct_expr)
                except ValueError:
                    # Error setting initial value have to be raised as
                    # NotImplementedError in order to create an UnknownType
                    # Therefore, the Error doesn't need raise_from or message
                    # pylint: disable=raise-missing-from
                    raise NotImplementedError()
<<<<<<< HEAD
                symbol_table.add(sym)
            else:
                # The symbol table already contains an entry with this name
                # so update its interface information.
                sym = symbol_table.lookup(sym_name)
                if not sym.is_unresolved:
                    raise SymbolError(
                        "Symbol '{0}' already present in SymbolTable with "
                        "a defined interface ({1}).".format(
                            sym_name, str(sym.interface)))
                sym.interface = interface
=======
                # We don't want to check ancestor symbol tables as we're
                # currently processing a *local* variable declaration.
                symbol_table.add(sym, check_ancestors=False)

            # The Symbol must have the interface given by the declaration
            sym.interface = interface
>>>>>>> 29491ed0

    def _process_derived_type_decln(self, parent, decl, default_visibility,
                                    visibility_map):
        '''
        Process the supplied fparser2 parse tree for a derived-type
        declaration. A TypeSymbol representing the derived-type is added to
        the symbol table associated with the parent node.

        :param parent: PSyIR node in which to insert the symbols found.
        :type parent: :py:class:`psyclone.psyGen.KernelSchedule`
        :param decl: fparser2 parse tree of declaration to process.
        :type decl: :py:class:`fparser.two.Fortran2003.Type_Declaration_Stmt`
        :param default_visibility: the default visibility of symbols in the \
                                   current declaration section.
        :type default_visibility: \
            :py:class:`psyclone.symbols.Symbol.Visibility`
        :param visibility_map: mapping of symbol name to visibility (for \
            those symbols listed in an accessibility statement).
        :type visibility_map: dict with str keys and \
            :py:class:`psyclone.psyir.symbols.Symbol.Visibility` values

        :raises SymbolError: if a Symbol already exists with the same name \
            as the derived type being defined and it is not a TypeSymbol.

        '''
        name = str(walk(decl.children[0], Fortran2003.Type_Name)[0])
        # Create a new StructureType for this derived type
        dtype = StructureType()

        # Look for any private-components-stmt (R447) within the type
        # decln. In the absence of this, the default visibility of type
        # components is public.
        private_stmts = walk(decl, Fortran2003.Private_Components_Stmt)
        if private_stmts:
            default_compt_visibility = Symbol.Visibility.PRIVATE
        else:
            default_compt_visibility = Symbol.Visibility.PUBLIC

        # The visibility of the symbol representing this derived type
        dtype_symbol_vis = visibility_map.get(name, default_visibility)

        # Populate this StructureType by processing the components of
        # the derived type
        try:
            # Re-use the existing code for processing symbols
            local_table = SymbolTable()
            for child in walk(decl, Fortran2003.Data_Component_Def_Stmt):
                self._process_decln(parent, local_table, child,
                                    default_compt_visibility)
            # Convert from Symbols to type information
            for symbol in local_table.symbols:
                dtype.add(symbol.name, symbol.datatype, symbol.visibility)
            if name in parent.symbol_table:
                # An entry already exists for this type.
                # Check that it is a TypeSymbol
                tsymbol = parent.symbol_table.lookup(name)
                if not isinstance(tsymbol, TypeSymbol):
                    raise SymbolError(
                        "SymbolTable already contains an entry for '{0}' but "
                        "it is a '{1}' when it should be a 'TypeSymbol' (for "
                        "the derived-type definition '{2}')".format(
                            name, type(tsymbol).__name__, str(decl)))
                # Update its type with the definition we've found
                tsymbol.datatype = dtype
            else:
                # We don't already have an entry for this type so create one
                parent.symbol_table.add(
                    TypeSymbol(name, dtype, visibility=dtype_symbol_vis))

        except NotImplementedError:
            # Support for this declaration is not fully implemented so create
            # a TypeSymbol of UnknownFortranType.
            parent.symbol_table.add(
                TypeSymbol(name, UnknownFortranType(str(decl)),
                           visibility=dtype_symbol_vis))

    def process_declarations(self, parent, nodes, arg_list,
                             default_visibility=None,
                             visibility_map=None):
        '''
        Transform the variable declarations in the fparser2 parse tree into
        symbols in the symbol table of the PSyIR parent node. If
        `default_visibility` and `visibility_map` are not supplied then
        _parse_access_statements() is called on the provided parse tree.
        If `visibility_map` is supplied and `default_visibility` omitted then
        it defaults to PUBLIC (the Fortran default).

        :param parent: PSyIR node in which to insert the symbols found.
        :type parent: :py:class:`psyclone.psyir.nodes.KernelSchedule`
        :param nodes: fparser2 AST nodes to search for declaration statements.
        :type nodes: list of :py:class:`fparser.two.utils.Base`
        :param arg_list: fparser2 AST node containing the argument list.
        :type arg_list: :py:class:`fparser.Fortran2003.Dummy_Arg_List`
        :param default_visibility: the visibility of a symbol which does not \
                        have an explicit accessibility specification.
        :type default_visibility: \
                        :py:class:`psyclone.psyir.symbols.Symbol.Visibility`
        :param visibility_map: mapping of symbol names to explicit
                        visibilities.
        :type visibility_map: dict with str keys and values of type \
                        :py:class:`psyclone.psyir.symbols.Symbol.Visibility`

        :raises NotImplementedError: the provided declarations contain \
                                     attributes which are not supported yet.
        :raises GenerationError: if the parse tree for a USE statement does \
                                 not have the expected structure.
        :raises SymbolError: if a declaration is found for a Symbol that is \
                    already in the symbol table with a defined interface.
        :raises InternalError: if the provided declaration is an unexpected \
                               or invalid fparser or Fortran expression.

        '''
        if default_visibility is None:
            if visibility_map is None:
                # If no default visibility or visibility mapping is supplied,
                # check for any access statements.
                default_visibility, visibility_map = \
                    self._parse_access_statements(nodes)
            else:
                # In case the caller has provided a visibility map but
                # omitted the default visibility, we use the Fortran default.
                default_visibility = Symbol.Visibility.PUBLIC

        # Look at any USE statements
        self._process_use_stmts(parent, nodes)

        # Handle any derived-type declarations/definitions before we look
        # at general variable declarations in case any of the latter use
        # the former.
        for decl in walk(nodes, Fortran2003.Derived_Type_Def):
            self._process_derived_type_decln(parent, decl,
                                             default_visibility,
                                             visibility_map)

        # Now we've captured any derived-type definitions, proceed to look
        # at the variable declarations.
        for decl in walk(nodes, Fortran2003.Type_Declaration_Stmt):
            try:
                self._process_decln(parent, parent.symbol_table, decl,
                                    default_visibility,
                                    visibility_map)
            except NotImplementedError:
                # Found an unsupported variable declaration. Create a
                # DataSymbol with UnknownType for each entity being declared.
                # Currently this means that any symbols that come after an
                # unsupported declaration will also have UnknownType. This is
                # the subject of Issue #791.
                orig_children = list(decl.children[2].children[:])
                for child in orig_children:
                    # Modify the fparser2 parse tree so that it only declares
                    # the current entity. `items` is a tuple and thus immutable
                    # so we create a new one.
                    decl.children[2].items = (child,)
                    symbol_name = str(child.children[0])
                    # If a declaration declares multiple entities, it's
                    # possible that some may have already been processed
                    # successfully and thus be in the symbol table.
                    try:
                        parent.symbol_table.add(
                            DataSymbol(symbol_name,
                                       UnknownFortranType(str(decl))))
                    except KeyError:
                        if len(orig_children) == 1:
                            raise SymbolError(
                                "Error while processing unsupported "
                                "declaration ('{0}'). An entry for symbol "
                                "'{1}' is already in the symbol table.".format(
                                    str(decl), symbol_name))
                # Restore the fparser2 parse tree
                decl.children[2].items = tuple(orig_children)

        if visibility_map is not None:
            # Check for symbols named in an access statement but not explicitly
            # declared. These must then refer to symbols that have been brought
            # into scope by an unqualified use statement.
            for name, vis in visibility_map.items():
                if name not in parent.symbol_table:
                    try:
                        # If a suitable unqualified use statement is found then
                        # this call creates a Symbol and inserts it in the
                        # appropriate symbol table.
                        _find_or_create_imported_symbol(parent, name,
                                                        visibility=vis)
                    except SymbolError as err:
                        # Improve the error message with context-specific info
                        six.raise_from(SymbolError(
                            "'{0}' is listed in an accessibility statement as "
                            "being '{1}' but failed to find a declaration or "
                            "possible import (use) of this symbol.".format(
                                name, vis)), err)
        try:
            arg_symbols = []
            # Ensure each associated symbol has the correct interface info.
            for arg_name in [x.string.lower() for x in arg_list]:
                symbol = parent.symbol_table.lookup(arg_name)
                if symbol.is_local:
                    # We didn't previously know that this Symbol was an
                    # argument (as it had no 'intent' qualifier). Mark
                    # that it is an argument by specifying its interface.
                    # A Fortran argument has intent(inout) by default
                    symbol.interface = ArgumentInterface(
                        ArgumentInterface.Access.READWRITE)
                arg_symbols.append(symbol)
            # Now that we've updated the Symbols themselves, set the
            # argument list
            parent.symbol_table.specify_argument_list(arg_symbols)
        except KeyError:
            raise InternalError("The kernel argument "
                                "list '{0}' does not match the variable "
                                "declarations for fparser nodes {1}."
                                "".format(str(arg_list), nodes))

        # fparser2 does not always handle Statement Functions correctly, this
        # loop checks for Stmt_Functions that should be an array statement
        # and recovers them, otherwise it raises an error as currently
        # Statement Functions are not supported in PSyIR.
        for stmtfn in walk(nodes, Fortran2003.Stmt_Function_Stmt):
            (fn_name, arg_list, scalar_expr) = stmtfn.items
            try:
                symbol = parent.symbol_table.lookup(fn_name.string.lower())
                if symbol.is_array:
                    # This is an array assignment wrongly categorized as a
                    # statement_function by fparser2.
                    array_subscript = arg_list.items

                    assignment_rhs = scalar_expr

                    # Create assingment node
                    assignment = Assignment(parent=parent)
                    parent.addchild(assignment)

                    # Build lhs
                    lhs = ArrayReference(symbol, parent=assignment)
                    self.process_nodes(parent=lhs, nodes=array_subscript)
                    assignment.addchild(lhs)

                    # Build rhs
                    self.process_nodes(parent=assignment,
                                       nodes=[assignment_rhs])
                else:
                    raise InternalError(
                        "Could not process '{0}'. Symbol '{1}' is in the"
                        " SymbolTable but it is not an array as expected, so"
                        " it can not be recovered as an array assignment."
                        "".format(str(stmtfn), symbol.name))
            except KeyError:
                raise NotImplementedError(
                    "Could not process '{0}'. Statement Function declarations "
                    "are not supported.".format(str(stmtfn)))

    @staticmethod
    def _process_precision(type_spec, psyir_parent):
        '''Processes the fparser2 parse tree of the type specification of a
        variable declaration in order to extract precision
        information. Two formats for specifying precision are
        supported a) "*N" e.g. real*8 and b) "kind=" e.g. kind=i_def, or
        kind=KIND(x).

        :param type_spec: the fparser2 parse tree of the type specification.
        :type type_spec: :py:class:`fparser.two.Fortran2003.Intrinsic_Type_Spec
        :param psyir_parent: the parent PSyIR node where the new node \
            will be attached.
        :type psyir_parent: :py:class:`psyclone.psyir.nodes.Node`

        :returns: the precision associated with the type specification.
        :rtype: :py:class:`psyclone.psyir.symbols.DataSymbol.Precision` or \
            :py:class:`psyclone.psyir.symbols.DataSymbol` or int or NoneType

        :raises NotImplementedError: if a KIND intrinsic is found with an \
            argument other than a real or integer literal.
        :raises NotImplementedError: if we have `kind=xxx` but cannot find \
            a valid variable name.

        '''
        symbol_table = psyir_parent.scope.symbol_table

        if not isinstance(type_spec.items[1], Fortran2003.Kind_Selector):
            # No precision is specified
            return None

        kind_selector = type_spec.items[1]

        if (isinstance(kind_selector.children[0], str) and
                kind_selector.children[0] == "*"):
            # Precision is provided in the form *N
            precision = int(str(kind_selector.children[1]))
            return precision

        # Precision is supplied in the form "kind=..."
        intrinsics = walk(kind_selector.items,
                          Fortran2003.Intrinsic_Function_Reference)
        if intrinsics and isinstance(intrinsics[0].items[0],
                                     Fortran2003.Intrinsic_Name) and \
           str(intrinsics[0].items[0]).lower() == "kind":
            # We have kind=KIND(X) where X may be of any intrinsic type. It
            # may be a scalar or an array. items[1] is an
            # Actual_Arg_Spec_List with the first entry being the argument.
            kind_arg = intrinsics[0].items[1].items[0]

            # We currently only support integer and real literals as
            # arguments to KIND
            if isinstance(kind_arg, (Fortran2003.Int_Literal_Constant,
                                     Fortran2003.Real_Literal_Constant)):
                return get_literal_precision(kind_arg, psyir_parent)

            raise NotImplementedError(
                "Only real and integer literals are supported "
                "as arguments to the KIND intrinsic but found '{0}' in: "
                "{1}".format(type(kind_arg).__name__, str(kind_selector)))

        # We have kind=kind-param
        kind_names = walk(kind_selector.items, Fortran2003.Name)
        if not kind_names:
            raise NotImplementedError(
                "Failed to find valid Name in Fortran Kind "
                "Selector: '{0}'".format(str(kind_selector)))

        return _kind_symbol_from_name(str(kind_names[0]), symbol_table)

    def process_nodes(self, parent, nodes):
        '''
        Create the PSyIR of the supplied list of nodes in the
        fparser2 AST. Currently also inserts parent information back
        into the fparser2 AST. This is a workaround until fparser2
        itself generates and stores this information.

        :param parent: Parent node in the PSyIR we are constructing.
        :type parent: :py:class:`psyclone.psyir.nodes.Node`
        :param nodes: List of sibling nodes in fparser2 AST.
        :type nodes: list of :py:class:`fparser.two.utils.Base`

        '''
        code_block_nodes = []
        for child in nodes:

            try:
                psy_child = self._create_child(child, parent)
            except NotImplementedError:
                # If child type implementation not found, add them on the
                # ongoing code_block node list.
                code_block_nodes.append(child)
            else:
                if psy_child:
                    self.nodes_to_code_block(parent, code_block_nodes)
                    parent.addchild(psy_child)
                # If psy_child is not initialised but it didn't produce a
                # NotImplementedError, it means it is safe to ignore it.

        # Complete any unfinished code-block
        self.nodes_to_code_block(parent, code_block_nodes)

    def _create_child(self, child, parent=None):
        '''
        Create a PSyIR node representing the supplied fparser 2 node.

        :param child: node in fparser2 AST.
        :type child: :py:class:`fparser.two.utils.Base`
        :param parent: Parent node of the PSyIR node we are constructing.
        :type parent: :py:class:`psyclone.psyir.nodes.Node`
        :raises NotImplementedError: There isn't a handler for the provided \
                child type.
        :returns: Returns the PSyIR representation of child, which can be a \
                  single node, a tree of nodes or None if the child can be \
                  ignored.
        :rtype: :py:class:`psyclone.psyir.nodes.Node` or NoneType
        '''
        handler = self.handlers.get(type(child))
        if handler is None:
            # If the handler is not found then check with the first
            # level parent class. This is done to simplify the
            # handlers map when multiple fparser2 types can be
            # processed with the same handler. (e.g. Subclasses of
            # BinaryOpBase: Mult_Operand, Add_Operand, Level_2_Expr,
            # ... can use the same handler.)
            generic_type = type(child).__bases__[0]
            handler = self.handlers.get(generic_type)
            if not handler:
                raise NotImplementedError()
        return handler(child, parent)

    def _ignore_handler(self, *_):
        '''
        This handler returns None indicating that the associated
        fparser2 node can be ignored.

        Note that this method contains ignored arguments to comform with
        the handler(node, parent) method interface.

        :returns: None
        :rtype: NoneType
        '''
        return None

    def _create_loop(self, parent, variable):
        '''
        Create a Loop instance. This is done outside _do_construct_handler
        because some APIs may want to instantiate a specialised Loop.

        :param parent: the parent of the node.
        :type parent: :py:class:`psyclone.psyir.nodes.Node`
        :param variable: the loop variable.
        :type variable: :py:class:`psyclone.psyir.symbols.DataSymbol`

        :return: a new Loop instance.
        :rtype: :py:class:`psyclone.psyir.nodes.Loop`

        '''
        return Loop(parent=parent, variable=variable)

    def _process_loopbody(self, loop_body, node):
        ''' Process the loop body. This is done outside _do_construct_handler
        because some APIs may want to perform specialised actions. By default
        continue processing the tree nodes inside the loop body.

        :param loop_body: Schedule representing the body of the loop.
        :type loop_body: :py:class:`psyclone.psyir.nodes.Schedule`
        :param node: fparser loop node being processed.
        :type node: \
            :py:class:`fparser.two.Fortran2003.Block_Nonlabel_Do_Construct`
        '''
        # Process loop body (ignore 'do' and 'end do' statements with [1:-1])
        self.process_nodes(parent=loop_body, nodes=node.content[1:-1])

    def _do_construct_handler(self, node, parent):
        '''
        Transforms a fparser2 Do Construct into its PSyIR representation.

        :param node: node in fparser2 tree.
        :type node: \
            :py:class:`fparser.two.Fortran2003.Block_Nonlabel_Do_Construct`
        :param parent: parent node of the PSyIR node we are constructing.
        :type parent: :py:class:`psyclone.psyir.nodes.Node`

        :returns: PSyIR representation of node
        :rtype: :py:class:`psyclone.psyir.nodes.Loop`

        :raises NotImplementedError: if the fparser2 tree has an unsupported \
            structure (e.g. DO WHILE or a DO with no loop control).
        '''
        ctrl = walk(node.content, Fortran2003.Loop_Control)
        if not ctrl:
            # TODO #359 a DO with no loop control is put into a CodeBlock
            raise NotImplementedError()
        if ctrl[0].items[0]:
            # If this is a DO WHILE then the first element of items will not
            # be None. (See `fparser.two.Fortran2003.Loop_Control`.)
            # TODO #359 DO WHILE's are currently just put into CodeBlocks
            # rather than being properly described in the PSyIR.
            raise NotImplementedError()

        # Second element of items member of Loop Control is itself a tuple
        # containing:
        #   Loop variable, [start value expression, end value expression, step
        #   expression]
        # Loop variable will be an instance of Fortran2003.Name
        loop_var = str(ctrl[0].items[1][0])
        variable_name = str(loop_var)
        try:
            data_symbol = _find_or_create_imported_symbol(parent,
                                                          variable_name)
        except SymbolError:
            raise InternalError(
                "Loop-variable name '{0}' is not declared and there are no "
                "unqualified use statements. This is currently unsupported."
                "".format(variable_name))
        # The loop node is created with the _create_loop factory method as some
        # APIs require a specialised loop node type.
        loop = self._create_loop(parent, data_symbol)
        loop._ast = node

        # Get the loop limits. These are given in a list which is the second
        # element of a tuple which is itself the second element of the items
        # tuple:
        # (None, (Name('jk'), [Int_Literal_Constant('1', None), Name('jpk'),
        #                      Int_Literal_Constant('1', None)]), None)
        limits_list = ctrl[0].items[1][1]

        # Start expression child
        self.process_nodes(parent=loop, nodes=[limits_list[0]])

        # Stop expression child
        self.process_nodes(parent=loop, nodes=[limits_list[1]])

        # Step expression child
        if len(limits_list) == 3:
            self.process_nodes(parent=loop, nodes=[limits_list[2]])
        else:
            # Default loop increment is 1. Use the type of the start
            # or step nodes once #685 is complete. For the moment use
            # the default precision.
            default_step = Literal("1", default_integer_type(), parent=loop)
            loop.addchild(default_step)

        # Create Loop body Schedule
        loop_body = Schedule(parent=loop)
        loop_body._ast = node
        loop.addchild(loop_body)
        self._process_loopbody(loop_body, node)

        return loop

    def _if_construct_handler(self, node, parent):
        '''
        Transforms an fparser2 If_Construct to the PSyIR representation.

        :param node: node in fparser2 tree.
        :type node: :py:class:`fparser.two.Fortran2003.If_Construct`
        :param parent: Parent node of the PSyIR node we are constructing.
        :type parent: :py:class:`psyclone.psyir.nodes.Node`
        :returns: PSyIR representation of node
        :rtype: :py:class:`psyclone.psyir.nodes.IfBlock`
        :raises InternalError: If the fparser2 tree has an unexpected \
            structure.
        '''

        # Check that the fparser2 parsetree has the expected structure
        if not isinstance(node.content[0], Fortran2003.If_Then_Stmt):
            raise InternalError(
                "Failed to find opening if then statement in: "
                "{0}".format(str(node)))
        if not isinstance(node.content[-1], Fortran2003.End_If_Stmt):
            raise InternalError(
                "Failed to find closing end if statement in: "
                "{0}".format(str(node)))

        # Search for all the conditional clauses in the If_Construct
        clause_indices = []
        for idx, child in enumerate(node.content):
            if isinstance(child, (Fortran2003.If_Then_Stmt,
                                  Fortran2003.Else_Stmt,
                                  Fortran2003.Else_If_Stmt,
                                  Fortran2003.End_If_Stmt)):
                clause_indices.append(idx)

        # Deal with each clause: "if", "else if" or "else".
        ifblock = None
        currentparent = parent
        num_clauses = len(clause_indices) - 1
        for idx in range(num_clauses):
            start_idx = clause_indices[idx]
            end_idx = clause_indices[idx+1]
            clause = node.content[start_idx]

            if isinstance(clause, (Fortran2003.If_Then_Stmt,
                                   Fortran2003.Else_If_Stmt)):
                # If it's an 'IF' clause just create an IfBlock, otherwise
                # it is an 'ELSE' clause and it needs an IfBlock annotated
                # with 'was_elseif' inside a Schedule.
                newifblock = None
                if isinstance(clause, Fortran2003.If_Then_Stmt):
                    ifblock = IfBlock(parent=currentparent)
                    ifblock.ast = node  # Keep pointer to fpaser2 AST
                    newifblock = ifblock
                else:
                    elsebody = Schedule(parent=currentparent)
                    currentparent.addchild(elsebody)
                    newifblock = IfBlock(parent=elsebody,
                                         annotations=['was_elseif'])
                    elsebody.addchild(newifblock)

                    # Keep pointer to fpaser2 AST
                    elsebody.ast = node.content[start_idx]
                    newifblock.ast = node.content[start_idx]

                # Create condition as first child
                self.process_nodes(parent=newifblock,
                                   nodes=[clause.items[0]])

                # Create if-body as second child
                ifbody = Schedule(parent=ifblock)
                ifbody.ast = node.content[start_idx + 1]
                ifbody.ast_end = node.content[end_idx - 1]
                newifblock.addchild(ifbody)
                self.process_nodes(parent=ifbody,
                                   nodes=node.content[start_idx + 1:end_idx])

                currentparent = newifblock

            elif isinstance(clause, Fortran2003.Else_Stmt):
                if not idx == num_clauses - 1:
                    raise InternalError(
                        "Else clause should only be found next to last "
                        "clause, but found {0}".format(node.content))
                elsebody = Schedule(parent=currentparent)
                currentparent.addchild(elsebody)
                elsebody.ast = node.content[start_idx]
                elsebody.ast_end = node.content[end_idx]
                self.process_nodes(parent=elsebody,
                                   nodes=node.content[start_idx + 1:end_idx])
            else:
                raise InternalError(
                    "Only fparser2 If_Then_Stmt, Else_If_Stmt and Else_Stmt "
                    "are expected, but found {0}.".format(clause))

        return ifblock

    def _if_stmt_handler(self, node, parent):
        '''
        Transforms an fparser2 If_Stmt to the PSyIR representation.

        :param node: node in fparser2 AST.
        :type node: :py:class:`fparser.two.Fortran2003.If_Stmt`
        :param parent: Parent node of the PSyIR node we are constructing.
        :type parent: :py:class:`psyclone.psyir.nodes.Node`
        :returns: PSyIR representation of node
        :rtype: :py:class:`psyclone.psyir.nodes.IfBlock`
        '''
        ifblock = IfBlock(parent=parent, annotations=['was_single_stmt'])
        ifblock.ast = node
        self.process_nodes(parent=ifblock, nodes=[node.items[0]])
        ifbody = Schedule(parent=ifblock)
        ifblock.addchild(ifbody)
        self.process_nodes(parent=ifbody, nodes=[node.items[1]])
        return ifblock

    def _case_construct_handler(self, node, parent):
        '''
        Transforms an fparser2 Case_Construct to the PSyIR representation.

        :param node: node in fparser2 tree.
        :type node: :py:class:`fparser.two.Fortran2003.Case_Construct`
        :param parent: Parent node of the PSyIR node we are constructing.
        :type parent: :py:class:`psyclone.psyir.nodes.Node`

        :returns: PSyIR representation of node
        :rtype: :py:class:`psyclone.psyir.nodes.IfBlock`

        :raises InternalError: If the fparser2 tree has an unexpected \
            structure.
        :raises NotImplementedError: If the fparser2 tree contains an \
            unsupported structure and should be placed in a CodeBlock.

        '''
        # Check that the fparser2 parsetree has the expected structure
        if not isinstance(node.content[0], Fortran2003.Select_Case_Stmt):
            raise InternalError(
                "Failed to find opening case statement in: "
                "{0}".format(str(node)))
        if not isinstance(node.content[-1], Fortran2003.End_Select_Stmt):
            raise InternalError(
                "Failed to find closing case statement in: "
                "{0}".format(str(node)))

        # Search for all the CASE clauses in the Case_Construct. We do this
        # because the fp2 parse tree has a flat structure at this point with
        # the clauses being siblings of the contents of the clauses. The
        # final index in this list will hold the position of the end-select
        # statement.
        clause_indices = []
        selector = None
        # The position of the 'case default' clause, if any
        default_clause_idx = None
        for idx, child in enumerate(node.content):
            if isinstance(child, Fortran2003.Select_Case_Stmt):
                selector = child.items[0]
            if isinstance(child, Fortran2003.Case_Stmt):
                if not isinstance(child.items[0], Fortran2003.Case_Selector):
                    raise InternalError(
                        "Unexpected parse tree structure. Expected child of "
                        "Case_Stmt to be a Case_Selector but got: '{0}'".
                        format(type(child.items[0]).__name__))
                case_expression = child.items[0].items[0]
                if case_expression is None:
                    # This is a 'case default' clause - store its position.
                    # We do this separately as this clause is special and
                    # will be added as a final 'else'.
                    default_clause_idx = idx
                clause_indices.append(idx)
            if isinstance(child, Fortran2003.End_Select_Stmt):
                clause_indices.append(idx)

        # Deal with each Case_Stmt
        rootif = None
        currentparent = parent
        num_clauses = len(clause_indices) - 1
        for idx in range(num_clauses):
            # Skip the 'default' clause for now because we handle it last
            if clause_indices[idx] == default_clause_idx:
                continue
            start_idx = clause_indices[idx]
            end_idx = clause_indices[idx+1]
            clause = node.content[start_idx]
            case = clause.items[0]

            ifblock = IfBlock(parent=currentparent,
                              annotations=['was_case'])
            if idx == 0:
                # If this is the first IfBlock then have it point to
                # the original SELECT CASE in the parse tree
                ifblock.ast = node
            else:
                # Otherwise, this IfBlock represents a CASE clause in the
                # Fortran and so we point to the parse tree of the content
                # of the clause.
                ifblock.ast = node.content[start_idx + 1]
                ifblock.ast_end = node.content[end_idx - 1]

            # Process the logical expression
            self._process_case_value_list(selector, case.items[0].items,
                                          ifblock)

            # Add If_body
            ifbody = Schedule(parent=ifblock)
            self.process_nodes(parent=ifbody,
                               nodes=node.content[start_idx + 1:
                                                  end_idx])
            ifblock.addchild(ifbody)
            ifbody.ast = node.content[start_idx + 1]
            ifbody.ast_end = node.content[end_idx - 1]

            if rootif:
                # If rootif is already initialised we chain the new
                # case in the last else branch.
                elsebody = Schedule(parent=currentparent)
                currentparent.addchild(elsebody)
                elsebody.addchild(ifblock)
                ifblock.parent = elsebody
                elsebody.ast = node.content[start_idx + 1]
                elsebody.ast_end = node.content[end_idx - 1]
            else:
                rootif = ifblock

            currentparent = ifblock

        if default_clause_idx:
            # Finally, add the content of the 'default' clause as a last
            # 'else' clause. If the 'default' clause was the only clause
            # then 'rootif' will still be None and we don't bother creating
            # an enclosing IfBlock at all.
            if rootif:
                elsebody = Schedule(parent=currentparent)
                currentparent.addchild(elsebody)
                currentparent = elsebody
            start_idx = default_clause_idx + 1
            # Find the next 'case' clause that occurs after 'case default'
            # (if any)
            end_idx = -1
            for idx in clause_indices:
                if idx > default_clause_idx:
                    end_idx = idx
                    break
            # Process the statements within the 'default' clause
            self.process_nodes(parent=currentparent,
                               nodes=node.content[start_idx:end_idx])
            if rootif:
                elsebody.ast = node.content[start_idx]
                elsebody.ast_end = node.content[end_idx - 1]
        return rootif

    def _process_case_value_list(self, selector, nodes, parent):
        '''
        Processes the supplied list of fparser2 nodes representing case-value
        expressions and constructs the equivalent PSyIR representation.
        e.g. for:

               SELECT CASE(my_flag)
               CASE(var1, var2:var3, :var5)
                 my_switch = .true.
               END SELECT

        the equivalent logical expression is:

        my_flag == var1 OR (myflag>=var2 AND myflag <= var3) OR my_flag <= var5

        and the corresponding structure of the PSyIR that we create is:

                    OR
                   /  \
                 EQ    OR
                      /  \
                   AND    LE
                  /  \
                GE    LE

        :param selector: the fparser2 parse tree representing the \
                      selector_expression in SELECT CASE(selector_expression).
        :type selector: sub-class of :py:class:`fparser.two.utils.Base`
        :param nodes: the nodes representing the label-list of the current \
                      CASE() clause.
        :type nodes: list of :py:class:`fparser.two.Fortran2003.Name` or \
                     :py:class:`fparser.two.Fortran2003.Case_Value_Range`
        :param parent: parent node in the PSyIR.
        :type parent: :py:class:`psyclone.psyir.nodes.Node`

        '''
        if len(nodes) == 1:
            # Only one item in list so process it
            self._process_case_value(selector, nodes[0], parent)
            return
        # More than one item in list. Create an OR node with the first item
        # on the list as one arg then recurse down to handle the remainder
        # of the list.
        orop = BinaryOperation(BinaryOperation.Operator.OR,
                               parent=parent)
        self._process_case_value(selector, nodes[0], orop)
        self._process_case_value_list(selector, nodes[1:], orop)
        parent.addchild(orop)

    def _process_case_value(self, selector, node, parent):
        '''
        Handles an individual condition inside a CASE statement. This can
        be a single scalar expression (e.g. CASE(1)) or a range specification
        (e.g. CASE(lim1:lim2)).

        :param selector: the node in the fparser2 parse tree representing the
                         'some_expr' of the SELECT CASE(some_expr).
        :type selector: sub-class of :py:class:`fparser.two.utils.Base`
        :param node: the node representing the case-value expression in the \
                     fparser2 parse tree.
        :type node: sub-class of :py:class:`fparser.two.utils.Base`
        :param parent: parent node in the PSyIR.
        :type parent: :py:class:`psyclone.psyir.nodes.Node`

        '''
        if isinstance(node, Fortran2003.Case_Value_Range):
            # The case value is a range (e.g. lim1:lim2)
            if node.items[0] and node.items[1]:
                # Have lower and upper limits so need a parent AND
                aop = BinaryOperation(BinaryOperation.Operator.AND,
                                      parent=parent)
                parent.addchild(aop)
                new_parent = aop
            else:
                # No need to create new parent node
                new_parent = parent

            if node.items[0]:
                # A lower limit is specified
                geop = BinaryOperation(BinaryOperation.Operator.GE,
                                       parent=new_parent)
                self.process_nodes(parent=geop, nodes=[selector])
                self.process_nodes(parent=geop, nodes=[node.items[0]])
                new_parent.addchild(geop)
            if node.items[1]:
                # An upper limit is specified
                leop = BinaryOperation(BinaryOperation.Operator.LE,
                                       parent=new_parent)
                self.process_nodes(parent=leop, nodes=[selector])
                self.process_nodes(parent=leop, nodes=[node.items[1]])
                new_parent.addchild(leop)
        else:
            # The case value is some scalar initialisation expression
            bop = BinaryOperation(BinaryOperation.Operator.EQ,
                                  parent=parent)
            parent.addchild(bop)
            self.process_nodes(parent=bop, nodes=[selector])
            self.process_nodes(parent=bop, nodes=[node])

    @staticmethod
    def _array_notation_rank(array):
        '''Check that the supplied candidate array reference uses supported
        array notation syntax and return the rank of the sub-section
        of the array that uses array notation. e.g. for a reference
        "a(:, 2, :)" the rank of the sub-section is 2.

        :param array: the array reference to check.
        :type array: :py:class:`psyclone.psyir.nodes.ArrayReference`

        :returns: rank of the sub-section of the array.
        :rtype: int

        :raises NotImplementedError: if the array node does not have any \
                                     children.

        '''
        if not array.children:
            raise NotImplementedError("An Array reference in the PSyIR must "
                                      "have at least one child but '{0}' has "
                                      "none".format(array.name))
        # Only array refs using basic colon syntax are currently
        # supported e.g. (a(:,:)).  Each colon is represented in the
        # PSyIR as a Range node with first argument being an lbound
        # binary operator, the second argument being a ubound operator
        # and the third argument being an integer Literal node with
        # value 1 i.e. a(:,:) is represented as
        # a(lbound(a,1):ubound(a,1):1,lbound(a,2):ubound(a,2):1) in
        # the PSyIR.
        num_colons = 0
        for node in array.children:
            if isinstance(node, Range):
                # Found array syntax notation. Check that it is the
                # simple ":" format.
                if not _is_range_full_extent(node):
                    raise NotImplementedError(
                        "Only array notation of the form my_array(:, :, ...) "
                        "is supported.")
                num_colons += 1
        return num_colons

    def _array_syntax_to_indexed(self, parent, loop_vars):
        '''
        Utility function that modifies each ArrayReference object in the
        supplied PSyIR fragment so that they are indexed using the supplied
        loop variables rather than having colon array notation.

        :param parent: root of PSyIR sub-tree to search for Array \
                       references to modify.
        :type parent:  :py:class:`psyclone.psyir.nodes.Node`
        :param loop_vars: the variable names for the array indices.
        :type loop_vars: list of str

        :raises NotImplementedError: if array sections of differing ranks are \
                                     found.
        '''
        assigns = parent.walk(Assignment)
        # Check that the LHS of any assignment uses recognised array
        # notation.
        for assign in assigns:
            _ = self._array_notation_rank(assign.lhs)
        # TODO #717 if the supplied code accidentally omits array
        # notation for an array reference on the RHS then we will
        # identify it as a scalar and the code produced from the
        # PSyIR (using e.g. the Fortran backend) will not
        # compile. We need to implement robust identification of the
        # types of all symbols in the PSyIR fragment.
        arrays = parent.walk(ArrayReference)
        first_rank = None
        for array in arrays:
            # Check that this is a supported array reference and that
            # all arrays are of the same rank
            rank = len([child for child in array.children if
                        isinstance(child, Range)])
            if first_rank:
                if rank != first_rank:
                    raise NotImplementedError(
                        "Found array sections of differing ranks within a "
                        "WHERE construct: array section of {0} has rank {1}".
                        format(array.name, rank))
            else:
                first_rank = rank

            # Replace the PSyIR Ranges with the loop variables
            range_idx = 0
            for idx, child in enumerate(array.children):
                if isinstance(child, Range):
                    symbol = _find_or_create_imported_symbol(
                                array, loop_vars[range_idx])
                    array.children[idx] = Reference(symbol, parent=array)
                    range_idx += 1

    def _where_construct_handler(self, node, parent):
        '''
        Construct the canonical PSyIR representation of a WHERE construct or
        statement. A construct has the form:

            WHERE(logical-mask)
              statements
            [ELSE WHERE(logical-mask)
              statements]
            [ELSE
              statements]
            END WHERE

        while a statement is just:

            WHERE(logical-mask) statement

        :param node: node in the fparser2 parse tree representing the WHERE.
        :type node: :py:class:`fparser.two.Fortran2003.Where_Construct` or \
                    :py:class:`fparser.two.Fortran2003.Where_Stmt`
        :param parent: parent node in the PSyIR.
        :type parent: :py:class:`psyclone.psyir.nodes.Node`

        :returns: the top-level Loop object in the created loop nest.
        :rtype: :py:class:`psyclone.psyir.nodes.Loop`

        :raises InternalError: if the parse tree does not have the expected \
                               structure.

        '''
        if isinstance(node, Fortran2003.Where_Stmt):
            # We have a Where statement. Check that the parse tree has the
            # expected structure.
            if not len(node.items) == 2:
                raise InternalError(
                    "Expected a Fortran2003.Where_Stmt to have exactly two "
                    "entries in 'items' but found {0}: {1}".format(
                        len(node.items), str(node.items)))
            if not isinstance(node.items[1], Fortran2003.Assignment_Stmt):
                raise InternalError(
                    "Expected the second entry of a Fortran2003.Where_Stmt "
                    "items tuple to be an Assignment_Stmt but found: {0}".
                    format(type(node.items[1]).__name__))
            was_single_stmt = True
            annotations = ["was_where", "was_single_stmt"]
            logical_expr = [node.items[0]]
        else:
            # We have a Where construct. Check that the first and last
            # children are what we expect.
            if not isinstance(node.content[0],
                              Fortran2003.Where_Construct_Stmt):
                raise InternalError("Failed to find opening where construct "
                                    "statement in: {0}".format(str(node)))
            if not isinstance(node.content[-1], Fortran2003.End_Where_Stmt):
                raise InternalError("Failed to find closing end where "
                                    "statement in: {0}".format(str(node)))
            was_single_stmt = False
            annotations = ["was_where"]
            logical_expr = node.content[0].items

        # Examine the logical-array expression (the mask) in order to
        # determine the number of nested loops required. The Fortran
        # standard allows bare array notation here (e.g. `a < 0.0` where
        # `a` is an array) and thus we would need to examine our SymbolTable
        # to find out the rank of `a`. For the moment we limit support to
        # the NEMO style where the fact that `a` is an array is made
        # explicit using the colon notation, e.g. `a(:, :) < 0.0`.

        # For this initial processing of the logical-array expression we
        # use a temporary parent as we haven't yet constructed the PSyIR
        # for the loop nest and innermost IfBlock. Once we have a valid
        # parent for this logical expression we will repeat the processing.
        fake_parent = Assignment(parent=parent)
        self.process_nodes(fake_parent, logical_expr)
        arrays = fake_parent.walk(ArrayReference)
        if not arrays:
            # If the PSyIR doesn't contain any Arrays then that must be
            # because the code doesn't use explicit array syntax. At least one
            # variable in the logical-array expression must be an array for
            # this to be a valid WHERE().
            # TODO #717. Look-up the shape of the array in the SymbolTable.
            raise NotImplementedError("Only WHERE constructs using explicit "
                                      "array notation (e.g. my_array(:, :)) "
                                      "are supported.")
        # All array sections in a Fortran WHERE must have the same rank so
        # just look at the first array.
        rank = self._array_notation_rank(arrays[0])
        # Create a list to hold the names of the loop variables as we'll
        # need them to index into the arrays.
        loop_vars = rank*[""]

        symbol_table = parent.scope.symbol_table
        integer_type = default_integer_type()

        # Now create a loop nest of depth `rank`
        new_parent = parent
        for idx in range(rank, 0, -1):

            data_symbol = symbol_table.new_symbol(
                "widx{0}".format(idx), symbol_type=DataSymbol,
                datatype=integer_type)
            loop_vars[idx-1] = data_symbol.name

            loop = Loop(parent=new_parent, variable=data_symbol,
                        annotations=annotations)
            # Point to the original WHERE statement in the parse tree.
            loop.ast = node
            # Add loop lower bound
            loop.addchild(Literal("1", integer_type, parent=loop))
            # Add loop upper bound - we use the SIZE operator to query the
            # extent of the current array dimension
            size_node = BinaryOperation(BinaryOperation.Operator.SIZE,
                                        parent=loop)
            loop.addchild(size_node)
            symbol = _find_or_create_imported_symbol(
                        size_node, arrays[0].name)

            size_node.addchild(Reference(symbol, parent=size_node))
            size_node.addchild(Literal(str(idx), integer_type,
                                       parent=size_node))
            # Add loop increment
            loop.addchild(Literal("1", integer_type, parent=loop))
            # Fourth child of a Loop must be a Schedule
            sched = Schedule(parent=loop)
            loop.addchild(sched)
            # Finally, add the Loop we've constructed to its parent (but
            # not into the existing PSyIR tree - that's done in
            # process_nodes()).
            if new_parent is not parent:
                new_parent.addchild(loop)
            else:
                # Keep a reference to the first loop as that's what this
                # handler returns
                root_loop = loop
            new_parent = sched
        # Now we have the loop nest, add an IF block to the innermost
        # schedule
        ifblock = IfBlock(parent=new_parent, annotations=annotations)
        new_parent.addchild(ifblock)
        ifblock.ast = node  # Point back to the original WHERE construct

        # We construct the conditional expression from the original
        # logical-array-expression of the WHERE. We process_nodes() a
        # second time here now that we have the correct parent node in the
        # PSyIR (and thus a SymbolTable) to refer to.
        self.process_nodes(ifblock, logical_expr)

        # Each array reference must now be indexed by the loop variables
        # of the loops we've just created.
        self._array_syntax_to_indexed(ifblock.children[0], loop_vars)

        # Now construct the body of the IF using the body of the WHERE
        sched = Schedule(parent=ifblock)
        ifblock.addchild(sched)

        if not was_single_stmt:
            # Do we have an ELSE WHERE?
            for idx, child in enumerate(node.content):
                if isinstance(child, Fortran2003.Elsewhere_Stmt):
                    self.process_nodes(sched, node.content[1:idx])
                    self._array_syntax_to_indexed(sched, loop_vars)
                    # Add an else clause to the IF block for the ELSEWHERE
                    # clause
                    sched = Schedule(parent=ifblock)
                    ifblock.addchild(sched)
                    self.process_nodes(sched, node.content[idx+1:-1])
                    break
            else:
                # No elsewhere clause was found
                self.process_nodes(sched, node.content[1:-1])
        else:
            # We only had a single-statement WHERE
            self.process_nodes(sched, node.items[1:])
        # Convert all uses of array syntax to indexed accesses
        self._array_syntax_to_indexed(sched, loop_vars)
        # Return the top-level loop generated by this handler
        return root_loop

    def _return_handler(self, node, parent):
        '''
        Transforms an fparser2 Return_Stmt to the PSyIR representation.

        :param node: node in fparser2 parse tree.
        :type node: :py:class:`fparser.two.Fortran2003.Return_Stmt`
        :param parent: Parent node of the PSyIR node we are constructing.
        :type parent: :py:class:`psyclone.psyir.nodes.Node`

        :return: PSyIR representation of node.
        :rtype: :py:class:`psyclone.psyir.nodes.Return`

        '''
        rtn = Return(parent=parent)
        rtn.ast = node
        return rtn

    def _assignment_handler(self, node, parent):
        '''
        Transforms an fparser2 Assignment_Stmt to the PSyIR representation.

        :param node: node in fparser2 AST.
        :type node: :py:class:`fparser.two.Fortran2003.Assignment_Stmt`
        :param parent: Parent node of the PSyIR node we are constructing.
        :type parent: :py:class:`psyclone.psyir.nodes.Node`

        :returns: PSyIR representation of node.
        :rtype: :py:class:`psyclone.psyir.nodes.Assignment`
        '''
        assignment = Assignment(node, parent=parent)
        self.process_nodes(parent=assignment, nodes=[node.items[0]])
        self.process_nodes(parent=assignment, nodes=[node.items[2]])

        return assignment

    def _unary_op_handler(self, node, parent):
        '''
        Transforms an fparser2 UnaryOpBase or Intrinsic_Function_Reference
        to the PSyIR representation.

        :param node: node in fparser2 AST.
        :type node: :py:class:`fparser.two.utils.UnaryOpBase` or \
               :py:class:`fparser.two.Fortran2003.Intrinsic_Function_Reference`
        :param parent: Parent node of the PSyIR node we are constructing.
        :type parent: :py:class:`psyclone.psyir.nodes.Node`

        :return: PSyIR representation of node
        :rtype: :py:class:`psyclone.psyir.nodes.UnaryOperation`

        :raises NotImplementedError: if the supplied operator is not \
                                     supported by this handler.
        :raises InternalError: if the fparser parse tree does not have the \
                               expected structure.

        '''
        operator_str = str(node.items[0]).lower()
        try:
            operator = Fparser2Reader.unary_operators[operator_str]
        except KeyError:
            # Operator not supported, it will produce a CodeBlock instead
            raise NotImplementedError(operator_str)

        if isinstance(node.items[1], Fortran2003.Actual_Arg_Spec_List):
            if len(node.items[1].items) > 1:
                # We have more than one argument and therefore this is not a
                # unary operation!
                raise InternalError(
                    "Operation '{0}' has more than one argument and is "
                    "therefore not unary!".format(str(node)))
            node_list = node.items[1].items
        else:
            node_list = [node.items[1]]
        unary_op = UnaryOperation(operator, parent=parent)
        self.process_nodes(parent=unary_op, nodes=node_list)

        return unary_op

    def _binary_op_handler(self, node, parent):
        '''
        Transforms an fparser2 BinaryOp or Intrinsic_Function_Reference to
        the PSyIR representation.

        :param node: node in fparser2 AST.
        :type node: :py:class:`fparser.two.utils.BinaryOpBase` or \
               :py:class:`fparser.two.Fortran2003.Intrinsic_Function_Reference`
        :param parent: Parent node of the PSyIR node we are constructing.
        :type parent: :py:class:`psyclone.psyir.nodes.Node`

        :returns: PSyIR representation of node
        :rtype: :py:class:`psyclone.psyir.nodes.BinaryOperation`

        :raises NotImplementedError: if the supplied operator/intrinsic is \
                                     not supported by this handler.
        :raises InternalError: if the fparser parse tree does not have the \
                               expected structure.

        '''
        if isinstance(node, Fortran2003.Intrinsic_Function_Reference):
            operator_str = node.items[0].string.lower()
            # Arguments are held in an Actual_Arg_Spec_List
            if not isinstance(node.items[1], Fortran2003.Actual_Arg_Spec_List):
                raise InternalError(
                    "Unexpected fparser parse tree for binary intrinsic "
                    "operation '{0}'. Expected second child to be "
                    "Actual_Arg_Spec_List but got '{1}'.".format(
                        str(node), type(node.items[1])))
            arg_nodes = node.items[1].items
            if len(arg_nodes) != 2:
                raise InternalError(
                    "Binary operator should have exactly two arguments but "
                    "found {0} for '{1}'.".format(len(arg_nodes), str(node)))
        else:
            operator_str = node.items[1].lower()
            arg_nodes = [node.items[0], node.items[2]]

        try:
            operator = Fparser2Reader.binary_operators[operator_str]
        except KeyError:
            # Operator not supported, it will produce a CodeBlock instead
            raise NotImplementedError(operator_str)

        binary_op = BinaryOperation(operator, parent=parent)
        self.process_nodes(parent=binary_op, nodes=[arg_nodes[0]])
        self.process_nodes(parent=binary_op, nodes=[arg_nodes[1]])

        return binary_op

    def _nary_op_handler(self, node, parent):
        '''
        Transforms an fparser2 Intrinsic_Function_Reference with three or
        more arguments to the PSyIR representation.
        :param node: node in fparser2 Parse Tree.
        :type node: \
             :py:class:`fparser.two.Fortran2003.Intrinsic_Function_Reference`
        :param parent: Parent node of the PSyIR node we are constructing.
        :type parent: :py:class:`psyclone.psyir.nodes.Node`

        :returns: PSyIR representation of node.
        :rtype: :py:class:`psyclone.psyir.nodes.NaryOperation`

        :raises NotImplementedError: if the supplied Intrinsic is not \
                                     supported by this handler.
        :raises InternalError: if the fparser parse tree does not have the \
                               expected structure.

        '''
        operator_str = str(node.items[0]).lower()
        try:
            operator = Fparser2Reader.nary_operators[operator_str]
        except KeyError:
            # Intrinsic not supported, it will produce a CodeBlock instead
            raise NotImplementedError(operator_str)

        nary_op = NaryOperation(operator, parent=parent)

        if not isinstance(node.items[1], Fortran2003.Actual_Arg_Spec_List):
            raise InternalError(
                "Expected second 'item' of N-ary intrinsic '{0}' in fparser "
                "parse tree to be an Actual_Arg_Spec_List but found '{1}'.".
                format(str(node), type(node.items[1])))
        if len(node.items[1].items) < 3:
            raise InternalError(
                "An N-ary operation must have more than two arguments but "
                "found {0} for '{1}'.".format(len(node.items[1].items),
                                              str(node)))

        # node.items[1] is a Fortran2003.Actual_Arg_Spec_List so we have
        # to process the `items` of that...
        self.process_nodes(parent=nary_op, nodes=list(node.items[1].items))
        return nary_op

    def _intrinsic_handler(self, node, parent):
        '''
        Transforms an fparser2 Intrinsic_Function_Reference to the PSyIR
        representation. Since Fortran Intrinsics can be unary, binary or
        nary this handler identifies the appropriate 'sub handler' by
        examining the number of arguments present.

        :param node: node in fparser2 Parse Tree.
        :type node: \
            :py:class:`fparser.two.Fortran2003.Intrinsic_Function_Reference`
        :param parent: Parent node of the PSyIR node we are constructing.
        :type parent: :py:class:`psyclone.psyir.nodes.Node`

        :returns: PSyIR representation of node
        :rtype: :py:class:`psyclone.psyir.nodes.UnaryOperation` or \
                :py:class:`psyclone.psyir.nodes.BinaryOperation` or \
                :py:class:`psyclone.psyir.nodes.NaryOperation`

        '''
        # First item is the name of the intrinsic
        name = node.items[0].string.upper()
        # Now work out how many arguments it has
        num_args = 0
        if len(node.items) > 1:
            num_args = len(node.items[1].items)

        # We don't handle any intrinsics that don't have arguments
        if num_args == 1:
            return self._unary_op_handler(node, parent)
        if num_args == 2:
            return self._binary_op_handler(node, parent)
        if num_args > 2:
            return self._nary_op_handler(node, parent)

        # Intrinsic is not handled - this will result in a CodeBlock
        raise NotImplementedError(name)

    def _name_handler(self, node, parent):
        '''
        Transforms an fparser2 Name to the PSyIR representation. If the parent
        is connected to a SymbolTable, it checks the reference has been
        previously declared.

        :param node: node in fparser2 AST.
        :type node: :py:class:`fparser.two.Fortran2003.Name`
        :param parent: Parent node of the PSyIR node we are constructing.
        :type parent: :py:class:`psyclone.psyir.nodes.Node`

        :returns: PSyIR representation of node
        :rtype: :py:class:`psyclone.psyir.nodes.Reference`

        '''
        symbol = _find_or_create_imported_symbol(parent, node.string)
        return Reference(symbol, parent)

    def _parenthesis_handler(self, node, parent):
        '''
        Transforms an fparser2 Parenthesis to the PSyIR representation.
        This means ignoring the parentheis and process the fparser2 children
        inside.

        :param node: node in fparser2 AST.
        :type node: :py:class:`fparser.two.Fortran2003.Parenthesis`
        :param parent: Parent node of the PSyIR node we are constructing.
        :type parent: :py:class:`psyclone.psyir.nodes.Node`
        :returns: PSyIR representation of node
        :rtype: :py:class:`psyclone.psyir.nodes.Node`
        '''
        # Use the items[1] content of the node as it contains the required
        # information (items[0] and items[2] just contain the left and right
        # brackets as strings so can be disregarded.
        return self._create_child(node.items[1], parent)

    def _part_ref_handler(self, node, parent):
        '''
        Transforms an fparser2 Part_Ref to the PSyIR representation. If the
        node is connected to a SymbolTable, it checks the reference has been
        previously declared.

        :param node: node in fparser2 AST.
        :type node: :py:class:`fparser.two.Fortran2003.Part_Ref`
        :param parent: Parent node of the PSyIR node we are constructing.
        :type parent: :py:class:`psyclone.psyir.nodes.Node`

        :raises NotImplementedError: If the fparser node represents \
            unsupported PSyIR features and should be placed in a CodeBlock.

        :returns: PSyIR representation of node
        :rtype: :py:class:`psyclone.psyir.nodes.ArrayReference`

        '''
        reference_name = node.items[0].string.lower()
        symbol = _find_or_create_imported_symbol(parent, reference_name)

        array = ArrayReference(symbol, parent)
        self.process_nodes(parent=array, nodes=node.items[1].items)
        return array

    def _subscript_triplet_handler(self, node, parent):
        '''
        Transforms an fparser2 Subscript_Triplet to the PSyIR
        representation.

        :param node: node in fparser2 AST.
        :type node: :py:class:`fparser.two.Fortran2003.Subscript_Triplet`
        :param parent: parent node of the PSyIR node we are constructing.
        :type parent: :py:class:`psyclone.psyir.nodes.Node`

        :returns: PSyIR representation of node.
        :rtype: :py:class:`psyclone.psyir.nodes.Range`

        '''
        # The PSyIR stores array dimension information for the ArrayReference
        # class in an ordered list. As we are processing the
        # dimensions in order, the number of children already added to
        # our parent indicates the current array dimension being
        # processed (with 0 being the first dimension, 1 being the
        # second etc). Fortran specifies the 1st dimension as being 1,
        # the second dimension being 2, etc.). We therefore add 1 to
        # the number of children added to out parent to determine the
        # Fortran dimension value.
        integer_type = default_integer_type()
        dimension = str(len(parent.children)+1)
        my_range = Range(parent=parent)
        my_range.children = []
        if node.children[0]:
            self.process_nodes(parent=my_range, nodes=[node.children[0]])
        else:
            # There is no lower bound, it is implied. This is not
            # supported in the PSyIR so we create the equivalent code
            # by using the PSyIR lbound function:
            # a(:...) becomes a(lbound(a,1):...)
            lbound = BinaryOperation.create(
                BinaryOperation.Operator.LBOUND, Reference(parent.symbol),
                Literal(dimension, integer_type))
            lbound.parent = my_range
            my_range.children.append(lbound)
        if node.children[1]:
            self.process_nodes(parent=my_range, nodes=[node.children[1]])
        else:
            # There is no upper bound, it is implied. This is not
            # supported in the PSyIR so we create the equivalent code
            # by using the PSyIR ubound function:
            # a(...:) becomes a(...:ubound(a,1))
            ubound = BinaryOperation.create(
                BinaryOperation.Operator.UBOUND, Reference(parent.symbol),
                Literal(dimension, integer_type))
            ubound.parent = my_range
            my_range.children.append(ubound)
        if node.children[2]:
            self.process_nodes(parent=my_range, nodes=[node.children[2]])
        else:
            # There is no step, it is implied. This is not
            # supported in the PSyIR so we create the equivalent code
            # by using a PSyIR integer literal with the value 1
            # a(...:...:) becomes a(...:...:1)
            literal = Literal("1", integer_type)
            my_range.children.append(literal)
            literal.parent = my_range
        return my_range

    def _number_handler(self, node, parent):
        '''
        Transforms an fparser2 NumberBase to the PSyIR representation.

        :param node: node in fparser2 parse tree.
        :type node: :py:class:`fparser.two.utils.NumberBase`
        :param parent: Parent node of the PSyIR node we are constructing.
        :type parent: :py:class:`psyclone.psyir.nodes.Node`

        :returns: PSyIR representation of node.
        :rtype: :py:class:`psyclone.psyir.nodes.Literal`

        :raises NotImplementedError: if the fparser2 node is not recognised.

        '''
        # pylint: disable=no-self-use
        if isinstance(node, Fortran2003.Int_Literal_Constant):
            integer_type = ScalarType(ScalarType.Intrinsic.INTEGER,
                                      get_literal_precision(node, parent))
            return Literal(str(node.items[0]), integer_type, parent=parent)
        if isinstance(node, Fortran2003.Real_Literal_Constant):
            real_type = ScalarType(ScalarType.Intrinsic.REAL,
                                   get_literal_precision(node, parent))
            # Make sure any exponent is lower case
            value = str(node.items[0]).lower()
            # Make all exponents use the letter "e". (Fortran also
            # allows "d").
            value = value.replace("d", "e")
            # If the value has a "." without a digit before it then
            # add a "0" as the PSyIR does not allow this
            # format. e.g. +.3 => +0.3
            if value[0] == "." or value[0:1] in ["+.", "-."]:
                value = value.replace(".", "0.")
            return Literal(value, real_type, parent=parent)
        # Unrecognised datatype - will result in a CodeBlock
        raise NotImplementedError()

    def _char_literal_handler(self, node, parent):
        '''
        Transforms an fparser2 character literal into a PSyIR literal.

        :param node: node in fparser2 parse tree.
        :type node: :py:class:`fparser.two.Fortran2003.Char_Literal_Constant`
        :param parent: parent node of the PSyIR node we are constructing.
        :type parent: :py:class:`psyclone.psyir.nodes.Node`

        :returns: PSyIR representation of node.
        :rtype: :py:class:`psyclone.psyir.nodes.Literal`

        '''
        # pylint: disable=no-self-use
        character_type = ScalarType(ScalarType.Intrinsic.CHARACTER,
                                    get_literal_precision(node, parent))
        return Literal(str(node.items[0]), character_type, parent=parent)

    def _bool_literal_handler(self, node, parent):
        '''
        Transforms an fparser2 logical literal into a PSyIR literal.

        :param node: node in fparser2 parse tree.
        :type node: \
            :py:class:`fparser.two.Fortran2003.Logical_Literal_Constant`
        :param parent: parent node of the PSyIR node we are constructing.
        :type parent: :py:class:`psyclone.psyir.nodes.Node`

        :returns: PSyIR representation of node.
        :rtype: :py:class:`psyclone.psyir.nodes.Literal`

        '''
        # pylint: disable=no-self-use
        boolean_type = ScalarType(ScalarType.Intrinsic.BOOLEAN,
                                  get_literal_precision(node, parent))
        value = str(node.items[0]).lower()
        if value == ".true.":
            return Literal("true", boolean_type, parent=parent)
        if value == ".false.":
            return Literal("false", boolean_type, parent=parent)
        raise GenerationError(
            "Expected to find '.true.' or '.false.' as fparser2 logical "
            "literal, but found '{0}' instead.".format(value))<|MERGE_RESOLUTION|>--- conflicted
+++ resolved
@@ -1615,7 +1615,7 @@
 
             # Make sure the declared symbol exists in the SymbolTable
             try:
-                sym = symbol_table.lookup(sym_name, check_ancestors=False)
+                sym = symbol_table.lookup(sym_name, scope_limit=parent)
                 if sym is symbol_table.lookup_with_tag("own_routine_symbol"):
                     # In case it is its own function routine symbol, Fortran
                     # will declare it inside the function as a DataSymbol.
@@ -1640,26 +1640,11 @@
                     # Therefore, the Error doesn't need raise_from or message
                     # pylint: disable=raise-missing-from
                     raise NotImplementedError()
-<<<<<<< HEAD
+
                 symbol_table.add(sym)
-            else:
-                # The symbol table already contains an entry with this name
-                # so update its interface information.
-                sym = symbol_table.lookup(sym_name)
-                if not sym.is_unresolved:
-                    raise SymbolError(
-                        "Symbol '{0}' already present in SymbolTable with "
-                        "a defined interface ({1}).".format(
-                            sym_name, str(sym.interface)))
-                sym.interface = interface
-=======
-                # We don't want to check ancestor symbol tables as we're
-                # currently processing a *local* variable declaration.
-                symbol_table.add(sym, check_ancestors=False)
 
             # The Symbol must have the interface given by the declaration
             sym.interface = interface
->>>>>>> 29491ed0
 
     def _process_derived_type_decln(self, parent, decl, default_visibility,
                                     visibility_map):
