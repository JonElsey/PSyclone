# BSD 3-Clause License
#
# Copyright (c) 2017-2023, Science and Technology Facilities Council.
# All rights reserved.
#
# Redistribution and use in source and binary forms, with or without
# modification, are permitted provided that the following conditions are met:
#
# * Redistributions of source code must retain the above copyright notice, this
#   list of conditions and the following disclaimer.
#
# * Redistributions in binary form must reproduce the above copyright notice,
#   this list of conditions and the following disclaimer in the documentation
#   and/or other materials provided with the distribution.
#
# * Neither the name of the copyright holder nor the names of its
#   contributors may be used to endorse or promote products derived from
#   this software without specific prior written permission.
#
# THIS SOFTWARE IS PROVIDED BY THE COPYRIGHT HOLDERS AND CONTRIBUTORS
# "AS IS" AND ANY EXPRESS OR IMPLIED WARRANTIES, INCLUDING, BUT NOT
# LIMITED TO, THE IMPLIED WARRANTIES OF MERCHANTABILITY AND FITNESS
# FOR A PARTICULAR PURPOSE ARE DISCLAIMED. IN NO EVENT SHALL THE
# COPYRIGHT HOLDER OR CONTRIBUTORS BE LIABLE FOR ANY DIRECT, INDIRECT,
# INCIDENTAL, SPECIAL, EXEMPLARY, OR CONSEQUENTIAL DAMAGES (INCLUDING,
# BUT NOT LIMITED TO, PROCUREMENT OF SUBSTITUTE GOODS OR SERVICES;
# LOSS OF USE, DATA, OR PROFITS; OR BUSINESS INTERRUPTION) HOWEVER
# CAUSED AND ON ANY THEORY OF LIABILITY, WHETHER IN CONTRACT, STRICT
# LIABILITY, OR TORT (INCLUDING NEGLIGENCE OR OTHERWISE) ARISING IN
# ANY WAY OUT OF THE USE OF THIS SOFTWARE, EVEN IF ADVISED OF THE
# POSSIBILITY OF SUCH DAMAGE.
# -----------------------------------------------------------------------------
# Authors: R. W. Ford, A. R. Porter, S. Siso and N. Nobre, STFC Daresbury Lab
#          J. Henrichs, Bureau of Meteorology
#          I. Kavcic, Met Office
# Modified: A. B. G. Chalk, STFC Daresbury Lab
# -----------------------------------------------------------------------------

''' This module provides the fparser2 to PSyIR front-end, it follows a
    Visitor Pattern to traverse relevant fparser2 nodes and contains the logic
    to transform each node into the equivalent PSyIR representation.'''

from collections import OrderedDict
import os

from fparser.two import C99Preprocessor, Fortran2003, utils
from fparser.two.utils import walk, BlockBase, StmtBase

from psyclone.configuration import Config
from psyclone.errors import InternalError, GenerationError
from psyclone.psyir.nodes import (
    ArrayMember, ArrayOfStructuresReference, ArrayReference, Assignment,
    BinaryOperation, Call, CodeBlock, Container, Directive, FileContainer,
    IfBlock, IntrinsicCall, Literal, Loop, Member, NaryOperation, Node, Range,
    Reference, Return, Routine, Schedule, StructureReference, UnaryOperation,
    WhileLoop)
from psyclone.psyir.nodes.array_mixin import ArrayMixin
from psyclone.psyir.nodes.array_of_structures_mixin import \
    ArrayOfStructuresMixin
from psyclone.psyir.symbols import (
    ArgumentInterface, ArrayType, ContainerSymbol, DataSymbol, DataTypeSymbol,
    DeferredType, ImportInterface, AutomaticInterface, NoType,
    RoutineSymbol, ScalarType, StructureType, Symbol, SymbolError, SymbolTable,
    UnknownFortranType, UnknownType, UnresolvedInterface, INTEGER_TYPE,
    StaticInterface, DefaultModuleInterface, UnknownInterface,
    CommonBlockInterface)

# fparser dynamically generates classes which confuses pylint membership checks
# pylint: disable=maybe-no-member
# pylint: disable=too-many-branches
# pylint: disable=too-many-locals
# pylint: disable=too-many-statements
# pylint: disable=too-many-lines

#: The list of Fortran intrinsic functions that we know about (and can
#: therefore distinguish from array accesses). These are taken from
#: fparser.
FORTRAN_INTRINSICS = Fortran2003.Intrinsic_Name.function_names

#: Mapping from Fortran data types to PSyIR types
TYPE_MAP_FROM_FORTRAN = {"integer": ScalarType.Intrinsic.INTEGER,
                         "character": ScalarType.Intrinsic.CHARACTER,
                         "logical": ScalarType.Intrinsic.BOOLEAN,
                         "real": ScalarType.Intrinsic.REAL,
                         "double precision": ScalarType.Intrinsic.REAL}

#: Mapping from Fortran access specifiers to PSyIR visibilities
VISIBILITY_MAP_FROM_FORTRAN = {"public": Symbol.Visibility.PUBLIC,
                               "private": Symbol.Visibility.PRIVATE}

#: Mapping from fparser2 Fortran Literal types to PSyIR types
CONSTANT_TYPE_MAP = {
    Fortran2003.Real_Literal_Constant: ScalarType.Intrinsic.REAL,
    Fortran2003.Logical_Literal_Constant: ScalarType.Intrinsic.BOOLEAN,
    Fortran2003.Char_Literal_Constant: ScalarType.Intrinsic.CHARACTER,
    Fortran2003.Int_Literal_Constant: ScalarType.Intrinsic.INTEGER}

#: Mapping from Fortran intent to PSyIR access type
INTENT_MAPPING = {"in": ArgumentInterface.Access.READ,
                  "out": ArgumentInterface.Access.WRITE,
                  "inout": ArgumentInterface.Access.READWRITE}

#: Those routine prefix specifications that we support.
SUPPORTED_ROUTINE_PREFIXES = ["ELEMENTAL", "PURE", "IMPURE"]


# TODO #1987. It may be that this method could be made more general so
# that it works for more intrinsics, to help minimise the number of
# canonicalise_* functions.
def _canonicalise_minmaxsum(arg_nodes, arg_names, node):
    '''Canonicalise the arguments to any of the minval, maxval or sum
    intrinsics. These three intrinsics can use the same function as
    they have the same argument rules:

    RESULT = [MINVAL, MAXVAL, SUM](ARRAY[, MASK])
    RESULT = [MINVAL, MAXVAL, SUM](ARRAY, DIM[, MASK])

    This function re-orderes and modifies the supplied arguments a
    canonical form so that the PSyIR does not need to support the
    different forms that are allowed in Fortran.

    In general Fortran supports all arguments being named, all
    arguments being positional and everything inbetween, as long as
    all named arguments follow all positional arguments.

    For example, both SUM(A, DIM, MASK) and SUM(DIM=DIM, MASK=MASK,
    ARRAY=A) are equivalant in Fortran.

    The PSyIR canonical form has all required arguments as positional
    arguments and all optional arguments as named arguments, which
    would result in SUM(A, DIM=DIM, MASK=MASK) in this case. Note that
    the canonical form does not constrain the order of named
    arguments.

    In the case where the argument type needs to be determined in
    order to create the PSyIR canonical form a CodeBlock is used (by
    raising NotImplementedError).

    :param arg_nodes: a list of fparser2 arguments.
    :type arg_nodes: List[:py:class:`fparser.two.utils.Base`]
    :param arg_names: a list of named-argument names.
    :type arg_names: List[Union[str, None]]
    :param node: the PSyIR Call or IntrinsicCall node.
    :type node: :py:class:`psyclone.psyir.nodes.Call` or \
        :py:class:`psyclone.psyir.nodes.IntrinsicCall`

    :raises InternalError: if the array argument is not found in the \
        argument list.
    :raises NotImplementedError: if there are two arguments and both \
        of them are not named as the second argument could be a \
        dimension or a mask and it is not currently possible to \
        determine which.

    '''
    # if the array argument is named then make it the first positional
    # argument. Simply checking arg_names[0] is OK as, if the first
    # argument is named, then all arguments must be named (to be valid
    # Fortran).
    if arg_names[0]:
        arg_name_index = 0
        for name in arg_names:
            if name.lower() == "array":
                break
            arg_name_index += 1
        else:
            raise InternalError(
                f"Invalid intrinsic arguments found. Expecting one "
                f"of the named arguments to be 'array', but found "
                f"'{node}'.")
        # Remove the argument name and add an empty argument name to
        # the start of the list.
        _ = arg_names.pop(arg_name_index)
        arg_names.insert(0, None)
        # Move the array argument to the start of the list.
        node = arg_nodes.pop(arg_name_index)
        arg_nodes.insert(0, node)
        return

    num_arg_names = len([arg_name for arg_name in arg_names
                         if arg_name])

    # If there are two arguments and they are both not
    # named then the second argument could be a dim
    # (integer) or mask (logical) argument. We could
    # attempt to determine the datatype of the argument
    # but for the moment give up and return a CodeBlock.
    if len(arg_nodes) == 2 and num_arg_names == 0:
        raise NotImplementedError(
            f"In '{node}' there are two arguments that are not named. "
            f"The second could be a dim or a mask so we need datatype "
            f"information to determine which and we do not determine "
            f"this information at the moment.")

    # If there are three arguments, and fewer than two are
    # named, then the argument order is known, so we can just
    # add any missing named arguments.
    if len(arg_nodes) == 3 and num_arg_names < 2:
        # Update the existing list otherwise changes are
        # local to this function.
        arg_names[0] = None
        arg_names[1] = "dim"
        arg_names[2] = "mask"


def _first_type_match(nodelist, typekind):
    '''Returns the first instance of the specified type in the given
    node list.

    :param list nodelist: list of fparser2 nodes.
    :param type typekind: the fparser2 Type we are searching for.

    :returns: the first instance of the specified type.
    :rtype: instance of typekind

    :raises ValueError: if the list does not contain an object of type \
        typekind.

    '''
    for node in nodelist:
        if isinstance(node, typekind):
            return node
    raise ValueError  # Type not found


def _find_or_create_imported_symbol(location, name, scope_limit=None,
                                    **kargs):
    '''Returns the symbol with the name 'name' from a symbol table
    associated with this node or one of its ancestors.  If a symbol is found
    and the `symbol_type` keyword argument is supplied then the type of the
    existing symbol is compared with the specified type. If it is not already
    an instance of this type, then the symbol is specialised (in place).

    If the symbol is not found and there are no ContainerSymbols with wildcard
    imports then an exception is raised. However, if there are one or more
    ContainerSymbols with wildcard imports (which could therefore be
    bringing the symbol into scope) then a new Symbol with the
    specified visibility but of unknown interface is created and
    inserted in the most local SymbolTable that has such an import.
    The scope_limit variable further limits the symbol table search so
    that the search through ancestor nodes stops when the scope_limit node
    is reached i.e. ancestors of the scope_limit node are not searched.

    :param location: PSyIR node from which to operate.
    :type location: :py:class:`psyclone.psyir.nodes.Node`
    :param str name: the name of the symbol.
    :param scope_limit: optional Node which limits the symbol \
        search space to the symbol tables of the nodes within the \
        given scope. If it is None (the default), the whole \
        scope (all symbol tables in ancestor nodes) is searched \
        otherwise ancestors of the scope_limit node are not \
        searched.
    :type scope_limit: :py:class:`psyclone.psyir.nodes.Node` or \
        `NoneType`

    :returns: the matching symbol.
    :rtype: :py:class:`psyclone.psyir.symbols.Symbol`

    :raises TypeError: if the supplied scope_limit is not a Node.
    :raises ValueError: if the supplied scope_limit node is not an \
        ancestor of the supplied node.
    :raises SymbolError: if no matching symbol is found and there are \
        no ContainerSymbols from which it might be brought into scope.

    '''
    if not isinstance(location, Node):
        raise TypeError(
            f"The location argument '{location}' provided to "
            f"_find_or_create_imported_symbol() is not of type `Node`.")

    if scope_limit is not None:
        # Validate the supplied scope_limit
        if not isinstance(scope_limit, Node):
            raise TypeError(
                f"The scope_limit argument '{scope_limit}' provided to "
                f"_find_or_create_imported_symbol() is not of type `Node`.")

        # Check that the scope_limit Node is an ancestor of this
        # Reference Node and raise an exception if not.
        mynode = location.parent
        while mynode is not None:
            if mynode is scope_limit:
                # The scope_limit node is an ancestor of the
                # supplied node.
                break
            mynode = mynode.parent
        else:
            # The scope_limit node is not an ancestor of the
            # supplied node so raise an exception.
            raise ValueError(
                f"The scope_limit node '{scope_limit}' provided to "
                f"_find_or_create_imported_symbol() is not an ancestor of this"
                f" node '{location}'.")

    # Keep a reference to the most local SymbolTable with a wildcard
    # import in case we need to create a Symbol.
    first_symbol_table = None
    test_node = location

    # Iterate over ancestor Nodes of this Node.
    while test_node:
        # For simplicity, test every Node for the existence of a
        # SymbolTable (rather than checking for the particular
        # Node types which we know to have SymbolTables).
        if hasattr(test_node, 'symbol_table'):
            # This Node does have a SymbolTable.
            symbol_table = test_node.symbol_table

            try:
                # If the name matches a Symbol in this SymbolTable then
                # return the Symbol (after specialising it, if necessary).
                sym = symbol_table.lookup(name, scope_limit=test_node)
                if "symbol_type" in kargs:
                    expected_type = kargs.pop("symbol_type")
                    if not isinstance(sym, expected_type):
                        # The caller specified a sub-class so we need to
                        # specialise the existing symbol.
                        sym.specialise(expected_type, **kargs)
                return sym
            except KeyError:
                # The supplied name does not match any Symbols in
                # this SymbolTable. Does this SymbolTable have any
                # wildcard imports?
                if first_symbol_table is None:
                    for csym in symbol_table.containersymbols:
                        if csym.wildcard_import:
                            first_symbol_table = symbol_table
                            break

        if test_node is scope_limit:
            # The ancestor scope/top-level Node has been reached and
            # nothing has matched.
            break

        # Move on to the next ancestor.
        test_node = test_node.parent

    if first_symbol_table:
        # No symbol found but there are one or more Containers from which
        # it may be being brought into scope. Therefore create a generic
        # Symbol with a UnresolvedInterface and add it to the most
        # local SymbolTable with a wildcard import.
        return first_symbol_table.new_symbol(
                name, interface=UnresolvedInterface(), **kargs)

    # All requested Nodes have been checked but there has been no
    # match and there are no wildcard imports so raise an exception.
    raise SymbolError(f"No Symbol found for name '{name}'.")


def _check_args(array, dim):
    '''Utility routine used by the _check_bound_is_full_extent and
    _check_array_range_literal functions to check common arguments.

    This routine is only in fparser2.py until #717 is complete as it
    is used to check that array syntax in a where statement is for the
    full extent of the dimension. Once #717 is complete this routine
    can be removed.

    :param array: the node to check.
    :type array: :py:class:`pysclone.psyir.node.array`
    :param int dim: the dimension index to use.

    :raises TypeError: if the supplied arguments are of the wrong type.
    :raises ValueError: if the value of the supplied dim argument is \
        less than 1 or greater than the number of dimensions in the \
        supplied array argument.

    '''
    if not isinstance(array, ArrayMixin):
        raise TypeError(
            f"method _check_args 'array' argument should be some sort of "
            f"array access (i.e. a sub-class of ArrayMixin) but found "
            f"'{type(array).__name__}'.")

    if not isinstance(dim, int):
        raise TypeError(
            f"method _check_args 'dim' argument should be an "
            f"int type but found '{type(dim).__name__}'.")
    if dim < 1:
        raise ValueError(
            f"method _check_args 'dim' argument should be at "
            f"least 1 but found {dim}.")
    if dim > len(array.children):
        raise ValueError(
            f"method _check_args 'dim' argument should be at most the number "
            f"of dimensions of the array ({len(array.children)}) but found "
            f"{dim}.")

    # The first element of the array (index 0) relates to the first
    # dimension (dim 1), so we need to reduce dim by 1.
    if not isinstance(array.indices[dim-1], Range):
        raise TypeError(
            f"method _check_args 'array' argument index '{dim-1}' should be a "
            f"Range type but found '{type(array.indices[dim-1]).__name__}'.")


def _is_bound_full_extent(array, dim, operator):
    '''A Fortran array section with a missing lower bound implies the
    access starts at the first element and a missing upper bound
    implies the access ends at the last element e.g. a(:,:)
    accesses all elements of array a and is equivalent to
    a(lbound(a,1):ubound(a,1),lbound(a,2):ubound(a,2)). The PSyIR
    does not support the shorthand notation, therefore the lbound
    and ubound operators are used in the PSyIR.

    This utility function checks that shorthand lower or upper
    bound Fortran code is captured as longhand lbound and/or
    ubound functions as expected in the PSyIR.

    This routine is only in fparser2.py until #717 is complete as it
    is used to check that array syntax in a where statement is for the
    full extent of the dimension. Once #717 is complete this routine
    can be moved into fparser2_test.py as it is used there in a
    different context.

    :param array: the node to check.
    :type array: :py:class:`pysclone.psyir.nodes.ArrayMixin`
    :param int dim: the dimension index to use.
    :param operator: the operator to check.
    :type operator: \
        :py:class:`psyclone.psyir.nodes.binaryoperation.Operator.LBOUND` \
        or :py:class:`psyclone.psyir.nodes.binaryoperation.Operator.UBOUND`

    :returns: True if the supplied array has the expected properties, \
        otherwise returns False.
    :rtype: bool

    :raises TypeError: if the supplied arguments are of the wrong type.

    '''
    _check_args(array, dim)

    if operator == BinaryOperation.Operator.LBOUND:
        index = 0
    elif operator == BinaryOperation.Operator.UBOUND:
        index = 1
    else:
        raise TypeError(
            f"'operator' argument  expected to be LBOUND or UBOUND but "
            f"found '{type(operator).__name__}'.")

    # The first element of the array (index 0) relates to the first
    # dimension (dim 1), so we need to reduce dim by 1.
    bound = array.indices[dim-1].children[index]

    if not isinstance(bound, BinaryOperation):
        return False

    reference = bound.children[0]
    literal = bound.children[1]

    if bound.operator != operator:
        return False

    if (not isinstance(literal, Literal) or
            literal.datatype.intrinsic != ScalarType.Intrinsic.INTEGER or
            literal.value != str(dim)):
        return False

    return isinstance(reference, Reference) and array.is_same_array(reference)


def _is_array_range_literal(array, dim, index, value):
    '''Utility function to check that the supplied array has an integer
    literal at dimension index "dim" and range index "index" with
    value "value".

    The step part of the range node has an integer literal with
    value 1 by default.

    This routine is only in fparser2.py until #717 is complete as it
    is used to check that array syntax in a where statement is for the
    full extent of the dimension. Once #717 is complete this routine
    can be moved into fparser2_test.py as it is used there in a
    different context.

    :param array: the node to check.
    :type array: :py:class:`pysclone.psyir.node.ArrayReference`
    :param int dim: the dimension index to check.
    :param int index: the index of the range to check (0 is the \
        lower bound, 1 is the upper bound and 2 is the step).
    :param int value: the expected value of the literal.

    :raises NotImplementedError: if the supplied argument does not \
        have the required properties.

    :returns: True if the supplied array has the expected properties, \
        otherwise returns False.
    :rtype: bool

    :raises TypeError: if the supplied arguments are of the wrong type.
    :raises ValueError: if the index argument has an incorrect value.

    '''
    _check_args(array, dim)

    if not isinstance(index, int):
        raise TypeError(
            f"method _check_array_range_literal 'index' argument should be an "
            f"int type but found '{type(index).__name__}'.")

    if index < 0 or index > 2:
        raise ValueError(
            f"method _check_array_range_literal 'index' argument should be "
            f"0, 1 or 2 but found {index}.")

    if not isinstance(value, int):
        raise TypeError(
            f"method _check_array_range_literal 'value' argument should be an "
            f"int type but found '{type(value).__name__}'.")

    # The first child of the array (index 0) relates to the first
    # dimension (dim 1), so we need to reduce dim by 1.
    literal = array.children[dim-1].children[index]

    if (isinstance(literal, Literal) and
            literal.datatype.intrinsic == ScalarType.Intrinsic.INTEGER and
            literal.value == str(value)):
        return True
    return False


def _is_range_full_extent(my_range):
    '''Utility function to check whether a Range object is equivalent to a
    ":" in Fortran array notation. The PSyIR representation of "a(:)"
    is "a(lbound(a,1):ubound(a,1):1). Therefore, for array a index 1,
    the lower bound is compared with "lbound(a,1)", the upper bound is
    compared with "ubound(a,1)" and the step is compared with 1.

    If everything is OK then this routine silently returns, otherwise
    an exception is raised by one of the functions
    (_check_bound_is_full_extent or _check_array_range_literal) called by this
    function.

    This routine is only in fparser2.py until #717 is complete as it
    is used to check that array syntax in a where statement is for the
    full extent of the dimension. Once #717 is complete this routine
    can be removed.

    :param my_range: the Range node to check.
    :type my_range: :py:class:`psyclone.psyir.node.Range`

    '''

    array = my_range.parent
    # The array index of this range is determined by its position in
    # the array list (+1 as the index starts from 0 but Fortran
    # dimensions start from 1).
    dim = array.children.index(my_range) + 1
    # Check lower bound
    is_lower = _is_bound_full_extent(
        array, dim, BinaryOperation.Operator.LBOUND)
    # Check upper bound
    is_upper = _is_bound_full_extent(
        array, dim, BinaryOperation.Operator.UBOUND)
    # Check step (index 2 is the step index for the range function)
    is_step = _is_array_range_literal(array, dim, 2, 1)
    return is_lower and is_upper and is_step


def _copy_full_base_reference(node):
    '''
    Given the supplied node, creates a new node with the same access
    apart from the final array access. Such a node is then suitable for use
    as an argument to either e.g. LBOUND or UBOUND.

    e.g. if `node` is an ArrayMember representing the inner access in
    'grid%data(:)' then this routine will return a PSyIR node for
    'grid%data'.

    :param node: the array access. In the case of a structure, this \
                 must be the inner-most part of the access.
    :type node: :py:class:`psyclone.psyir.nodes.Reference` or \
                :py:class:`psyclone.psyir.nodes.Member`

    :returns: the PSyIR for a suitable argument to either LBOUND or \
              UBOUND applied to the supplied `node`.
    :rtype: :py:class:`psyclone.psyir.nodes.Node`

    :raises InternalError: if the supplied node is not an instance of \
                           either Reference or Member.
    '''
    if isinstance(node, Reference):
        return Reference(node.symbol)

    if isinstance(node, Member):
        # We have to take care with derived types:
        # grid(1)%data(:...) becomes
        # grid(1)%data(lbound(grid(1)%data,1):...)
        # N.B. the argument to lbound becomes a Member access rather
        # than an ArrayMember access.
        parent_ref = node.ancestor(Reference, include_self=True)
        # We have to find the location of the supplied node in the
        # StructureReference.
        inner = parent_ref
        depth = 0
        while hasattr(inner, "member") and inner is not node:
            depth += 1
            inner = inner.member
        # Now we take a copy of the full reference and then modify it so
        # that the copy of 'node' is replaced by a Member().
        arg = parent_ref.copy()
        # We use the depth computed for the original reference in order
        # to find the copy of 'node'.
        inner = arg
        for _ in range(depth-1):
            inner = inner.member
        # Change the innermost access to be a Member.
        inner.children[0] = Member(node.name, inner)
        return arg

    raise InternalError(
        f"The supplied node must be an instance of either Reference "
        f"or Member but got '{type(node).__name__}'.")


def _kind_find_or_create(name, symbol_table):
    '''
    Utility method that returns a Symbol representing the named KIND
    parameter. If the supplied Symbol Table (or one of its ancestors)
    does not contain an appropriate entry then one is created. If it does
    contain a matching entry then it must be either a Symbol or a
    DataSymbol.

    If it is a DataSymbol then it must have a datatype of
    'integer', 'deferred' or 'unknown'. If it is deferred then the fact
    that we now know that this Symbol represents a KIND parameter means we
    can change the datatype to be 'integer'.

    If the existing symbol is a generic Symbol then it is replaced with
    a new DataSymbol of type 'integer'.

    :param str name: the name of the variable holding the KIND value.
    :param symbol_table: the Symbol Table associated with the code being \
                         processed.
    :type symbol_table: :py:class:`psyclone.psyir.symbols.SymbolTable`

    :returns: the Symbol representing the KIND parameter.
    :rtype: :py:class:`psyclone.psyir.symbols.DataSymbol`

    :raises TypeError: if the symbol table already contains an entry for \
            `name` but it is not an instance of Symbol or DataSymbol.
    :raises TypeError: if the symbol table already contains a DataSymbol \
            for `name` and its datatype is not 'integer' or 'deferred'.

    '''
    lower_name = name.lower()

    try:
        kind_symbol = symbol_table.lookup(lower_name)
        # pylint: disable=unidiomatic-typecheck
        if type(kind_symbol) == Symbol:
            # There is an existing entry but it's only a generic Symbol
            # so we need to replace it with a DataSymbol of integer type.
            # Since the lookup() above looks through *all* ancestor symbol
            # tables, we have to find precisely which table the existing
            # Symbol is in.
            table = kind_symbol.find_symbol_table(symbol_table.node)
            new_symbol = DataSymbol(lower_name,
                                    default_integer_type(),
                                    visibility=kind_symbol.visibility,
                                    interface=kind_symbol.interface)
            table.swap(kind_symbol, new_symbol)
            kind_symbol = new_symbol
        elif isinstance(kind_symbol, DataSymbol):

            if not (isinstance(kind_symbol.datatype,
                               (UnknownType, DeferredType)) or
                    (isinstance(kind_symbol.datatype, ScalarType) and
                     kind_symbol.datatype.intrinsic ==
                     ScalarType.Intrinsic.INTEGER)):
                raise TypeError(
                    f"SymbolTable already contains a DataSymbol for variable "
                    f"'{lower_name}' used as a kind parameter but it is not a "
                    f"'deferred', 'unknown' or 'scalar integer' type.")
            # A KIND parameter must be of type integer so set it here if it
            # was previously 'deferred'. We don't know what precision this is
            # so set it to the default.
            if isinstance(kind_symbol.datatype, DeferredType):
                kind_symbol.datatype = default_integer_type()
        else:
            raise TypeError(
                f"A symbol representing a kind parameter must be an instance "
                f"of either a Symbol or a DataSymbol. However, found an entry "
                f"of type '{type(kind_symbol).__name__}' for variable "
                f"'{lower_name}'.")
    except KeyError:
        # The SymbolTable does not contain an entry for this kind parameter
        # so look to see if it is imported and if not create one.
        kind_symbol = _find_or_create_imported_symbol(
            symbol_table.node, lower_name,
            symbol_type=DataSymbol,
            datatype=default_integer_type(),
            visibility=symbol_table.default_visibility)
    return kind_symbol


def default_precision(_):
    '''Returns the default precision specified by the front end. This is
    currently always set to undefined irrespective of the datatype but
    could be read from a config file in the future. The unused
    argument provides the name of the datatype. This name will allow a
    future implementation of this method to choose different default
    precisions for different datatypes if required.

    There are alternative options for setting a default precision,
    such as:

    1) The back-end sets the default precision in a similar manner
    to this routine.
    2) A PSyIR transformation is used to set default precision.

    This routine is primarily here as a placeholder and could be
    replaced by an alternative solution, see issue #748.

    :returns: the default precision for the supplied datatype name.
    :rtype: :py:class:`psyclone.psyir.symbols.scalartype.Precision`

    '''
    return ScalarType.Precision.UNDEFINED


def default_integer_type():
    '''Returns the default integer datatype specified by the front end.

    :returns: the default integer datatype.
    :rtype: :py:class:`psyclone.psyir.symbols.ScalarType`

    '''
    return ScalarType(ScalarType.Intrinsic.INTEGER,
                      default_precision(ScalarType.Intrinsic.INTEGER))


def default_real_type():
    '''Returns the default real datatype specified by the front end.

    :returns: the default real datatype.
    :rtype: :py:class:`psyclone.psyir.symbols.ScalarType`

    '''
    return ScalarType(ScalarType.Intrinsic.REAL,
                      default_precision(ScalarType.Intrinsic.REAL))


def get_literal_precision(fparser2_node, psyir_literal_parent):
    '''Takes a Fortran2003 literal node as input and returns the
    appropriate PSyIR precision type for that node. Adds a deferred
    type DataSymbol in the SymbolTable if the precision is given by an
    undefined symbol.

    :param fparser2_node: the fparser2 literal node.
    :type fparser2_node: :py:class:`Fortran2003.Real_Literal_Constant` or \
        :py:class:`Fortran2003.Logical_Literal_Constant` or \
        :py:class:`Fortran2003.Char_Literal_Constant` or \
        :py:class:`Fortran2003.Int_Literal_Constant`
    :param psyir_literal_parent: the PSyIR node that will be the \
        parent of the PSyIR literal node that will be created from the \
        fparser2 node information.
    :type psyir_literal_parent: :py:class:`psyclone.psyir.nodes.Node`

    :returns: the PSyIR Precision of this literal value.
    :rtype: :py:class:`psyclone.psyir.symbols.DataSymbol`, int or \
        :py:class:`psyclone.psyir.symbols.ScalarType.Precision`

    :raises InternalError: if the arguments are of the wrong type.
    :raises InternalError: if there's no symbol table associated with \
                           `psyir_literal_parent` or one of its ancestors.

    '''
    if not isinstance(fparser2_node,
                      (Fortran2003.Real_Literal_Constant,
                       Fortran2003.Logical_Literal_Constant,
                       Fortran2003.Char_Literal_Constant,
                       Fortran2003.Int_Literal_Constant)):
        raise InternalError(
            f"Unsupported literal type '{type(fparser2_node).__name__}' found "
            f"in get_literal_precision.")
    if not isinstance(psyir_literal_parent, Node):
        raise InternalError(
            f"Expecting argument psyir_literal_parent to be a PSyIR Node but "
            f"found '{type(psyir_literal_parent).__name__}' in "
            f"get_literal_precision.")
    precision_name = fparser2_node.items[1]
    if not precision_name:
        # Precision may still be specified by the exponent in a real literal
        if isinstance(fparser2_node, Fortran2003.Real_Literal_Constant):
            precision_value = fparser2_node.items[0]
            if "d" in precision_value.lower():
                return ScalarType.Precision.DOUBLE
            if "e" in precision_value.lower():
                return ScalarType.Precision.SINGLE
        # Return the default precision
        try:
            data_name = CONSTANT_TYPE_MAP[type(fparser2_node)]
        except KeyError as err:
            raise NotImplementedError(
                f"Could not process {type(fparser2_node).__name__}. Only "
                f"'real', 'integer', 'logical' and 'character' intrinsic "
                f"types are supported.") from err
        return default_precision(data_name)
    try:
        # Precision is specified as an integer
        return int(precision_name)
    except ValueError:
        # Precision is not an integer so should be a kind symbol
        # PSyIR stores names as lower case.
        precision_name = precision_name.lower()
        # Find the closest symbol table
        try:
            symbol_table = psyir_literal_parent.scope.symbol_table
        except SymbolError as err:
            # No symbol table found. This should never happen in
            # normal usage but could occur if a test constructs a
            # PSyIR without a Schedule.
            raise InternalError(
                f"Failed to find a symbol table to which to add the kind "
                f"symbol '{precision_name}'.") from err
        return _kind_find_or_create(precision_name, symbol_table)


def _process_routine_symbols(module_ast, symbol_table, visibility_map):
    '''
    Examines the supplied fparser2 parse tree for a module and creates
    RoutineSymbols for every routine (function or subroutine) that it
    contains.

    :param module_ast: fparser2 parse tree for module.
    :type module_ast: :py:class:`fparser.two.Fortran2003.Program`
    :param symbol_table: the SymbolTable to which to add the symbols.
    :type symbol_table: :py:class:`psyclone.psyir.symbols.SymbolTable`
    :param visibility_map: dict of symbol names with explicit visibilities.
    :type visibility_map: Dict[str, \
        :py:class:`psyclone.psyir.symbols.Symbol.Visibility`]

    '''
    routines = walk(module_ast, (Fortran2003.Subroutine_Subprogram,
                                 Fortran2003.Function_Subprogram))
    # A subroutine has no type but a function does. However, we don't know what
    # it is at this stage so we give all functions a DeferredType.
    # TODO #1314 extend the frontend to ensure that the type of a Routine's
    # return_symbol matches the type of the associated RoutineSymbol.
    type_map = {Fortran2003.Subroutine_Subprogram: NoType,
                Fortran2003.Function_Subprogram: DeferredType}

    for routine in routines:

        # Fortran routines are impure by default.
        is_pure = False
        # By default, Fortran routines are not elemental.
        is_elemental = False
        # Name of the routine.
        name = str(routine.children[0].children[1]).lower()
        # Type to give the RoutineSymbol.
        sym_type = type_map[type(routine)]()
        # Visibility of the symbol.
        vis = visibility_map.get(name, symbol_table.default_visibility)
        # Check any prefixes on the routine declaration.
        prefix = routine.children[0].children[0]
        if prefix:
            for child in prefix.children:
                if isinstance(child, Fortran2003.Prefix_Spec):
                    if child.string == "PURE":
                        is_pure = True
                    elif child.string == "IMPURE":
                        is_pure = False
                    elif child.string == "ELEMENTAL":
                        is_elemental = True

        rsymbol = RoutineSymbol(name, sym_type, visibility=vis,
                                is_pure=is_pure, is_elemental=is_elemental,
                                interface=DefaultModuleInterface())
        symbol_table.add(rsymbol)


def _process_access_spec(attr):
    '''
    Converts from an fparser2 Access_Spec node to a PSyIR visibility.

    :param attr: the fparser2 AST node to process.
    :type attr: :py:class:`fparser.two.Fortran2003.Access_Spec`

    :return: the PSyIR visibility corresponding to the access spec.
    :rtype: :py:class:`psyclone.psyir.Symbol.Visibility`

    :raises InternalError: if an invalid access specification is found.

    '''
    try:
        return VISIBILITY_MAP_FROM_FORTRAN[attr.string.lower()]
    except KeyError as err:
        raise InternalError(f"Unexpected Access Spec attribute "
                            f"'{attr}'.") from err


def _create_struct_reference(parent, base_ref, base_symbol, members,
                             indices):
    '''
    Utility to create a StructureReference or ArrayOfStructuresReference. Any
    PSyIR nodes in the supplied lists of members and indices are copied
    when making the new node.

    :param parent: Parent node of the PSyIR node we are constructing.
    :type parent: :py:class:`psyclone.psyir.nodes.Node`
    :param type base_ref: the type of Reference to create.
    :param base_symbol: the Symbol that the reference is to.
    :type base_symbol: :py:class:`psyclone.psyir.symbols.Symbol`
    :param members: the component(s) of the structure that are being accessed.\
        Any components that are array references must provide the name of the \
        array and a list of DataNodes describing which part of it is accessed.
    :type members: list of str or 2-tuples containing (str, \
        list of nodes describing array access)
    :param indices: a list of Nodes describing the array indices for \
        the base reference (if any).
    :type indices: list of :py:class:`psyclone.psyir.nodes.Node`

    :raises InternalError: if any element in the `members` list is not a \
        str or tuple or if `indices` are supplied for a StructureReference \
        or *not* supplied for an ArrayOfStructuresReference.
    :raises NotImplementedError: if `base_ref` is not a StructureReference or \
        an ArrayOfStructuresReference.

    '''
    # Ensure we create a copy of any References within the list of
    # members making up this structure access.
    new_members = []
    for member in members:
        if isinstance(member, str):
            new_members.append(member)
        elif isinstance(member, tuple):
            # Second member of the tuple is a list of index expressions
            new_members.append((member[0], [kid.copy() for kid in member[1]]))
        else:
            raise InternalError(
                f"List of members must contain only strings or tuples "
                f"but found entry of type '{type(member).__name__}'")
    if base_ref is StructureReference:
        if indices:
            raise InternalError(
                f"Creating a StructureReference but array indices have been "
                f"supplied ({indices}) which makes no sense.")
        return base_ref.create(base_symbol, new_members, parent=parent)
    if base_ref is ArrayOfStructuresReference:
        if not indices:
            raise InternalError(
                "Cannot create an ArrayOfStructuresReference without one or "
                "more index expressions but the 'indices' argument is empty.")
        return base_ref.create(base_symbol, [idx.copy() for idx in indices],
                               new_members, parent=parent)

    raise NotImplementedError(
        f"Cannot create structure reference for type '{base_ref}' - expected "
        f"either StructureReference or ArrayOfStructuresReference.")


def _get_arg_names(node_list):
    '''Utility function that given an fparser2 argument list returns two
    separate lists, one with the arguments themselves and another with
    the argument names.

    :param node_list: a list of fparser2 argument nodes which could \
        be positional or named.
    :type node_list: List[:py:class:`fparser.two.utils.Base`]

    :returns: a list of fparser2 arguments with any name \
        information and a separate list of named argument names.
    :rtype: Tuple[List[:py:class:`fparser.two.utils.Base`], \
         List[Union[str, None]]

    '''
    arg_names = []
    arg_nodes = []
    for node in node_list:
        if isinstance(node, Fortran2003.Actual_Arg_Spec):
            arg_names.append(node.children[0].string)
            arg_nodes.append(node.children[1])
        else:
            arg_names.append(None)
            arg_nodes.append(node)
    return arg_nodes, arg_names


class Fparser2Reader():
    '''
    Class to encapsulate the functionality for processing the fparser2 AST and
    convert the nodes to PSyIR.
    '''

    unary_operators = OrderedDict([
        ('+', UnaryOperation.Operator.PLUS),
        ('-', UnaryOperation.Operator.MINUS),
        ('.not.', UnaryOperation.Operator.NOT),
        ('abs', UnaryOperation.Operator.ABS),
        ('ceiling', UnaryOperation.Operator.CEIL),
        ('exp', UnaryOperation.Operator.EXP),
        ('log', UnaryOperation.Operator.LOG),
        ('log10', UnaryOperation.Operator.LOG10),
        ('sin', UnaryOperation.Operator.SIN),
        ('asin', UnaryOperation.Operator.ASIN),
        ('cos', UnaryOperation.Operator.COS),
        ('acos', UnaryOperation.Operator.ACOS),
        ('tan', UnaryOperation.Operator.TAN),
        ('atan', UnaryOperation.Operator.ATAN),
        ('sqrt', UnaryOperation.Operator.SQRT),
        ('real', UnaryOperation.Operator.REAL),
        ('nint', UnaryOperation.Operator.NINT),
        ('int', UnaryOperation.Operator.INT)])

    binary_operators = OrderedDict([
        ('+', BinaryOperation.Operator.ADD),
        ('-', BinaryOperation.Operator.SUB),
        ('*', BinaryOperation.Operator.MUL),
        ('/', BinaryOperation.Operator.DIV),
        ('**', BinaryOperation.Operator.POW),
        ('==', BinaryOperation.Operator.EQ),
        ('.eq.', BinaryOperation.Operator.EQ),
        ('/=', BinaryOperation.Operator.NE),
        ('.ne.', BinaryOperation.Operator.NE),
        ('<=', BinaryOperation.Operator.LE),
        ('.le.', BinaryOperation.Operator.LE),
        ('<', BinaryOperation.Operator.LT),
        ('.lt.', BinaryOperation.Operator.LT),
        ('>=', BinaryOperation.Operator.GE),
        ('.ge.', BinaryOperation.Operator.GE),
        ('>', BinaryOperation.Operator.GT),
        ('.gt.', BinaryOperation.Operator.GT),
        ('.and.', BinaryOperation.Operator.AND),
        ('.or.', BinaryOperation.Operator.OR),
        ('dot_product', BinaryOperation.Operator.DOT_PRODUCT),
        ('int', BinaryOperation.Operator.INT),
        ('real', BinaryOperation.Operator.REAL),
        ('sign', BinaryOperation.Operator.SIGN),
        ('size', BinaryOperation.Operator.SIZE),
        ('lbound', BinaryOperation.Operator.LBOUND),
        ('ubound', BinaryOperation.Operator.UBOUND),
        ('max', BinaryOperation.Operator.MAX),
        ('min', BinaryOperation.Operator.MIN),
        ('mod', BinaryOperation.Operator.REM),
        ('matmul', BinaryOperation.Operator.MATMUL),
        ('transfer', BinaryOperation.Operator.CAST)])

    nary_operators = OrderedDict([
        ('max', NaryOperation.Operator.MAX),
        ('min', NaryOperation.Operator.MIN)])

    intrinsics = OrderedDict([
        ('allocate', IntrinsicCall.Intrinsic.ALLOCATE),
        ('deallocate', IntrinsicCall.Intrinsic.DEALLOCATE),
        ('random', IntrinsicCall.Intrinsic.RANDOM_NUMBER),
        ('minval', IntrinsicCall.Intrinsic.MINVAL),
        ('maxval', IntrinsicCall.Intrinsic.MAXVAL),
        ('sum', IntrinsicCall.Intrinsic.SUM),
        ('tiny', IntrinsicCall.Intrinsic.TINY),
        ('huge', IntrinsicCall.Intrinsic.HUGE)])

    def __init__(self):
        # Map of fparser2 node types to handlers (which are class methods)
        self.handlers = {
            Fortran2003.Allocate_Stmt: self._allocate_handler,
            Fortran2003.Allocate_Shape_Spec: self._allocate_shape_spec_handler,
            Fortran2003.Assignment_Stmt: self._assignment_handler,
            Fortran2003.Data_Ref: self._data_ref_handler,
            Fortran2003.Deallocate_Stmt: self._deallocate_handler,
            Fortran2003.Function_Subprogram: self._subroutine_handler,
            Fortran2003.Name: self._name_handler,
            Fortran2003.Parenthesis: self._parenthesis_handler,
            Fortran2003.Part_Ref: self._part_ref_handler,
            Fortran2003.Subscript_Triplet: self._subscript_triplet_handler,
            Fortran2003.If_Stmt: self._if_stmt_handler,
            utils.NumberBase: self._number_handler,
            Fortran2003.Include_Stmt: self._include_handler,
            C99Preprocessor.Cpp_Include_Stmt: self._include_handler,
            Fortran2003.Int_Literal_Constant: self._number_handler,
            Fortran2003.Char_Literal_Constant: self._char_literal_handler,
            Fortran2003.Logical_Literal_Constant: self._bool_literal_handler,
            utils.BinaryOpBase: self._binary_op_handler,
            Fortran2003.End_Do_Stmt: self._ignore_handler,
            Fortran2003.End_Subroutine_Stmt: self._ignore_handler,
            Fortran2003.If_Construct: self._if_construct_handler,
            Fortran2003.Case_Construct: self._case_construct_handler,
            Fortran2003.Return_Stmt: self._return_handler,
            Fortran2003.UnaryOpBase: self._unary_op_handler,
            Fortran2003.Block_Nonlabel_Do_Construct:
                self._do_construct_handler,
            Fortran2003.Intrinsic_Function_Reference: self._intrinsic_handler,
            Fortran2003.Where_Construct: self._where_construct_handler,
            Fortran2003.Where_Stmt: self._where_construct_handler,
            Fortran2003.Call_Stmt: self._call_handler,
            Fortran2003.Subroutine_Subprogram: self._subroutine_handler,
            Fortran2003.Module: self._module_handler,
            Fortran2003.Main_Program: self._main_program_handler,
            Fortran2003.Program: self._program_handler,
        }

    @staticmethod
    def nodes_to_code_block(parent, fp2_nodes):
        '''Create a CodeBlock for the supplied list of fparser2 nodes and then
        wipe the list. A CodeBlock is a node in the PSyIR (Schedule)
        that represents a sequence of one or more Fortran statements
        and/or expressions which PSyclone does not attempt to handle.

        :param parent: Node in the PSyclone AST to which to add this code \
                       block.
        :type parent: :py:class:`psyclone.psyir.nodes.Node`
        :param fp2_nodes: list of fparser2 AST nodes constituting the \
                          code block.
        :type fp2_nodes: list of :py:class:`fparser.two.utils.Base`

        :returns: a CodeBlock instance.
        :rtype: :py:class:`psyclone.CodeBlock`

        '''
        if not fp2_nodes:
            return None

        # Determine whether this code block is a statement or an
        # expression. Statements always have a `Schedule` as parent
        # and expressions do not. The only unknown at this point are
        # directives whose structure are in discussion. Therefore, for
        # the moment, an exception is raised if a directive is found
        # as a parent.
        if isinstance(parent, (Schedule, Container)):
            structure = CodeBlock.Structure.STATEMENT
        elif isinstance(parent, Directive):
            raise InternalError(
                "Fparser2Reader:nodes_to_code_block: A CodeBlock with "
                "a Directive as parent is not yet supported.")
        else:
            structure = CodeBlock.Structure.EXPRESSION

        code_block = CodeBlock(fp2_nodes, structure, parent=parent)
        parent.addchild(code_block)
        del fp2_nodes[:]
        return code_block

    def generate_psyir(self, parse_tree):
        '''Translate the supplied fparser2 parse_tree into PSyIR.

        :param parse_tree: the supplied fparser2 parse tree.
        :type parse_tree: :py:class:`fparser.two.Fortran2003.Program`

        :returns: PSyIR representation of the supplied fparser2 parse_tree.
        :rtype: :py:class:`psyclone.psyir.nodes.Container` or \
            :py:class:`psyclone.psyir.nodes.Routine`

        :raises GenerationError: if the root of the supplied fparser2 \
            parse tree is not a Program.

        '''
        if not isinstance(parse_tree, Fortran2003.Program):
            raise GenerationError(
                f"The Fparser2Reader generate_psyir method expects the root "
                f"of the supplied fparser2 tree to be a Program, but found "
                f"'{type(parse_tree).__name__}'")

        node = Container("dummy")
        self.process_nodes(node, [parse_tree])
        result = node.children[0]
        return result.detach()

    def generate_container(self, module_ast):
        '''
        Create a Container from the supplied fparser2 module AST.

        :param module_ast: fparser2 AST of the full module.
        :type module_ast: :py:class:`fparser.two.Fortran2003.Program`

        :returns: PSyIR container representing the given module_ast or None \
                  if there's no module in the parse tree.
        :rtype: :py:class:`psyclone.psyir.nodes.Container`

        :raises GenerationError: unable to generate a Container from the \
                                 provided fpaser2 parse tree.
        '''
        # Assume just 1 or 0 Fortran module definitions in the file
        modules = walk(module_ast, Fortran2003.Module_Stmt)
        if len(modules) > 1:
            raise GenerationError(
                f"Could not process {module_ast}. Just one module definition "
                f"per file supported.")
        if not modules:
            return None

        module = modules[0].parent
        mod_name = str(modules[0].children[1])

        # Create a container to capture the module information
        new_container = Container(mod_name)

        # Search for any accessibility statements (e.g. "PUBLIC :: my_var") to
        # determine the default accessibility of symbols as well as identifying
        # those that are explicitly declared as public or private.
        (default_visibility, visibility_map) = self.process_access_statements(
            module)
        new_container.symbol_table.default_visibility = default_visibility

        # Create symbols for all routines defined within this module
        _process_routine_symbols(module_ast, new_container.symbol_table,
                                 visibility_map)

        # Parse the declarations if it has any
        for child in module.children:
            if isinstance(child, Fortran2003.Specification_Part):
                try:
                    self.process_declarations(new_container, child.children,
                                              [], visibility_map)
                except SymbolError as err:
                    raise SymbolError(
                        f"Error when generating Container for module "
                        f"'{mod_name}': {err.args[0]}") from err
                break

        return new_container

    def get_routine_schedules(self, name, module_ast):
        '''Create one or more schedules for routines corresponding to the
        supplied name in the supplied fparser2 AST. (There can be more than
        one routine if the supplied name corresponds to an interface block
        in the AST.)

        :param str name: name of the subroutine represented by the kernel.
        :param module_ast: fparser2 AST of the full module where the kernel \
                           code is located.
        :type module_ast: :py:class:`fparser.two.Fortran2003.Program`

        :returns: PSyIR schedules representing the matching subroutine(s).
        :rtype: List[:py:class:`psyclone.psyir.nodes.KernelSchedule`]

        :raises GenerationError: if supplied parse tree contains more than \
                                 one module.
        :raises GenerationError: unable to generate a kernel schedule from \
                                 the provided fpaser2 parse tree.

        '''
        psyir = self.generate_psyir(module_ast)
        lname = name.lower()

        containers = [ctr for ctr in psyir.walk(Container) if
                      not isinstance(ctr, FileContainer)]
        if not containers:
            raise GenerationError(
                f"The parse tree supplied to get_routine_schedules() must "
                f"contain a single module but found none when searching for "
                f"kernel '{name}'.")
        if len(containers) > 1:
            raise GenerationError(
                f"The parse tree supplied to get_routine_schedules() must "
                f"contain a single module but found more than one "
                f"({[ctr.name for ctr in containers]}) when searching for "
                f"kernel '{name}'.")
        container = containers[0]

        # Check for an interface block
        actual_names = []
        interfaces = walk(module_ast, Fortran2003.Interface_Block)

        for interface in interfaces:
            if interface.children[0].children[0].string.lower() == lname:
                # We have an interface block with the name of the routine
                # we are searching for.
                procs = walk(interface, Fortran2003.Procedure_Stmt)
                for proc in procs:
                    for child in proc.children[0].children:
                        actual_names.append(child.string.lower())
                break
        if not actual_names:
            # No interface block was found so we proceed to search for a
            # routine with the original name that we were passed.
            actual_names = [lname]

        routines = container.walk(Routine)
        selected_routines = [routine for routine in routines
                             if routine.name.lower() in actual_names]

        if not selected_routines:
            raise GenerationError(
                f"Could not find subroutine or interface '{name}' in the "
                f"module '{container.name}'.")

        return selected_routines

    @staticmethod
    def _parse_dimensions(dimensions, symbol_table):
        '''
        Parse the fparser dimension attribute into a shape list. Each entry of
        this list is either None (if the extent is unknown) or a 2-tuple
        containing the lower and upper bound of that dimension. If any of the
        symbols encountered are instances of the generic Symbol class, they are
        specialised (in place) and become instances of DataSymbol with
        DeferredType.

        :param dimensions: fparser dimension attribute.
        :type dimensions: \
            :py:class:`fparser.two.Fortran2003.Dimension_Attr_Spec`
        :param symbol_table: symbol table of the declaration context.
        :type symbol_table: :py:class:`psyclone.psyir.symbols.SymbolTable`

        :returns: shape of the attribute in column-major order (leftmost \
            index is contiguous in memory). Each entry represents an array \
            dimension. If it is 'None' the extent of that dimension is \
            unknown, otherwise it holds a 2-tuple with the upper and lower \
            bounds of the dimension. If it is an empty list then the symbol \
            represents a scalar.
        :rtype: list of NoneType or 2-tuples of \
                :py:class:`psyclone.psyir.nodes.DataNode`

        :raises NotImplementedError: if anything other than scalar, integer \
            literals or symbols are encounted in the dimensions list.

        '''
        def _process_bound(bound_expr):
            '''Process the supplied fparser2 parse tree for the upper/lower
            bound of a dimension in an array declaration.

            :param bound_expr: fparser2 parse tree for lower/upper bound.
            :type bound_expr: :py:class:`fparser.two.utils.Base`

            :returns: PSyIR for the bound.
            :rtype: :py:class:`psyclone.psyir.nodes.DataNode`

            :raises NotImplementedError: if an unsupported form of array \
                                         bound is found.
            :raises GenerationError: invalid Fortran declaration of an \
                upper bound without an associated lower bound.

            '''
            if isinstance(bound_expr, Fortran2003.Int_Literal_Constant):
                return Literal(bound_expr.items[0], INTEGER_TYPE)

            if isinstance(bound_expr, Fortran2003.Name):
                # Fortran does not regulate the order in which variables
                # may be declared so it's possible for the shape
                # specification of an array to reference variables that
                # come later in the list of declarations. The reference
                # may also be to a symbol present in a parent symbol table
                # (e.g. if the variable is declared in an outer, module
                # scope).
                dim_name = bound_expr.string.lower()
                try:
                    sym = symbol_table.lookup(dim_name)
                    # pylint: disable=unidiomatic-typecheck
                    if type(sym) == Symbol:
                        # An entry for this symbol exists but it's only a
                        # generic Symbol and we now know it must be a
                        # DataSymbol.
                        sym.specialise(DataSymbol, datatype=DeferredType())
                    elif isinstance(sym.datatype, (UnknownType,
                                                   DeferredType)):
                        # Allow symbols of Unknown/DeferredType.
                        pass
                    elif not (isinstance(sym.datatype, ScalarType) and
                              sym.datatype.intrinsic ==
                              ScalarType.Intrinsic.INTEGER):
                        # It's not of Unknown/DeferredType and it's not an
                        # integer scalar.
                        raise NotImplementedError()
                except KeyError:
                    # We haven't seen this symbol before so create a new
                    # one with a unresolved interface (since we don't
                    # currently know where it is declared).
                    sym = DataSymbol(dim_name, default_integer_type(),
                                     interface=UnresolvedInterface())
                    symbol_table.add(sym)
                return Reference(sym)

            raise NotImplementedError()

        one = Literal("1", INTEGER_TYPE)
        shape = []
        # Traverse shape specs in Depth-first-search order
        for dim in walk(dimensions, (Fortran2003.Assumed_Shape_Spec,
                                     Fortran2003.Explicit_Shape_Spec,
                                     Fortran2003.Assumed_Size_Spec)):

            if isinstance(dim, Fortran2003.Assumed_Shape_Spec):
                # Assumed_Shape_Spec has two children holding the lower and
                # upper bounds. It is valid Fortran (R514) to specify only the
                # lower bound:
                # ":" -> Assumed_Shape_Spec(None, None)
                # "4:" -> Assumed_Shape_Spec(Int_Literal_Constant('4', None),
                #                            None)
                lower = (_process_bound(dim.children[0]) if dim.children[0]
                         else None)
                if dim.children[1]:
                    upper = _process_bound(dim.children[1])
                else:
                    upper = ArrayType.Extent.ATTRIBUTE if lower else None

                if upper and not lower:
                    raise GenerationError(
                        f"Found an assumed-shape array declaration with only "
                        f"an upper bound ({dimensions}). This is not valid "
                        f"Fortran.")
                if upper:
                    shape.append((lower, upper))
                else:
                    shape.append(None)

            elif isinstance(dim, Fortran2003.Explicit_Shape_Spec):
                try:
                    upper = _process_bound(dim.items[1])
                    if dim.items[0]:
                        lower = _process_bound(dim.items[0])
                        shape.append((lower, upper))
                    else:
                        # Lower bound defaults to 1 in Fortran
                        shape.append((one.copy(), upper))
                except NotImplementedError as err:
                    raise NotImplementedError(
                        f"Could not process {dimensions}. Only scalar integer "
                        f"literals or symbols are supported for explicit-shape"
                        f" array declarations.") from err

            elif isinstance(dim, Fortran2003.Assumed_Size_Spec):
                raise NotImplementedError(
                    f"Could not process {dimensions}. Assumed-size arrays"
                    f" are not supported.")

            else:
                raise InternalError(
                    f"Reached end of loop body and array-shape specification "
                    f"{type(dim)} has not been handled.")

        return shape

    @staticmethod
    def process_access_statements(nodes):
        '''
        Search the supplied list of fparser2 nodes (which must represent a
        complete Specification Part) for any accessibility
        statements (e.g. "PUBLIC :: my_var") to determine the default
        visibility of symbols as well as identifying those that are
        explicitly declared as public or private.

        :param nodes: nodes in the fparser2 parse tree describing a \
                      Specification Part that will be searched.
        :type nodes: list of :py:class:`fparser.two.utils.Base`

        :returns: default visibility of symbols within the current scoping \
            unit and dict of symbol names with explicit visibilities.
        :rtype: 2-tuple of (:py:class:`psyclone.symbols.Symbol.Visibility`, \
                dict)

        :raises InternalError: if an accessibility attribute which is not \
            'public' or 'private' is encountered.
        :raises GenerationError: if the parse tree is found to contain more \
            than one bare accessibility statement (i.e. 'PUBLIC' or 'PRIVATE')
        :raises GenerationError: if a symbol is explicitly declared as being \
            both public and private.

        '''
        default_visibility = None
        # Sets holding the names of those symbols whose access is specified
        # explicitly via an access-stmt (e.g. "PUBLIC :: my_var")
        explicit_public = set()
        explicit_private = set()
        # R518 an access-stmt shall appear only in the specification-part
        # of a *module*.
        access_stmts = walk(nodes, Fortran2003.Access_Stmt)

        for stmt in access_stmts:

            if stmt.children[0].lower() == "public":
                public_stmt = True
            elif stmt.children[0].lower() == "private":
                public_stmt = False
            else:
                raise InternalError(
                    f"Failed to process '{stmt}'. Found an accessibility "
                    f"attribute of '{stmt.children[0]}' but expected either "
                    f"'public' or 'private'.")
            if not stmt.children[1]:
                if default_visibility:
                    # We've already seen an access statement without an
                    # access-id-list. This is therefore invalid Fortran (which
                    # fparser does not catch).
                    current_node = stmt.parent
                    while current_node:
                        if isinstance(current_node, Fortran2003.Module):
                            mod_name = str(
                                current_node.children[0].children[1])
                            raise GenerationError(
                                f"Module '{mod_name}' contains more than one "
                                f"access statement with an omitted "
                                f"access-id-list. This is invalid Fortran.")
                        current_node = current_node.parent
                    # Failed to find an enclosing Module. This is also invalid
                    # Fortran since an access statement is only permitted
                    # within a module.
                    raise GenerationError(
                        "Found multiple access statements with omitted access-"
                        "id-lists and no enclosing Module. Both of these "
                        "things are invalid Fortran.")
                if public_stmt:
                    default_visibility = Symbol.Visibility.PUBLIC
                else:
                    default_visibility = Symbol.Visibility.PRIVATE
            else:
                symbol_names = [child.string.lower() for child in
                                stmt.children[1].children]
                if public_stmt:
                    explicit_public.update(symbol_names)
                else:
                    explicit_private.update(symbol_names)
        # Sanity check the lists of symbols (because fparser2 does not
        # currently do much validation)
        invalid_symbols = explicit_public.intersection(explicit_private)
        if invalid_symbols:
            raise GenerationError(
                f"Symbols {list(invalid_symbols)} appear in access statements "
                f"with both PUBLIC and PRIVATE access-ids. This is invalid "
                f"Fortran.")

        # Symbols are public by default in Fortran
        if default_visibility is None:
            default_visibility = Symbol.Visibility.PUBLIC

        visibility_map = {}
        for name in explicit_public:
            visibility_map[name] = Symbol.Visibility.PUBLIC
        for name in explicit_private:
            visibility_map[name] = Symbol.Visibility.PRIVATE

        return (default_visibility, visibility_map)

    @staticmethod
    def _process_use_stmts(parent, nodes, visibility_map=None):
        '''
        Process all of the USE statements in the fparser2 parse tree
        supplied as a list of nodes. Imported symbols are added to
        the symbol table associated with the supplied parent node with
        Import interfaces.

        :param parent: PSyIR node in which to insert the symbols found.
        :type parent: :py:class:`psyclone.psyir.nodes.KernelSchedule`
        :param nodes: fparser2 AST nodes to search for use statements.
        :type nodes: list of :py:class:`fparser.two.utils.Base`
        :param visibility_map: mapping of symbol name to visibility (for \
            those symbols listed in an accessibility statement).
        :type visibility_map: dict with str keys and \
            :py:class:`psyclone.psyir.symbols.Symbol.Visibility` values

        :raises GenerationError: if the parse tree for a use statement has an \
            unrecognised structure.
        :raises SymbolError: if a symbol imported via a use statement is \
            already present in the symbol table.
        :raises NotImplementedError: if the form of use statement is not \
            supported.

        '''
        if visibility_map is None:
            visibility_map = {}

        for decl in walk(nodes, Fortran2003.Use_Stmt):

            # Check that the parse tree is what we expect
            if len(decl.items) != 5:
                # We can't just do str(decl) as that also checks that items
                # is of length 5
                text = ""
                for item in decl.items:
                    if item:
                        text += str(item)
                raise GenerationError(
                    f"Expected the parse tree for a USE statement to contain "
                    f"5 items but found {len(decl.items)} for '{text}'")

            mod_name = str(decl.items[2])
            mod_visibility = visibility_map.get(
                    mod_name,  parent.symbol_table.default_visibility)

            # Add the module symbol to the symbol table. Keep a record of
            # whether or not we've seen this module before for reporting
            # purposes in the code below.
            if mod_name not in parent.symbol_table:
                new_container = True
                container = ContainerSymbol(mod_name,
                                            visibility=mod_visibility)
                parent.symbol_table.add(container)
            else:
                new_container = False
                container = parent.symbol_table.lookup(mod_name)
                if not isinstance(container, ContainerSymbol):
                    raise SymbolError(
                        f"Found a USE of module '{mod_name}' but the symbol "
                        f"table already has a non-container entry with that "
                        f"name ({container}). This is invalid Fortran.")

            # Create a generic Symbol for each element in the ONLY clause.
            if isinstance(decl.items[4], Fortran2003.Only_List):
                if not new_container and not container.wildcard_import and \
                   not parent.symbol_table.symbols_imported_from(container):
                    # TODO #11 Log the fact that this explicit symbol import
                    # will replace a previous import with an empty only-list.
                    pass
                for name in decl.items[4].items:
                    if isinstance(name, Fortran2003.Rename):
                        # This variable is renamed using Fortran's
                        # 'new_name=>orig_name' syntax, so capture the
                        # original name ('orig_name') as well as the new
                        # name ('sym_name').
                        sym_name = str(name.children[1]).lower()
                        orig_name = str(name.children[2]).lower()
                    else:
                        # This variable is not renamed.
                        sym_name = str(name).lower()
                        orig_name = None
                    sym_visibility = visibility_map.get(
                        sym_name,  parent.symbol_table.default_visibility)
                    if sym_name not in parent.symbol_table:
                        # We're dealing with a symbol named in a use statement
                        # in the *current* scope therefore we do not check
                        # any ancestor symbol tables; we just create a
                        # new symbol. Since we don't yet know anything about
                        # the type of this symbol we create a generic Symbol.
                        parent.symbol_table.add(
                            Symbol(sym_name, visibility=sym_visibility,
                                   interface=ImportInterface(
                                       container, orig_name=orig_name)))
                    else:
                        # There's already a symbol with this name
                        existing_symbol = parent.symbol_table.lookup(
                            sym_name)
                        if not existing_symbol.is_import:
                            raise SymbolError(
                                f"Symbol '{sym_name}' is imported from module "
                                f"'{mod_name}' but is already present in the "
                                f"symbol table as either an argument or a "
                                f"local ({existing_symbol}).")
                        # TODO #11 Log the fact that we've already got an
                        # import of this symbol and that will take precedence.
            elif not decl.items[3]:
                # We have a USE statement without an ONLY clause.
                if not new_container and not container.wildcard_import and \
                   not parent.symbol_table.symbols_imported_from(container):
                    # TODO #11 Log the fact that this explicit symbol import
                    # will replace a previous import that had an empty
                    # only-list.
                    pass
                container.wildcard_import = True
            elif decl.items[3].lower().replace(" ", "") == ",only:":
                # This use has an 'only: ' but no associated list of
                # imported symbols. (It serves to keep a module in scope while
                # not actually importing anything from it.) We do not need to
                # set anything as the defaults (empty 'only' list and no
                # wildcard import) imply 'only:'.
                if not new_container and \
                       (container.wildcard_import or
                        parent.symbol_table.symbols_imported_from(container)):
                    # TODO #11 Log the fact that this import with an empty
                    # only-list is ignored because of existing 'use's of
                    # the module.
                    pass
            else:
                raise NotImplementedError(f"Found unsupported USE statement: "
                                          f"'{decl}'")

    def _process_type_spec(self, parent, type_spec):
        '''
        Processes the fparser2 parse tree of a type specification in order to
        extract the type and precision that are specified.

        :param parent: the parent of the current PSyIR node under construction.
        :type parent: :py:class:`psyclone.psyir.nodes.Node`
        :param type_spec: the fparser2 parse tree of the type specification.
        :type type_spec: \
            :py:class:`fparser.two.Fortran2003.Intrinsic_Type_Spec` or \
            :py:class:`fparser.two.Fortran2003.Declaration_Type_Spec`

        :returns: the type and precision specified by the type-spec.
        :rtype: 2-tuple of :py:class:`psyclone.psyir.symbols.ScalarType` or \
            :py:class:`psyclone.psyir.symbols.DataTypeSymbol` and \
            :py:class:`psyclone.psyir.symbols.DataSymbol.Precision` or \
            :py:class:`psyclone.psyir.symbols.DataSymbol` or int or NoneType

        :raises NotImplementedError: if an unsupported intrinsic type is found.
        :raises SymbolError: if a symbol already exists for the name of a \
            derived type but is not a DataTypeSymbol.
        :raises NotImplementedError: if the supplied type specification is \
            not for an intrinsic type or a derived type.

        '''
        base_type = None
        precision = None

        if isinstance(type_spec, Fortran2003.Intrinsic_Type_Spec):
            fort_type = str(type_spec.items[0]).lower()
            try:
                data_name = TYPE_MAP_FROM_FORTRAN[fort_type]
            except KeyError as err:
                raise NotImplementedError(
                    f"Could not process {type_spec}. Only 'real', 'double "
                    f"precision', 'integer', 'logical' and 'character' "
                    f"intrinsic types are supported.") from err
            if fort_type == "double precision":
                # Fortran double precision is equivalent to a REAL
                # intrinsic with precision DOUBLE in the PSyIR.
                precision = ScalarType.Precision.DOUBLE
            else:
                # Check for precision being specified.
                precision = self._process_precision(type_spec, parent)
            if not precision:
                precision = default_precision(data_name)
            # We don't support len or kind specifiers for character variables
            if fort_type == "character" and type_spec.children[1]:
                raise NotImplementedError(
                    f"Length or kind attributes not supported on a character "
                    f"variable: '{type_spec}'")
            base_type = ScalarType(data_name, precision)

        elif isinstance(type_spec, Fortran2003.Declaration_Type_Spec):
            # This is a variable of derived type
            if type_spec.children[0].lower() != "type":
                # We don't yet support declarations that use 'class'
                # TODO #1504 extend the PSyIR for this variable type.
                raise NotImplementedError(
                    f"Could not process {type_spec} - declarations "
                    f"other than 'type' are not yet supported.")
            type_name = str(walk(type_spec, Fortran2003.Type_Name)[0])
            # Do we already have a Symbol for this derived type?
            type_symbol = _find_or_create_imported_symbol(parent, type_name)
            # pylint: disable=unidiomatic-typecheck
            if type(type_symbol) == Symbol:
                # We do but we didn't know what kind of symbol it was. Create
                # a DataTypeSymbol to replace it.
                new_symbol = DataTypeSymbol(type_name, DeferredType(),
                                            interface=type_symbol.interface,
                                            visibility=type_symbol.visibility)
                table = type_symbol.find_symbol_table(parent)
                table.swap(type_symbol, new_symbol)
                type_symbol = new_symbol
            elif not isinstance(type_symbol, DataTypeSymbol):
                raise SymbolError(
                    f"Search for a DataTypeSymbol named '{type_name}' "
                    f"(required by specification '{type_spec}') found a "
                    f"'{type(type_symbol).__name__}' instead.")
            base_type = type_symbol

        else:
            # Not a supported type specification. This will result in a
            # CodeBlock or UnknownFortranType, depending on the context.
            raise NotImplementedError()

        return base_type, precision

    def _process_decln(self, scope, symbol_table, decl, visibility_map=None):
        '''
        Process the supplied fparser2 parse tree for a declaration. For each
        entity that is declared, a symbol is added to the supplied symbol
        table.

        :param scope: PSyIR node in which to insert the symbols found.
        :type scope: :py:class:`psyclone.psyir.nodes.ScopingNode`
        :param symbol_table: the symbol table to which to add new symbols.
        :type symbol_table: py:class:`psyclone.psyir.symbols.SymbolTable`
        :param decl: fparser2 parse tree of declaration to process.
        :type decl: :py:class:`fparser.two.Fortran2003.Type_Declaration_Stmt`
        :param visibility_map: mapping of symbol name to visibility (for \
            those symbols listed in an accessibility statement).
        :type visibility_map: dict with str keys and \
            :py:class:`psyclone.psyir.symbols.Symbol.Visibility` values

        :raises NotImplementedError: if an unsupported attribute is found.
        :raises NotImplementedError: if an unsupported intent attribute is \
            found.
        :raises NotImplementedError: if an unsupported access-spec attribute \
            is found.
        :raises NotImplementedError: if the allocatable attribute is found on \
            a non-array declaration.
        :raises InternalError: if an array with defined extent has the \
            allocatable attribute.
        :raises NotImplementedError: if an unsupported initialisation \
            expression is found for a parameter declaration.
        :raises NotImplementedError: if a character-length specification is \
            found.
        :raises SymbolError: if a declaration is found for a symbol that is \
            already present in the symbol table with a defined interface.
        :raises GenerationError: if a set of incompatible Fortran \
            attributes are found in a symbol declaration.

        '''
        (type_spec, attr_specs, entities) = decl.items

        # Parse the type_spec
        base_type, _ = self._process_type_spec(scope, type_spec)

        # Parse declaration attributes:
        # 1) If no dimension attribute is provided, it defaults to scalar.
        attribute_shape = []
        # 2) Record symbol interface
        interface = None
        multiple_interfaces = False
        # 3) Record initialized constant values
        has_constant_value = False
        # 4) Whether the declaration has the allocatable attribute
        allocatable = False
        # 5) Access-specification - this var is only set if the declaration
        # has an explicit access-spec (e.g. INTEGER, PRIVATE :: xxx)
        decln_access_spec = None
        if attr_specs:
            for attr in attr_specs.items:
                if isinstance(attr, Fortran2003.Attr_Spec):
                    normalized_string = str(attr).lower().replace(' ', '')
                    if normalized_string == "save":
                        if interface is not None:
                            multiple_interfaces = True
                        interface = StaticInterface()
                    elif normalized_string == "parameter":
                        # Flag the existence of a constant value in the RHS
                        has_constant_value = True
                    elif normalized_string == "allocatable":
                        allocatable = True
                    else:
                        raise NotImplementedError(
                            f"Could not process {decl.items}. Unrecognised "
                            f"attribute '{attr}'.")
                elif isinstance(attr, Fortran2003.Intent_Attr_Spec):
                    (_, intent) = attr.items
                    normalized_string = \
                        intent.string.lower().replace(' ', '')
                    try:
                        if interface is not None:
                            multiple_interfaces = True
                        interface = ArgumentInterface(
                            INTENT_MAPPING[normalized_string])
                    except KeyError as info:
                        message = (
                            f"Could not process {decl.items}. Unexpected "
                            f"intent attribute '{attr}'.")
                        raise InternalError(message) from info
                elif isinstance(attr,
                                (Fortran2003.Dimension_Attr_Spec,
                                 Fortran2003.Dimension_Component_Attr_Spec)):
                    attribute_shape = \
                        self._parse_dimensions(attr, symbol_table)
                elif isinstance(attr, Fortran2003.Access_Spec):
                    try:
                        decln_access_spec = _process_access_spec(attr)
                    except InternalError as err:
                        raise InternalError(
                            f"Could not process '{decl.items}': "
                            f"{err.value}") from err
                else:
                    raise NotImplementedError(
                        f"Could not process declaration '{decl}'. Unrecognised"
                        f" attribute type '{type(attr).__name__}'.")

            # There are some combinations of attributes that are not valid
            # Fortran but fparser does not check, so we need to check for them
            # here.
            # TODO fparser/#413 could also fix these issues.
            if isinstance(interface, StaticInterface) and has_constant_value:
                raise GenerationError(
                    f"SAVE and PARAMETER attributes are not compatible but "
                    f"found:\n {decl}")
            if allocatable and has_constant_value:
                raise GenerationError(
                    f"ALLOCATABLE and PARAMETER attributes are not compatible "
                    f"but found:\n {decl}")
            if isinstance(interface, ArgumentInterface) and has_constant_value:
                raise GenerationError(
                    f"INTENT and PARAMETER attributes are not compatible but"
                    f" found:\n {decl}")
            if multiple_interfaces:
                raise GenerationError(
                    f"Multiple or duplicated incompatible attributes "
                    f"found in declaration:\n {decl}")

        # If interface is not explicitly specified, provide a default value
        if interface is None:
            if isinstance(scope, Container):
                interface = DefaultModuleInterface()
            else:
                interface = AutomaticInterface()
                # This might still be redifined as Argument later if it
                # appears in the argument list, but we don't know at this
                # point.

        # Parse declarations RHS and declare new symbol into the
        # parent symbol table for each entity found.
        for entity in entities.items:
            (name, array_spec, char_len, initialisation) = entity.items
            init_expr = None

            # If the entity has an array-spec shape, it has priority.
            # Otherwise use the declaration attribute shape.
            if array_spec is not None:
                entity_shape = \
                    self._parse_dimensions(array_spec, symbol_table)
            else:
                entity_shape = attribute_shape

            if allocatable and not entity_shape:
                # We have an allocatable attribute on something that we
                # don't recognise as an array - this is not supported.
                raise NotImplementedError(
                    f"Could not process {decl}. The 'allocatable' attribute is"
                    f" only supported on array declarations.")

            for idx, extent in enumerate(entity_shape):
                if extent is None:
                    if allocatable:
                        entity_shape[idx] = ArrayType.Extent.DEFERRED
                    else:
                        entity_shape[idx] = ArrayType.Extent.ATTRIBUTE
                elif not isinstance(extent, ArrayType.Extent) and \
                        allocatable:
                    # We have an allocatable array with a defined extent.
                    # This is invalid Fortran.
                    raise InternalError(
                        f"Invalid Fortran: '{decl}'. An array with defined "
                        f"extent cannot have the ALLOCATABLE attribute.")

            if initialisation:
<<<<<<< HEAD
                # If the variable or parameter has an initial value then
                # parse its initialization into a dummy Assignment inside a
                # Schedule which temporarily hijacks the parent node's symbol
                # table.
                tmp_sch = Schedule(symbol_table=symbol_table)
                dummynode = Assignment(parent=tmp_sch)
                tmp_sch.addchild(dummynode)
                expr = initialisation.items[1]
                self.process_nodes(parent=dummynode, nodes=[expr])
                init_expr = dummynode.children[0]
=======
                if has_constant_value:
                    # If it is a parameter parse its initialization into
                    # a dummy Assignment (but connected to the current scope
                    # since symbols must be resolved)
                    dummynode = Assignment(parent=scope)
                    expr = initialisation.items[1]
                    self.process_nodes(parent=dummynode, nodes=[expr])
                    ct_expr = dummynode.children[0].detach()
                else:
                    raise NotImplementedError(
                        f"Could not process {decl.items}. Initialisations on "
                        f"the declaration statements are only supported for "
                        f"parameter declarations.")
>>>>>>> 2ceb0e78

            if char_len is not None:
                raise NotImplementedError(
                    f"Could not process {decl.items}. Character length "
                    f"specifications are not supported.")

            sym_name = str(name).lower()

            if decln_access_spec:
                visibility = decln_access_spec
            else:
                # There was no access-spec on the LHS of the decln
                if visibility_map is not None:
                    visibility = visibility_map.get(
                        sym_name, symbol_table.default_visibility)
                else:
                    visibility = symbol_table.default_visibility

            if entity_shape:
                # array
                datatype = ArrayType(base_type, entity_shape)
            else:
                # scalar
                datatype = base_type

            # Make sure the declared symbol exists in the SymbolTable
            tag = None
            try:
                sym = symbol_table.lookup(sym_name, scope_limit=scope)
                if sym is symbol_table.lookup_with_tag("own_routine_symbol"):
                    # In case it is its own function routine symbol, Fortran
                    # will declare it inside the function as a DataSymbol.
                    # Remove the RoutineSymbol in order to free the exact name
                    # for the DataSymbol.
                    symbol_table.remove(sym)
                    # And trigger the exception path but keeping the same tag
                    tag = "own_routine_symbol"
                    raise KeyError
                if not sym.is_unresolved:
                    raise SymbolError(
                        f"Symbol '{sym_name}' already present in SymbolTable "
                        f"with a defined interface ({sym.interface}).")
            except KeyError:
                try:
                    sym = DataSymbol(sym_name, datatype,
                                     visibility=visibility,
                                     is_constant=has_constant_value,
                                     initial_value=init_expr)
                except ValueError:
                    # Error setting initial value have to be raised as
                    # NotImplementedError in order to create an UnknownType
                    # Therefore, the Error doesn't need raise_from or message
                    # pylint: disable=raise-missing-from
                    if tag:
                        raise InternalError(
                            f"The fparser2 frontend does not support "
                            f"declarations where the routine name is of "
                            f"UnknownType, but found this case in "
                            f"'{sym_name}'.")
                    raise NotImplementedError()

                symbol_table.add(sym, tag=tag)

            # We use copies of the interface object because we will reuse the
            # interface for each entity if there are multiple in the same
            # declaration statement.
            sym.interface = interface.copy()

    def _process_derived_type_decln(self, parent, decl, visibility_map):
        '''
        Process the supplied fparser2 parse tree for a derived-type
        declaration. A DataTypeSymbol representing the derived-type is added
        to the symbol table associated with the parent node.

        :param parent: PSyIR node in which to insert the symbols found.
        :type parent: :py:class:`psyclone.psyGen.KernelSchedule`
        :param decl: fparser2 parse tree of declaration to process.
        :type decl: :py:class:`fparser.two.Fortran2003.Type_Declaration_Stmt`
        :param visibility_map: mapping of symbol name to visibility (for \
            those symbols listed in an accessibility statement).
        :type visibility_map: dict with str keys and \
            :py:class:`psyclone.psyir.symbols.Symbol.Visibility` values

        :raises SymbolError: if a Symbol already exists with the same name \
            as the derived type being defined and it is not a DataTypeSymbol \
            or is not of DeferredType.

        '''
        name = str(walk(decl.children[0], Fortran2003.Type_Name)[0]).lower()
        # Create a new StructureType for this derived type
        dtype = StructureType()

        # Look for any private-components-stmt (R447) within the type
        # decln. In the absence of this, the default visibility of type
        # components is public.
        private_stmts = walk(decl, Fortran2003.Private_Components_Stmt)
        if private_stmts:
            default_compt_visibility = Symbol.Visibility.PRIVATE
        else:
            default_compt_visibility = Symbol.Visibility.PUBLIC

        # The visibility of the symbol representing this derived type
        if name in visibility_map:
            dtype_symbol_vis = visibility_map[name]
        else:
            specs = walk(decl.children[0], Fortran2003.Access_Spec)
            if specs:
                dtype_symbol_vis = _process_access_spec(specs[0])
            else:
                dtype_symbol_vis = parent.symbol_table.default_visibility

        # We have to create the symbol for this type before processing its
        # components as they may refer to it (e.g. for a linked list).
        if name in parent.symbol_table:
            # An entry already exists for this type.
            # Check that it is a DataTypeSymbol
            tsymbol = parent.symbol_table.lookup(name)
            if not isinstance(tsymbol, DataTypeSymbol):
                raise SymbolError(
                    f"Error processing definition of derived type '{name}'. "
                    f"The symbol table already contains an entry with this "
                    f"name but it is a '{type(tsymbol).__name__}' when it "
                    f"should be a 'DataTypeSymbol' (for the derived-type "
                    f"definition '{decl}')")
            # Since we are processing the definition of this symbol, the only
            # permitted type for an existing symbol of this name is 'deferred'.
            if not isinstance(tsymbol.datatype, DeferredType):
                raise SymbolError(
                    f"Error processing definition of derived type '{name}'. "
                    f"The symbol table already contains a DataTypeSymbol with "
                    f"this name but it is of type "
                    f"'{type(tsymbol.datatype).__name__}' when it should be "
                    f"of 'DeferredType'")
        else:
            # We don't already have an entry for this type so create one
            tsymbol = DataTypeSymbol(name, dtype, visibility=dtype_symbol_vis)
            parent.symbol_table.add(tsymbol)

        # Populate this StructureType by processing the components of
        # the derived type
        try:
            # We don't yet support derived-type definitions with a CONTAINS
            # section.
            contains = walk(decl, Fortran2003.Contains_Stmt)
            if contains:
                raise NotImplementedError(
                    "Derived-type definition has a CONTAINS statement.")

            # Re-use the existing code for processing symbols
            local_table = SymbolTable(
                default_visibility=default_compt_visibility)
            for child in walk(decl, Fortran2003.Data_Component_Def_Stmt):
                self._process_decln(parent, local_table, child)
            # Convert from Symbols to type information
            for symbol in local_table.symbols:
                dtype.add(symbol.name, symbol.datatype, symbol.visibility)

            # Update its type with the definition we've found
            tsymbol.datatype = dtype

        except NotImplementedError:
            # Support for this declaration is not fully implemented so
            # set the datatype of the DataTypeSymbol to UnknownFortranType.
            tsymbol.datatype = UnknownFortranType(str(decl))
            tsymbol.interface = UnknownInterface()

    def process_declarations(self, parent, nodes, arg_list,
                             visibility_map=None):
        '''
        Transform the variable declarations in the fparser2 parse tree into
        symbols in the symbol table of the PSyIR parent node. The default
        visibility of any new symbol is taken from the symbol table associated
        with the `parent` node if necessary. The `visibility_map` provides
        information on any explicit symbol visibilities that are specified
        for the declarations.

        :param parent: PSyIR node in which to insert the symbols found.
        :type parent: :py:class:`psyclone.psyir.nodes.KernelSchedule`
        :param nodes: fparser2 AST nodes containing declaration statements.
        :type nodes: list of :py:class:`fparser.two.utils.Base`
        :param arg_list: fparser2 AST node containing the argument list.
        :type arg_list: :py:class:`fparser.Fortran2003.Dummy_Arg_List`
        :param visibility_map: mapping of symbol names to explicit
                        visibilities.
        :type visibility_map: dict with str keys and values of type \
                        :py:class:`psyclone.psyir.symbols.Symbol.Visibility`

        :raises GenerationError: if an INCLUDE statement is encountered.
        :raises NotImplementedError: the provided declarations contain \
                                     attributes which are not supported yet.
        :raises GenerationError: if the parse tree for a USE statement does \
                                 not have the expected structure.
        :raises SymbolError: if a declaration is found for a Symbol that is \
                    already in the symbol table with a defined interface.
        :raises InternalError: if the provided declaration is an unexpected \
                               or invalid fparser or Fortran expression.

        '''
        if visibility_map is None:
            visibility_map = {}

        # Look at any USE statements
        self._process_use_stmts(parent, nodes, visibility_map)

        # Handle any derived-type declarations/definitions before we look
        # at general variable declarations in case any of the latter use
        # the former.
        for decl in walk(nodes, Fortran2003.Derived_Type_Def):
            self._process_derived_type_decln(parent, decl, visibility_map)

        # INCLUDE statements are *not* part of the Fortran language and
        # can appear anywhere. Therefore we have to do a walk to make sure we
        # find them if they are present.
        incl_nodes = walk(nodes, (Fortran2003.Include_Stmt,
                                  C99Preprocessor.Cpp_Include_Stmt))
        if incl_nodes:
            # The include_handler just raises an error so we use that to
            # reduce code duplication.
            self._include_handler(incl_nodes[0], parent)

        # Now we've captured any derived-type definitions, proceed to look
        # at the variable declarations.
        for node in nodes:

            if isinstance(node, Fortran2003.Interface_Block):

                # Fortran 2003 standard R1203 says that:
                #    interface-stmt is INTERFACE [ generic-spec ]
                #                   or ABSTRACT INTERFACE
                # where generic-spec is either (R1207) a generic-name or one
                # of OPERATOR, ASSIGNMENT or dtio-spec.
                if not isinstance(node.children[0].children[0],
                                  Fortran2003.Name):
                    # This interface does not have a name so we store
                    # it as a RoutineSymbol with an internal name and
                    # with the content of the interface being kept
                    # within an UnknownFortranType. As a result the
                    # visibility and interface details of the
                    # RoutineSymbol do not matter.
                    parent.symbol_table.new_symbol(
                        root_name="_psyclone_internal_interface",
                        symbol_type=RoutineSymbol,
                        datatype=UnknownFortranType(str(node).lower()))
                else:
                    # This interface has a name.
                    name = node.children[0].children[0].string.lower()
                    vis = visibility_map.get(
                        name, parent.symbol_table.default_visibility)
                    # A named interface block corresponds to a
                    # RoutineSymbol. (There will be calls to it
                    # although there will be no corresponding
                    # implementation with that name.) We store its
                    # definition using an UnknownFortranType.
                    try:
                        parent.symbol_table.add(
                            RoutineSymbol(
                                name, UnknownFortranType(str(node).lower()),
                                interface=UnknownInterface(),
                                visibility=vis))
                    except KeyError:
                        # This symbol has already been declared. This
                        # can happen when an interface overloads a
                        # constructor for a type (as the interface
                        # name is then the name of the type). However
                        # we still want to capture the interface so we
                        # store it in the PSyIR as an
                        # UnknownFortranType with an internal name as
                        # we do for unnamed interfaces.
                        parent.symbol_table.new_symbol(
                            root_name=f"_psyclone_internal_{name}",
                            symbol_type=RoutineSymbol,
                            interface=UnknownInterface(),
                            datatype=UnknownFortranType(str(node).lower()),
                            visibility=vis)

            elif isinstance(node, Fortran2003.Type_Declaration_Stmt):
                try:
                    self._process_decln(parent, parent.symbol_table, node,
                                        visibility_map)
                except NotImplementedError:
                    # Found an unsupported variable declaration. Create a
                    # DataSymbol with UnknownType for each entity being
                    # declared. Currently this means that any symbols that come
                    # after an unsupported declaration will also have
                    # UnknownType. This is the subject of Issue #791.
                    specs = walk(node, Fortran2003.Access_Spec)
                    if specs:
                        decln_vis = _process_access_spec(specs[0])
                    else:
                        decln_vis = parent.symbol_table.default_visibility

                    orig_children = list(node.children[2].children[:])
                    for child in orig_children:
                        # Modify the fparser2 parse tree so that it only
                        # declares the current entity. `items` is a tuple and
                        # thus immutable so we create a new one.
                        node.children[2].items = (child,)
                        symbol_name = str(child.children[0]).lower()
                        vis = visibility_map.get(symbol_name, decln_vis)

                        # Check whether the symbol we're about to add
                        # corresponds to the routine we're currently inside. If
                        # it does then we remove the RoutineSymbol in order to
                        # free the exact name for the DataSymbol, but we keep
                        # the tag to reintroduce it to the new symbol.
                        tag = None
                        try:
                            routine_sym = parent.symbol_table.lookup_with_tag(
                                "own_routine_symbol")
                            if routine_sym.name.lower() == symbol_name:
                                parent.symbol_table.remove(routine_sym)
                                tag = "own_routine_symbol"  # Keep the tag
                        except KeyError:
                            pass

                        # If a declaration declares multiple entities, it's
                        # possible that some may have already been processed
                        # successfully and thus be in the symbol table.
                        try:
                            parent.symbol_table.add(
                                DataSymbol(symbol_name,
                                           UnknownFortranType(str(node)),
                                           interface=UnknownInterface(),
                                           visibility=vis),
                                tag=tag)
                        except KeyError as err:
                            if len(orig_children) == 1:
                                raise SymbolError(
                                    f"Error while processing unsupported "
                                    f"declaration ('{node}'). An entry for "
                                    f"symbol '{symbol_name}' is already in "
                                    f"the symbol table.") from err
                    # Restore the fparser2 parse tree
                    node.children[2].items = tuple(orig_children)

            elif isinstance(node, (Fortran2003.Access_Stmt,
                                   Fortran2003.Derived_Type_Def,
                                   Fortran2003.Stmt_Function_Stmt,
                                   Fortran2003.Common_Stmt,
                                   Fortran2003.Use_Stmt)):
                # These node types are handled separately
                pass
            elif isinstance(node, Fortran2003.Implicit_Part):
                for stmt in node.children:
                    if isinstance(stmt, Fortran2003.Parameter_Stmt):
                        for parameter_def in stmt.children[1].items:
                            name, expr = parameter_def.items
                            try:
                                symbol = parent.symbol_table.lookup(str(name))
                            except Exception as err:
                                # If there is any problem put the whole thing
                                # in a codeblock (as we presume the original
                                # code is correct).
                                raise NotImplementedError(
                                    f"Could not parse '{stmt}' because: "
                                    f"{err}.") from err

                            if not isinstance(symbol, DataSymbol):
                                raise NotImplementedError(
                                    f"Could not parse '{stmt}' because "
                                    f"'{symbol.name}' is not a DataSymbol.")
                            if isinstance(symbol.datatype, UnknownType):
                                raise NotImplementedError(
                                    f"Could not parse '{stmt}' because "
                                    f"'{symbol.name}' has an UnknownType.")

                            # Parse its initialization into a dummy Assignment
                            # (but connected to the parent scope since symbols
                            # must be resolved)
                            dummynode = Assignment(parent=parent)
                            self.process_nodes(parent=dummynode, nodes=[expr])

                            # Add the initialization expression in the symbol
                            # constant_value attribute
                            ct_expr = dummynode.children[0].detach()
                            symbol.constant_value = ct_expr
                    else:
                        # TODO #1254: We currently silently ignore the rest of
                        # the Implicit_Part statements
                        pass
            else:
                raise NotImplementedError(
                    f"Error processing declarations: fparser2 node of type "
                    f"'{type(node).__name__}' not supported")

        # We process the nodes again looking for common blocks. We do this
        # here, after the main declarations loop, because they modify the
        # interface of existing symbols and can appear in any order.
        self._process_common_blocks(nodes, parent)

        if visibility_map is not None:
            # Check for symbols named in an access statement but not explicitly
            # declared. These must then refer to symbols that have been brought
            # into scope by an unqualified use statement.
            for name, vis in visibility_map.items():
                if name not in parent.symbol_table:
                    try:
                        # If a suitable unqualified use statement is found then
                        # this call creates a Symbol and inserts it in the
                        # appropriate symbol table.
                        _find_or_create_imported_symbol(parent, name,
                                                        visibility=vis)
                    except SymbolError as err:
                        # Improve the error message with context-specific info
                        raise SymbolError(
                            f"'{name}' is listed in an accessibility "
                            f"statement as being '{vis}' but failed to find a "
                            f"declaration or possible import (use) of this "
                            f"symbol.") from err
        try:
            arg_symbols = []
            # Ensure each associated symbol has the correct interface info.
            for arg_name in [x.string.lower() for x in arg_list]:
                symbol = parent.symbol_table.lookup(arg_name)
                if not symbol.is_argument:
                    # We didn't previously know that this Symbol was an
                    # argument (as it had no 'intent' qualifier). Mark
                    # that it is an argument by specifying its interface.
                    # Although a Fortran argument has intent(inout) by default,
                    # specifying this for an argument that is actually read
                    # only (and is declared as such in the caller) causes
                    # gfortran to complain. We therefore specify that the
                    # access is unknown at this stage.
                    symbol.interface = ArgumentInterface(
                        ArgumentInterface.Access.UNKNOWN)
                arg_symbols.append(symbol)
            # Now that we've updated the Symbols themselves, set the
            # argument list
            parent.symbol_table.specify_argument_list(arg_symbols)
        except KeyError as info:
            decls_str_list = [str(node) for node in nodes]
            arg_str_list = [arg.string.lower() for arg in arg_list]
            raise InternalError(
                f"The argument list {arg_str_list} for routine '{parent.name}'"
                f" does not match the variable declarations:\n"
                f"{os.linesep.join(decls_str_list)}\n"
                f"(Note that PSyclone does not support implicit declarations.)"
                f" Specific PSyIR error is {info}.") from info

        # fparser2 does not always handle Statement Functions correctly, this
        # loop checks for Stmt_Functions that should be an array statement
        # and recovers them, otherwise it raises an error as currently
        # Statement Functions are not supported in PSyIR.
        for stmtfn in walk(nodes, Fortran2003.Stmt_Function_Stmt):
            (fn_name, arg_list, scalar_expr) = stmtfn.items
            try:
                symbol = parent.symbol_table.lookup(fn_name.string.lower())
                if symbol.is_array:
                    # This is an array assignment wrongly categorized as a
                    # statement_function by fparser2.
                    array_subscript = arg_list.items

                    assignment_rhs = scalar_expr

                    # Create assignment node
                    assignment = Assignment(parent=parent)
                    parent.addchild(assignment)

                    # Build lhs
                    lhs = ArrayReference(symbol, parent=assignment)
                    self.process_nodes(parent=lhs, nodes=array_subscript)
                    assignment.addchild(lhs)

                    # Build rhs
                    self.process_nodes(parent=assignment,
                                       nodes=[assignment_rhs])
                else:
                    raise InternalError(
                        f"Could not process '{stmtfn}'. Symbol "
                        f"'{symbol.name}' is in the SymbolTable but it is not "
                        f"an array as expected, so it can not be recovered as "
                        f"an array assignment.")
            except KeyError as err:
                raise NotImplementedError(
                    f"Could not process '{stmtfn}'. Statement Function "
                    f"declarations are not supported.") from err

    @staticmethod
    def _process_common_blocks(nodes, psyir_parent):
        ''' Process the fparser2 common block declaration statements. This is
        done after the other declarations and it will keep the statement
        as a UnknownFortranType and update the referenced symbols to a
        CommonBlockInterface.

        :param nodes: fparser2 AST nodes containing declaration statements.
        :type nodes: List[:py:class:`fparser.two.utils.Base`]
        :param psyir_parent: the PSyIR Node with a symbol table in which to \
            add the Common Blocks and update the symbols interfaces.
        :type psyir_parent: :py:class:`psyclone.psyir.nodes.ScopingNode`

        :raises NotImplementedError: if it is unable to find one of the \
            CommonBlock expressions in the symbol table (because it has not \
            been declared yet or when it is not just the symbol name).

        '''
        for node in nodes:
            if isinstance(node, Fortran2003.Common_Stmt):
                # Place the declaration statement into a UnknownFortranType
                # (for now we just want to reproduce it). The name of the
                # commonblock is not in the same namespace as the variable
                # symbols names (and there may be multiple of them in a
                # single statement). So we use an internal symbol name.
                psyir_parent.symbol_table.new_symbol(
                    root_name="_PSYCLONE_INTERNAL_COMMONBLOCK",
                    symbol_type=DataSymbol,
                    datatype=UnknownFortranType(str(node)))

                # Get the names of the symbols accessed with the commonblock,
                # they are already defined in the symbol table but they must
                # now have a common-block interface.
                try:
                    # Loop over every COMMON block defined in this Common_Stmt
                    for cb_object in node.children[0]:
                        for symbol_name in cb_object[1].items:
                            sym = psyir_parent.symbol_table.lookup(
                                        str(symbol_name))
                            sym.interface = CommonBlockInterface()
                except KeyError as error:
                    raise NotImplementedError(
                        f"The symbol interface of a common block variable "
                        f"could not be updated because of {error}.") from error

    @staticmethod
    def _process_precision(type_spec, psyir_parent):
        '''Processes the fparser2 parse tree of the type specification of a
        variable declaration in order to extract precision
        information. Two formats for specifying precision are
        supported a) "*N" e.g. real*8 and b) "kind=" e.g. kind=i_def, or
        kind=KIND(x).

        :param type_spec: the fparser2 parse tree of the type specification.
        :type type_spec: \
            :py:class:`fparser.two.Fortran2003.Intrinsic_Type_Spec`
        :param psyir_parent: the parent PSyIR node where the new node \
            will be attached.
        :type psyir_parent: :py:class:`psyclone.psyir.nodes.Node`

        :returns: the precision associated with the type specification.
        :rtype: :py:class:`psyclone.psyir.symbols.DataSymbol.Precision` or \
            :py:class:`psyclone.psyir.symbols.DataSymbol` or int or NoneType

        :raises NotImplementedError: if a KIND intrinsic is found with an \
            argument other than a real or integer literal.
        :raises NotImplementedError: if we have `kind=xxx` but cannot find \
            a valid variable name.

        '''
        symbol_table = psyir_parent.scope.symbol_table

        if not isinstance(type_spec.items[1], Fortran2003.Kind_Selector):
            # No precision is specified
            return None

        kind_selector = type_spec.items[1]

        if (isinstance(kind_selector.children[0], str) and
                kind_selector.children[0] == "*"):
            # Precision is provided in the form *N
            precision = int(str(kind_selector.children[1]))
            return precision

        # Precision is supplied in the form "kind=..."
        intrinsics = walk(kind_selector.items,
                          Fortran2003.Intrinsic_Function_Reference)
        if intrinsics and isinstance(intrinsics[0].items[0],
                                     Fortran2003.Intrinsic_Name) and \
           str(intrinsics[0].items[0]).lower() == "kind":
            # We have kind=KIND(X) where X may be of any intrinsic type. It
            # may be a scalar or an array. items[1] is an
            # Actual_Arg_Spec_List with the first entry being the argument.
            kind_arg = intrinsics[0].items[1].items[0]

            # We currently only support integer and real literals as
            # arguments to KIND
            if isinstance(kind_arg, (Fortran2003.Int_Literal_Constant,
                                     Fortran2003.Real_Literal_Constant)):
                return get_literal_precision(kind_arg, psyir_parent)

            raise NotImplementedError(
                f"Only real and integer literals are supported as arguments "
                f"to the KIND intrinsic but found "
                f"'{type(kind_arg).__name__}' in: {kind_selector}")

        # We have kind=kind-param
        kind_names = walk(kind_selector.items, Fortran2003.Name)
        if not kind_names:
            raise NotImplementedError(
                f"Failed to find valid Name in Fortran Kind Selector: "
                f"{kind_selector}'")

        return _kind_find_or_create(str(kind_names[0]), symbol_table)

    def process_nodes(self, parent, nodes):
        '''
        Create the PSyIR of the supplied list of nodes in the
        fparser2 AST.

        :param parent: Parent node in the PSyIR we are constructing.
        :type parent: :py:class:`psyclone.psyir.nodes.Node`
        :param nodes: List of sibling nodes in fparser2 AST.
        :type nodes: list of :py:class:`fparser.two.utils.Base`

        '''
        code_block_nodes = []
        for child in nodes:

            try:
                psy_child = self._create_child(child, parent)
            except NotImplementedError:
                # If child type implementation not found, add them on the
                # ongoing code_block node list.
                code_block_nodes.append(child)
                if not isinstance(parent, Schedule):
                    # If we're not processing a statement then we create a
                    # separate CodeBlock for each node in the parse tree.
                    # (Otherwise it is hard to correctly reconstruct e.g.
                    # the arguments to a Call.)
                    self.nodes_to_code_block(parent, code_block_nodes)
            else:
                if psy_child:
                    self.nodes_to_code_block(parent, code_block_nodes)
                    parent.addchild(psy_child)
                # If psy_child is not initialised but it didn't produce a
                # NotImplementedError, it means it is safe to ignore it.

        # Complete any unfinished code-block
        self.nodes_to_code_block(parent, code_block_nodes)

    def _create_child(self, child, parent=None):
        '''
        Create a PSyIR node representing the supplied fparser 2 node.

        :param child: node in fparser2 AST.
        :type child: :py:class:`fparser.two.utils.Base`
        :param parent: Parent node of the PSyIR node we are constructing.
        :type parent: :py:class:`psyclone.psyir.nodes.Node`

        :returns: Returns the PSyIR representation of child, which can be a \
                  single node, a tree of nodes or None if the child can be \
                  ignored.
        :rtype: :py:class:`psyclone.psyir.nodes.Node` or NoneType

        :raises NotImplementedError: if the child node has a label or there \
            isn't a handler for the provided child type.

        '''
        # We don't support statements with labels.
        if isinstance(child, BlockBase):
            # An instance of BlockBase describes a block of code (no surprise
            # there), so we have to examine the first statement within it. We
            # must allow for the case where the block is empty though.
            if (child.content and child.content[0] and
                    child.content[0].item and child.content[0].item.label):
                raise NotImplementedError()
        elif isinstance(child, StmtBase):
            if child.item and child.item.label:
                raise NotImplementedError()

        handler = self.handlers.get(type(child))
        if handler is None:
            # If the handler is not found then check with the first
            # level parent class. This is done to simplify the
            # handlers map when multiple fparser2 types can be
            # processed with the same handler. (e.g. Subclasses of
            # BinaryOpBase: Mult_Operand, Add_Operand, Level_2_Expr,
            # ... can use the same handler.)
            generic_type = type(child).__bases__[0]
            handler = self.handlers.get(generic_type)
            if not handler:
                raise NotImplementedError()
        return handler(child, parent)

    def _ignore_handler(self, *_):
        '''
        This handler returns None indicating that the associated
        fparser2 node can be ignored.

        Note that this method contains ignored arguments to comform with
        the handler(node, parent) method interface.

        :returns: None
        :rtype: NoneType
        '''
        return None

    def _include_handler(self, node, parent):
        '''
        Handler for Fortran and CPP INCLUDE statements. Since these are not
        supported by the PSyIR it simply raises an error.

        :param node: node in fparser2 tree.
        :type node: :py:class:`fparser.two.Fortran2003.Include_Stmt`
        :param parent: parent node of the PSyIR node we are constructing.
        :type parent: :py:class:`psyclone.psyir.nodes.Schedule`

        :raises GenerationError: as INCLUDE statements must be handled by \
                                 the parser or pre-processor.
        '''
        config = Config.get()
        # An INCLUDE can appear anywhere so we have to allow for the case
        # where we have no enclosing Routine.
        unit = parent.ancestor((Routine, Container), include_self=True)
        # pylint: disable=unidiomatic-typecheck
        if isinstance(unit, Routine):
            if unit.is_program:
                out_txt = f"program '{unit.name}'. "
            else:
                out_txt = f"routine '{unit.name}'. "
        elif type(unit) is Container:
            out_txt = f"module '{unit.name}'. "
        else:
            out_txt = f"code:\n{str(node.get_root())}\n"
        # pylint: enable=unidiomatic-typecheck
        filename = node.children[0].string
        if isinstance(node, Fortran2003.Include_Stmt):
            err_msg = (
                f"Found an unresolved Fortran INCLUDE file '{filename}' while "
                f"processing {out_txt}This file must be made available by "
                f"specifying its location with a -I flag. "
                f"(The list of directories to search is currently set to: "
                f"{config.include_paths}.)")
        else:
            # We have a CPP #include.
            err_msg = (f"CPP #include statements are not supported but found a"
                       f" #include of file '{node.children[0].string}' while "
                       f"processing {out_txt}Such statements must be handled "
                       f"using a standard pre-processor before the code can "
                       f"be processed by PSyclone.")
        raise GenerationError(err_msg)

    def _allocate_handler(self, node, parent):
        '''
        Transforms an fparser2 Allocate_Stmt into its PSyIR form.

        :param node: node in fparser2 tree.
        :type node: :py:class:`fparser.two.Fortran2003.Allocate_Stmt`
        :param parent: parent node of the PSyIR node we are constructing.
        :type parent: :py:class:`psyclone.psyir.nodes.Schedule`

        :returns: PSyIR representation of an allocate.
        :rtype: :py:class:`psyclone.psyir.nodes.IntrinsicCall`

        :raises NotImplementedError: if the allocate has a type specification \
            (e.g. allocate(character(len=10) :: my_var)).

        '''
        call = IntrinsicCall(IntrinsicCall.Intrinsic.ALLOCATE, parent=parent)

        type_spec = node.children[0]
        if type_spec:
            raise NotImplementedError(
                "Allocate statements with type specifications cannot be "
                "handled in the PSyIR")

        alloc_list = node.children[1].children
        # Loop over each 'Allocation' in the 'Allocation_List'
        for alloc in alloc_list:
            # Currently fparser produces an incorrect parse tree if 'mold' is
            # specified - there is no Allocate object, just the bare Name or
            # Data_Ref. This is the subject of fparser/#383.
            if isinstance(alloc, (Fortran2003.Name, Fortran2003.Data_Ref)):
                # If the allocate() has a 'mold' argument then its positional
                # argument(s) is/are just references without any shape
                # information.
                self.process_nodes(parent=call, nodes=[alloc])
            else:
                # We have an Allocation(name, Allocate_Shape_Spec_List)
                self.process_nodes(parent=call,
                                   nodes=[alloc.children[0]])
                cursor = call.children[-1]
                while hasattr(cursor, "member"):
                    cursor = cursor.member
                if isinstance(cursor, Member):
                    # Convert Member to ArrayMember.
                    aref = ArrayMember(cursor.name)
                else:
                    # Convert Reference to ArrayReference.
                    aref = ArrayReference(cursor.symbol)
                cursor.replace_with(aref)
                # Handle the index expressions (each of which is represented
                # by an Allocate_Shape_Spec).
                for shape_spec in walk(alloc,
                                       Fortran2003.Allocate_Shape_Spec):
                    self.process_nodes(parent=aref, nodes=[shape_spec])

        # Handle any options to the allocate()
        opt_list = walk(node, Fortran2003.Alloc_Opt)
        for opt in opt_list:
            self.process_nodes(parent=call, nodes=opt.children[1:])
            call.append_named_arg(opt.children[0], call.children[-1].detach())

        # Point to the original statement in the parse tree.
        call.ast = node

        return call

    def _allocate_shape_spec_handler(self, node, parent):
        '''
        Creates a Range node describing the supplied Allocate_Shape_Spec.
        This is similar to the subscript_triplet handler except that the
        default lower bound is unity and the step is also unity.

        :param node: node in fparser2 AST.
        :type node: :py:class:`fparser.two.Fortran2003.Allocate_Shape_Spec`
        :param parent: parent node of the PSyIR node we are constructing.
        :type parent: :py:class:`psyclone.psyir.nodes.Reference`

        :returns: PSyIR of fparser2 node.
        :rtype: :py:class:`psyclone.psyir.nodes.Range`

        '''
        my_range = Range(parent=parent)
        my_range.children = []
        integer_type = default_integer_type()

        if node.children[0]:
            self.process_nodes(parent=my_range, nodes=[node.children[0]])
        else:
            # Default lower bound in Fortran is 1
            my_range.addchild(Literal("1", integer_type))

        self.process_nodes(parent=my_range, nodes=[node.children[1]])

        # Step is always 1.
        my_range.addchild(Literal("1", integer_type))

        return my_range

    def _create_loop(self, parent, variable):
        '''
        Create a Loop instance. This is done outside _do_construct_handler
        because some APIs may want to instantiate a specialised Loop.

        :param parent: the parent of the node.
        :type parent: :py:class:`psyclone.psyir.nodes.Node`
        :param variable: the loop variable.
        :type variable: :py:class:`psyclone.psyir.symbols.DataSymbol`

        :return: a new Loop instance.
        :rtype: :py:class:`psyclone.psyir.nodes.Loop`

        '''
        return Loop(parent=parent, variable=variable)

    def _deallocate_handler(self, node, parent):
        '''
        Transforms a deallocate() statement into its PSyIR form.

        :param node: node in fparser2 tree.
        :type node: :py:class:`fparser.two.Fortran2003.Deallocate_Stmt`
        :param parent: parent node of the PSyIR node we are constructing.
        :type parent: :py:class:`psyclone.psyir.nodes.Schedule`

        :returns: PSyIR for a deallocate.
        :rtype: :py:class:`psyclone.psyir.nodes.IntrinsicCall`

        '''
        call = IntrinsicCall(
            IntrinsicCall.Intrinsic.DEALLOCATE, parent=parent)
        dealloc_list = node.children[0].children
        for dealloc in dealloc_list:
            self.process_nodes(parent=call, nodes=[dealloc])

        # Handle any options to the deallocate()
        opt_list = walk(node, Fortran2003.Dealloc_Opt)
        for opt in opt_list:
            self.process_nodes(parent=call, nodes=opt.children[1:])
            call.append_named_arg(opt.children[0], call.children[-1].detach())

        # Point to the original statement in the parse tree.
        call.ast = node

        return call

    def _do_construct_handler(self, node, parent):
        '''
        Transforms a fparser2 Do Construct into its PSyIR form.

        :param node: node in fparser2 tree.
        :type node: \
            :py:class:`fparser.two.Fortran2003.Block_Nonlabel_Do_Construct`
        :param parent: parent node of the PSyIR node we are constructing.
        :type parent: :py:class:`psyclone.psyir.nodes.Node`

        :returns: PSyIR representation of node
        :rtype: Union[:py:class:`psyclone.psyir.nodes.Loop`, \
                      :py:class:`psyclone.psyir.nodes.WhileLoop`]

        :raises NotImplementedError: if the fparser2 tree has a named DO \
            containing a reference to that name.
        '''
        nonlabel_do = walk(node.content, Fortran2003.Nonlabel_Do_Stmt)[0]
        if nonlabel_do.item is not None:
            # If the associated line has a name that is referenced inside the
            # loop then it isn't supported , e.g. `EXIT outer_loop`.
            if nonlabel_do.item.name:
                construct_name = nonlabel_do.item.name
                # Check that the construct-name is not referred to inside
                # the Loop (but exclude the END DO from this check).
                names = walk(node.content[:-1], Fortran2003.Name)
                if construct_name in [name.string for name in names]:
                    raise NotImplementedError()

        ctrl = walk(node.content, Fortran2003.Loop_Control)
        # do loops with no condition and do while loops
        if not ctrl or ctrl[0].items[0]:
            annotation = ['was_unconditional'] if not ctrl else None
            loop = WhileLoop(parent=parent, annotations=annotation)
            loop.ast = node
            condition = [Fortran2003.Logical_Literal_Constant(".TRUE.")] \
                if not ctrl else [ctrl[0].items[0]]
            self.process_nodes(parent=loop, nodes=condition)
            loop_body = Schedule(parent=loop)
            loop.addchild(loop_body)
            self.process_nodes(parent=loop_body, nodes=node.content[1:-1])
            return loop

        # Second element of items member of Loop Control is itself a tuple
        # containing:
        #   Loop variable, [start value expression, end value expression, step
        #   expression]
        # Loop variable will be an instance of Fortran2003.Name
        loop_var = str(ctrl[0].items[1][0])
        variable_name = str(loop_var)
        try:
            data_symbol = _find_or_create_imported_symbol(
                parent, variable_name, symbol_type=DataSymbol,
                datatype=DeferredType())
        except SymbolError as err:
            raise InternalError(
                f"Loop-variable name '{variable_name}' is not declared and "
                f"there are no unqualified use statements. This is currently "
                f"unsupported.") from err
        # The loop node is created with the _create_loop factory method as some
        # APIs require a specialised loop node type.
        loop = self._create_loop(parent, data_symbol)
        loop.ast = node

        # Get the loop limits. These are given in a list which is the second
        # element of a tuple which is itself the second element of the items
        # tuple:
        # (None, (Name('jk'), [Int_Literal_Constant('1', None), Name('jpk'),
        #                      Int_Literal_Constant('1', None)]), None)
        limits_list = ctrl[0].items[1][1]

        # Start expression child
        self.process_nodes(parent=loop, nodes=[limits_list[0]])

        # Stop expression child
        self.process_nodes(parent=loop, nodes=[limits_list[1]])

        # Step expression child
        if len(limits_list) == 3:
            self.process_nodes(parent=loop, nodes=[limits_list[2]])
        else:
            # Default loop increment is 1. Use the type of the start
            # or step nodes once #685 is complete. For the moment use
            # the default precision.
            default_step = Literal("1", default_integer_type())
            loop.addchild(default_step)

        # Create Loop body Schedule
        loop_body = Schedule(parent=loop)
        loop_body.ast = node
        loop.addchild(loop_body)
        # Process loop body (ignore 'do' and 'end do' statements with [1:-1])
        self.process_nodes(parent=loop_body, nodes=node.content[1:-1])

        return loop

    def _if_construct_handler(self, node, parent):
        '''
        Transforms an fparser2 If_Construct to the PSyIR representation.

        :param node: node in fparser2 tree.
        :type node: :py:class:`fparser.two.Fortran2003.If_Construct`
        :param parent: Parent node of the PSyIR node we are constructing.
        :type parent: :py:class:`psyclone.psyir.nodes.Node`
        :returns: PSyIR representation of node
        :rtype: :py:class:`psyclone.psyir.nodes.IfBlock`
        :raises InternalError: If the fparser2 tree has an unexpected \
            structure.
        '''

        # Check that the fparser2 parsetree has the expected structure
        if not isinstance(node.content[0], Fortran2003.If_Then_Stmt):
            raise InternalError(
                f"Failed to find opening if then statement in: {node}")
        if not isinstance(node.content[-1], Fortran2003.End_If_Stmt):
            raise InternalError(
                f"Failed to find closing end if statement in: {node}")

        # Search for all the conditional clauses in the If_Construct
        clause_indices = []
        for idx, child in enumerate(node.content):
            if isinstance(child, (Fortran2003.If_Then_Stmt,
                                  Fortran2003.Else_Stmt,
                                  Fortran2003.Else_If_Stmt,
                                  Fortran2003.End_If_Stmt)):
                clause_indices.append(idx)

        # Deal with each clause: "if", "else if" or "else".
        ifblock = None
        currentparent = parent
        num_clauses = len(clause_indices) - 1
        for idx in range(num_clauses):
            start_idx = clause_indices[idx]
            end_idx = clause_indices[idx+1]
            clause = node.content[start_idx]

            if isinstance(clause, (Fortran2003.If_Then_Stmt,
                                   Fortran2003.Else_If_Stmt)):
                # If it's an 'IF' clause just create an IfBlock, otherwise
                # it is an 'ELSE' clause and it needs an IfBlock annotated
                # with 'was_elseif' inside a Schedule.
                newifblock = None
                if isinstance(clause, Fortran2003.If_Then_Stmt):
                    ifblock = IfBlock(parent=currentparent)
                    ifblock.ast = node  # Keep pointer to fpaser2 AST
                    newifblock = ifblock
                else:
                    elsebody = Schedule(parent=currentparent)
                    currentparent.addchild(elsebody)
                    newifblock = IfBlock(parent=elsebody,
                                         annotations=['was_elseif'])
                    elsebody.addchild(newifblock)

                    # Keep pointer to fpaser2 AST
                    elsebody.ast = node.content[start_idx]
                    newifblock.ast = node.content[start_idx]

                # Create condition as first child
                self.process_nodes(parent=newifblock,
                                   nodes=[clause.items[0]])

                # Create if-body as second child
                ifbody = Schedule(parent=newifblock)
                ifbody.ast = node.content[start_idx + 1]
                ifbody.ast_end = node.content[end_idx - 1]
                newifblock.addchild(ifbody)
                self.process_nodes(parent=ifbody,
                                   nodes=node.content[start_idx + 1:end_idx])

                currentparent = newifblock

            elif isinstance(clause, Fortran2003.Else_Stmt):
                if not idx == num_clauses - 1:
                    raise InternalError(
                        f"Else clause should only be found next to last "
                        f"clause, but found {node.content}")
                elsebody = Schedule(parent=currentparent)
                currentparent.addchild(elsebody)
                elsebody.ast = node.content[start_idx]
                elsebody.ast_end = node.content[end_idx]
                self.process_nodes(parent=elsebody,
                                   nodes=node.content[start_idx + 1:end_idx])
            else:
                raise InternalError(
                    f"Only fparser2 If_Then_Stmt, Else_If_Stmt and Else_Stmt "
                    f"are expected, but found {clause}.")

        return ifblock

    def _if_stmt_handler(self, node, parent):
        '''
        Transforms an fparser2 If_Stmt to the PSyIR representation.

        :param node: node in fparser2 AST.
        :type node: :py:class:`fparser.two.Fortran2003.If_Stmt`
        :param parent: Parent node of the PSyIR node we are constructing.
        :type parent: :py:class:`psyclone.psyir.nodes.Node`
        :returns: PSyIR representation of node
        :rtype: :py:class:`psyclone.psyir.nodes.IfBlock`
        '''
        ifblock = IfBlock(parent=parent, annotations=['was_single_stmt'])
        ifblock.ast = node
        self.process_nodes(parent=ifblock, nodes=[node.items[0]])
        ifbody = Schedule(parent=ifblock)
        ifblock.addchild(ifbody)
        self.process_nodes(parent=ifbody, nodes=[node.items[1]])
        return ifblock

    def _case_construct_handler(self, node, parent):
        '''
        Transforms an fparser2 Case_Construct to the PSyIR representation.

        :param node: node in fparser2 tree.
        :type node: :py:class:`fparser.two.Fortran2003.Case_Construct`
        :param parent: Parent node of the PSyIR node we are constructing.
        :type parent: :py:class:`psyclone.psyir.nodes.Node`

        :returns: PSyIR representation of node
        :rtype: :py:class:`psyclone.psyir.nodes.IfBlock`

        :raises InternalError: If the fparser2 tree has an unexpected \
            structure.
        :raises NotImplementedError: If the fparser2 tree contains an \
            unsupported structure and should be placed in a CodeBlock.

        '''
        # Check that the fparser2 parsetree has the expected structure
        if not isinstance(node.content[0], Fortran2003.Select_Case_Stmt):
            raise InternalError(
                f"Failed to find opening case statement in: {node}")
        if not isinstance(node.content[-1], Fortran2003.End_Select_Stmt):
            raise InternalError(
                f"Failed to find closing case statement in: {node}")

        # Search for all the CASE clauses in the Case_Construct. We do this
        # because the fp2 parse tree has a flat structure at this point with
        # the clauses being siblings of the contents of the clauses. The
        # final index in this list will hold the position of the end-select
        # statement.
        clause_indices = []
        selector = None
        # The position of the 'case default' clause, if any
        default_clause_idx = None
        for idx, child in enumerate(node.content):
            if isinstance(child, Fortran2003.Select_Case_Stmt):
                selector = child.items[0]
            if isinstance(child, Fortran2003.Case_Stmt):
                if not isinstance(child.items[0], Fortran2003.Case_Selector):
                    raise InternalError(
                        f"Unexpected parse tree structure. Expected child of "
                        f"Case_Stmt to be a Case_Selector but got: "
                        f"'{type(child.items[0]).__name__}'")
                case_expression = child.items[0].items[0]
                if case_expression is None:
                    # This is a 'case default' clause - store its position.
                    # We do this separately as this clause is special and
                    # will be added as a final 'else'.
                    default_clause_idx = idx
                clause_indices.append(idx)
            if isinstance(child, Fortran2003.End_Select_Stmt):
                clause_indices.append(idx)

        # Deal with each Case_Stmt
        rootif = None
        currentparent = parent
        num_clauses = len(clause_indices) - 1
        for idx in range(num_clauses):
            # Skip the 'default' clause for now because we handle it last
            if clause_indices[idx] == default_clause_idx:
                continue
            start_idx = clause_indices[idx]
            end_idx = clause_indices[idx+1]
            clause = node.content[start_idx]
            case = clause.items[0]

            # If rootif is already initialised we chain the new case in the
            # last else branch, otherwise we start a new IfBlock
            if rootif:
                elsebody = Schedule(parent=currentparent)
                currentparent.addchild(elsebody)
                ifblock = IfBlock(annotations=['was_case'])
                elsebody.addchild(ifblock)
                elsebody.ast = node.content[start_idx + 1]
                elsebody.ast_end = node.content[end_idx - 1]
            else:
                ifblock = IfBlock(parent=currentparent,
                                  annotations=['was_case'])
                rootif = ifblock

            if idx == 0:
                # If this is the first IfBlock then have it point to
                # the original SELECT CASE in the parse tree
                ifblock.ast = node
            else:
                # Otherwise, this IfBlock represents a CASE clause in the
                # Fortran and so we point to the parse tree of the content
                # of the clause.
                ifblock.ast = node.content[start_idx + 1]
                ifblock.ast_end = node.content[end_idx - 1]

            # Process the logical expression
            self._process_case_value_list(selector, case.items[0].items,
                                          ifblock)

            # Add If_body
            ifbody = Schedule(parent=ifblock)
            self.process_nodes(parent=ifbody,
                               nodes=node.content[start_idx + 1:
                                                  end_idx])
            ifblock.addchild(ifbody)
            ifbody.ast = node.content[start_idx + 1]
            ifbody.ast_end = node.content[end_idx - 1]

            currentparent = ifblock

        if default_clause_idx:
            # Finally, add the content of the 'default' clause as a last
            # 'else' clause. If the 'default' clause was the only clause
            # then 'rootif' will still be None and we don't bother creating
            # an enclosing IfBlock at all.
            if rootif:
                elsebody = Schedule(parent=currentparent)
                currentparent.addchild(elsebody)
                currentparent = elsebody
            start_idx = default_clause_idx + 1
            # Find the next 'case' clause that occurs after 'case default'
            # (if any)
            end_idx = -1
            for idx in clause_indices:
                if idx > default_clause_idx:
                    end_idx = idx
                    break
            # Process the statements within the 'default' clause
            self.process_nodes(parent=currentparent,
                               nodes=node.content[start_idx:end_idx])
            if rootif:
                elsebody.ast = node.content[start_idx]
                elsebody.ast_end = node.content[end_idx - 1]
        return rootif

    def _process_case_value_list(self, selector, nodes, parent):
        '''
        Processes the supplied list of fparser2 nodes representing case-value
        expressions and constructs the equivalent PSyIR representation.
        e.g. for:

               SELECT CASE(my_flag)
               CASE(var1, var2:var3, :var5)
                 my_switch = .true.
               END SELECT

        the equivalent logical expression is:

        my_flag == var1 OR (myflag>=var2 AND myflag <= var3) OR my_flag <= var5

        and the corresponding structure of the PSyIR that we create is:

                    OR
                   /  \
                 EQ    OR
                      /  \
                   AND    LE
                  /  \
                GE    LE

        :param selector: the fparser2 parse tree representing the \
                      selector_expression in SELECT CASE(selector_expression).
        :type selector: sub-class of :py:class:`fparser.two.utils.Base`
        :param nodes: the nodes representing the label-list of the current \
                      CASE() clause.
        :type nodes: list of :py:class:`fparser.two.Fortran2003.Name` or \
                     :py:class:`fparser.two.Fortran2003.Case_Value_Range`
        :param parent: parent node in the PSyIR.
        :type parent: :py:class:`psyclone.psyir.nodes.Node`

        '''
        if len(nodes) == 1:
            # Only one item in list so process it
            self._process_case_value(selector, nodes[0], parent)
            return
        # More than one item in list. Create an OR node with the first item
        # on the list as one arg then recurse down to handle the remainder
        # of the list.
        orop = BinaryOperation(BinaryOperation.Operator.OR,
                               parent=parent)
        self._process_case_value(selector, nodes[0], orop)
        self._process_case_value_list(selector, nodes[1:], orop)
        parent.addchild(orop)

    def _process_case_value(self, selector, node, parent):
        '''
        Handles an individual condition inside a CASE statement. This can
        be a single scalar expression (e.g. CASE(1)) or a range specification
        (e.g. CASE(lim1:lim2)).

        :param selector: the node in the fparser2 parse tree representing the
                         'some_expr' of the SELECT CASE(some_expr).
        :type selector: sub-class of :py:class:`fparser.two.utils.Base`
        :param node: the node representing the case-value expression in the \
                     fparser2 parse tree.
        :type node: sub-class of :py:class:`fparser.two.utils.Base`
        :param parent: parent node in the PSyIR.
        :type parent: :py:class:`psyclone.psyir.nodes.Node`

        '''
        if isinstance(node, Fortran2003.Case_Value_Range):
            # The case value is a range (e.g. lim1:lim2)
            if node.items[0] and node.items[1]:
                # Have lower and upper limits so need a parent AND
                aop = BinaryOperation(BinaryOperation.Operator.AND,
                                      parent=parent)
                parent.addchild(aop)
                new_parent = aop
            else:
                # No need to create new parent node
                new_parent = parent

            if node.items[0]:
                # A lower limit is specified
                geop = BinaryOperation(BinaryOperation.Operator.GE,
                                       parent=new_parent)
                self.process_nodes(parent=geop, nodes=[selector])
                self.process_nodes(parent=geop, nodes=[node.items[0]])
                new_parent.addchild(geop)
            if node.items[1]:
                # An upper limit is specified
                leop = BinaryOperation(BinaryOperation.Operator.LE,
                                       parent=new_parent)
                self.process_nodes(parent=leop, nodes=[selector])
                self.process_nodes(parent=leop, nodes=[node.items[1]])
                new_parent.addchild(leop)
        else:
            # The case value is some scalar initialisation expression
            bop = BinaryOperation(BinaryOperation.Operator.EQ,
                                  parent=parent)
            parent.addchild(bop)
            self.process_nodes(parent=bop, nodes=[selector])
            self.process_nodes(parent=bop, nodes=[node])

    @staticmethod
    def _array_notation_rank(node):
        '''Check that the supplied candidate array reference uses supported
        array notation syntax and return the rank of the sub-section
        of the array that uses array notation. e.g. for a reference
        "a(:, 2, :)" the rank of the sub-section is 2.

        :param node: the reference to check.
        :type node: :py:class:`psyclone.psyir.nodes.ArrayReference` or \
            :py:class:`psyclone.psyir.nodes.ArrayMember` or \
            :py:class:`psyclone.psyir.nodes.StructureReference`

        :returns: rank of the sub-section of the array.
        :rtype: int

        :raises InternalError: if no ArrayMixin node with at least one \
                               Range in its indices is found.
        :raises InternalError: if two or more part references in a \
                               structure reference contain ranges.
        :raises NotImplementedError: if the supplied node is not of a \
                                     supported type.
        :raises NotImplementedError: if any ranges are encountered that are \
                                     not for the full extent of the dimension.
        '''
        if isinstance(node, (ArrayReference, ArrayMember)):
            array = node
        elif isinstance(node, StructureReference):
            array = None
            arrays = node.walk((ArrayMember, ArrayOfStructuresMixin))
            for part_ref in arrays:
                if any(isinstance(idx, Range) for idx in part_ref.indices):
                    if array:
                        # Cannot have two or more part references that contain
                        # ranges - this is not valid Fortran.
                        raise InternalError(
                            f"Found a structure reference containing two or "
                            f"more part references that have ranges: "
                            f"'{node.debug_string()}'. This is not valid "
                            f"within a WHERE in Fortran.")
                    array = part_ref
            if not array:
                raise InternalError(
                    f"No array access found in node '{node.name}'")
        else:
            # This will result in a CodeBlock.
            raise NotImplementedError(
                f"Expected either an ArrayReference, ArrayMember or a "
                f"StructureReference but got '{type(node).__name__}'")

        # Only array refs using basic colon syntax are currently
        # supported e.g. (a(:,:)).  Each colon is represented in the
        # PSyIR as a Range node with first argument being an lbound
        # binary operator, the second argument being a ubound operator
        # and the third argument being an integer Literal node with
        # value 1 i.e. a(:,:) is represented as
        # a(lbound(a,1):ubound(a,1):1,lbound(a,2):ubound(a,2):1) in
        # the PSyIR.
        num_colons = 0
        for idx_node in array.indices:
            if isinstance(idx_node, Range):
                # Found array syntax notation. Check that it is the
                # simple ":" format.
                if not _is_range_full_extent(idx_node):
                    raise NotImplementedError(
                        "Only array notation of the form my_array(:, :, ...) "
                        "is supported.")
                num_colons += 1
        return num_colons

    def _array_syntax_to_indexed(self, parent, loop_vars):
        '''
        Utility function that modifies each ArrayReference object in the
        supplied PSyIR fragment so that they are indexed using the supplied
        loop variables rather than having colon array notation.

        :param parent: root of PSyIR sub-tree to search for Array \
                       references to modify.
        :type parent:  :py:class:`psyclone.psyir.nodes.Node`
        :param loop_vars: the variable names for the array indices.
        :type loop_vars: list of str

        :raises NotImplementedError: if array sections of differing ranks are \
                                     found.
        '''
        assigns = parent.walk(Assignment)
        # Check that the LHS of any assignment uses array notation.
        # Note that this will prevent any WHERE blocks that contain scalar
        # assignments from being handled but is a necessary limitation until
        # #717 is done and we interrogate the type of each symbol.
        for assign in assigns:
            _ = self._array_notation_rank(assign.lhs)

        # TODO #717 if the supplied code accidentally omits array
        # notation for an array reference on the RHS then we will
        # identify it as a scalar and the code produced from the
        # PSyIR (using e.g. the Fortran backend) will not
        # compile. We need to implement robust identification of the
        # types of all symbols in the PSyIR fragment.
        arrays = parent.walk(ArrayMixin)
        first_rank = None
        for array in arrays:
            # Check that this is a supported array reference and that
            # all arrays are of the same rank
            rank = len([child for child in array.indices if
                        isinstance(child, Range)])
            if rank == 0:
                # This is an array reference without any ranges so we can
                # ignore it.
                continue

            if first_rank:
                if rank != first_rank:
                    raise NotImplementedError(
                        f"Found array sections of differing ranks within a "
                        f"WHERE construct: array section of {array.name} has "
                        f"rank {rank}")
            else:
                first_rank = rank

            # Replace the PSyIR Ranges with the loop variables
            range_idx = 0
            for idx, child in enumerate(array.indices):
                if isinstance(child, Range):
                    symbol = _find_or_create_imported_symbol(
                        array, loop_vars[range_idx],
                        symbol_type=DataSymbol, datatype=DeferredType())
                    array.children[idx] = Reference(symbol)
                    range_idx += 1

    def _where_construct_handler(self, node, parent):
        '''
        Construct the canonical PSyIR representation of a WHERE construct or
        statement. A construct has the form:

            WHERE(logical-mask)
              statements
            [ELSE WHERE(logical-mask)
              statements]
            [ELSE WHERE
              statements]
            END WHERE

        while a statement is just:

            WHERE(logical-mask) statement

        :param node: node in the fparser2 parse tree representing the WHERE.
        :type node: :py:class:`fparser.two.Fortran2003.Where_Construct` or \
                    :py:class:`fparser.two.Fortran2003.Where_Stmt`
        :param parent: parent node in the PSyIR.
        :type parent: :py:class:`psyclone.psyir.nodes.Node`

        :returns: the top-level Loop object in the created loop nest.
        :rtype: :py:class:`psyclone.psyir.nodes.Loop`

        :raises InternalError: if the parse tree does not have the expected \
                               structure.
        :raises NotImplementedError: if the logical mask of the WHERE does \
                                     not use array notation.
        '''
        if isinstance(node, Fortran2003.Where_Stmt):
            # We have a Where statement. Check that the parse tree has the
            # expected structure.
            if not len(node.items) == 2:
                raise InternalError(
                    f"Expected a Fortran2003.Where_Stmt to have exactly two "
                    f"entries in 'items' but found {len(node.items)}: "
                    f"{node.items}")
            if not isinstance(node.items[1], Fortran2003.Assignment_Stmt):
                raise InternalError(
                    f"Expected the second entry of a Fortran2003.Where_Stmt "
                    f"items tuple to be an Assignment_Stmt but found: "
                    f"{type(node.items[1]).__name__}")
            was_single_stmt = True
            annotations = ["was_where", "was_single_stmt"]
            logical_expr = [node.items[0]]
        else:
            # We have a Where construct. Check that the first and last
            # children are what we expect.
            if not isinstance(node.content[0],
                              Fortran2003.Where_Construct_Stmt):
                raise InternalError(f"Failed to find opening where construct "
                                    f"statement in: {node}")
            if not isinstance(node.content[-1], Fortran2003.End_Where_Stmt):
                raise InternalError(f"Failed to find closing end where "
                                    f"statement in: {node}")
            was_single_stmt = False
            annotations = ["was_where"]
            logical_expr = node.content[0].items

        # Examine the logical-array expression (the mask) in order to
        # determine the number of nested loops required. The Fortran
        # standard allows bare array notation here (e.g. `a < 0.0` where
        # `a` is an array) and thus we would need to examine our SymbolTable
        # to find out the rank of `a`. For the moment we limit support to
        # the NEMO style where the fact that `a` is an array is made
        # explicit using the colon notation, e.g. `a(:, :) < 0.0`.

        # For this initial processing of the logical-array expression we
        # use a temporary parent as we haven't yet constructed the PSyIR
        # for the loop nest and innermost IfBlock. Once we have a valid
        # parent for this logical expression we will repeat the processing.
        fake_parent = Assignment(parent=parent)
        self.process_nodes(fake_parent, logical_expr)
        arrays = fake_parent.walk(ArrayMixin)

        if not arrays:
            # If the PSyIR doesn't contain any Arrays then that must be
            # because the code doesn't use explicit array syntax. At least one
            # variable in the logical-array expression must be an array for
            # this to be a valid WHERE().
            # TODO #717. Look-up the shape of the array in the SymbolTable.
            raise NotImplementedError(
                f"Only WHERE constructs using explicit array notation (e.g. "
                f"my_array(:,:)) are supported but found '{logical_expr}'.")
        for array in arrays:
            if any(isinstance(idx, Range) for idx in array.indices):
                first_array = array
                break
        else:
            raise NotImplementedError(
                f"Only WHERE constructs using explicit array notation "
                f"including ranges (e.g. my_array(1,:) are supported but "
                f"found '{logical_expr}'")

        # All array sections in a Fortran WHERE must have the same rank so
        # just look at the first array.
        rank = self._array_notation_rank(first_array)
        # Create a list to hold the names of the loop variables as we'll
        # need them to index into the arrays.
        loop_vars = rank*[""]

        symbol_table = parent.scope.symbol_table
        integer_type = default_integer_type()

        # Now create a loop nest of depth `rank`
        new_parent = parent
        for idx in range(rank, 0, -1):

            data_symbol = symbol_table.new_symbol(
                f"widx{idx}", symbol_type=DataSymbol, datatype=integer_type)
            loop_vars[idx-1] = data_symbol.name

            loop = Loop(parent=new_parent, variable=data_symbol,
                        annotations=annotations)
            # Point to the original WHERE statement in the parse tree.
            loop.ast = node
            # Add loop lower bound
            loop.addchild(Literal("1", integer_type))
            # Add loop upper bound - we use the SIZE operator to query the
            # extent of the current array dimension
            size_node = BinaryOperation(BinaryOperation.Operator.SIZE,
                                        parent=loop)
            loop.addchild(size_node)

            # Create the first argument to the SIZE operator
            if isinstance(first_array, Member):
                # The array access is a member of some derived type
                parent_ref = first_array.ancestor(Reference)
                new_ref = parent_ref.copy()
                orig_member = parent_ref.member
                member = new_ref.member
                while orig_member is not first_array:
                    member = member.member
                    orig_member = orig_member.member
                member.parent.children[0] = Member(first_array.name,
                                                   parent=member.parent)
            else:
                # The array access is to a symbol of ArrayType
                symbol = _find_or_create_imported_symbol(
                    size_node, first_array.name, symbol_type=DataSymbol,
                    datatype=DeferredType())
                new_ref = Reference(symbol)
            size_node.addchild(new_ref)
            size_node.addchild(Literal(str(idx), integer_type,
                                       parent=size_node))
            # Add loop increment
            loop.addchild(Literal("1", integer_type))
            # Fourth child of a Loop must be a Schedule
            sched = Schedule(parent=loop)
            loop.addchild(sched)
            # Finally, add the Loop we've constructed to its parent (but
            # not into the existing PSyIR tree - that's done in
            # process_nodes()).
            if new_parent is not parent:
                new_parent.addchild(loop)
            else:
                # Keep a reference to the first loop as that's what this
                # handler returns
                root_loop = loop
            new_parent = sched
        # Now we have the loop nest, add an IF block to the innermost
        # schedule
        ifblock = IfBlock(parent=new_parent, annotations=annotations)
        ifblock.ast = node  # Point back to the original WHERE construct
        new_parent.addchild(ifblock)

        # We construct the conditional expression from the original
        # logical-array-expression of the WHERE. We process_nodes() a
        # second time here now that we have the correct parent node in the
        # PSyIR (and thus a SymbolTable) to refer to.
        self.process_nodes(ifblock, logical_expr)

        # Each array reference must now be indexed by the loop variables
        # of the loops we've just created.
        # N.B. we can't use `ifblock.condition` below because the IfBlock is
        # not yet fully constructed and therefore the consistency checks
        # inside that method fail.
        self._array_syntax_to_indexed(ifblock.children[0], loop_vars)

        # Now construct the body of the IF using the body of the WHERE
        sched = Schedule(parent=ifblock)
        ifblock.addchild(sched)

        if was_single_stmt:
            # We only had a single-statement WHERE
            self.process_nodes(sched, node.items[1:])
        else:
            # We have to allow for potentially multiple ELSE WHERE clauses
            clause_indices = []
            for idx, child in enumerate(node.content):
                if isinstance(child, (Fortran2003.Elsewhere_Stmt,
                                      Fortran2003.Masked_Elsewhere_Stmt,
                                      Fortran2003.End_Where_Stmt)):
                    clause_indices.append(idx)
            num_clauses = len(clause_indices) - 1

            if len(clause_indices) > 1:
                # We have at least one elsewhere clause.
                # Process the body of the where (up to the first elsewhere).
                self.process_nodes(sched, node.content[1:clause_indices[0]])
                current_parent = ifblock

                for idx in range(num_clauses):
                    start_idx = clause_indices[idx]
                    end_idx = clause_indices[idx+1]
                    clause = node.content[start_idx]

                    if isinstance(clause, Fortran2003.Masked_Elsewhere_Stmt):
                        elsebody = Schedule(parent=current_parent)
                        current_parent.addchild(elsebody)
                        newifblock = IfBlock(parent=elsebody,
                                             annotations=annotations)
                        elsebody.addchild(newifblock)

                        # Keep pointer to fpaser2 AST
                        elsebody.ast = node.content[start_idx]
                        newifblock.ast = node.content[start_idx]

                        # Create condition as first child
                        self.process_nodes(parent=newifblock,
                                           nodes=[clause.items[0]])

                        # Create if-body as second child
                        ifbody = Schedule(parent=newifblock)
                        ifbody.ast = node.content[start_idx + 1]
                        ifbody.ast_end = node.content[end_idx - 1]
                        newifblock.addchild(ifbody)
                        self.process_nodes(
                            parent=ifbody,
                            nodes=node.content[start_idx+1:end_idx])
                        current_parent = newifblock

                    elif isinstance(clause, Fortran2003.Elsewhere_Stmt):
                        if idx != num_clauses - 1:
                            raise InternalError(
                                f"Elsewhere_Stmt should only be found next to "
                                f"last clause, but found {node.content}")
                        elsebody = Schedule(parent=current_parent)
                        current_parent.addchild(elsebody)
                        elsebody.ast = node.content[start_idx]
                        elsebody.ast_end = node.content[end_idx]
                        self.process_nodes(
                            parent=elsebody,
                            nodes=node.content[start_idx + 1:end_idx])

                    else:
                        raise InternalError(
                            f"Expected either Fortran2003.Masked_Elsewhere"
                            f"_Stmt or Fortran2003.Elsewhere_Stmt but found "
                            f"'{type(clause).__name__}'")
            else:
                # No elsewhere clauses were found so put the whole body into
                # the single if block.
                self.process_nodes(sched, node.content[1:-1])

        # Convert all uses of array syntax to indexed accesses
        self._array_syntax_to_indexed(ifblock, loop_vars)
        # Return the top-level loop generated by this handler
        return root_loop

    def _return_handler(self, node, parent):
        '''
        Transforms an fparser2 Return_Stmt to the PSyIR representation.

        :param node: node in fparser2 parse tree.
        :type node: :py:class:`fparser.two.Fortran2003.Return_Stmt`
        :param parent: Parent node of the PSyIR node we are constructing.
        :type parent: :py:class:`psyclone.psyir.nodes.Node`

        :return: PSyIR representation of node.
        :rtype: :py:class:`psyclone.psyir.nodes.Return`

        '''
        rtn = Return(parent=parent)
        rtn.ast = node
        return rtn

    def _assignment_handler(self, node, parent):
        '''
        Transforms an fparser2 Assignment_Stmt to the PSyIR representation.

        :param node: node in fparser2 AST.
        :type node: :py:class:`fparser.two.Fortran2003.Assignment_Stmt`
        :param parent: Parent node of the PSyIR node we are constructing.
        :type parent: :py:class:`psyclone.psyir.nodes.Node`

        :returns: PSyIR representation of node.
        :rtype: :py:class:`psyclone.psyir.nodes.Assignment`
        '''
        assignment = Assignment(node, parent=parent)
        self.process_nodes(parent=assignment, nodes=[node.items[0]])
        self.process_nodes(parent=assignment, nodes=[node.items[2]])

        return assignment

    def _data_ref_handler(self, node, parent):
        '''
        Create the PSyIR for an fparser2 Data_Ref (representing an access
        to a derived type).

        :param node: node in fparser2 parse tree.
        :type node: :py:class:`fparser.two.Fortran2003.Data_Ref`
        :param parent: Parent node of the PSyIR node we are constructing.
        :type parent: :py:class:`psyclone.psyir.nodes.Node`

        :return: PSyIR representation of node
        :rtype: :py:class:`psyclone.psyir.nodes.StructureReference`

        :raises NotImplementedError: if the parse tree contains unsupported \
                                     elements.
        '''
        # If we encounter array ranges while processing this derived-type
        # access then we will need the symbol being referred to so we create
        # that first.
        if isinstance(node.children[0], Fortran2003.Name):
            # Base of reference is a scalar entity and must be a DataSymbol.
            base_sym = _find_or_create_imported_symbol(
                parent, node.children[0].string.lower(),
                symbol_type=DataSymbol, datatype=DeferredType())
            base_indices = []
            base_ref = StructureReference

        elif isinstance(node.children[0], Fortran2003.Part_Ref):
            # Base of reference is an array access. Lookup the corresponding
            # symbol.
            part_ref = node.children[0]
            base_sym = _find_or_create_imported_symbol(
                parent, part_ref.children[0].string.lower(),
                symbol_type=DataSymbol, datatype=DeferredType())
            # Processing the array-index expressions requires access to the
            # symbol table so create an ArrayReference node.
            sched = parent.ancestor(Schedule, include_self=True)
            aref = ArrayReference(parent=sched, symbol=base_sym)
            # The children of this node will represent the indices of the
            # ArrayOfStructuresReference.
            self.process_nodes(parent=aref,
                               nodes=part_ref.children[1].children)
            base_indices = aref.pop_all_children()
            base_ref = ArrayOfStructuresReference

        else:
            raise NotImplementedError(str(node))

        # Now construct the full list of 'members' making up the
        # derived-type reference. e.g. for "var%region(1)%start" this
        # will be [("region", [Literal("1")]), "start"].
        members = []
        for child in node.children[1:]:
            if isinstance(child, Fortran2003.Name):
                # Members of a structure do not refer to symbols
                members.append(child.string)
            elif isinstance(child, Fortran2003.Part_Ref):
                # In order to use process_nodes() we need a parent node
                # through which we can access the symbol table. This is
                # because array-index expressions must refer to symbols.
                sched = parent.ancestor(Schedule, include_self=True)
                # Since the index expressions may refer to the parent
                # reference we construct a full reference to the current
                # member of the derived type. We include a fake array index
                # to ensure that the innermost member is an ArrayMember
                # that can accept the real array-index expressions generated
                # by process_nodes().
                array_name = child.children[0].string
                new_ref = _create_struct_reference(
                    sched, base_ref, base_sym,
                    members + [(array_name, [Literal("1", INTEGER_TYPE)])],
                    base_indices)
                # 'Chase the pointer' all the way to the bottom of the
                # derived-type reference
                current_ref = new_ref
                while hasattr(current_ref, "member"):
                    current_ref = current_ref.member
                # Remove the fake array index
                current_ref.pop_all_children()
                # We can now process the child index expressions
                self.process_nodes(parent=current_ref,
                                   nodes=child.children[1].children)
                # The resulting children will become part of the structure
                # access expression
                children = current_ref.pop_all_children()
                members.append((array_name, children))
            else:
                # Found an unsupported entry in the parse tree. This will
                # result in a CodeBlock.
                raise NotImplementedError(str(node))

        # Now we have the list of members, use the `create()` method of the
        # appropriate Reference subclass.
        return _create_struct_reference(parent, base_ref, base_sym,
                                        members, base_indices)

    def _unary_op_handler(self, node, parent):
        '''
        Transforms an fparser2 UnaryOpBase or Intrinsic_Function_Reference
        to the PSyIR representation.

        :param node: node in fparser2 AST.
        :type node: :py:class:`fparser.two.utils.UnaryOpBase` or \
               :py:class:`fparser.two.Fortran2003.Intrinsic_Function_Reference`
        :param parent: Parent node of the PSyIR node we are constructing.
        :type parent: :py:class:`psyclone.psyir.nodes.Node`

        :return: PSyIR representation of node
        :rtype: :py:class:`psyclone.psyir.nodes.UnaryOperation`

        :raises NotImplementedError: if the supplied operator is not \
                                     supported by this handler.
        :raises InternalError: if the fparser parse tree does not have the \
                               expected structure.

        '''
        operator_str = str(node.items[0]).lower()
        try:
            operator = Fparser2Reader.unary_operators[operator_str]
        except KeyError as err:
            # Operator not supported, it will produce a CodeBlock instead
            raise NotImplementedError(operator_str) from err

        if isinstance(node.items[1], Fortran2003.Actual_Arg_Spec_List):
            if len(node.items[1].items) > 1:
                # We have more than one argument and therefore this is not a
                # unary operation!
                raise InternalError(
                    f"Operation '{node}' has more than one argument and is "
                    f"therefore not unary!")
            node_list = node.items[1].items
        else:
            node_list = [node.items[1]]
        unary_op = UnaryOperation(operator, parent=parent)

        # Store the names of any named args
        arg_nodes, arg_names = _get_arg_names(node_list)

        self.process_nodes(parent=unary_op, nodes=arg_nodes)

        # Detach the child and add it again with the argument
        # name
        child = unary_op.children[0]
        child.detach()
        unary_op.append_named_arg(arg_names[0], child)

        return unary_op

    def _binary_op_handler(self, node, parent):
        '''
        Transforms an fparser2 BinaryOp or Intrinsic_Function_Reference to
        the PSyIR representation.

        :param node: node in fparser2 AST.
        :type node: :py:class:`fparser.two.utils.BinaryOpBase` or \
               :py:class:`fparser.two.Fortran2003.Intrinsic_Function_Reference`
        :param parent: Parent node of the PSyIR node we are constructing.
        :type parent: :py:class:`psyclone.psyir.nodes.Node`

        :returns: PSyIR representation of node
        :rtype: :py:class:`psyclone.psyir.nodes.BinaryOperation`

        :raises NotImplementedError: if the supplied operator/intrinsic is \
                                     not supported by this handler.
        :raises InternalError: if the fparser parse tree does not have the \
                               expected structure.

        '''
        if isinstance(node, Fortran2003.Intrinsic_Function_Reference):
            operator_str = node.items[0].string.lower()
            # Arguments are held in an Actual_Arg_Spec_List
            if not isinstance(node.items[1], Fortran2003.Actual_Arg_Spec_List):
                raise InternalError(
                    f"Unexpected fparser parse tree for binary intrinsic "
                    f"operation '{node}'. Expected second child to be "
                    f"Actual_Arg_Spec_List but got '{type(node.items[1])}'.")
            arg_nodes = node.items[1].items
            if len(arg_nodes) != 2:
                raise InternalError(
                    f"Binary operator should have exactly two arguments but "
                    f"found {len(arg_nodes)} for '{node}'.")
        else:
            operator_str = node.items[1].lower()
            arg_nodes = [node.items[0], node.items[2]]

        try:
            operator = Fparser2Reader.binary_operators[operator_str]
        except KeyError as err:
            # Operator not supported, it will produce a CodeBlock instead
            raise NotImplementedError(operator_str) from err

        binary_op = BinaryOperation(operator, parent=parent)

        # Store the names of any named args
        new_arg_nodes, arg_names = _get_arg_names(arg_nodes)

        self.process_nodes(parent=binary_op, nodes=[new_arg_nodes[0]])
        self.process_nodes(parent=binary_op, nodes=[new_arg_nodes[1]])

        # Detach the children and add them again with the argument
        # names
        child_list = binary_op.children[:]
        for child in child_list:
            child.detach()
        for idx, child in enumerate(child_list):
            binary_op.append_named_arg(arg_names[idx], child)

        return binary_op

    def _nary_op_handler(self, node, parent):
        '''
        Transforms an fparser2 Intrinsic_Function_Reference with three or
        more arguments to the PSyIR representation.
        :param node: node in fparser2 Parse Tree.
        :type node: \
             :py:class:`fparser.two.Fortran2003.Intrinsic_Function_Reference`
        :param parent: Parent node of the PSyIR node we are constructing.
        :type parent: :py:class:`psyclone.psyir.nodes.Node`

        :returns: PSyIR representation of node.
        :rtype: :py:class:`psyclone.psyir.nodes.NaryOperation`

        :raises NotImplementedError: if the supplied Intrinsic is not \
                                     supported by this handler.
        :raises InternalError: if the fparser parse tree does not have the \
                               expected structure.

        '''
        operator_str = str(node.items[0]).lower()
        try:
            operator = Fparser2Reader.nary_operators[operator_str]
        except KeyError as err:
            # Intrinsic not supported, it will produce a CodeBlock instead
            raise NotImplementedError(operator_str) from err

        nary_op = NaryOperation(operator, parent=parent)

        if not isinstance(node.items[1], Fortran2003.Actual_Arg_Spec_List):
            raise InternalError(
                f"Expected second 'item' of N-ary intrinsic '{node}' in "
                f"fparser parse tree to be an Actual_Arg_Spec_List but found "
                f"'{type(node.items[1])}'.")
        if len(node.items[1].items) < 3:
            raise InternalError(
                f"An N-ary operation must have more than two arguments but "
                f"found {len(node.items[1].items)} for '{node}'.")

        # node.items[1] is a Fortran2003.Actual_Arg_Spec_List so we have
        # to process the `items` of that...

        # Store the names of any named args
        arg_nodes, arg_names = _get_arg_names(node.items[1].items)

        self.process_nodes(parent=nary_op, nodes=arg_nodes)

        # Detach the children and add them again with the argument
        # names
        child_list = nary_op.children[:]
        for child in child_list:
            child.detach()
        for idx, child in enumerate(child_list):
            nary_op.append_named_arg(arg_names[idx], child)

        return nary_op

    def _intrinsic_handler(self, node, parent):
        '''Transforms an fparser2 Intrinsic_Function_Reference to the PSyIR
        representation. Since Fortran Intrinsics can be unary, binary or
        nary this handler identifies the appropriate 'sub handler' by
        examining the number of arguments present.

        :param node: node in fparser2 Parse Tree.
        :type node: \
            :py:class:`fparser.two.Fortran2003.Intrinsic_Function_Reference`
        :param parent: Parent node of the PSyIR node we are constructing.
        :type parent: :py:class:`psyclone.psyir.nodes.Node`

        :returns: PSyIR representation of node
        :rtype: :py:class:`psyclone.psyir.nodes.UnaryOperation` or \
                :py:class:`psyclone.psyir.nodes.BinaryOperation` or \
                :py:class:`psyclone.psyir.nodes.NaryOperation` or \
                :py:class:`psyclone.psyir.nodes.IntrinsicCall`

        :raises NotImplementedError: if the form of the Fortran is not \
            supported.

        '''
        # First item is the name of the intrinsic
        name = node.items[0].string.upper()

        # Fortran intrinsics are (or will be) treated as intrinsic calls.
        if name.lower() in ["tiny", "huge"]:
            # Intrinsics with no optional arguments
            call = IntrinsicCall(self.intrinsics[name.lower()], parent=parent)
            return self._process_args(node, call)
        if name.lower() in ["minval", "maxval", "sum"]:
            # Intrinsics with optional arguments require a
            # canonicalise function
            call = IntrinsicCall(self.intrinsics[name.lower()], parent=parent)
            return self._process_args(
                node, call, canonicalise=_canonicalise_minmaxsum)

        # Treat all other intrinsics as Operations.

        # Now work out how many arguments it has
        num_args = 0
        if len(node.items) > 1:
            num_args = len(node.items[1].items)

        # We don't handle any intrinsics that don't have arguments
        if num_args == 1:
            return self._unary_op_handler(node, parent)
        if num_args == 2:
            return self._binary_op_handler(node, parent)
        if num_args > 2:
            return self._nary_op_handler(node, parent)

        # Intrinsic is not handled - this will result in a CodeBlock
        raise NotImplementedError(
            f"Operator '{name}' has no arguments but operators must have at "
            f"least one.")

    def _name_handler(self, node, parent):
        '''
        Transforms an fparser2 Name to the PSyIR representation. If the parent
        is connected to a SymbolTable, it checks the reference has been
        previously declared.

        :param node: node in fparser2 AST.
        :type node: :py:class:`fparser.two.Fortran2003.Name`
        :param parent: Parent node of the PSyIR node we are constructing.
        :type parent: :py:class:`psyclone.psyir.nodes.Node`

        :returns: PSyIR representation of node
        :rtype: :py:class:`psyclone.psyir.nodes.Reference`

        '''
        symbol = _find_or_create_imported_symbol(parent, node.string)
        return Reference(symbol, parent=parent)

    def _parenthesis_handler(self, node, parent):
        '''
        Transforms an fparser2 Parenthesis to the PSyIR representation.
        This means ignoring the parentheis and process the fparser2 children
        inside.

        :param node: node in fparser2 AST.
        :type node: :py:class:`fparser.two.Fortran2003.Parenthesis`
        :param parent: Parent node of the PSyIR node we are constructing.
        :type parent: :py:class:`psyclone.psyir.nodes.Node`
        :returns: PSyIR representation of node
        :rtype: :py:class:`psyclone.psyir.nodes.Node`
        '''
        # Use the items[1] content of the node as it contains the required
        # information (items[0] and items[2] just contain the left and right
        # brackets as strings so can be disregarded.
        return self._create_child(node.items[1], parent)

    def _part_ref_handler(self, node, parent):
        '''
        Transforms an fparser2 Part_Ref to the PSyIR representation. If the
        node is connected to a SymbolTable, it checks the reference has been
        previously declared.

        :param node: node in fparser2 AST.
        :type node: :py:class:`fparser.two.Fortran2003.Part_Ref`
        :param parent: Parent node of the PSyIR node we are constructing.
        :type parent: :py:class:`psyclone.psyir.nodes.Node`

        :raises NotImplementedError: if the fparser node represents \
            unsupported PSyIR features and should be placed in a CodeBlock.

        :returns: the PSyIR node.
        :rtype: :py:class:`psyclone.psyir.nodes.ArrayReference` or \
            :py:class:`psyclone.psyir.nodes.Call`

        '''
        reference_name = node.items[0].string.lower()
        # We can't say for sure that the symbol we create here should be a
        # DataSymbol as fparser2 often identifies function calls as
        # part-references instead of function-references.
        symbol = _find_or_create_imported_symbol(parent, reference_name)

        if isinstance(symbol, RoutineSymbol):
            call_or_array = Call(symbol, parent=parent)
        else:
            call_or_array = ArrayReference(symbol, parent=parent)
        self.process_nodes(parent=call_or_array, nodes=node.items[1].items)
        return call_or_array

    def _subscript_triplet_handler(self, node, parent):
        '''
        Transforms an fparser2 Subscript_Triplet to the PSyIR
        representation.

        :param node: node in fparser2 AST.
        :type node: :py:class:`fparser.two.Fortran2003.Subscript_Triplet`
        :param parent: parent node of the PSyIR node we are constructing.
        :type parent: :py:class:`psyclone.psyir.nodes.Node`

        :returns: PSyIR of fparser2 node.
        :rtype: :py:class:`psyclone.psyir.nodes.Range`

        :raises InternalError: if the supplied parent node is not a sub-class \
                               of either Reference or Member.
        '''
        # The PSyIR stores array dimension information for the ArrayMixin
        # class in an ordered list. As we are processing the
        # dimensions in order, the number of children already added to
        # our parent indicates the current array dimension being processed
        # (with 0 being the first dimension, 1 being the second etc). Fortran
        # specifies the 1st dimension as being 1, the second dimension being
        # 2, etc.). We therefore add 1 to the number of children already added
        # to our parent to determine the Fortran dimension value. However, we
        # do have to take care in case the parent is a member of a structure
        # rather than a plain array reference.
        if isinstance(parent, (Reference, Member)):
            dimension = str(len([kid for kid in parent.children if
                                 not isinstance(kid, Member)]) + 1)
        else:
            raise InternalError(
                f"Expected parent PSyIR node to be either a Reference or a "
                f"Member but got '{type(parent).__name__}' when processing "
                f"'{node}'")

        integer_type = default_integer_type()
        my_range = Range(parent=parent)
        my_range.children = []

        if node.children[0]:
            self.process_nodes(parent=my_range, nodes=[node.children[0]])
        else:
            # There is no lower bound, it is implied. This is not
            # supported in the PSyIR so we create the equivalent code
            # by using the PSyIR lbound function:
            # a(:...) becomes a(lbound(a,1):...)
            lbound = BinaryOperation.create(
                BinaryOperation.Operator.LBOUND,
                _copy_full_base_reference(parent),
                Literal(dimension, integer_type))
            my_range.children.append(lbound)

        if node.children[1]:
            self.process_nodes(parent=my_range, nodes=[node.children[1]])
        else:
            # There is no upper bound, it is implied. This is not
            # supported in the PSyIR so we create the equivalent code
            # by using the PSyIR ubound function:
            # a(...:) becomes a(...:ubound(a,1))
            ubound = BinaryOperation.create(
                BinaryOperation.Operator.UBOUND,
                _copy_full_base_reference(parent),
                Literal(dimension, integer_type))
            my_range.children.append(ubound)

        if node.children[2]:
            self.process_nodes(parent=my_range, nodes=[node.children[2]])
        else:
            # There is no step, it is implied. This is not
            # supported in the PSyIR so we create the equivalent code
            # by using a PSyIR integer literal with the value 1
            # a(...:...:) becomes a(...:...:1)
            literal = Literal("1", integer_type)
            my_range.children.append(literal)
        return my_range

    def _number_handler(self, node, parent):
        '''
        Transforms an fparser2 NumberBase to the PSyIR representation.

        :param node: node in fparser2 parse tree.
        :type node: :py:class:`fparser.two.utils.NumberBase`
        :param parent: Parent node of the PSyIR node we are constructing.
        :type parent: :py:class:`psyclone.psyir.nodes.Node`

        :returns: PSyIR representation of node.
        :rtype: :py:class:`psyclone.psyir.nodes.Literal`

        :raises NotImplementedError: if the fparser2 node is not recognised.

        '''
        if isinstance(node, Fortran2003.Int_Literal_Constant):
            integer_type = ScalarType(ScalarType.Intrinsic.INTEGER,
                                      get_literal_precision(node, parent))
            return Literal(str(node.items[0]), integer_type)
        if isinstance(node, Fortran2003.Real_Literal_Constant):
            real_type = ScalarType(ScalarType.Intrinsic.REAL,
                                   get_literal_precision(node, parent))
            # Make sure any exponent is lower case
            value = str(node.items[0]).lower()
            # Make all exponents use the letter "e". (Fortran also
            # allows "d").
            value = value.replace("d", "e")
            # If the value has a "." without a digit before it then
            # add a "0" as the PSyIR does not allow this
            # format. e.g. +.3 => +0.3
            if value[0] == "." or value[0:1] in ["+.", "-."]:
                value = value.replace(".", "0.")
            return Literal(value, real_type)
        # Unrecognised datatype - will result in a CodeBlock
        raise NotImplementedError()

    def _char_literal_handler(self, node, parent):
        '''
        Transforms an fparser2 character literal into a PSyIR literal.
        Currently does not support the use of a double '' or double "" to
        represent a single instance of one of those characters within a string
        delimited by the same character.

        :param node: node in fparser2 parse tree.
        :type node: :py:class:`fparser.two.Fortran2003.Char_Literal_Constant`
        :param parent: parent node of the PSyIR node we are constructing.
        :type parent: :py:class:`psyclone.psyir.nodes.Node`

        :returns: PSyIR representation of node.
        :rtype: :py:class:`psyclone.psyir.nodes.Literal`

        '''
        character_type = ScalarType(ScalarType.Intrinsic.CHARACTER,
                                    get_literal_precision(node, parent))
        # fparser issue #295 - the value of the character string currently
        # contains the quotation symbols themselves. Once that's fixed this
        # check will need to be changed.
        char_value = str(node.items[0])
        if not ((char_value.startswith("'") and char_value.endswith("'")) or
                (char_value.startswith('"') and char_value.endswith('"'))):
            raise InternalError(
                f"Char literal handler expects a quoted value but got: "
                f">>{char_value}<<")
        # In Fortran "x""x" or 'x''x' represents a string containing x"x
        # or x'x, respectively. (See Note 4.12 in the Fortran 2003 standard.)
        # However, checking whether we have e.g. 'that''s a cat''s mat' is
        # difficult and so, for now, we don't support it.
        if len(char_value) > 2 and ("''" in char_value or '""' in char_value):
            raise NotImplementedError()
        # Strip the wrapping quotation chars before storing the value.
        return Literal(char_value[1:-1], character_type)

    def _bool_literal_handler(self, node, parent):
        '''
        Transforms an fparser2 logical literal into a PSyIR literal.

        :param node: node in fparser2 parse tree.
        :type node: \
            :py:class:`fparser.two.Fortran2003.Logical_Literal_Constant`
        :param parent: parent node of the PSyIR node we are constructing.
        :type parent: :py:class:`psyclone.psyir.nodes.Node`

        :returns: PSyIR representation of node.
        :rtype: :py:class:`psyclone.psyir.nodes.Literal`

        '''
        boolean_type = ScalarType(ScalarType.Intrinsic.BOOLEAN,
                                  get_literal_precision(node, parent))
        value = str(node.items[0]).lower()
        if value == ".true.":
            return Literal("true", boolean_type)
        if value == ".false.":
            return Literal("false", boolean_type)
        raise GenerationError(
            f"Expected to find '.true.' or '.false.' as fparser2 logical "
            f"literal, but found '{value}' instead.")

    def _call_handler(self, node, parent):
        '''Transforms an fparser2 CALL statement into a PSyIR Call node.

        :param node: node in fparser2 parse tree.
        :type node: :py:class:`fparser.two.Fortran2003.Call_Stmt`
        :param parent: parent node of the PSyIR node we are constructing.
        :type parent: :py:class:`psyclone.psyir.nodes.Node`

        :returns: PSyIR representation of node.
        :rtype: :py:class:`psyclone.psyir.nodes.Call`

        :raises GenerationError: if the symbol associated with the \
            name of the call is an unsupported type.

        '''
        call_name = node.items[0].string
        symbol_table = parent.scope.symbol_table
        try:
            routine_symbol = symbol_table.lookup(call_name)
            # pylint: disable=unidiomatic-typecheck
            if type(routine_symbol) is Symbol:
                # Specialise routine_symbol from a Symbol to a
                # RoutineSymbol
                routine_symbol.specialise(RoutineSymbol)
            elif type(routine_symbol) is RoutineSymbol:
                # This symbol is already the expected type
                pass
            else:
                raise GenerationError(
                    f"Expecting the symbol '{call_name}', to be of type "
                    f"'Symbol' or 'RoutineSymbol', but found "
                    f"'{type(routine_symbol).__name__}'.")
        except KeyError:
            # A call must be to a subroutine which has no type in Fortran.
            routine_symbol = RoutineSymbol(
                call_name, interface=UnresolvedInterface())
            symbol_table.add(routine_symbol)

        call = Call(routine_symbol, parent=parent)
        return self._process_args(node, call)

    def _process_args(self, node, call, canonicalise=None):
        '''Processes fparser2 call or intrinsic arguments contained in the
        node argument and adds them to the PSyIR Call or IntrinsicCall
        contained in the call argument, respectively.

        The optional canonicalise function allows the order of the
        call's arguments and its named arguments to be re-ordered and
        modified to a canonical form so that the PSyIR does not need
        to support the different forms that are allowed in
        Fortran.

        For example, both sum(a, dim, mask) and sum(dim=dim,
        mask=mask, array=a) are equivalant in Fortran. The canonical
        form has all required arguments as positional arguments and
        all optional arguments as named arguments, which would result
        in sum(a, dim=dim, mask=mask) in this case.

        :param node: an fparser call node representing a call or \
            an intrinsic call.
        :type node: :py:class:`fparser.two.Fortran2003.Call_Stmt` or \
            :py:class:`fparser.two.Fortran2003.Intrinsic_Function_Reference`
        :param call: a PSyIR call argument representing a call or an \
            intrinsic call.
        :type call: :py:class:`psyclone.psyir.nodes.Call` or \
            :py:class:`psyclone.psyir.nodes.IntrinsicCall`
        :param function canonicalise: a function that canonicalises \
            the call arguments.

        :returns: the PSyIR call argument with the PSyIR \
            representation of the fparser2 node arguments.
        :rtype: :py:class:`psyclone.psyir.nodes.Call` or \
                :py:class:`psyclone.psyir.nodes.IntrinsicCall

        :raises GenerationError: if all named arguments do not follow \
            all positional arguments.

        '''
        arg_nodes = []
        arg_names = []
        if node.items[1]:
            # Store the names of any named args
            arg_nodes, arg_names = _get_arg_names(node.items[1].items)

        # Sanity check that all named arguments follow all positional
        # arguments. This should be the case but fparser does not
        # currently check and this ordering is assumed by the
        # canonicalise function. LFRic invokes can cause this
        # exception (as they often use name=xxx before the end of the
        # argument list), so to avoid this we only check when a
        # canonicalise function is supplied (which we know is not the
        # case for invokes as they are calls).
        if canonicalise:
            index = 0
            while index < len(arg_names) and not arg_names[index]:
                index += 1
            for arg_name in arg_names[index:]:
                if not arg_name:
                    raise GenerationError(
                        f"In Fortran, all named arguments should follow all "
                        f"positional arguments, but found '{node}'.")

        # Call the canonicalise function if it is supplied. This
        # re-orders arg_nodes and renames arg_names appropriately for
        # the particular call to make a canonical version. This is
        # required because intrinsics can be written with and without
        # named arguments (or combinations thereof) in Fortran.
        if canonicalise:
            canonicalise(arg_nodes, arg_names, node)

        self.process_nodes(parent=call, nodes=arg_nodes)

        # Detach the children and add them again with the argument
        # names
        child_list = call.children[:]
        for child in child_list:
            child.detach()
        for idx, child in enumerate(child_list):
            call.append_named_arg(arg_names[idx], child)

        # Point to the original CALL statement in the parse tree.
        call.ast = node

        return call

    def _subroutine_handler(self, node, parent):
        '''Transforms an fparser2 Subroutine_Subprogram or Function_Subprogram
        statement into a PSyIR Routine node.

        :param node: node in fparser2 parse tree.
        :type node: :py:class:`fparser.two.Fortran2003.Subroutine_Subprogram` \
            or :py:class:`fparser.two.Fortran2003.Function_Subprogram`
        :param parent: parent node of the PSyIR node being constructed.
        :type parent: subclass of :py:class:`psyclone.psyir.nodes.Node`

        :returns: PSyIR representation of node.
        :rtype: :py:class:`psyclone.psyir.nodes.Routine`

        :raises NotImplementedError: if an unsupported prefix is found or no \
            explicit type information is available for a Function.

        '''
        name = node.children[0].children[1].string
        routine = Routine(name, parent=parent)

        # Deal with any arguments
        try:
            sub_spec = _first_type_match(node.content,
                                         Fortran2003.Specification_Part)
            decl_list = sub_spec.content
        except ValueError:
            # Subroutine has no Specification_Part so has no
            # declarations. Continue with empty list.
            decl_list = []

        # TODO this if test can be removed once fparser/#211 is fixed
        # such that routine arguments are always contained in a
        # Dummy_Arg_List, even if there's only one of them.
        if isinstance(node, (Fortran2003.Subroutine_Subprogram,
                             Fortran2003.Function_Subprogram)) and \
           isinstance(node.children[0].children[2],
                      Fortran2003.Dummy_Arg_List):
            arg_list = node.children[0].children[2].children
        else:
            # Routine has no arguments
            arg_list = []

        self.process_declarations(routine, decl_list, arg_list)

        # Check whether the function-stmt has a prefix specifying the
        # return type (other prefixes are handled in
        # _process_routine_symbols()).
        base_type = None
        prefix = node.children[0].children[0]
        if prefix:
            for child in prefix.children:
                if isinstance(child, Fortran2003.Prefix_Spec):
                    if child.string not in SUPPORTED_ROUTINE_PREFIXES:
                        raise NotImplementedError(
                            f"Routine has unsupported prefix: {child.string}")
                else:
                    base_type, _ = self._process_type_spec(routine, child)

        if isinstance(node, Fortran2003.Function_Subprogram):
            # Check whether this function-stmt has a suffix containing
            # 'RETURNS'
            suffix = node.children[0].children[3]
            if suffix:
                # Although the suffix can, in principle, contain a proc-
                # language-binding-spec (e.g. BIND(C, "some_name")), this is
                # only valid in an interface block and we are dealing with a
                # function-subprogram here.
                return_name = suffix.children[0].string
            else:
                # Otherwise, the return value of the function is given by
                # a symbol of the same name.
                return_name = name

            # Ensure that we have an explicit declaration for the symbol
            # returned by the function.
            keep_tag = None
            if return_name in routine.symbol_table:
                symbol = routine.symbol_table.lookup(return_name)
                # If the symbol table still contains a RoutineSymbol
                # for the function name (rather than a DataSymbol)
                # then there is no explicit declaration within the
                # function of the variable used to hold the return
                # value.
                if isinstance(symbol, RoutineSymbol):
                    if not base_type:
                        # The type of the return value was not specified in the
                        # function prefix either therefore we have no explicit
                        # type information for it.
                        raise NotImplementedError(
                            f"No explicit type information found for "
                            f"function '{name}'")
                    # Remove the RoutineSymbol ready to replace it with a
                    # DataSymbol.
                    routine.symbol_table.remove(symbol)
                    keep_tag = "own_routine_symbol"

            if return_name not in routine.symbol_table:
                # There is no existing declaration for the symbol returned by
                # the function (because it is specified by the prefix and
                # suffix of the function declaration). We add one rather than
                # attempt to recreate the prefix. We have to set shadowing to
                # True as there is likely to be a RoutineSymbol for this
                # function in any enclosing Container.

                # First, update the existing RoutineSymbol with the
                # return datatype specified in the function
                # declaration.

                # Lookup with the routine name as return_name may be
                # declared with its own local name. Be wary that this
                # function may not be referenced so there might not be
                # a RoutineSymbol.
                try:
                    routine_symbol = routine.symbol_table.lookup(routine.name)
                    routine_symbol.datatype = base_type
                except KeyError:
                    pass

                routine.symbol_table.new_symbol(return_name,
                                                tag=keep_tag,
                                                symbol_type=DataSymbol,
                                                datatype=base_type,
                                                shadowing=True)

            # Update the Routine object with the return symbol.
            routine.return_symbol = routine.symbol_table.lookup(return_name)

        try:
            sub_exec = _first_type_match(node.content,
                                         Fortran2003.Execution_Part)
        except ValueError:
            # Routines without any execution statements are still
            # valid.
            pass
        else:
            self.process_nodes(routine, sub_exec.content)

        return routine

    def _main_program_handler(self, node, parent):
        '''Transforms an fparser2 Main_Program statement into a PSyIR
        Routine node.

        :param node: node in fparser2 parse tree.
        :type node: :py:class:`fparser.two.Fortran2003.Main_Program`
        :param parent: parent node of the PSyIR node being constructed.
        :type parent: subclass of :py:class:`psyclone.psyir.nodes.Node`

        :returns: PSyIR representation of node.
        :rtype: :py:class:`psyclone.psyir.nodes.Routine`

        '''
        name = node.children[0].children[1].string
        routine = Routine(name, parent=parent, is_program=True)

        try:
            prog_spec = _first_type_match(node.content,
                                          Fortran2003.Specification_Part)
            decl_list = prog_spec.content
        except ValueError:
            # program has no Specification_Part so has no
            # declarations. Continue with empty list.
            decl_list = []
        self.process_declarations(routine, decl_list, [])

        try:
            prog_exec = _first_type_match(node.content,
                                          Fortran2003.Execution_Part)
        except ValueError:
            # Routines without any execution statements are still
            # valid.
            pass
        else:
            self.process_nodes(routine, prog_exec.content)

        return routine

    def _module_handler(self, node, parent):
        '''Transforms an fparser2 Module statement into a PSyIR Container node.

        :param node: fparser2 representation of a module.
        :type node: :py:class:`fparser.two.Fortran2003.Module`
        :param parent: parent node of the PSyIR node being constructed.
        :type parent: subclass of :py:class:`psyclone.psyir.nodes.Node`

        :returns: PSyIR representation of module.
        :rtype: :py:class:`psyclone.psyir.nodes.Container`

        '''
        # Create a container to capture the module information
        mod_name = str(node.children[0].children[1])
        container = Container(mod_name, parent=parent)

        # Search for any accessibility statements (e.g. "PUBLIC :: my_var") to
        # determine the default accessibility of symbols as well as identifying
        # those that are explicitly declared as public or private.
        (default_visibility, visibility_map) = self.process_access_statements(
            node)
        container.symbol_table.default_visibility = default_visibility

        # Create symbols for all routines defined within this module
        _process_routine_symbols(node, container.symbol_table, visibility_map)

        # Parse the declarations if it has any
        try:
            spec_part = _first_type_match(
                node.children, Fortran2003.Specification_Part)
        except ValueError:
            spec_part = None

        if spec_part is not None:
            self.process_declarations(container, spec_part.children,
                                      [], visibility_map)

        # Parse any module subprograms (subroutine or function)
        # skipping the contains node
        try:
            subprog_part = _first_type_match(
                node.children, Fortran2003.Module_Subprogram_Part)
            module_subprograms = \
                [subprogram for subprogram in subprog_part.children
                 if not isinstance(subprogram, Fortran2003.Contains_Stmt)]
            if module_subprograms:
                self.process_nodes(parent=container, nodes=module_subprograms)
        except ValueError:
            pass

        return container

    def _program_handler(self, node, parent):
        '''Processes an fparser2 Program statement. Program is the top level
        node of a complete fparser2 tree and may contain one or more
        program-units. This is captured with a FileContainer node.

        :param node: top level node in fparser2 parse tree.
        :type node: :py:class:`fparser.two.Fortran2003.Program`
        :param parent: parent node of the PSyIR node we are constructing.
        :type parent: :py:class:`psyclone.psyir.nodes.Node`

        :returns: PSyIR representation of the program.
        :rtype: subclass of :py:class:`psyclone.psyir.nodes.Node`

        '''
        # fparser2 does not keep the original filename (if there was
        # one) so this can't be provided as the name of the
        # FileContainer.
        file_container = FileContainer("None", parent=parent)
        if len(node.children) == 1 and node.children[0] is None:
            # We have an empty file
            return file_container
        self.process_nodes(file_container, node.children)
        return file_container


# For Sphinx AutoAPI documentation generation
__all__ = ["Fparser2Reader"]<|MERGE_RESOLUTION|>--- conflicted
+++ resolved
@@ -1911,32 +1911,16 @@
                         f"extent cannot have the ALLOCATABLE attribute.")
 
             if initialisation:
-<<<<<<< HEAD
                 # If the variable or parameter has an initial value then
                 # parse its initialization into a dummy Assignment inside a
                 # Schedule which temporarily hijacks the parent node's symbol
                 # table.
-                tmp_sch = Schedule(symbol_table=symbol_table)
-                dummynode = Assignment(parent=tmp_sch)
-                tmp_sch.addchild(dummynode)
+                # tmp_sch = Schedule(symbol_table=symbol_table)
+                dummynode = Assignment(parent=scope) # parent=tmp_sch)
+                # tmp_sch.addchild(dummynode)
                 expr = initialisation.items[1]
                 self.process_nodes(parent=dummynode, nodes=[expr])
-                init_expr = dummynode.children[0]
-=======
-                if has_constant_value:
-                    # If it is a parameter parse its initialization into
-                    # a dummy Assignment (but connected to the current scope
-                    # since symbols must be resolved)
-                    dummynode = Assignment(parent=scope)
-                    expr = initialisation.items[1]
-                    self.process_nodes(parent=dummynode, nodes=[expr])
-                    ct_expr = dummynode.children[0].detach()
-                else:
-                    raise NotImplementedError(
-                        f"Could not process {decl.items}. Initialisations on "
-                        f"the declaration statements are only supported for "
-                        f"parameter declarations.")
->>>>>>> 2ceb0e78
+                init_expr = dummynode.children[0].detach()
 
             if char_len is not None:
                 raise NotImplementedError(
