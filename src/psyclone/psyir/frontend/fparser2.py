# BSD 3-Clause License
#
# Copyright (c) 2017-2024, Science and Technology Facilities Council.
# All rights reserved.
#
# Redistribution and use in source and binary forms, with or without
# modification, are permitted provided that the following conditions are met:
#
# * Redistributions of source code must retain the above copyright notice, this
#   list of conditions and the following disclaimer.
#
# * Redistributions in binary form must reproduce the above copyright notice,
#   this list of conditions and the following disclaimer in the documentation
#   and/or other materials provided with the distribution.
#
# * Neither the name of the copyright holder nor the names of its
#   contributors may be used to endorse or promote products derived from
#   this software without specific prior written permission.
#
# THIS SOFTWARE IS PROVIDED BY THE COPYRIGHT HOLDERS AND CONTRIBUTORS
# "AS IS" AND ANY EXPRESS OR IMPLIED WARRANTIES, INCLUDING, BUT NOT
# LIMITED TO, THE IMPLIED WARRANTIES OF MERCHANTABILITY AND FITNESS
# FOR A PARTICULAR PURPOSE ARE DISCLAIMED. IN NO EVENT SHALL THE
# COPYRIGHT HOLDER OR CONTRIBUTORS BE LIABLE FOR ANY DIRECT, INDIRECT,
# INCIDENTAL, SPECIAL, EXEMPLARY, OR CONSEQUENTIAL DAMAGES (INCLUDING,
# BUT NOT LIMITED TO, PROCUREMENT OF SUBSTITUTE GOODS OR SERVICES;
# LOSS OF USE, DATA, OR PROFITS; OR BUSINESS INTERRUPTION) HOWEVER
# CAUSED AND ON ANY THEORY OF LIABILITY, WHETHER IN CONTRACT, STRICT
# LIABILITY, OR TORT (INCLUDING NEGLIGENCE OR OTHERWISE) ARISING IN
# ANY WAY OUT OF THE USE OF THIS SOFTWARE, EVEN IF ADVISED OF THE
# POSSIBILITY OF SUCH DAMAGE.
# -----------------------------------------------------------------------------
# Authors: R. W. Ford, A. R. Porter, S. Siso and N. Nobre, STFC Daresbury Lab
#          J. Henrichs, Bureau of Meteorology
#          I. Kavcic, Met Office
# Modified: A. B. G. Chalk, STFC Daresbury Lab
# -----------------------------------------------------------------------------

''' This module provides the fparser2 to PSyIR front-end, it follows a
    Visitor Pattern to traverse relevant fparser2 nodes and contains the logic
    to transform each node into the equivalent PSyIR representation.'''

from collections import OrderedDict
from dataclasses import dataclass, field
import os
import sys
from typing import Optional, List, Iterable

from fparser.common.readfortran import FortranStringReader
from fparser.two import C99Preprocessor, Fortran2003, utils
from fparser.two.parser import ParserFactory
from fparser.two.utils import walk, BlockBase, StmtBase, Base

from psyclone.configuration import Config
from psyclone.errors import InternalError, GenerationError
from psyclone.psyir.nodes import (
    ArrayMember, ArrayOfStructuresReference, ArrayReference, Assignment,
    BinaryOperation, Call, CodeBlock, Container, Directive, FileContainer,
    IfBlock, IntrinsicCall, Literal, Loop, Member, Node, Range,
    Reference, Return, Routine, Schedule, StructureReference, UnaryOperation,
    WhileLoop)
from psyclone.psyir.nodes.array_mixin import ArrayMixin
from psyclone.psyir.commentable_mixin import CommentableMixin
from psyclone.psyir.symbols import (
    ArgumentInterface, ArrayType, AutomaticInterface, CHARACTER_TYPE,
    CommonBlockInterface, ContainerSymbol, DataSymbol, DataTypeSymbol,
    DefaultModuleInterface, GenericInterfaceSymbol, ImportInterface,
    INTEGER_TYPE, NoType, RoutineSymbol, ScalarType, StaticInterface,
    StructureType, Symbol, SymbolError, UnknownInterface,
    UnresolvedInterface, UnresolvedType, UnsupportedFortranType,
    UnsupportedType)

# fparser dynamically generates classes which confuses pylint membership checks
# pylint: disable=maybe-no-member
# pylint: disable=too-many-branches
# pylint: disable=too-many-locals
# pylint: disable=too-many-statements
# pylint: disable=too-many-lines

#: The list of Fortran intrinsic functions that we know about (and can
#: therefore distinguish from array accesses). These are taken from
#: fparser.
FORTRAN_INTRINSICS = Fortran2003.Intrinsic_Name.function_names

#: Mapping from Fortran data types to PSyIR types
TYPE_MAP_FROM_FORTRAN = {"integer": ScalarType.Intrinsic.INTEGER,
                         "character": ScalarType.Intrinsic.CHARACTER,
                         "logical": ScalarType.Intrinsic.BOOLEAN,
                         "real": ScalarType.Intrinsic.REAL,
                         "double precision": ScalarType.Intrinsic.REAL}

#: Mapping from Fortran access specifiers to PSyIR visibilities
VISIBILITY_MAP_FROM_FORTRAN = {"public": Symbol.Visibility.PUBLIC,
                               "private": Symbol.Visibility.PRIVATE}

#: Mapping from fparser2 Fortran Literal types to PSyIR types
CONSTANT_TYPE_MAP = {
    Fortran2003.Real_Literal_Constant: ScalarType.Intrinsic.REAL,
    Fortran2003.Logical_Literal_Constant: ScalarType.Intrinsic.BOOLEAN,
    Fortran2003.Char_Literal_Constant: ScalarType.Intrinsic.CHARACTER,
    Fortran2003.Int_Literal_Constant: ScalarType.Intrinsic.INTEGER}

#: Mapping from Fortran intent to PSyIR access type
INTENT_MAPPING = {"in": ArgumentInterface.Access.READ,
                  "out": ArgumentInterface.Access.WRITE,
                  "inout": ArgumentInterface.Access.READWRITE}

#: Those routine prefix specifications that we support.
SUPPORTED_ROUTINE_PREFIXES = ["ELEMENTAL", "PURE", "IMPURE"]


# TODO #2302: It may be that this method could be made more general so
# that it works for more intrinsics, to help minimise the number of
# canonicalise_* functions.
def _canonicalise_minmaxsum(arg_nodes, arg_names, node):
    '''Canonicalise the arguments to any of the minval, maxval or sum
    intrinsics. These three intrinsics can use the same function as
    they have the same argument rules:

    RESULT = [MINVAL, MAXVAL, SUM](ARRAY[, MASK])
    RESULT = [MINVAL, MAXVAL, SUM](ARRAY, DIM[, MASK])

    This function re-orderes and modifies the supplied arguments a
    canonical form so that the PSyIR does not need to support the
    different forms that are allowed in Fortran.

    In general Fortran supports all arguments being named, all
    arguments being positional and everything in-between, as long as
    all named arguments follow all positional arguments.

    For example, both SUM(A, DIM, MASK) and SUM(DIM=DIM, MASK=MASK,
    ARRAY=A) are equivalent in Fortran.

    The PSyIR canonical form has all required arguments as positional
    arguments and all optional arguments as named arguments, which
    would result in SUM(A, DIM=DIM, MASK=MASK) in this case. Note that
    the canonical form does not constrain the order of named
    arguments.

    In the case where the argument type needs to be determined in
    order to create the PSyIR canonical form a CodeBlock is used (by
    raising NotImplementedError).

    :param arg_nodes: a list of fparser2 arguments.
    :type arg_nodes: List[:py:class:`fparser.two.utils.Base`]
    :param arg_names: a list of named-argument names.
    :type arg_names: List[Union[str, None]]
    :param node: the PSyIR Call or IntrinsicCall node.
    :type node: :py:class:`psyclone.psyir.nodes.Call` or \
        :py:class:`psyclone.psyir.nodes.IntrinsicCall`

    :raises InternalError: if the array argument is not found in the \
        argument list.
    :raises NotImplementedError: if there are two arguments and both \
        of them are not named as the second argument could be a \
        dimension or a mask and it is not currently possible to \
        determine which.

    '''
    # if the array argument is named then make it the first positional
    # argument. Simply checking arg_names[0] is OK as, if the first
    # argument is named, then all arguments must be named (to be valid
    # Fortran).
    if arg_names[0]:
        arg_name_index = 0
        for name in arg_names:
            if name.lower() == "array":
                break
            arg_name_index += 1
        else:
            raise InternalError(
                f"Invalid intrinsic arguments found. Expecting one "
                f"of the named arguments to be 'array', but found "
                f"'{node}'.")
        # Remove the argument name and add an empty argument name to
        # the start of the list.
        _ = arg_names.pop(arg_name_index)
        arg_names.insert(0, None)
        # Move the array argument to the start of the list.
        node = arg_nodes.pop(arg_name_index)
        arg_nodes.insert(0, node)
        return

    num_arg_names = len([arg_name for arg_name in arg_names
                         if arg_name])

    # If there are two arguments and they are both not
    # named then the second argument could be a dim
    # (integer) or mask (logical) argument. We could
    # attempt to determine the datatype of the argument
    # but for the moment give up and return a CodeBlock.
    if len(arg_nodes) == 2 and num_arg_names == 0:
        raise NotImplementedError(
            f"In '{node}' there are two arguments that are not named. "
            f"The second could be a dim or a mask so we need datatype "
            f"information to determine which and we do not determine "
            f"this information at the moment.")

    # If there are three arguments, and fewer than two are
    # named, then the argument order is known, so we can just
    # add any missing named arguments.
    if len(arg_nodes) == 3 and num_arg_names < 2:
        # Update the existing list otherwise changes are
        # local to this function.
        arg_names[0] = None
        arg_names[1] = "dim"
        arg_names[2] = "mask"


def _first_type_match(nodelist, typekind):
    '''Returns the first instance of the specified type in the given
    node list.

    :param list nodelist: list of fparser2 nodes.
    :param type typekind: the fparser2 Type we are searching for.

    :returns: the first instance of the specified type.
    :rtype: instance of typekind

    :raises ValueError: if the list does not contain an object of type \
        typekind.

    '''
    for node in nodelist:
        if isinstance(node, typekind):
            return node
    raise ValueError  # Type not found


def _find_or_create_unresolved_symbol(location, name, scope_limit=None,
                                      **kargs):
    '''Returns the symbol with the given 'name' from a symbol table
    associated with the 'location' node or one of its ancestors. If a
    symbol is found then the type of the existing symbol is compared
    with the specified 'symbol_type' parameter (passed as part of
    '**kargs'). If it is not already an instance of this type, then
    the symbol is specialised (in place).

    If the symbol is not found then a new Symbol with the specified
    visibility but of unresolved interface is created and inserted in the
    most local SymbolTable that has a Routine or Container node as
    parent.

    The scope_limit variable further limits the symbol table search so
    that the search through ancestor nodes stops when the scope_limit
    node is reached i.e. ancestors of the scope_limit node are not
    searched.

    :param location: PSyIR node from which to operate.
    :type location: :py:class:`psyclone.psyir.nodes.Node`
    :param str name: the name of the symbol.
    :param scope_limit: optional Node which limits the symbol
        search space to the symbol tables of the nodes within the
        given scope. If it is None (the default), the whole
        scope (all symbol tables in ancestor nodes) is searched
        otherwise ancestors of the scope_limit node are not
        searched.
    :type scope_limit: :py:class:`psyclone.psyir.nodes.Node` or
        `NoneType`

    :returns: the matching symbol.
    :rtype: :py:class:`psyclone.psyir.symbols.Symbol`

    :raises TypeError: if the supplied scope_limit is not a Node.
    :raises ValueError: if the supplied scope_limit node is not an
        ancestor of the supplied node.

    '''
    if not isinstance(location, Node):
        raise TypeError(
            f"The location argument '{location}' provided to "
            f"_find_or_create_unresolved_symbol() is not of type `Node`.")

    if scope_limit is not None:
        # Validate the supplied scope_limit
        if not isinstance(scope_limit, Node):
            raise TypeError(
                f"The scope_limit argument '{scope_limit}' provided to "
                f"_find_or_create_unresolved_symbol() is not of type `Node`.")

        # Check that the scope_limit Node is an ancestor of this
        # Reference Node and raise an exception if not.
        mynode = location.parent
        while mynode is not None:
            if mynode is scope_limit:
                # The scope_limit node is an ancestor of the
                # supplied node.
                break
            mynode = mynode.parent
        else:
            # The scope_limit node is not an ancestor of the
            # supplied node so raise an exception.
            raise ValueError(
                f"The scope_limit node '{scope_limit}' provided to "
                f"_find_or_create_unresolved_symbol() is not an ancestor of "
                f"this node '{location}'.")

    try:
        sym = location.scope.symbol_table.lookup(name, scope_limit=scope_limit)
        if "symbol_type" in kargs:
            expected_type = kargs.pop("symbol_type")
            if not isinstance(sym, expected_type):
                # The caller specified a sub-class so we need to
                # specialise the existing symbol.
                sym.specialise(expected_type, **kargs)
        return sym
    except KeyError:
        pass

    # find the closest ancestor symbol table attached to a Routine or
    # Container node. We don't want to add to a Schedule node as in
    # some situations PSyclone assumes symbols are declared within
    # Routine or Container symbol tables due to its Fortran provenance
    # (but should probably not!). We also have cases when the whole
    # tree has not been built so the symbol table is not connected to
    # a node.
    symbol_table = location.scope.symbol_table
    while symbol_table and symbol_table.node and not isinstance(
            symbol_table.node, (Routine, Container)):
        symbol_table = symbol_table.parent_symbol_table()

    # All requested Nodes have been checked but there has been no
    # match. Add it to the symbol table as an unresolved symbol in any
    # case as, for example, it might be declared later, or the
    # declaration may be hidden (perhaps in a codeblock), or it may be
    # imported with a wildcard import.
    return symbol_table.new_symbol(
        name, interface=UnresolvedInterface(), **kargs)


def _find_or_create_psyclone_internal_cmp(node):
    '''
    Utility routine to return a symbol of the generic psyclone comparison
    interface. If the interface does not exist in the scope it first adds
    the necessary code to the parent module.

    :param node: location where the comparison interface is needed.
    :type node: :py:class:`psyclone.psyir.nodes.Node`
    :returns: the comparison interface symbol.
    :rtype: :py:class:`psyclone.psyir.symbols.Symbol`

    :raises NotImplementedError: if there is no ancestor module container
        on which to add the interface code into.
    '''
    try:
        return node.scope.symbol_table.lookup_with_tag("psyclone_internal_cmp")
    except KeyError:
        container = node.ancestor(Container)
        if container and not isinstance(container, FileContainer):
            # pylint: disable=import-outside-toplevel
            from psyclone.psyir.frontend.fortran import FortranReader
            name_interface = node.scope.symbol_table.next_available_name(
                "psyclone_internal_cmp")
            name_f_int = node.scope.symbol_table.next_available_name(
                "psyclone_cmp_int")
            name_f_logical = node.scope.symbol_table.next_available_name(
                "psyclone_cmp_logical")
            name_f_char = node.scope.symbol_table.next_available_name(
                "psyclone_cmp_char")
            fortran_reader = FortranReader()
            dummymod = fortran_reader.psyir_from_source(f'''
            module dummy
                implicit none
                interface {name_interface}
                    procedure {name_f_int}
                    procedure {name_f_logical}
                    procedure {name_f_char}
                end interface {name_interface}
                private {name_interface}
                private {name_f_int}, {name_f_logical}, {name_f_char}
                contains
                logical pure function {name_f_int}(op1, op2)
                    integer, intent(in) :: op1, op2
                    {name_f_int} = op1.eq.op2
                end function
                logical pure function {name_f_logical}(op1, op2)
                    logical, intent(in) :: op1, op2
                    {name_f_logical} = op1.eqv.op2
                end function
                logical pure function {name_f_char}(op1, op2)
                    character(*), intent(in) :: op1, op2
                    {name_f_char} = op1.eq.op2
                end function
            end module dummy
            ''').children[0]  # We skip the top FileContainer

            # Add the new functions and interface to the ancestor container
            container.children.extend(dummymod.pop_all_children())
            # The routine symbols fail to be removed from dummymod when calling
            # pop_all_children as they're referenced by the interface. We can't
            # merge the symbol tables together since it results in duplicated
            # symbols, so instead we just need to fix the name interface
            # manually.
            sym = dummymod.symbol_table.lookup(name_interface)
            routine_symbol1 = container.symbol_table.lookup(name_f_int)
            routine_symbol2 = container.symbol_table.lookup(name_f_logical)
            routine_symbol3 = container.symbol_table.lookup(name_f_char)
            symbol = GenericInterfaceSymbol(
                    sym.name,
                    [(routine_symbol1, sym.routines[0].from_container),
                     (routine_symbol2, sym.routines[1].from_container),
                     (routine_symbol3, sym.routines[2].from_container)],
                    visibility=sym.visibility
                    )
            container.symbol_table.add(symbol)
            symbol = container.symbol_table.lookup(name_interface)
            # Add the appropriate tag to find it regardless of the name
            container.symbol_table.tags_dict['psyclone_internal_cmp'] = symbol
            return symbol

    raise NotImplementedError(
        "Could not find the generic comparison interface and the scope does "
        "not have an ancestor container in which to add it.")


def _copy_full_base_reference(node):
    '''
    Given the supplied node, creates a new node with the same access
    apart from the final array access. Such a node is then suitable for use
    as an argument to either e.g. LBOUND or UBOUND.

    e.g. if `node` is an ArrayMember representing the inner access in
    'grid%data(:)' then this routine will return a PSyIR node for
    'grid%data'.

    :param node: the array access. In the case of a structure, this \
                 must be the inner-most part of the access.
    :type node: :py:class:`psyclone.psyir.nodes.Reference` or \
                :py:class:`psyclone.psyir.nodes.Member`

    :returns: the PSyIR for a suitable argument to either LBOUND or \
              UBOUND applied to the supplied `node`.
    :rtype: :py:class:`psyclone.psyir.nodes.Node`

    :raises InternalError: if the supplied node is not an instance of \
                           either Reference or Member.
    '''
    if isinstance(node, Reference):
        return Reference(node.symbol)

    if isinstance(node, Member):
        # We have to take care with derived types:
        # grid(1)%data(:...) becomes
        # grid(1)%data(lbound(grid(1)%data,1):...)
        # N.B. the argument to lbound becomes a Member access rather
        # than an ArrayMember access.
        parent_ref = node.ancestor(Reference, include_self=True)
        # We have to find the location of the supplied node in the
        # StructureReference.
        inner = parent_ref
        depth = 0
        while hasattr(inner, "member") and inner is not node:
            depth += 1
            inner = inner.member
        # Now we take a copy of the full reference and then modify it so
        # that the copy of 'node' is replaced by a Member().
        arg = parent_ref.copy()
        # We use the depth computed for the original reference in order
        # to find the copy of 'node'.
        inner = arg
        for _ in range(depth-1):
            inner = inner.member
        # Change the innermost access to be a Member.
        inner.children[0] = Member(node.name, inner)
        return arg

    raise InternalError(
        f"The supplied node must be an instance of either Reference "
        f"or Member but got '{type(node).__name__}'.")


def _kind_find_or_create(name, symbol_table):
    '''
    Utility method that returns a Symbol representing the named KIND
    parameter. If the supplied Symbol Table (or one of its ancestors)
    does not contain an appropriate entry then one is created. If it does
    contain a matching entry then it must be either a Symbol or a
    DataSymbol.

    If it is a DataSymbol then it must have a datatype of 'Integer',
    'Unresolved' or 'Unsupported'. If it is Unresolved then the fact
    that we now know that this Symbol represents a KIND parameter means we
    can change the datatype to be 'integer' and mark it as constant.

    If the existing symbol is a generic Symbol then it is replaced with
    a new DataSymbol of type 'integer'.

    :param str name: the name of the variable holding the KIND value.
    :param symbol_table: the Symbol Table associated with the code being \
                         processed.
    :type symbol_table: :py:class:`psyclone.psyir.symbols.SymbolTable`

    :returns: the Symbol representing the KIND parameter.
    :rtype: :py:class:`psyclone.psyir.symbols.DataSymbol`

    :raises TypeError: if the symbol table already contains an entry for \
            `name` but it is not an instance of Symbol or DataSymbol.
    :raises TypeError: if the symbol table already contains a DataSymbol \
            for `name` and its datatype is not 'Integer' or 'Unresolved'.

    '''
    lower_name = name.lower()

    try:
        kind_symbol = symbol_table.lookup(lower_name)
        # pylint: disable=unidiomatic-typecheck
        if type(kind_symbol) is Symbol:
            # There is an existing entry but it's only a generic Symbol
            # so we need to specialise it to a DataSymbol of integer type.
            kind_symbol.specialise(DataSymbol, datatype=default_integer_type(),
                                   is_constant=True)
        elif isinstance(kind_symbol, DataSymbol):

            if not (isinstance(kind_symbol.datatype,
                               (UnsupportedType, UnresolvedType)) or
                    (isinstance(kind_symbol.datatype, ScalarType) and
                     kind_symbol.datatype.intrinsic ==
                     ScalarType.Intrinsic.INTEGER)):
                raise TypeError(
                    f"SymbolTable already contains a DataSymbol for variable "
                    f"'{lower_name}' used as a kind parameter but it is not a "
                    f"'Unresolved', 'Unsupported' or 'scalar Integer' type.")
            # A KIND parameter must be of type integer so set it here if it
            # was previously 'Unresolved'. We don't know what precision this is
            # so set it to the default.
            if isinstance(kind_symbol.datatype, UnresolvedType):
                kind_symbol.datatype = default_integer_type()
                kind_symbol.is_constant = True
        else:
            raise TypeError(
                f"A symbol representing a kind parameter must be an instance "
                f"of either a Symbol or a DataSymbol. However, found an entry "
                f"of type '{type(kind_symbol).__name__}' for variable "
                f"'{lower_name}'.")
    except KeyError:
        # The SymbolTable does not contain an entry for this kind parameter
        # so look to see if it is imported and if not create one.
        kind_symbol = _find_or_create_unresolved_symbol(
            symbol_table.node, lower_name,
            symbol_type=DataSymbol,
            datatype=default_integer_type(),
            visibility=symbol_table.default_visibility,
            is_constant=True)
    return kind_symbol


def default_precision(_):
    '''Returns the default precision specified by the front end. This is
    currently always set to undefined irrespective of the datatype but
    could be read from a config file in the future. The unused
    argument provides the name of the datatype. This name will allow a
    future implementation of this method to choose different default
    precisions for different datatypes if required.

    There are alternative options for setting a default precision,
    such as:

    1) The back-end sets the default precision in a similar manner
    to this routine.
    2) A PSyIR transformation is used to set default precision.

    This routine is primarily here as a placeholder and could be
    replaced by an alternative solution, see issue #748.

    :returns: the default precision for the supplied datatype name.
    :rtype: :py:class:`psyclone.psyir.symbols.scalartype.Precision`

    '''
    return ScalarType.Precision.UNDEFINED


def default_integer_type():
    '''Returns the default integer datatype specified by the front end.

    :returns: the default integer datatype.
    :rtype: :py:class:`psyclone.psyir.symbols.ScalarType`

    '''
    return ScalarType(ScalarType.Intrinsic.INTEGER,
                      default_precision(ScalarType.Intrinsic.INTEGER))


def default_real_type():
    '''Returns the default real datatype specified by the front end.

    :returns: the default real datatype.
    :rtype: :py:class:`psyclone.psyir.symbols.ScalarType`

    '''
    return ScalarType(ScalarType.Intrinsic.REAL,
                      default_precision(ScalarType.Intrinsic.REAL))


def get_literal_precision(fparser2_node, psyir_literal_parent):
    '''Takes a Fortran2003 literal node as input and returns the appropriat
     PSyIR precision type for that node. Adds a UnresolvedType DataSymbol in
    the SymbolTable if the precision is given by an undefined symbol.

    :param fparser2_node: the fparser2 literal node.
    :type fparser2_node: :py:class:`Fortran2003.Real_Literal_Constant` or \
        :py:class:`Fortran2003.Logical_Literal_Constant` or \
        :py:class:`Fortran2003.Char_Literal_Constant` or \
        :py:class:`Fortran2003.Int_Literal_Constant`
    :param psyir_literal_parent: the PSyIR node that will be the \
        parent of the PSyIR literal node that will be created from the \
        fparser2 node information.
    :type psyir_literal_parent: :py:class:`psyclone.psyir.nodes.Node`

    :returns: the PSyIR Precision of this literal value.
    :rtype: :py:class:`psyclone.psyir.symbols.DataSymbol`, int or \
        :py:class:`psyclone.psyir.symbols.ScalarType.Precision`

    :raises InternalError: if the arguments are of the wrong type.
    :raises InternalError: if there's no symbol table associated with \
                           `psyir_literal_parent` or one of its ancestors.

    '''
    if not isinstance(fparser2_node,
                      (Fortran2003.Real_Literal_Constant,
                       Fortran2003.Logical_Literal_Constant,
                       Fortran2003.Char_Literal_Constant,
                       Fortran2003.Int_Literal_Constant)):
        raise InternalError(
            f"Unsupported literal type '{type(fparser2_node).__name__}' found "
            f"in get_literal_precision.")
    if not isinstance(psyir_literal_parent, Node):
        raise InternalError(
            f"Expecting argument psyir_literal_parent to be a PSyIR Node but "
            f"found '{type(psyir_literal_parent).__name__}' in "
            f"get_literal_precision.")
    precision_name = fparser2_node.items[1]
    if not precision_name:
        # Precision may still be specified by the exponent in a real literal
        if isinstance(fparser2_node, Fortran2003.Real_Literal_Constant):
            precision_value = fparser2_node.items[0]
            if "d" in precision_value.lower():
                return ScalarType.Precision.DOUBLE
            if "e" in precision_value.lower():
                return ScalarType.Precision.SINGLE
        # Return the default precision
        try:
            data_name = CONSTANT_TYPE_MAP[type(fparser2_node)]
        except KeyError as err:
            raise NotImplementedError(
                f"Could not process {type(fparser2_node).__name__}. Only "
                f"'real', 'integer', 'logical' and 'character' intrinsic "
                f"types are supported.") from err
        return default_precision(data_name)
    try:
        # Precision is specified as an integer
        return int(precision_name)
    except ValueError:
        # Precision is not an integer so should be a kind symbol
        # PSyIR stores names as lower case.
        precision_name = precision_name.lower()
        # Find the closest symbol table
        try:
            symbol_table = psyir_literal_parent.scope.symbol_table
        except SymbolError as err:
            # No symbol table found. This should never happen in
            # normal usage but could occur if a test constructs a
            # PSyIR without a Schedule.
            raise InternalError(
                f"Failed to find a symbol table to which to add the kind "
                f"symbol '{precision_name}'.") from err
        return _kind_find_or_create(precision_name, symbol_table)


def _process_routine_symbols(module_ast, container, visibility_map):
    '''
    Examines the supplied fparser2 parse tree for a module and creates
    RoutineSymbols for every routine (function or subroutine) that it
    contains.

    :param module_ast: fparser2 parse tree.
    :type module_ast: :py:class:`fparser.two.Fortran2003.Base`
    :param container: the PSyIR node in which to add the empty Routine nodes.
    :type container: :py:class:`psyclone.psyir.nodes.Container`
    :param visibility_map: dict of symbol names with explicit visibilities.
    :type visibility_map: Dict[str, \
        :py:class:`psyclone.psyir.symbols.Symbol.Visibility`]

    '''
    # If we are in a FileContainer, then the input here will be the Subroutine
    # or Function we are interested in.
    routines = []
    if isinstance(module_ast, (Fortran2003.Subroutine_Subprogram,
                               Fortran2003.Function_Subprogram)):
        routines = [module_ast]
    else:
        # Otherwise we have a module, so we search for the Subroutines and
        # Functions that are children of the module (to avoid finding
        # Subroutines or Functions contained within sub-scopes of this
        # Module).
        routine_parent = [x for x in module_ast.children if isinstance(x,
                          Fortran2003.Module_Subprogram_Part)]
        if len(routine_parent) == 1:
            routines = [x for x in routine_parent[0].children if isinstance(
                        x,
                        (Fortran2003.Subroutine_Subprogram,
                         Fortran2003.Function_Subprogram))]
    # A subroutine has no type but a function does. However, we don't know what
    # it is at this stage so we give all functions a UnresolvedType.
    # TODO #1314 extend the frontend to ensure that the type of a Routine's
    # return_symbol matches the type of the associated RoutineSymbol.
    type_map = {Fortran2003.Subroutine_Subprogram: NoType,
                Fortran2003.Function_Subprogram: UnresolvedType}

    for routine in routines:

        # Fortran routines are of unknown purity by default.
        is_pure = None
        # By default, Fortran routines are not elemental.
        is_elemental = False
        # Name of the routine.
        stmt = walk(routine, (Fortran2003.Subroutine_Stmt,
                              Fortran2003.Function_Stmt))[0]
        name = str(stmt.children[1])
        # Type to give the RoutineSymbol.
        sym_type = type_map[type(routine)]()
        # Visibility of the symbol.
        vis = visibility_map.get(name.lower(),
                                 container.symbol_table.default_visibility)
        # Check any prefixes on the routine declaration.
        prefix = stmt.children[0]
        if prefix:
            for child in prefix.children:
                if isinstance(child, Fortran2003.Prefix_Spec):
                    if child.string == "PURE":
                        is_pure = True
                    elif child.string == "IMPURE":
                        is_pure = False
                    elif child.string == "ELEMENTAL":
                        is_elemental = True

        rsymbol = RoutineSymbol(name, sym_type, visibility=vis,
                                is_pure=is_pure, is_elemental=is_elemental,
                                interface=DefaultModuleInterface())
        routine_obj = Routine(rsymbol, is_program=False)
        container.addchild(routine_obj)


def _process_access_spec(attr):
    '''
    Converts from an fparser2 Access_Spec node to a PSyIR visibility.

    :param attr: the fparser2 AST node to process.
    :type attr: :py:class:`fparser.two.Fortran2003.Access_Spec`

    :return: the PSyIR visibility corresponding to the access spec.
    :rtype: :py:class:`psyclone.psyir.Symbol.Visibility`

    :raises InternalError: if an invalid access specification is found.

    '''
    try:
        return VISIBILITY_MAP_FROM_FORTRAN[attr.string.lower()]
    except KeyError as err:
        raise InternalError(f"Unexpected Access Spec attribute "
                            f"'{attr}'.") from err


def _create_struct_reference(parent, base_ref, base_symbol, members,
                             indices):
    '''
    Utility to create a StructureReference or ArrayOfStructuresReference. Any
    PSyIR nodes in the supplied lists of members and indices are copied
    when making the new node.

    :param parent: Parent node of the PSyIR node we are constructing.
    :type parent: :py:class:`psyclone.psyir.nodes.Node`
    :param type base_ref: the type of Reference to create.
    :param base_symbol: the Symbol that the reference is to.
    :type base_symbol: :py:class:`psyclone.psyir.symbols.Symbol`
    :param members: the component(s) of the structure that are being accessed.\
        Any components that are array references must provide the name of the \
        array and a list of DataNodes describing which part of it is accessed.
    :type members: list of str or 2-tuples containing (str, \
        list of nodes describing array access)
    :param indices: a list of Nodes describing the array indices for \
        the base reference (if any).
    :type indices: list of :py:class:`psyclone.psyir.nodes.Node`

    :raises InternalError: if any element in the `members` list is not a \
        str or tuple or if `indices` are supplied for a StructureReference \
        or *not* supplied for an ArrayOfStructuresReference.
    :raises NotImplementedError: if `base_ref` is not a StructureReference or \
        an ArrayOfStructuresReference.

    '''
    # Ensure we create a copy of any References within the list of
    # members making up this structure access.
    new_members = []
    for member in members:
        if isinstance(member, str):
            new_members.append(member)
        elif isinstance(member, tuple):
            # Second member of the tuple is a list of index expressions
            new_members.append((member[0], [kid.copy() for kid in member[1]]))
        else:
            raise InternalError(
                f"List of members must contain only strings or tuples "
                f"but found entry of type '{type(member).__name__}'")
    if base_ref is StructureReference:
        if indices:
            raise InternalError(
                f"Creating a StructureReference but array indices have been "
                f"supplied ({indices}) which makes no sense.")
        return base_ref.create(base_symbol, new_members, parent=parent)
    if base_ref is ArrayOfStructuresReference:
        if not indices:
            raise InternalError(
                "Cannot create an ArrayOfStructuresReference without one or "
                "more index expressions but the 'indices' argument is empty.")
        return base_ref.create(base_symbol, [idx.copy() for idx in indices],
                               new_members, parent=parent)

    raise NotImplementedError(
        f"Cannot create structure reference for type '{base_ref}' - expected "
        f"either StructureReference or ArrayOfStructuresReference.")


def _get_arg_names(node_list):
    '''Utility function that given an fparser2 argument list returns two
    separate lists, one with the arguments themselves and another with
    the argument names.

    :param node_list: a list of fparser2 argument nodes which could \
        be positional or named.
    :type node_list: List[:py:class:`fparser.two.utils.Base`]

    :returns: a list of fparser2 arguments with any name \
        information and a separate list of named argument names.
    :rtype: Tuple[List[:py:class:`fparser.two.utils.Base`], \
         List[Union[str, None]]

    '''
    arg_names = []
    arg_nodes = []
    for node in node_list:
        if isinstance(node, Fortran2003.Actual_Arg_Spec):
            arg_names.append(node.children[0].string)
            arg_nodes.append(node.children[1])
        else:
            arg_names.append(None)
            arg_nodes.append(node)
    return arg_nodes, arg_names


class Fparser2Reader():
    '''
    Class to encapsulate the functionality for processing the fparser2 AST and
    convert the nodes to PSyIR.

<<<<<<< HEAD
    :param ignore_directives: If directives should be ignored or not
                              (default True). Only has an effect
                              if comments were not ignored.
    :param last_comments_as_codeblocks: If the last comments in the
                                        a given block (e.g. subroutine,
                                        do, if-then body, etc.) should
                                        be kept as code blocks or lost
                                        (default False).
                                        Only has an effect if comments were
                                        not ignored.
=======
    :param resolve_modules: Whether to resolve modules while parsing a file,
        for more precise control it also accepts a list of module names.
        Defaults to False.

    :raises TypeError: if the constructor argument is not of the expected type.

>>>>>>> 8736ae36
    '''

    unary_operators = OrderedDict([
        ('+', UnaryOperation.Operator.PLUS),
        ('-', UnaryOperation.Operator.MINUS),
        ('.not.', UnaryOperation.Operator.NOT)])

    binary_operators = OrderedDict([
        ('+', BinaryOperation.Operator.ADD),
        ('-', BinaryOperation.Operator.SUB),
        ('*', BinaryOperation.Operator.MUL),
        ('/', BinaryOperation.Operator.DIV),
        ('**', BinaryOperation.Operator.POW),
        ('==', BinaryOperation.Operator.EQ),
        ('.eq.', BinaryOperation.Operator.EQ),
        ('.eqv.', BinaryOperation.Operator.EQV),
        ('/=', BinaryOperation.Operator.NE),
        ('.ne.', BinaryOperation.Operator.NE),
        ('.neqv.', BinaryOperation.Operator.NEQV),
        ('<=', BinaryOperation.Operator.LE),
        ('.le.', BinaryOperation.Operator.LE),
        ('<', BinaryOperation.Operator.LT),
        ('.lt.', BinaryOperation.Operator.LT),
        ('>=', BinaryOperation.Operator.GE),
        ('.ge.', BinaryOperation.Operator.GE),
        ('>', BinaryOperation.Operator.GT),
        ('.gt.', BinaryOperation.Operator.GT),
        ('.and.', BinaryOperation.Operator.AND),
        ('.or.', BinaryOperation.Operator.OR)])

    @dataclass
    class SelectTypeInfo:
        """Class for storing required information from an fparser2
        Select_Type_Construct.

        :param guard_type: the guard types used by 'type is' and 'class is'
            select-type clauses e.g. 'REAL', 'REAL(KIND = 4), or 'mytype'
            in 'type_is(REAL)' 'type_is(REAL(KIND = 4)' and 'class
            is(mytype)' respectively. These are stored as a list of
            str, ordered as found within the select-type
            construct's 'type is', 'class is' and 'class default'
            clauses with None indicating the 'class default' clause.
        :param guard_type_name: a string representation of the guard types used
            by 'type is' and 'class is' select-type clauses e.g. 'REAL',
            'REAL(KIND = 4)', or 'mytype' are stored as
            'REAL', 'REAL_4' and 'mytype' respectively. These are
            designed to be used as base variable names in
            the code. These are ordered as they are found in the
            the select type construct 'type is, 'class is'
            and 'class default' clauses with None representing the
            'class default'.
        :param intrinsic_type_name: the base intrinsic string name for the
            particular clause or None if there is no intrinsic type. e.g.
            'type is(REAL*4)' becomes 'REAL' and 'type is(mytype)' becomes
            None. These are ordered as they occur in the select-type
            construct's clauses.
        :param clause_type: the name of the clause in the select-type construct
            i.e. one of 'type is', 'class is' and 'class default'. These are
            ordered as they occur within the select-type construct.
        :param stmts: a list of fparser2 statements holding the content of each
            of the select-type construct 'type is, 'class is' and
            'class default' clauses. These are ordered as they occur within the
            select-type construct.
        :param selector: the name of the select-type construct selector e.g.
            'selector' in 'select type(selector)'.
        :param num_clauses: the number of 'type is', 'class is' and
            'class default' clauses in the select type construct.
        :param default_idx: index of the 'default' clause as it appears within
            the select-type construct's 'type is, 'class is' and
            'class default' clauses, or -1 if no default clause is found.

        """
        # 'str | None' syntax is only supported in Python >=3.10 so use
        # 'typing.Optional[]'. Similarly, 'list[str]' is only valid in
        # Python >=3.9 so use 'typing.List[str]'.
        guard_type: List[Optional[str]] = field(default_factory=list)
        guard_type_name: List[Optional[str]] = field(default_factory=list)
        intrinsic_type_name: List[Optional[str]] = field(default_factory=list)
        clause_type: List[str] = field(default_factory=list)
        stmts: List[List[StmtBase]] = field(default_factory=list)
        selector: str = ""
        num_clauses: int = -1
        default_idx: int = -1

<<<<<<< HEAD
    def __init__(self, ignore_directives: bool = True,
                 last_comments_as_codeblocks: bool = False):
=======
    def __init__(self, resolve_modules=False):
        if isinstance(resolve_modules, bool):
            self._resolve_all_modules = resolve_modules
            self._modules_to_resolve = []
        elif (isinstance(resolve_modules, Iterable) and
              all(isinstance(x, str) for x in resolve_modules)):
            self._resolve_all_modules = False
            self._modules_to_resolve = [n.lower() for n in resolve_modules]
        else:
            raise TypeError(
                f"The 'resolve_modules' argument must be a boolean or an "
                f"Iterable[str] but found '{resolve_modules}'.")

>>>>>>> 8736ae36
        # Map of fparser2 node types to handlers (which are class methods)
        self.handlers = {
            Fortran2003.Allocate_Stmt: self._allocate_handler,
            Fortran2003.Allocate_Shape_Spec: self._allocate_shape_spec_handler,
            Fortran2003.Assignment_Stmt: self._assignment_handler,
            Fortran2003.Data_Pointer_Object: self._structure_accessor_handler,
            Fortran2003.Data_Ref: self._structure_accessor_handler,
            Fortran2003.Pointer_Assignment_Stmt: self._assignment_handler,
            Fortran2003.Procedure_Designator: self._structure_accessor_handler,
            Fortran2003.Deallocate_Stmt: self._deallocate_handler,
            Fortran2003.Function_Subprogram: self._subroutine_handler,
            Fortran2003.Name: self._name_handler,
            Fortran2003.Parenthesis: self._parenthesis_handler,
            Fortran2003.Part_Ref: self._part_ref_handler,
            Fortran2003.Subscript_Triplet: self._subscript_triplet_handler,
            Fortran2003.If_Stmt: self._if_stmt_handler,
            utils.NumberBase: self._number_handler,
            Fortran2003.Include_Stmt: self._include_handler,
            C99Preprocessor.Cpp_Include_Stmt: self._include_handler,
            Fortran2003.Int_Literal_Constant: self._number_handler,
            Fortran2003.Char_Literal_Constant: self._char_literal_handler,
            Fortran2003.Logical_Literal_Constant: self._bool_literal_handler,
            utils.BinaryOpBase: self._binary_op_handler,
            Fortran2003.End_Do_Stmt: self._ignore_handler,
            Fortran2003.End_Subroutine_Stmt: self._ignore_handler,
            Fortran2003.If_Construct: self._if_construct_handler,
            Fortran2003.Case_Construct: self._case_construct_handler,
            Fortran2003.Select_Type_Construct:
                self._select_type_construct_handler,
            Fortran2003.Return_Stmt: self._return_handler,
            Fortran2003.UnaryOpBase: self._unary_op_handler,
            Fortran2003.Block_Nonlabel_Do_Construct:
                self._do_construct_handler,
            Fortran2003.Intrinsic_Function_Reference: self._intrinsic_handler,
            Fortran2003.Where_Construct: self._where_construct_handler,
            Fortran2003.Where_Stmt: self._where_construct_handler,
            Fortran2003.Call_Stmt: self._call_handler,
            Fortran2003.Function_Reference: self._call_handler,
            Fortran2003.Subroutine_Subprogram: self._subroutine_handler,
            Fortran2003.Module: self._module_handler,
            Fortran2003.Main_Program: self._main_program_handler,
            Fortran2003.Program: self._program_handler,
        }
        # Used to attach inline comments to the PSyIR symbols and nodes
        self._last_psyir_parsed_and_span = None
        # Whether to ignore directives when processing the fparser2 AST
        self._ignore_directives = ignore_directives
        # Whether to keep the last comments in a given block as code blocks
        self._last_comments_as_codeblocks = last_comments_as_codeblocks

    @staticmethod
    def nodes_to_code_block(parent, fp2_nodes, message=None):
        '''Create a CodeBlock for the supplied list of fparser2 nodes and then
        wipe the list. A CodeBlock is a node in the PSyIR (Schedule)
        that represents a sequence of one or more Fortran statements
        and/or expressions which PSyclone does not attempt to handle.

        :param parent: Node in the PSyclone AST to which to add this CodeBlock.
        :type parent: :py:class:`psyclone.psyir.nodes.Node`
        :param fp2_nodes: list of fparser2 AST nodes constituting the
                          CodeBlock.
        :type fp2_nodes: list of :py:class:`fparser.two.utils.Base`
        :param message: Include a preceeding comment attached to the CodeBlock.
        :type message: Optional[str]

        :returns: a CodeBlock instance.
        :rtype: :py:class:`psyclone.CodeBlock`

        '''
        if not fp2_nodes:
            return None

        # Determine whether this code block is a statement or an
        # expression. Statements always have a `Schedule` as parent
        # and expressions do not. The only unknown at this point are
        # directives whose structure are in discussion. Therefore, for
        # the moment, an exception is raised if a directive is found
        # as a parent.
        if isinstance(parent, (Schedule, Container)):
            structure = CodeBlock.Structure.STATEMENT
        elif isinstance(parent, Directive):
            raise InternalError(
                "Fparser2Reader:nodes_to_code_block: A CodeBlock with "
                "a Directive as parent is not yet supported.")
        else:
            structure = CodeBlock.Structure.EXPRESSION

        code_block = CodeBlock(fp2_nodes, structure, parent=parent)
        if message:
            code_block.preceding_comment = message
        parent.addchild(code_block)
        del fp2_nodes[:]
        return code_block

    def generate_psyir(self, parse_tree, filename=""):
        '''Translate the supplied fparser2 parse_tree into PSyIR.

        :param parse_tree: the supplied fparser2 parse tree.
        :type parse_tree: :py:class:`fparser.two.Fortran2003.Program`
        :param Optional[str] filename: associated name for FileContainer.

        :returns: PSyIR of the supplied fparser2 parse_tree.
        :rtype: :py:class:`psyclone.psyir.nodes.FileContainer`

        :raises GenerationError: if the root of the supplied fparser2
            parse tree is not a Program.

        '''
        if not isinstance(parse_tree, Fortran2003.Program):
            raise GenerationError(
                f"The Fparser2Reader generate_psyir method expects the root "
                f"of the supplied fparser2 tree to be a Program, but found "
                f"'{type(parse_tree).__name__}'")

        node = Container("dummy")
        self.process_nodes(node, [parse_tree])
        result = node.children[0]
        result.name = filename
        return result.detach()

    def get_routine_schedules(self, name, module_ast):
        '''Create one or more schedules for routines corresponding to the
        supplied name in the supplied fparser2 AST. (There can be more than
        one routine if the supplied name corresponds to an interface block
        in the AST.)

        :param str name: name of the subroutine represented by the kernel.
        :param module_ast: fparser2 AST of the full module where the kernel \
                           code is located.
        :type module_ast: :py:class:`fparser.two.Fortran2003.Program`

        :returns: PSyIR schedules representing the matching subroutine(s).
        :rtype: List[:py:class:`psyclone.psyir.nodes.KernelSchedule`]

        :raises GenerationError: if supplied parse tree contains more than \
                                 one module.
        :raises GenerationError: unable to generate a kernel schedule from \
                                 the provided fpaser2 parse tree.

        '''
        psyir = self.generate_psyir(module_ast)
        lname = name.lower()

        containers = [ctr for ctr in psyir.walk(Container) if
                      not isinstance(ctr, FileContainer)]
        if not containers:
            raise GenerationError(
                f"The parse tree supplied to get_routine_schedules() must "
                f"contain a single module but found none when searching for "
                f"kernel '{name}'.")
        if len(containers) > 1:
            raise GenerationError(
                f"The parse tree supplied to get_routine_schedules() must "
                f"contain a single module but found more than one "
                f"({[ctr.name for ctr in containers]}) when searching for "
                f"kernel '{name}'.")
        container = containers[0]

        # Check for an interface block
        actual_names = []
        interfaces = walk(module_ast, Fortran2003.Interface_Block)

        for interface in interfaces:
            if interface.children[0].children[0].string.lower() == lname:
                # We have an interface block with the name of the routine
                # we are searching for.
                procs = walk(interface, Fortran2003.Procedure_Stmt)
                for proc in procs:
                    for child in proc.children[0].children:
                        actual_names.append(child.string.lower())
                break
        if not actual_names:
            # No interface block was found so we proceed to search for a
            # routine with the original name that we were passed.
            actual_names = [lname]

        routines = container.walk(Routine)
        selected_routines = [routine for routine in routines
                             if routine.name.lower() in actual_names]

        if not selected_routines:
            raise GenerationError(
                f"Could not find subroutine or interface '{name}' in the "
                f"module '{container.name}'.")

        return selected_routines

    def _process_array_bound(self, bound_expr, table):
        '''Process the supplied fparser2 parse tree for the upper/lower
        bound of a dimension in an array declaration.

        :param bound_expr: fparser2 parse tree for lower/upper bound.
        :type bound_expr: :py:class:`fparser.two.utils.Base`

        :returns: PSyIR for the bound.
        :rtype: :py:class:`psyclone.psyir.nodes.DataNode`

        '''
        dummy = Assignment(parent=table.node)
        self.process_nodes(parent=dummy, nodes=[bound_expr])

        return dummy.children[0].detach()

    def _parse_dimensions(self, dimensions, symbol_table):
        '''
        Parse the fparser dimension attribute into a shape list. Each entry of
        this list is either None (if the extent is unknown) or a 2-tuple
        containing the lower and upper bound of that dimension.

        :param dimensions: fparser dimension attribute.
        :type dimensions:
            :py:class:`fparser.two.Fortran2003.Dimension_Attr_Spec`
        :param symbol_table: symbol table of the declaration context.
        :type symbol_table: :py:class:`psyclone.psyir.symbols.SymbolTable`

        :returns: shape of the attribute in column-major order (leftmost
            index is contiguous in memory). Each entry represents an array
            dimension. If it is 'None' the extent of that dimension is
            unknown, otherwise it holds a 2-tuple with the upper and lower
            bounds of the dimension. If it is an empty list then the symbol
            represents a scalar.
        :rtype: list[Optional[
            tuple[:py:class:`psyclone.psyir.nodes.DataNode`,
                  :py:class:`psyclone.psyir.nodes.DataNode`]]]

        :raises GenerationError: if invalid Fortran is encounted in the
                                 dimensions list.
        :raises NotImplementedError: if the supplied dimension represents an
                                     assumed-size specification.
        :raises InternalError: if a dimension is not an Assumed_Shape_Spec,
                               Explicit_Shape_Spec or Assumed_Size_Spec.

        '''
        one = Literal("1", INTEGER_TYPE)
        shape = []
        # Traverse shape specs in Depth-first-search order
        for dim in walk(dimensions, (Fortran2003.Assumed_Shape_Spec,
                                     Fortran2003.Deferred_Shape_Spec,
                                     Fortran2003.Explicit_Shape_Spec,
                                     Fortran2003.Assumed_Size_Spec)):

            if isinstance(dim, Fortran2003.Assumed_Shape_Spec):
                # Assumed_Shape_Spec has two children holding the lower and
                # upper bounds. It is valid Fortran (R514) to specify only the
                # lower bound:
                # ":" -> Assumed_Shape_Spec(None, None)
                # "4:" -> Assumed_Shape_Spec(Int_Literal_Constant('4', None),
                #                            None)
                lower = None
                if dim.children[0]:
                    lower = self._process_array_bound(dim.children[0],
                                                      symbol_table)
                if dim.children[1]:
                    upper = self._process_array_bound(dim.children[1],
                                                      symbol_table)
                else:
                    upper = ArrayType.Extent.ATTRIBUTE if lower else None

                if upper and not lower:
                    raise GenerationError(
                        f"Found an assumed-shape array declaration with only "
                        f"an upper bound ({dimensions}). This is not valid "
                        f"Fortran.")
                if upper:
                    shape.append((lower, upper))
                else:
                    shape.append(None)

            elif isinstance(dim, Fortran2003.Deferred_Shape_Spec):
                # Deferred_Shape_Spec has no children (R520). For our purposes
                # it is equivalent to Assumed_Shape_Spec(None, None).
                shape.append(None)

            elif isinstance(dim, Fortran2003.Explicit_Shape_Spec):
                upper = self._process_array_bound(dim.items[1],
                                                  symbol_table)
                if dim.items[0]:
                    lower = self._process_array_bound(dim.items[0],
                                                      symbol_table)
                    shape.append((lower, upper))
                else:
                    # Lower bound defaults to 1 in Fortran
                    shape.append((one.copy(), upper))

            elif isinstance(dim, Fortran2003.Assumed_Size_Spec):
                raise NotImplementedError(
                    f"Could not process {dimensions}. Assumed-size arrays"
                    f" are not supported.")

            else:
                raise InternalError(
                    f"Reached end of loop body and array-shape specification "
                    f"{type(dim)} has not been handled.")

        return shape

    @staticmethod
    def process_access_statements(nodes):
        '''
        Search the supplied list of fparser2 nodes (which must represent a
        complete Specification Part) for any accessibility
        statements (e.g. "PUBLIC :: my_var") to determine the default
        visibility of symbols as well as identifying those that are
        explicitly declared as public or private.

        :param nodes: nodes in the fparser2 parse tree describing a \
                      Specification Part that will be searched.
        :type nodes: list of :py:class:`fparser.two.utils.Base`

        :returns: default visibility of symbols within the current scoping \
            unit and dict of symbol names with explicit visibilities.
        :rtype: 2-tuple of (:py:class:`psyclone.symbols.Symbol.Visibility`, \
                dict)

        :raises InternalError: if an accessibility attribute which is not \
            'public' or 'private' is encountered.
        :raises GenerationError: if the parse tree is found to contain more \
            than one bare accessibility statement (i.e. 'PUBLIC' or 'PRIVATE')
        :raises GenerationError: if a symbol is explicitly declared as being \
            both public and private.

        '''
        default_visibility = None
        # Sets holding the names of those symbols whose access is specified
        # explicitly via an access-stmt (e.g. "PUBLIC :: my_var")
        explicit_public = set()
        explicit_private = set()
        # R518 an access-stmt shall appear only in the specification-part
        # of a *module*.
        access_stmts = walk(nodes, Fortran2003.Access_Stmt)

        for stmt in access_stmts:

            if stmt.children[0].lower() == "public":
                public_stmt = True
            elif stmt.children[0].lower() == "private":
                public_stmt = False
            else:
                raise InternalError(
                    f"Failed to process '{stmt}'. Found an accessibility "
                    f"attribute of '{stmt.children[0]}' but expected either "
                    f"'public' or 'private'.")
            if not stmt.children[1]:
                if default_visibility:
                    # We've already seen an access statement without an
                    # access-id-list. This is therefore invalid Fortran (which
                    # fparser does not catch).
                    current_node = stmt.parent
                    while current_node:
                        if isinstance(current_node, Fortran2003.Module):
                            mod_name = str(
                                current_node.children[0].children[1])
                            raise GenerationError(
                                f"Module '{mod_name}' contains more than one "
                                f"access statement with an omitted "
                                f"access-id-list. This is invalid Fortran.")
                        current_node = current_node.parent
                    # Failed to find an enclosing Module. This is also invalid
                    # Fortran since an access statement is only permitted
                    # within a module.
                    raise GenerationError(
                        "Found multiple access statements with omitted access-"
                        "id-lists and no enclosing Module. Both of these "
                        "things are invalid Fortran.")
                if public_stmt:
                    default_visibility = Symbol.Visibility.PUBLIC
                else:
                    default_visibility = Symbol.Visibility.PRIVATE
            else:
                symbol_names = [child.string.lower() for child in
                                stmt.children[1].children]
                if public_stmt:
                    explicit_public.update(symbol_names)
                else:
                    explicit_private.update(symbol_names)
        # Sanity check the lists of symbols (because fparser2 does not
        # currently do much validation)
        invalid_symbols = explicit_public.intersection(explicit_private)
        if invalid_symbols:
            raise GenerationError(
                f"Symbols {list(invalid_symbols)} appear in access statements "
                f"with both PUBLIC and PRIVATE access-ids. This is invalid "
                f"Fortran.")

        # Symbols are public by default in Fortran
        if default_visibility is None:
            default_visibility = Symbol.Visibility.PUBLIC

        visibility_map = {}
        for name in explicit_public:
            visibility_map[name] = Symbol.Visibility.PUBLIC
        for name in explicit_private:
            visibility_map[name] = Symbol.Visibility.PRIVATE

        return (default_visibility, visibility_map)

    @staticmethod
    def _process_save_statements(nodes, parent):
        '''
        Search the supplied list of fparser2 nodes (which must represent a
        complete Specification Part) for any SAVE statements (e.g.
        "SAVE :: my_var") to determine which Symbols are static.

        Any common blocks referred to in a SAVE will result in Symbols of
        UnsupportedFortranType being added to the symbol table associated with
        `parent`.

        :param nodes: nodes in the fparser2 parse tree describing a
                      Specification Part that will be searched.
        :type nodes: List[:py:class:`fparser.two.utils.Base`]
        :param : the parent node in the PSyIR under construction.
        :type : :py:class:`psyclone.psyir.nodes.Node`

        :returns: names of symbols that are static or just "*" if they all are.
        :rtype: List[str]

        :raises GenerationError: if the parse tree is found to contain a SAVE
            without a saved-entity list *and* one or more SAVE attributes or
            SAVE statements (C580).

        '''
        symbol_table = parent.scope.symbol_table
        default_save = False
        # Set holding the names of those symbols which are marked as static
        # via an explicit SAVE stmt (e.g. "SAVE :: my_var")
        explicit_save = set()

        save_stmts = walk(nodes, Fortran2003.Save_Stmt)

        for stmt in save_stmts:

            if not stmt.children[1]:
                # No saved-entity list means that all entities are static.
                default_save = True
            else:
                symbol_names = [child.string.lower() for child in
                                stmt.children[1].children]
                explicit_save.update(symbol_names)

        if default_save:
            if explicit_save:
                # This should really be caught by the Fortran parser but
                # fparser2 is lax.
                names = sorted(list(explicit_save))
                raise GenerationError(
                    f"Supplied nodes contain a SAVE without a saved-entity "
                    f"list plus one or more SAVES *with* saved-entity lists "
                    f"(naming {names}). This is not valid Fortran.")
            explicit_save.add("*")

        # If there are any named Common blocks listed in a SAVE statement then
        # we create Symbols of UnsupportedFortranType for them (so that the
        # backend can recreate the necessary SAVE statement) and remove them
        # from the list returned by this method.
        for name in explicit_save.copy():
            if name.startswith("/"):
                uftype = UnsupportedFortranType(f"SAVE :: {name}")
                symbol_table.new_symbol(root_name="_PSYCLONE_INTERNAL_SAVE",
                                        symbol_type=DataSymbol,
                                        datatype=uftype)
                explicit_save.remove(name)
        return list(explicit_save)

    def _process_use_stmts(self, parent, nodes, visibility_map=None):
        '''
        Process all of the USE statements in the fparser2 parse tree
        supplied as a list of nodes. Imported symbols are added to
        the symbol table associated with the supplied parent node with
        Import interfaces.

        :param parent: PSyIR node in which to insert the symbols found.
        :type parent: :py:class:`psyclone.psyir.nodes.KernelSchedule`
        :param nodes: fparser2 AST nodes to search for use statements.
        :type nodes: list of :py:class:`fparser.two.utils.Base`
        :param visibility_map: mapping of symbol name to visibility (for \
            those symbols listed in an accessibility statement).
        :type visibility_map: dict with str keys and \
            :py:class:`psyclone.psyir.symbols.Symbol.Visibility` values

        :raises GenerationError: if the parse tree for a use statement has an \
            unrecognised structure.
        :raises SymbolError: if a symbol imported via a use statement is \
            already present in the symbol table.
        :raises NotImplementedError: if the form of use statement is not \
            supported.

        '''
        if visibility_map is None:
            visibility_map = {}

        for decl in walk(nodes, Fortran2003.Use_Stmt):

            # Check that the parse tree is what we expect
            if len(decl.items) != 5:
                # We can't just do str(decl) as that also checks that items
                # is of length 5
                text = ""
                for item in decl.items:
                    if item:
                        text += str(item)
                raise GenerationError(
                    f"Expected the parse tree for a USE statement to contain "
                    f"5 items but found {len(decl.items)} for '{text}'")

            # Check if the UseStmt has an intrinsic module-nature
            intrinsic = False
            if decl.items[0] is not None and str(decl.items[0]) == "INTRINSIC":
                intrinsic = True

            mod_name = str(decl.items[2])
            mod_visibility = visibility_map.get(
                    mod_name,  parent.symbol_table.default_visibility)

            # Add the module symbol to the symbol table. Keep a record of
            # whether or not we've seen this module before for reporting
            # purposes in the code below.
            if mod_name not in parent.symbol_table:
                new_container = True
                container = ContainerSymbol(mod_name,
                                            visibility=mod_visibility,
                                            is_intrinsic=intrinsic)
                parent.symbol_table.add(container)
            else:
                new_container = False
                container = parent.symbol_table.lookup(mod_name)
                if not isinstance(container, ContainerSymbol):
                    raise SymbolError(
                        f"Found a USE of module '{mod_name}' but the symbol "
                        f"table already has a non-container entry with that "
                        f"name ({container}). This is invalid Fortran.")

            # Create a generic Symbol for each element in the ONLY clause.
            if isinstance(decl.items[4], Fortran2003.Only_List):
                if not new_container and not container.wildcard_import and \
                   not parent.symbol_table.symbols_imported_from(container):
                    # TODO #11 Log the fact that this explicit symbol import
                    # will replace a previous import with an empty only-list.
                    pass
                for name in decl.items[4].items:
                    if isinstance(name, Fortran2003.Rename):
                        # This variable is renamed using Fortran's
                        # 'new_name=>orig_name' syntax, so capture the
                        # original name ('orig_name') as well as the new
                        # name ('sym_name').
                        sym_name = str(name.children[1]).lower()
                        orig_name = str(name.children[2]).lower()
                    else:
                        # This variable is not renamed.
                        sym_name = str(name).lower()
                        orig_name = None
                    sym_visibility = visibility_map.get(
                        sym_name,  parent.symbol_table.default_visibility)
                    if sym_name not in parent.symbol_table:
                        # We're dealing with a symbol named in a use statement
                        # in the *current* scope therefore we do not check
                        # any ancestor symbol tables; we just create a
                        # new symbol. Since we don't yet know anything about
                        # the type of this symbol we create a generic Symbol.
                        parent.symbol_table.add(
                            Symbol(sym_name, visibility=sym_visibility,
                                   interface=ImportInterface(
                                       container, orig_name=orig_name)))
                    else:
                        # There's already a symbol with this name
                        existing_symbol = parent.symbol_table.lookup(
                            sym_name)
                        if isinstance(existing_symbol, RoutineSymbol):
                            # We already knew it was a RoutineSymbol (probably
                            # because it is referenced by a Generic Interface)
                            # but not where it came from so add an interface.
                            existing_symbol.interface = ImportInterface(
                                container, orig_name=orig_name)
                        elif not existing_symbol.is_import:
                            raise SymbolError(
                                f"Symbol '{sym_name}' is imported from module "
                                f"'{mod_name}' but is already present in the "
                                f"symbol table as either an argument or a "
                                f"local ({existing_symbol}).")
                        # TODO #11 Log the fact that we've already got an
                        # import of this symbol and that will take precedence.
            elif not decl.items[3]:
                # We have a USE statement without an ONLY clause.
                if not new_container and not container.wildcard_import and \
                   not parent.symbol_table.symbols_imported_from(container):
                    # TODO #11 Log the fact that this explicit symbol import
                    # will replace a previous import that had an empty
                    # only-list.
                    pass
                container.wildcard_import = True
            elif decl.items[3].lower().replace(" ", "") == ",only:":
                # This use has an 'only: ' but no associated list of
                # imported symbols. (It serves to keep a module in scope while
                # not actually importing anything from it.) We do not need to
                # set anything as the defaults (empty 'only' list and no
                # wildcard import) imply 'only:'.
                if not new_container and \
                       (container.wildcard_import or
                        parent.symbol_table.symbols_imported_from(container)):
                    # TODO #11 Log the fact that this import with an empty
                    # only-list is ignored because of existing 'use's of
                    # the module.
                    pass
            else:
                raise NotImplementedError(f"Found unsupported USE statement: "
                                          f"'{decl}'")

            # Import symbol information from module/container (if enabled)
            if (self._resolve_all_modules or
                    container.name.lower() in self._modules_to_resolve):
                parent.symbol_table.resolve_imports([container])

    def _process_type_spec(self, parent, type_spec):
        '''
        Processes the fparser2 parse tree of a type specification in order to
        extract the type and precision that are specified.

        :param parent: the parent of the current PSyIR node under construction.
        :type parent: :py:class:`psyclone.psyir.nodes.Node`
        :param type_spec: the fparser2 parse tree of the type specification.
        :type type_spec: \
            :py:class:`fparser.two.Fortran2003.Intrinsic_Type_Spec` or \
            :py:class:`fparser.two.Fortran2003.Declaration_Type_Spec`

        :returns: the type and precision specified by the type-spec.
        :rtype: 2-tuple of :py:class:`psyclone.psyir.symbols.ScalarType` or \
            :py:class:`psyclone.psyir.symbols.DataTypeSymbol` and \
            :py:class:`psyclone.psyir.symbols.DataSymbol.Precision` or \
            :py:class:`psyclone.psyir.symbols.DataSymbol` or int or NoneType

        :raises NotImplementedError: if an unsupported intrinsic type is found.
        :raises SymbolError: if a symbol already exists for the name of a \
            derived type but is not a DataTypeSymbol.
        :raises NotImplementedError: if the supplied type specification is \
            not for an intrinsic type or a derived type.

        '''
        base_type = None
        precision = None

        if isinstance(type_spec, Fortran2003.Intrinsic_Type_Spec):
            fort_type = str(type_spec.items[0]).lower()
            try:
                data_name = TYPE_MAP_FROM_FORTRAN[fort_type]
            except KeyError as err:
                raise NotImplementedError(
                    f"Could not process {type_spec}. Only 'real', 'double "
                    f"precision', 'integer', 'logical' and 'character' "
                    f"intrinsic types are supported.") from err
            if fort_type == "double precision":
                # Fortran double precision is equivalent to a REAL
                # intrinsic with precision DOUBLE in the PSyIR.
                precision = ScalarType.Precision.DOUBLE
            else:
                # Check for precision being specified.
                precision = self._process_precision(type_spec, parent)
            if not precision:
                precision = default_precision(data_name)
            # We don't support len or kind specifiers for character variables
            if fort_type == "character" and type_spec.children[1]:
                raise NotImplementedError(
                    f"Length or kind attributes not supported on a character "
                    f"variable: '{type_spec}'")
            base_type = ScalarType(data_name, precision)

        elif isinstance(type_spec, Fortran2003.Declaration_Type_Spec):
            # This is a variable of derived type
            if type_spec.children[0].lower() != "type":
                # We don't yet support declarations that use 'class'
                # TODO #1504 extend the PSyIR for this variable type.
                raise NotImplementedError(
                    f"Could not process {type_spec} - declarations "
                    f"other than 'type' are not yet supported.")
            type_name = str(walk(type_spec, Fortran2003.Type_Name)[0])
            # Do we already have a Symbol for this derived type?
            type_symbol = _find_or_create_unresolved_symbol(parent, type_name)
            # pylint: disable=unidiomatic-typecheck
            if type(type_symbol) is Symbol:
                # We do but we didn't know what kind of symbol it was. Create
                # a DataTypeSymbol to replace it.
                new_symbol = DataTypeSymbol(type_name, UnresolvedType(),
                                            interface=type_symbol.interface,
                                            visibility=type_symbol.visibility)
                table = type_symbol.find_symbol_table(parent)
                table.swap(type_symbol, new_symbol)
                type_symbol = new_symbol
            elif not isinstance(type_symbol, DataTypeSymbol):
                raise SymbolError(
                    f"Search for a DataTypeSymbol named '{type_name}' "
                    f"(required by specification '{type_spec}') found a "
                    f"'{type(type_symbol).__name__}' instead.")
            base_type = type_symbol

        else:
            # Not a supported type specification. This will result in a
            # CodeBlock or UnsupportedFortranType, depending on the context.
            raise NotImplementedError("Unsupported type specification")

        return base_type, precision

    def _process_decln(self, scope, symbol_table, decl, visibility_map=None,
                       statics_list=()):
        '''
        Process the supplied fparser2 parse tree for a declaration. For each
        entity that is declared, a symbol is added to the supplied symbol
        table.

        :param scope: PSyIR node in which to insert the symbols found.
        :type scope: :py:class:`psyclone.psyir.nodes.ScopingNode`
        :param symbol_table: the symbol table to which to add new symbols.
        :type symbol_table: py:class:`psyclone.psyir.symbols.SymbolTable`
        :param decl: fparser2 parse tree of declaration to process.
        :type decl: :py:class:`fparser.two.Fortran2003.Type_Declaration_Stmt`
        :param visibility_map: mapping of symbol name to visibility (for
            those symbols listed in an accessibility statement).
        :type visibility_map: dict with str keys and
            :py:class:`psyclone.psyir.symbols.Symbol.Visibility` values
        :param statics_list: the names of symbols which are static (due to
            appearing in a SAVE statement). If all symbols are static then
            this contains the single entry "*".
        :type statics_list: Iterable[str]

        :raises NotImplementedError: if an unsupported attribute is found.
        :raises NotImplementedError: if an unsupported intent attribute is
            found.
        :raises NotImplementedError: if an unsupported access-spec attribute
            is found.
        :raises NotImplementedError: if the allocatable attribute is found on
            a non-array declaration.
        :raises InternalError: if an array with defined extent has the
            allocatable attribute.
        :raises NotImplementedError: if an unsupported initialisation
            expression is found for a parameter declaration.
        :raises NotImplementedError: if a character-length specification is
            found.
        :raises SymbolError: if a declaration is found for a symbol that is
            already present in the symbol table with a defined interface.
        :raises GenerationError: if a set of incompatible Fortran
            attributes are found in a symbol declaration.

        :returns: the newly created symbol.
        :rtype: :py:class:`psyclone.psyir.symbols.DataSymbol`

        '''
        # pylint: disable=too-many-arguments

        (type_spec, attr_specs, entities) = decl.items

        # Parse the type_spec
        base_type, _ = self._process_type_spec(scope, type_spec)

        # Parse declaration attributes:
        # 1) If no dimension attribute is provided, it defaults to scalar.
        attribute_shape = []
        # 2) Record symbol interface
        interface = None
        multiple_interfaces = False
        # 3) Record initialized constant values
        has_constant_value = False
        # 4) Whether the declaration has the allocatable attribute
        allocatable = False
        # 5) Access-specification - this var is only set if the declaration
        # has an explicit access-spec (e.g. INTEGER, PRIVATE :: xxx)
        decln_access_spec = None
        # 6) Whether this declaration has the SAVE attribute.
        has_save_attr = False
        if attr_specs:
            for attr in attr_specs.items:
                if isinstance(attr, (Fortran2003.Attr_Spec,
                                     Fortran2003.Component_Attr_Spec)):
                    normalized_string = str(attr).lower().replace(' ', '')
                    if normalized_string == "save":
                        if interface is not None:
                            multiple_interfaces = True
                        has_save_attr = True
                    elif normalized_string == "parameter":
                        # Flag the existence of a constant value in the RHS
                        has_constant_value = True
                    elif normalized_string == "allocatable":
                        allocatable = True
                    else:
                        raise NotImplementedError(
                            f"Could not process {decl.items}. Unrecognised "
                            f"attribute '{attr}'.")
                elif isinstance(attr, Fortran2003.Intent_Attr_Spec):
                    (_, intent) = attr.items
                    normalized_string = \
                        intent.string.lower().replace(' ', '')
                    try:
                        if interface is not None:
                            multiple_interfaces = True
                        interface = ArgumentInterface(
                            INTENT_MAPPING[normalized_string])
                    except KeyError as info:
                        message = (
                            f"Could not process {decl.items}. Unexpected "
                            f"intent attribute '{attr}'.")
                        raise InternalError(message) from info
                elif isinstance(attr,
                                (Fortran2003.Dimension_Attr_Spec,
                                 Fortran2003.Dimension_Component_Attr_Spec)):
                    attribute_shape = \
                        self._parse_dimensions(attr, symbol_table)
                elif isinstance(attr, Fortran2003.Access_Spec):
                    try:
                        decln_access_spec = _process_access_spec(attr)
                    except InternalError as err:
                        raise InternalError(
                            f"Could not process '{decl.items}': "
                            f"{err.value}") from err
                else:
                    raise NotImplementedError(
                        f"Could not process declaration '{decl}'. Unrecognised"
                        f" attribute type '{type(attr).__name__}'.")

            # There are some combinations of attributes that are not valid
            # Fortran but fparser does not check, so we need to check for them
            # here.
            # TODO fparser/#413 could also fix these issues.
            if has_save_attr and has_constant_value:
                raise GenerationError(
                    f"SAVE and PARAMETER attributes are not compatible but "
                    f"found:\n {decl}")

            # Now we've checked for save and parameter existing
            # together, we can allow parameter without save and set it
            # to the same interface as save.
            if has_constant_value and interface is None:
                # We have a parameter so should set its interface to static.
                interface = StaticInterface()

            if allocatable and has_constant_value:
                raise GenerationError(
                    f"ALLOCATABLE and PARAMETER attributes are not compatible "
                    f"but found:\n {decl}")
            if isinstance(interface, ArgumentInterface) and has_constant_value:
                raise GenerationError(
                    f"INTENT and PARAMETER attributes are not compatible but"
                    f" found:\n {decl}")
            if multiple_interfaces:
                raise GenerationError(
                    f"Multiple or duplicated incompatible attributes "
                    f"found in declaration:\n {decl}")

        # Parse declarations RHS and declare new symbol into the
        # parent symbol table for each entity found.
        for entity in entities.items:
            (name, array_spec, char_len, initialisation) = entity.items
            init_expr = None

            # If the entity has an array-spec shape, it has priority.
            # Otherwise use the declaration attribute shape.
            if array_spec is not None:
                entity_shape = \
                    self._parse_dimensions(array_spec, symbol_table)
            else:
                entity_shape = attribute_shape

            if allocatable and not entity_shape:
                # We have an allocatable attribute on something that we
                # don't recognise as an array - this is not supported.
                raise NotImplementedError(
                    f"Could not process {decl}. The 'allocatable' attribute is"
                    f" only supported on array declarations.")

            for idx, extent in enumerate(entity_shape):
                if extent is None:
                    if allocatable:
                        entity_shape[idx] = ArrayType.Extent.DEFERRED
                    else:
                        entity_shape[idx] = ArrayType.Extent.ATTRIBUTE
                elif not isinstance(extent, ArrayType.Extent) and \
                        allocatable:
                    # We have an allocatable array with a defined extent.
                    # This is invalid Fortran.
                    raise InternalError(
                        f"Invalid Fortran: '{decl}'. An array with defined "
                        f"extent cannot have the ALLOCATABLE attribute.")

            if initialisation:
                # If the variable or parameter has an initial value then
                # parse its initialization into a dummy Assignment.
                dummynode = Assignment(parent=scope)
                expr = initialisation.items[1]
                self.process_nodes(parent=dummynode, nodes=[expr])
                init_expr = dummynode.children[0].detach()

            if char_len is not None:
                raise NotImplementedError(
                    f"Could not process {decl.items}. Character length "
                    f"specifications are not supported.")

            sym_name = str(name).lower()

            if decln_access_spec:
                visibility = decln_access_spec
            else:
                # There was no access-spec on the LHS of the decln
                if visibility_map is not None:
                    visibility = visibility_map.get(
                        sym_name, symbol_table.default_visibility)
                else:
                    visibility = symbol_table.default_visibility

            listed_in_save = "*" in statics_list or sym_name in statics_list
            if has_save_attr or listed_in_save:
                if has_save_attr and listed_in_save:
                    raise GenerationError(
                        f"Invalid Fortran: '{decl}'. Symbol 'sym_name' is "
                        f"the subject of a SAVE statement but also has a SAVE "
                        f"attribute on its declaration.")
                this_interface = StaticInterface()
            elif not interface:
                # Interface not explicitly specified, provide a default value.
                # This might still be redefined as Argument later if it appears
                # in the argument list, but we don't know at this point.
                this_interface = (DefaultModuleInterface() if
                                  isinstance(scope, Container) else
                                  AutomaticInterface())
            else:
                # We use copies of the interface object because we will reuse
                # the interface for each entity if there are multiple in the
                # same declaration statement.
                this_interface = interface.copy()

            if entity_shape:
                # array
                datatype = ArrayType(base_type, entity_shape)
            else:
                # scalar
                datatype = base_type

            # Make sure the declared symbol exists in the SymbolTable.
            tag = None
            try:
                if isinstance(decl, Fortran2003.Data_Component_Def_Stmt):
                    # We are dealing with the declaration of a component of a
                    # structure. This must be a new entity and therefore we do
                    # not want to attempt to lookup a symbol with this name -
                    # trigger the exception path to create a new, local symbol.
                    raise KeyError

                sym = symbol_table.lookup(sym_name, scope_limit=scope)
                # pylint: disable=unidiomatic-typecheck
                if type(sym) is Symbol:
                    # This was a generic symbol. We now know what it is
                    sym.specialise(DataSymbol, datatype=datatype,
                                   visibility=visibility,
                                   interface=this_interface,
                                   is_constant=has_constant_value,
                                   initial_value=init_expr)
                else:
                    if not sym.is_unresolved:
                        raise SymbolError(
                            f"Symbol '{sym_name}' already present in "
                            f"SymbolTable with a defined interface "
                            f"({sym.interface}).")
            except KeyError:
                try:
                    sym = DataSymbol(sym_name, datatype,
                                     visibility=visibility,
                                     is_constant=has_constant_value,
                                     initial_value=init_expr)
                except ValueError as error:
                    # DataSymbol can raise a ValueError in a number of ways.
                    # We check for the ones that come from valid Fortran
                    # that we aren't supporting and raise NotImplementedError
                    # for those.
                    if not isinstance(
                            datatype,
                            (ScalarType, ArrayType, UnsupportedType)):
                        raise NotImplementedError
                    # Otherwise we have an invalid Fortran declaration.
                    raise InternalError(
                        f"Invalid variable declaration "
                        f"found in _process_decln for "
                        f"'{sym_name}'.") from error
                symbol_table.add(sym, tag=tag)

            self._last_psyir_parsed_and_span = (sym, decl.item.span)

            if init_expr:
                # In Fortran, an initialisation expression on a declaration of
                # a symbol (whether in a routine or a module) implies that the
                # symbol is static (endures for the lifetime of the program)
                # unless it is a pointer initialisation.
                sym.interface = StaticInterface()
            else:
                sym.interface = this_interface

        return sym

    def _process_derived_type_decln(self, parent, decl, visibility_map):
        '''
        Process the supplied fparser2 parse tree for a derived-type
        declaration. A DataTypeSymbol representing the derived-type is added
        to the symbol table associated with the parent node.

        :param parent: PSyIR node in which to insert the symbols found.
        :type parent: :py:class:`psyclone.psyGen.KernelSchedule`
        :param decl: fparser2 parse tree of declaration to process.
        :type decl: :py:class:`fparser.two.Fortran2003.Type_Declaration_Stmt`
        :param visibility_map: mapping of symbol name to visibility (for
            those symbols listed in an accessibility statement).
        :type visibility_map: dict[str,
            :py:class:`psyclone.psyir.symbols.Symbol.Visibility`]

        :raises SymbolError: if a Symbol already exists with the same name
            as the derived type being defined and it is not a DataTypeSymbol
            or is not of UnresolvedType.

        :return: the DataTypeSymbol representing the derived type.
        :rtype: :py:class:`psyclone.psyir.symbols.DataTypeSymbol`

        '''
        name = str(walk(decl.children[0], Fortran2003.Type_Name)[0]).lower()
        # Create a new StructureType for this derived type
        dtype = StructureType()

        # Look for any private-components-stmt (R447) within the type
        # decln. In the absence of this, the default visibility of type
        # components is public.
        private_stmts = walk(decl, Fortran2003.Private_Components_Stmt)
        if private_stmts:
            default_compt_visibility = Symbol.Visibility.PRIVATE
        else:
            default_compt_visibility = Symbol.Visibility.PUBLIC

        # The visibility of the symbol representing this derived type
        if name in visibility_map:
            dtype_symbol_vis = visibility_map[name]
        else:
            specs = walk(decl.children[0], Fortran2003.Access_Spec)
            if specs:
                dtype_symbol_vis = _process_access_spec(specs[0])
            else:
                dtype_symbol_vis = parent.symbol_table.default_visibility

        # We have to create the symbol for this type before processing its
        # components as they may refer to it (e.g. for a linked list).
        if name in parent.symbol_table:
            # An entry already exists for this type.
            # Check that it is a DataTypeSymbol
            tsymbol = parent.symbol_table.lookup(name)
            if not isinstance(tsymbol, DataTypeSymbol):
                raise SymbolError(
                    f"Error processing definition of derived type '{name}'. "
                    f"The symbol table already contains an entry with this "
                    f"name but it is a '{type(tsymbol).__name__}' when it "
                    f"should be a 'DataTypeSymbol' (for the derived-type "
                    f"definition '{decl}')")
            # Since we are processing the definition of this symbol, the only
            # permitted type for an existing symbol of this name is Unresolved
            if not isinstance(tsymbol.datatype, UnresolvedType):
                raise SymbolError(
                    f"Error processing definition of derived type '{name}'. "
                    f"The symbol table already contains a DataTypeSymbol with "
                    f"this name but it is of type "
                    f"'{type(tsymbol.datatype).__name__}' when it should be "
                    f"of 'UnresolvedType'")
        else:
            # We don't already have an entry for this type so create one
            tsymbol = DataTypeSymbol(name, dtype, visibility=dtype_symbol_vis)
            parent.symbol_table.add(tsymbol)

        # Populate this StructureType by processing the components of
        # the derived type
        try:
            # We don't support derived-types with additional
            # attributes e.g. "extends" or "abstract". Note, we do
            # support public/private attributes but these are stored
            # as Access_Spec, not Type_Attr_Spec.
            derived_type_stmt = decl.children[0]
            if walk(derived_type_stmt, Fortran2003.Type_Attr_Spec):
                raise NotImplementedError(
                    "Derived-type definition contains unsupported attributes.")

            # We don't yet support derived-type definitions with a CONTAINS
            # section.
            contains = walk(decl, Fortran2003.Contains_Stmt)
            if contains:
                raise NotImplementedError(
                    "Derived-type definition has a CONTAINS statement.")

            # Re-use the existing code for processing symbols. This needs to
            # be able to find any symbols declared in an outer scope but
            # referenced within the type definition (e.g. a type name). Hence
            # the table needs to be connected to the tree.
            local_table = Container("tmp", parent=parent).symbol_table
            local_table.default_visibility = default_compt_visibility

            preceding_comments = []
            for child in decl.children:
                if isinstance(child, Fortran2003.Comment):
                    self.process_comment(child, preceding_comments)
                    continue
                if isinstance(child, Fortran2003.Component_Part):
                    for component in walk(child,
                                          Fortran2003.Data_Component_Def_Stmt):
                        csym = self._process_decln(parent, local_table,
                                                   component)
                        csym.preceding_comment = self._comments_list_to_string(
                            preceding_comments)
                        preceding_comments = []
            # Convert from Symbols to StructureType components.
            for symbol in local_table.symbols:
                if symbol.is_unresolved:
                    # If a Symbol is unresolved then it isn't defined within
                    # this structure so we add it to the parent SymbolTable.
                    # (This can happen when e.g. an array member is dimensioned
                    # by a parameter declared elsewhere.)
                    parent.symbol_table.add(symbol)
                else:
                    datatype = symbol.datatype
                    initial_value = symbol.initial_value
                    dtype.add(symbol.name, datatype, symbol.visibility,
                              initial_value, symbol.preceding_comment,
                              symbol.inline_comment)

            # Update its type with the definition we've found
            tsymbol.datatype = dtype

        except NotImplementedError:
            # Support for this declaration is not fully implemented so
            # set the datatype of the DataTypeSymbol to UnsupportedFortranType.
            tsymbol.datatype = UnsupportedFortranType(str(decl))
            tsymbol.interface = UnknownInterface()

        return tsymbol

    def _get_partial_datatype(self, node, scope, visibility_map):
        '''Try to obtain partial datatype information from node by removing
        any unsupported properties in the declaration.

        :param node: fparser2 node containing the declaration statement.
        :type node: :py:class:`fparser.two.Fortran2008.Type_Declaration_Stmt`
            or :py:class:`fparser.two.Fortran2003.Type_Declaration_Stmt`
        :param scope: PSyIR node in which to insert the symbols found.
        :type scope: :py:class:`psyclone.psyir.nodes.ScopingNode`
        :param visibility_map: mapping of symbol names to explicit
            visibilities.
        :type visibility_map: dict with str keys and values of type
            :py:class:`psyclone.psyir.symbols.Symbol.Visibility`

        :returns: a 2-tuple containing a PSyIR datatype, or datatype symbol,
            containing partial datatype information for the declaration
            statement and the PSyIR for any initialisation expression.
            When it is not possible to extract partial datatype information
            then (None, None) is returned.
        :rtype: Tuple[
            Optional[:py:class:`psyclone.psyir.symbols.DataType` |
                     :py:class:`psyclone.psyir.symbols.DataTypeSymbol`],
            Optional[:py:class:`psyclone.psyir.nodes.Node`]]

        '''
        # 1: Remove any additional variables.
        entity_decl_list = node.children[2]
        orig_entity_decl_list = list(entity_decl_list.children[:])
        entity_decl_list.items = tuple(entity_decl_list.children[0:1])
        entity_decl = entity_decl_list.children[0]
        orig_entity_decl_children = list(entity_decl.children[:])

        # 2: Remove any unsupported attributes
        unsupported_attribute_names = ["pointer", "target", "optional"]
        attr_spec_list = node.children[1]
        orig_node_children = list(node.children[:])
        orig_attr_spec_list_children = (list(node.children[1].children[:])
                                        if attr_spec_list else None)
        if attr_spec_list:
            entry_list = []
            for attr_spec in attr_spec_list.children:
                if str(attr_spec).lower() not in unsupported_attribute_names:
                    entry_list.append(attr_spec)
            if not entry_list:
                node.items = (node.items[0], None, node.items[2])
            else:
                node.items[1].items = tuple(entry_list)

        # Try to parse the modified node.
        symbol_table = scope.symbol_table
        try:
            self._process_decln(scope, symbol_table, node,
                                visibility_map)
            symbol_name = node.children[2].children[0].children[0].string
            symbol_name = symbol_name.lower()
            new_sym = symbol_table.lookup(symbol_name)
            datatype = new_sym.datatype
            init_expr = new_sym.initial_value
            # Remove the Symbol that has just been added as it doesn't have
            # all the necessary properties.
            symbol_table._symbols.pop(new_sym.name)
        except NotImplementedError:
            datatype = None
            init_expr = None
            if walk(node.children[0], Fortran2003.Length_Selector):
                # If it has a length_selector it is a string, we do not
                # support it yet but we can set the partial datatype as
                # an ArrayType of CHARACTER
                datatype = ArrayType(CHARACTER_TYPE,
                                     [ArrayType.Extent.DEFERRED])

        # Restore the fparser2 parse tree
        node.items = tuple(orig_node_children)
        if node.children[1]:
            node.children[1].items = tuple(orig_attr_spec_list_children)
        node.children[2].items = tuple(orig_entity_decl_list)
        node.children[2].children[0].items = tuple(orig_entity_decl_children)

        # Return the init_expr detached from the temporal symbol
        init_expr = init_expr.detach() if init_expr is not None else None
        return datatype, init_expr

    def _process_parameter_stmts(self, nodes, parent):
        '''
        Examine the supplied list of fparser2 nodes and handle any
        PARAMETER statements. This is done separately so that it can be
        performed after all the declarations have been processed (since
        a PARAMETER statement can come *before* a symbol's declaration.)

        :param nodes: fparser2 AST nodes containing declaration statements.
        :type nodes: list of :py:class:`fparser.two.utils.Base`
        :param parent: PSyIR node in which to insert the symbols found.
        :type parent: :py:class:`psyclone.psyir.nodes.KernelSchedule`

        :raises NotImplementedError: if there are any issues parsing a
            parameter statement.

        '''
        for node in nodes:
            if not isinstance(node, Fortran2003.Implicit_Part):
                continue
            for stmt in node.children:
                if not isinstance(stmt, Fortran2003.Parameter_Stmt):
                    continue
                for parameter_def in stmt.children[1].items:
                    name, expr = parameter_def.items
                    try:
                        symbol = parent.symbol_table.lookup(str(name))
                    except Exception as err:
                        # If there is any problem put the whole thing
                        # in a codeblock (as we presume the original
                        # code is correct).
                        raise NotImplementedError(
                            f"Could not process '{stmt}' because: "
                            f"{err}.") from err

                    if not isinstance(symbol, DataSymbol):
                        raise NotImplementedError(
                            f"Could not process '{stmt}' because "
                            f"'{symbol.name}' is not a DataSymbol.")
                    if isinstance(symbol.datatype, UnsupportedType):
                        raise NotImplementedError(
                            f"Could not process '{stmt}' because "
                            f"'{symbol.name}' has an UnsupportedType.")

                    # Parse its initialization into a dummy Assignment
                    # (but connected to the parent scope since symbols
                    # must be resolved)
                    dummynode = Assignment(parent=parent)
                    self.process_nodes(parent=dummynode, nodes=[expr])

                    # Add the initialization expression in the symbol
                    # constant_value attribute
                    ct_expr = dummynode.children[0].detach()
                    symbol.initial_value = ct_expr
                    symbol.is_constant = True
                    # Ensure the interface to this Symbol is static
                    symbol.interface = StaticInterface()

    def _process_interface_block(self, node, symbol_table, visibility_map):
        '''
        Processes a Fortran2003.Interface_Block. If the interface is named
        and consists only of [module] procedure :: <procedure-list> then a
        GenericInterfaceSymbol is created. Otherwise, a RoutineSymbol of
        UnsupportedFortranType is created.

        :param node: the parse tree for the interface block.
        :type node: :py:class:`fparser.two.Fortran2003.Interface_Block`
        :param symbol_table: the table to which to add new symbols.
        :type symbol_table: :py:class:`psyclone.psyir.symbols.SymbolTable`
        :param visibility_map: information on any explicit symbol visibilities
            in the current scope.
        :type visibility_map: dict[
            str, :py:class:`psyclone.psyir.symbols.Symbol.Visibility`]

        '''
        # Fortran 2003 standard R1203 says that:
        #    interface-stmt is INTERFACE [ generic-spec ]
        #                   or ABSTRACT INTERFACE
        # where generic-spec is either (R1207) a generic-name or one
        # of OPERATOR, ASSIGNMENT or dtio-spec.
        if not isinstance(node.children[0].children[0],
                          Fortran2003.Name):
            # This interface does not have a name. Therefore we store it as a
            # RoutineSymbol with an internal name and with the content of the
            # interface being kept within an UnsupportedFortranType. As a
            # result the visibility and interface details of the RoutineSymbol
            # do not matter.
            symbol_table.new_symbol(
                root_name="_psyclone_internal_interface",
                symbol_type=RoutineSymbol,
                datatype=UnsupportedFortranType(str(node).lower()))
            return

        # This interface has a name.
        name = node.children[0].children[0].string.lower()
        vis = visibility_map.get(
            name, symbol_table.default_visibility)
        # Attempt to work out which routines this interface includes. We
        # only support those interfaces which use:
        #     [MODULE] PROCEDURE :: <name-list>
        # to specify these.
        rsymbols = []
        # This flag will be set to False in the loop below if an unsupported
        # feature is found.
        supported_interface = True
        # Loop over the child nodes of the Interface definition.
        for child in node.children:
            if isinstance(child, (Fortran2003.Interface_Stmt,
                                  Fortran2003.End_Interface_Stmt)):
                continue
            if isinstance(child, Fortran2003.Procedure_Stmt):
                # Keep track of whether these are module procedures.
                is_module = child.children[1] == 'MODULE'
                for routine_name in child.children[0].children:
                    # Can't specify the symbol_type here as that will raise
                    # an exception if a bare Symbol is found instead of a
                    # RoutineSymbol.
                    rsym = symbol_table.find_or_create(
                        routine_name.string)
                    if type(rsym) is Symbol:
                        rsym.specialise(RoutineSymbol)
                    elif not isinstance(rsym, RoutineSymbol):
                        raise InternalError(
                            f"Expected '{rsym.name}' referenced by generic "
                            f"interface '{name}' to be a Symbol or a "
                            f"RoutineSymbol but found '{type(rsym).__name__}'")
                    rsymbols.append((rsym, is_module))
            else:
                # Interface block contains an unsupported entry so
                # we'll create a symbol of UnsupportedFortranType (below).
                supported_interface = False

        try:
            if supported_interface:
                # A named interface block corresponds to a
                # GenericInterfaceSymbol. (There will be calls to it
                # although there will be no corresponding implementation
                # with that name.)
                symbol_table.add(GenericInterfaceSymbol(
                    name, rsymbols, visibility=vis))
            else:
                # We've not been able to determine the list of
                # RoutineSymbols that this interface maps to so we just
                # create a RoutineSymbol of UnsupportedFortranType.
                symbol_table.add(RoutineSymbol(
                    name, datatype=UnsupportedFortranType(str(node).lower()),
                    visibility=vis))
        except KeyError:
            # This symbol has already been declared. This can happen when
            # an interface overloads a constructor for a type (as the interface
            # name is then the name of the type). However we still want to
            # capture the interface so we store it in the PSyIR as an
            # UnsupportedFortranType with an internal name as we do
            # for unnamed interfaces.
            symbol_table.new_symbol(
                root_name=f"_PSYCLONE_INTERNAL_{name}",
                symbol_type=RoutineSymbol,
                datatype=UnsupportedFortranType(str(node).lower()),
                visibility=vis)

    def process_declarations(self, parent, nodes, arg_list,
                             visibility_map=None):
        '''
        Transform the variable declarations in the fparser2 parse tree into
        symbols in the symbol table of the PSyIR parent node. The default
        visibility of any new symbol is taken from the symbol table associated
        with the `parent` node if necessary. The `visibility_map` provides
        information on any explicit symbol visibilities that are specified
        for the declarations.

        :param parent: PSyIR node in which to insert the symbols found.
        :type parent: :py:class:`psyclone.psyir.nodes.KernelSchedule`
        :param nodes: fparser2 AST nodes containing declaration statements.
        :type nodes: List[:py:class:`fparser.two.utils.Base`]
        :param arg_list: fparser2 AST node containing the argument list.
        :type arg_list: :py:class:`fparser.Fortran2003.Dummy_Arg_List`
        :param visibility_map: mapping of symbol names to explicit
            visibilities.
        :type visibility_map: dict[
            str, :py:class:`psyclone.psyir.symbols.Symbol.Visibility`]

        :raises GenerationError: if an INCLUDE statement is encountered.
        :raises NotImplementedError: the provided declarations contain
            attributes which are not supported yet.
        :raises GenerationError: if the parse tree for a USE statement does
            not have the expected structure.
        :raises SymbolError: if a declaration is found for a Symbol that is
            already in the symbol table with a defined interface.
        :raises InternalError: if the provided declaration is an unexpected
            or invalid fparser or Fortran expression.

        '''
        if visibility_map is None:
            visibility_map = {}

        # Look at any USE statements
        self._process_use_stmts(parent, nodes, visibility_map)

        # Look at any SAVE statements to determine any static symbols.
        statics_list = self._process_save_statements(nodes, parent)

        # Handle any derived-type declarations/definitions before we look
        # at general variable declarations in case any of the latter use
        # the former.
        preceding_comments = []
        for node in nodes:
            if isinstance(node, Fortran2003.Implicit_Part):
                for comment in walk(node, Fortran2003.Comment):
                    self.process_comment(comment, preceding_comments)
            elif isinstance(node, Fortran2003.Derived_Type_Def):
                sym = self._process_derived_type_decln(parent, node,
                                                       visibility_map)
                sym.preceding_comment = \
                    self._comments_list_to_string(preceding_comments)
                preceding_comments = []
                derived_type_span = (node.children[0].item.span[0],
                                     node.children[-1].item.span[1])
                self._last_psyir_parsed_and_span = (sym, derived_type_span)

        # INCLUDE statements are *not* part of the Fortran language and
        # can appear anywhere. Therefore we have to do a walk to make sure we
        # find them if they are present.
        incl_nodes = walk(nodes, (Fortran2003.Include_Stmt,
                                  C99Preprocessor.Cpp_Include_Stmt))
        if incl_nodes:
            # The include_handler just raises an error so we use that to
            # reduce code duplication.
            self._include_handler(incl_nodes[0], parent)

        # Now we've captured any derived-type definitions, proceed to look
        # at the variable declarations.
        preceding_comments = []
        for node in nodes:

            if isinstance(node, Fortran2003.Implicit_Part):
                for comment in walk(node, Fortran2003.Comment):
                    self.process_comment(comment, preceding_comments)
                    continue
                # Anything other than a PARAMETER statement or an
                # IMPLICIT NONE means we can't handle this code.
                # Any PARAMETER statements are handled separately by the
                # call to _process_parameter_stmts below.
                # Any ENTRY statements are checked for in _subroutine_handler.
                child_nodes = walk(node, Fortran2003.Format_Stmt)
                if child_nodes:
                    raise NotImplementedError(
                        f"Error processing implicit-part: Format statements "
                        f"are not supported but found '{child_nodes[0]}'")
                child_nodes = walk(node, Fortran2003.Implicit_Stmt)
                if any(imp.children != ('NONE',) for imp in child_nodes):
                    raise NotImplementedError(
                        f"Error processing implicit-part: implicit variable "
                        f"declarations not supported but found '{node}'")
            elif isinstance(node, Fortran2003.Interface_Block):
                self._process_interface_block(node, parent.symbol_table,
                                              visibility_map)

            elif isinstance(node, Fortran2003.Type_Declaration_Stmt):
                try:
                    tsym = self._process_decln(parent, parent.symbol_table,
                                               node, visibility_map,
                                               statics_list)
                    tsym.preceding_comment = self._comments_list_to_string(
                        preceding_comments)
                    preceding_comments = []
                except NotImplementedError:
                    # Found an unsupported variable declaration. Create a
                    # DataSymbol with UnsupportedType for each entity being
                    # declared. Currently this means that any symbols that come
                    # after an unsupported declaration will also have
                    # UnsupportedType. This is the subject of Issue #791.
                    specs = walk(node, Fortran2003.Access_Spec)
                    if specs:
                        decln_vis = _process_access_spec(specs[0])
                    else:
                        decln_vis = parent.symbol_table.default_visibility

                    orig_children = list(node.children[2].children[:])
                    for child in orig_children:
                        # Modify the fparser2 parse tree so that it only
                        # declares the current entity. `items` is a tuple and
                        # thus immutable so we create a new one.
                        node.children[2].items = (child,)
                        symbol_name = str(child.children[0]).lower()
                        vis = visibility_map.get(symbol_name, decln_vis)

                        # Check whether the symbol we're about to add
                        # corresponds to the routine we're currently inside. If
                        # it does then we remove the RoutineSymbol in order to
                        # free the exact name for the DataSymbol.
                        try:
                            routine_name = parent.name
                            if routine_name.lower() == symbol_name:
                                parent.symbol_table.remove(parent.symbol)
                        except KeyError:
                            pass

                        # Try to extract partial datatype information.
                        datatype, init = self._get_partial_datatype(
                            node, parent, visibility_map)

                        # If a declaration declares multiple entities, it's
                        # possible that some may have already been processed
                        # successfully and thus be in the symbol table.
                        try:
                            new_symbol = DataSymbol(
                                     symbol_name, UnsupportedFortranType(
                                         str(node),
                                         partial_datatype=datatype),
                                     interface=UnknownInterface(),
                                     visibility=vis,
                                     initial_value=init)
                            new_symbol.preceding_comment \
                                = '\n'.join(preceding_comments)
                            self._last_psyir_parsed_and_span\
                                = (new_symbol,
                                   node.item.span)
                            parent.symbol_table.add(new_symbol)
                        except KeyError as err:
                            if len(orig_children) == 1:
                                raise SymbolError(
                                    f"Error while processing unsupported "
                                    f"declaration ('{node}'). An entry for "
                                    f"symbol '{symbol_name}' is already in "
                                    f"the symbol table.") from err
                    # Restore the fparser2 parse tree
                    node.children[2].items = tuple(orig_children)

            elif isinstance(node, (Fortran2003.Access_Stmt,
                                   Fortran2003.Save_Stmt,
                                   Fortran2003.Data_Stmt,
                                   Fortran2003.Derived_Type_Def,
                                   Fortran2003.Stmt_Function_Stmt,
                                   Fortran2003.Common_Stmt,
                                   Fortran2003.Use_Stmt)):
                # These node types are handled separately
                pass

            elif isinstance(node, Fortran2003.Namelist_Stmt):
                # Place the declaration statement into the symbol table using
                # an internal symbol name. In case that we need more details
                # (e.g. to update symbol information), the following code
                # loops over namelist and each symbol:
                # for namelist_object in node.children:
                #    for symbol_name in namelist_object[1].items:
                parent.symbol_table.new_symbol(
                    root_name="_PSYCLONE_INTERNAL_NAMELIST",
                    symbol_type=DataSymbol,
                    datatype=UnsupportedFortranType(str(node)))

            else:
                raise NotImplementedError(
                    f"Error processing declarations: fparser2 node of type "
                    f"'{type(node).__name__}' not supported")

        # Process the nodes again, looking for PARAMETER statements. This is
        # done after the main declarations loop because they modify existing
        # symbols and can appear in any order.
        self._process_parameter_stmts(nodes, parent)

        # We process the nodes again looking for common blocks.
        # We do this here, after the main declarations loop, because they
        # modify the interface of existing symbols and can appear in any order.
        self._process_common_blocks(nodes, parent)

        # Check for data statements. While data statements are only partially
        # supported (they are turned into UnsupportedFortranTypes), all
        # symbols in data statements get a static interface.
        self._process_data_statements(nodes, parent)

        if visibility_map is not None:
            # Check for symbols named in an access statement but not explicitly
            # declared. These must then refer to symbols that have been brought
            # into scope by an unqualified use statement.
            for name, vis in visibility_map.items():
                if name not in parent.symbol_table:
                    # This call creates a Symbol and inserts it in the
                    # appropriate symbol table.
                    _find_or_create_unresolved_symbol(parent, name,
                                                      visibility=vis)
        try:
            arg_symbols = []
            # Ensure each associated symbol has the correct interface info.
            for arg_name in [x.string.lower() for x in arg_list]:
                symbol = parent.symbol_table.lookup(arg_name)
                if not symbol.is_argument:
                    # We didn't previously know that this Symbol was an
                    # argument (as it had no 'intent' qualifier). Mark
                    # that it is an argument by specifying its interface.
                    # Although a Fortran argument has intent(inout) by default,
                    # specifying this for an argument that is actually read
                    # only (and is declared as such in the caller) causes
                    # gfortran to complain. We therefore specify that the
                    # access is unknown at this stage.
                    symbol.interface = ArgumentInterface(
                        ArgumentInterface.Access.UNKNOWN)
                arg_symbols.append(symbol)
            # Now that we've updated the Symbols themselves, set the
            # argument list
            parent.symbol_table.specify_argument_list(arg_symbols)
        except KeyError as info:
            decls_str_list = [str(node) for node in nodes]
            arg_str_list = [arg.string.lower() for arg in arg_list]
            raise InternalError(
                f"The argument list {arg_str_list} for routine '{parent.name}'"
                f" does not match the variable declarations:\n"
                f"{os.linesep.join(decls_str_list)}\n"
                f"(Note that PSyclone does not support implicit declarations.)"
                f" Specific PSyIR error is {info}.") from info

        # fparser2 does not always handle Statement Functions correctly, this
        # loop checks for Stmt_Functions that should be an array statement
        # and recovers them, otherwise it raises an error as currently
        # Statement Functions are not supported in PSyIR.
        for stmtfn in walk(nodes, Fortran2003.Stmt_Function_Stmt):
            (fn_name, arg_list, scalar_expr) = stmtfn.items
            try:
                symbol = parent.symbol_table.lookup(fn_name.string.lower())
                if symbol.is_array:
                    # This is an array assignment wrongly categorized as a
                    # statement_function by fparser2.
                    array_subscript = arg_list.items

                    assignment_rhs = scalar_expr

                    # Create assignment node
                    assignment = Assignment(parent=parent)
                    parent.addchild(assignment)

                    # Build lhs
                    lhs = ArrayReference(symbol, parent=assignment)
                    self.process_nodes(parent=lhs, nodes=array_subscript)
                    assignment.addchild(lhs)

                    # Build rhs
                    self.process_nodes(parent=assignment,
                                       nodes=[assignment_rhs])
                else:
                    raise InternalError(
                        f"Could not process '{stmtfn}'. Symbol "
                        f"'{symbol.name}' is in the SymbolTable but it is not "
                        f"an array as expected, so it can not be recovered as "
                        f"an array assignment.")
            except KeyError as err:
                raise NotImplementedError(
                    f"Could not process '{stmtfn}'. Statement Function "
                    f"declarations are not supported.") from err

    @staticmethod
    def _process_data_statements(nodes, psyir_parent):
        '''Limited support for data statements: they will be converted
        to UnsupportedFortranTypes, and added to the symbol table
        using an internal PSyclone name. The complexity of data
        statements come from implicit loops, e.g.:
        DATA (es(ies),ies = 0, 5) / 0.966483e-02,... /

        :param nodes: fparser2 AST nodes containing declaration statements.
        :type nodes: List[:py:class:`fparser.two.utils.Base`]
        :param psyir_parent: the PSyIR Node with a symbol table in which to
            add the data statements and update the interfaces of the symbols
            used in the data statement.
        :type psyir_parent: :py:class:`psyclone.psyir.nodes.ScopingNode`
        '''

        # Traverse the tree, and find all Data_Stmt_Object_Lists, which
        # contain the variables defined in the data statement.
        for data_stmt in walk(nodes, Fortran2003.Data_Stmt):
            # Add the data statement as a special symbol to the symbol
            # table, so the backend can recreate the data statement
            psyir_parent.symbol_table.new_symbol(
                root_name="_PSYCLONE_INTERNAL_DATA_STMT",
                symbol_type=DataSymbol,
                datatype=UnsupportedFortranType(str(data_stmt)))
            # Each Data_Stmt_Object_List contains either a variable
            # (which is a Name or PartRef), or a (potentially nested)
            # implied do loop ... which at the end will have an array_element
            # or a scalar_structure_component.
            # Collect all the variable names in a set
            all_vars = set()
            # Now find all variable (directly, or in implied do loops):
            for data_obj in walk(data_stmt, Fortran2003.Data_Stmt_Object_List):
                for var_or_implied_do in data_obj.children:
                    # Check for implied do loops first. In case
                    if isinstance(var_or_implied_do,
                                  Fortran2003.Data_Implied_Do):
                        for part_ref in walk(var_or_implied_do,
                                             Fortran2003.Part_Ref):
                            all_vars.add(str(part_ref.children[0]))
                    elif isinstance(var_or_implied_do, Fortran2003.Name):
                        # No implied do loop, just a name:
                        all_vars.add(str(var_or_implied_do))
                    else:
                        # Now must be Data_Ref. Get the var name:
                        name = var_or_implied_do.children[0]
                        all_vars.add(str(name))

            # Variables in a data statement have an implied static attribute.
            # Add this explicit:
            for var_name in all_vars:
                try:
                    sym = psyir_parent.symbol_table.lookup(var_name)
                except KeyError:
                    sym = _find_or_create_unresolved_symbol(
                        psyir_parent, var_name, symbol_type=DataSymbol,
                        datatype=UnresolvedType())
                sym.interface = StaticInterface()

    @staticmethod
    def _process_common_blocks(nodes, psyir_parent):
        ''' Process the fparser2 common block declaration statements. This is
        done after the other declarations and it will keep the statement
        as a UnsupportedFortranType and update the referenced symbols to a
        CommonBlockInterface.

        :param nodes: fparser2 AST nodes containing declaration statements.
        :type nodes: List[:py:class:`fparser.two.utils.Base`]
        :param psyir_parent: the PSyIR Node with a symbol table in which to
            add the Common Blocks and update the symbols interfaces.
        :type psyir_parent: :py:class:`psyclone.psyir.nodes.ScopingNode`

        :raises NotImplementedError: if one of the Symbols in a common block
            has initialisation (including when it is a parameter). This is not
            valid Fortran.
        :raises NotImplementedError: if it is unable to find one of the
            CommonBlock expressions in the symbol table (because it has not
            been declared yet or when it is not just the symbol name).

        '''
        for node in nodes:
            if isinstance(node, Fortran2003.Common_Stmt):
                # Place the declaration statement into a UnsupportedFortranType
                # (for now we just want to reproduce it). The name of the
                # commonblock is not in the same namespace as the variable
                # symbols names (and there may be multiple of them in a
                # single statement). So we use an internal symbol name.
                psyir_parent.symbol_table.new_symbol(
                    root_name="_PSYCLONE_INTERNAL_COMMONBLOCK",
                    symbol_type=DataSymbol,
                    datatype=UnsupportedFortranType(str(node)))

                # Get the names of the symbols accessed with the commonblock,
                # they are already defined in the symbol table but they must
                # now have a common-block interface.
                try:
                    # Loop over every COMMON block defined in this Common_Stmt
                    for cb_object in node.children[0]:
                        for symbol_name in cb_object[1].items:
                            sym = psyir_parent.symbol_table.lookup(
                                        str(symbol_name))
                            if sym.initial_value:
                                # This is C506 of the F2008 standard.
                                raise NotImplementedError(
                                    f"Symbol '{sym.name}' has an initial value"
                                    f" ({sym.initial_value.debug_string()}) "
                                    f"but appears in a common block. This is "
                                    f"not valid Fortran.")
                            sym.interface = CommonBlockInterface()
                except KeyError as error:
                    raise NotImplementedError(
                        f"The symbol interface of a common block variable "
                        f"could not be updated because of {error}.") from error

    @staticmethod
    def _process_precision(type_spec, psyir_parent):
        '''Processes the fparser2 parse tree of the type specification of a
        variable declaration in order to extract precision
        information. Two formats for specifying precision are
        supported a) "*N" e.g. real*8 and b) "kind=" e.g. kind=i_def, or
        kind=KIND(x).

        :param type_spec: the fparser2 parse tree of the type specification.
        :type type_spec: \
            :py:class:`fparser.two.Fortran2003.Intrinsic_Type_Spec`
        :param psyir_parent: the parent PSyIR node where the new node \
            will be attached.
        :type psyir_parent: :py:class:`psyclone.psyir.nodes.Node`

        :returns: the precision associated with the type specification.
        :rtype: :py:class:`psyclone.psyir.symbols.DataSymbol.Precision` or \
            :py:class:`psyclone.psyir.symbols.DataSymbol` or int or NoneType

        :raises NotImplementedError: if a KIND intrinsic is found with an \
            argument other than a real or integer literal.
        :raises NotImplementedError: if we have `kind=xxx` but cannot find \
            a valid variable name.

        '''
        symbol_table = psyir_parent.scope.symbol_table

        if not isinstance(type_spec.items[1], Fortran2003.Kind_Selector):
            # No precision is specified
            return None

        kind_selector = type_spec.items[1]

        if (isinstance(kind_selector.children[0], str) and
                kind_selector.children[0] == "*"):
            # Precision is provided in the form *N
            precision = int(str(kind_selector.children[1]))
            return precision

        # Precision is supplied in the form "kind=..."
        intrinsics = walk(kind_selector.items,
                          Fortran2003.Intrinsic_Function_Reference)
        if intrinsics and isinstance(intrinsics[0].items[0],
                                     Fortran2003.Intrinsic_Name) and \
           str(intrinsics[0].items[0]).lower() == "kind":
            # We have kind=KIND(X) where X may be of any intrinsic type. It
            # may be a scalar or an array. items[1] is an
            # Actual_Arg_Spec_List with the first entry being the argument.
            kind_arg = intrinsics[0].items[1].items[0]

            # We currently only support integer and real literals as
            # arguments to KIND
            if isinstance(kind_arg, (Fortran2003.Int_Literal_Constant,
                                     Fortran2003.Real_Literal_Constant)):
                return get_literal_precision(kind_arg, psyir_parent)

            raise NotImplementedError(
                f"Only real and integer literals are supported as arguments "
                f"to the KIND intrinsic but found "
                f"'{type(kind_arg).__name__}' in: {kind_selector}")

        # We have kind=kind-param
        kind_names = walk(kind_selector.items, Fortran2003.Name)
        if not kind_names:
            raise NotImplementedError(
                f"Failed to find valid Name in Fortran Kind Selector: "
                f"{kind_selector}'")

        return _kind_find_or_create(str(kind_names[0]), symbol_table)

    def process_nodes(self, parent, nodes):
        '''
        Create the PSyIR of the supplied list of nodes in the
        fparser2 AST.

        :param parent: Parent node in the PSyIR we are constructing.
        :type parent: :py:class:`psyclone.psyir.nodes.Node`
        :param nodes: List of sibling nodes in fparser2 AST.
        :type nodes: list[:py:class:`fparser.two.utils.Base`]

        '''
        code_block_nodes = []
        message = "PSyclone CodeBlock (unsupported code) reason:"
        # Store any comments that precede the next node
        preceding_comments = []
        for child in nodes:
            # If the child is a comment, attach it to the preceding node if
            # it is an inline comment or store it for the next node.
            if isinstance(child, Fortran2003.Comment):
                self.process_comment(child, preceding_comments)
                continue
            try:
                psy_child = self._create_child(child, parent)
            except NotImplementedError as err:
                # If child type implementation not found, add them on the
                # ongoing code_block node list.
                message += "\n - " + str(err)
                code_block_nodes.append(child)
                if not isinstance(parent, Schedule):
                    # If we're not processing a statement then we create a
                    # separate CodeBlock for each node in the parse tree.
                    # (Otherwise it is hard to correctly reconstruct e.g.
                    # the arguments to a Call.)
                    self.nodes_to_code_block(parent, code_block_nodes, message)
                    message = "PSyclone CodeBlock (unsupported code) reason:"
            else:
                if psy_child:
                    self.nodes_to_code_block(parent, code_block_nodes, message)
                    message = "PSyclone CodeBlock (unsupported code) reason:"
                    # Add the comments to nodes that support it and reset the
                    # list of comments
                    if isinstance(psy_child, CommentableMixin):
                        psy_child.preceding_comment\
                            += self._comments_list_to_string(
                                preceding_comments)
                        preceding_comments = []
                    if isinstance(psy_child, CommentableMixin):
                        if child.item is not None:
                            self._last_psyir_parsed_and_span = (psy_child,
                                                                child.item.span
                                                                )
                        # If the fparser2 node has no span, try to build one
                        # from the spans of the first and last children.
                        elif (len(child.children) != 0
                              and (isinstance(child.children[0], Base)
                                   and child.children[0].item is not None)
                              and (isinstance(child.children[-1], Base)
                                   and child.children[-1].item is not None)):
                            span = (child.children[0].item.span[0],
                                    child.children[-1].item.span[1])
                            self._last_psyir_parsed_and_span = (psy_child,
                                                                span)
                    parent.addchild(psy_child)
                # If psy_child is not initialised but it didn't produce a
                # NotImplementedError, it means it is safe to ignore it.

        # Complete any unfinished code-block
        self.nodes_to_code_block(parent, code_block_nodes, message)

        if self._last_comments_as_codeblocks and len(preceding_comments) != 0:
            self.nodes_to_code_block(parent, preceding_comments)

    def _create_child(self, child, parent=None):
        '''
        Create a PSyIR node representing the supplied fparser 2 node.

        :param child: node in fparser2 AST.
        :type child: :py:class:`fparser.two.utils.Base`
        :param parent: Parent node of the PSyIR node we are constructing.
        :type parent: :py:class:`psyclone.psyir.nodes.Node`

        :returns: Returns the PSyIR representation of child, which can be a \
                  single node, a tree of nodes or None if the child can be \
                  ignored.
        :rtype: :py:class:`psyclone.psyir.nodes.Node` or NoneType

        :raises NotImplementedError: if the child node has a label or there \
            isn't a handler for the provided child type.

        '''
        # We don't support statements with labels.
        if isinstance(child, BlockBase):
            # An instance of BlockBase describes a block of code (no surprise
            # there), so we have to examine the first statement within it. We
            # must allow for the case where the block is empty though.
            if (child.content and child.content[0] and
                    (not isinstance(child.content[0], Fortran2003.Comment)) and
                    child.content[0].item and child.content[0].item.label):
                raise NotImplementedError("Unsupported labelled statement")
        elif isinstance(child, StmtBase):
            if child.item and child.item.label:
                raise NotImplementedError("Unsupported labelled statement")

        handler = self.handlers.get(type(child))
        if handler is None:
            # If the handler is not found then check with the first
            # level parent class. This is done to simplify the
            # handlers map when multiple fparser2 types can be
            # processed with the same handler. (e.g. Subclasses of
            # BinaryOpBase: Mult_Operand, Add_Operand, Level_2_Expr,
            # ... can use the same handler.)
            generic_type = type(child).__bases__[0]
            handler = self.handlers.get(generic_type)
            if not handler:
                raise NotImplementedError(
                    f"Unsupported statement: {type(child).__name__}")
        return handler(child, parent)

    def _ignore_handler(self, *_):
        '''
        This handler returns None indicating that the associated
        fparser2 node can be ignored.

        Note that this method contains ignored arguments to comform with
        the handler(node, parent) method interface.

        :returns: None
        :rtype: NoneType
        '''
        return None

    def _include_handler(self, node, parent):
        '''
        Handler for Fortran and CPP INCLUDE statements. Since these are not
        supported by the PSyIR it simply raises an error.

        :param node: node in fparser2 tree.
        :type node: :py:class:`fparser.two.Fortran2003.Include_Stmt`
        :param parent: parent node of the PSyIR node we are constructing.
        :type parent: :py:class:`psyclone.psyir.nodes.Schedule`

        :raises GenerationError: as INCLUDE statements must be handled by \
                                 the parser or pre-processor.
        '''
        config = Config.get()
        # An INCLUDE can appear anywhere so we have to allow for the case
        # where we have no enclosing Routine.
        unit = parent.ancestor((Routine, Container), include_self=True)
        # pylint: disable=unidiomatic-typecheck
        if isinstance(unit, Routine):
            if unit.is_program:
                out_txt = f"program '{unit.name}'. "
            else:
                out_txt = f"routine '{unit.name}'. "
        elif type(unit) is Container:
            out_txt = f"module '{unit.name}'. "
        else:
            out_txt = f"code:\n{str(node.get_root())}\n"
        # pylint: enable=unidiomatic-typecheck
        filename = node.children[0].string
        if isinstance(node, Fortran2003.Include_Stmt):
            err_msg = (
                f"Found an unresolved Fortran INCLUDE file '{filename}' while "
                f"processing {out_txt}This file must be made available by "
                f"specifying its location with a -I flag. "
                f"(The list of directories to search is currently set to: "
                f"{config.include_paths}.)")
        else:
            # We have a CPP #include.
            err_msg = (f"CPP #include statements are not supported but found a"
                       f" #include of file '{node.children[0].string}' while "
                       f"processing {out_txt}Such statements must be handled "
                       f"using a standard pre-processor before the code can "
                       f"be processed by PSyclone.")
        raise GenerationError(err_msg)

    def _allocate_handler(self, node, parent):
        '''
        Transforms an fparser2 Allocate_Stmt into its PSyIR form.

        :param node: node in fparser2 tree.
        :type node: :py:class:`fparser.two.Fortran2003.Allocate_Stmt`
        :param parent: parent node of the PSyIR node we are constructing.
        :type parent: :py:class:`psyclone.psyir.nodes.Schedule`

        :returns: PSyIR representation of an allocate.
        :rtype: :py:class:`psyclone.psyir.nodes.IntrinsicCall`

        :raises NotImplementedError: if the allocate has a type specification \
            (e.g. allocate(character(len=10) :: my_var)).

        '''
        call = IntrinsicCall(IntrinsicCall.Intrinsic.ALLOCATE, parent=parent)

        type_spec = node.children[0]
        if type_spec:
            raise NotImplementedError(
                "Allocate statements with type specifications cannot be "
                "handled in the PSyIR")

        alloc_list = node.children[1].children
        # Loop over each 'Allocation' in the 'Allocation_List'
        for alloc in alloc_list:
            # Currently fparser produces an incorrect parse tree if 'mold' is
            # specified - there is no Allocate object, just the bare Name or
            # Data_Ref. This is the subject of fparser/#383.
            if isinstance(alloc, (Fortran2003.Name, Fortran2003.Data_Ref)):
                # If the allocate() has a 'mold' argument then its positional
                # argument(s) is/are just references without any shape
                # information.
                self.process_nodes(parent=call, nodes=[alloc])
            else:
                # We have an Allocation(name, Allocate_Shape_Spec_List)
                self.process_nodes(parent=call,
                                   nodes=[alloc.children[0]])
                cursor = call.children[-1]
                while hasattr(cursor, "member"):
                    cursor = cursor.member
                if isinstance(cursor, Member):
                    # Convert Member to ArrayMember.
                    aref = ArrayMember(cursor.name)
                else:
                    # Convert Reference to ArrayReference.
                    aref = ArrayReference(cursor.symbol)
                cursor.replace_with(aref)
                # Handle the index expressions (each of which is represented
                # by an Allocate_Shape_Spec).
                for shape_spec in walk(alloc,
                                       Fortran2003.Allocate_Shape_Spec):
                    self.process_nodes(parent=aref, nodes=[shape_spec])

        # Handle any options to the allocate()
        opt_list = walk(node, Fortran2003.Alloc_Opt)
        for opt in opt_list:
            self.process_nodes(parent=call, nodes=opt.children[1:])
            call.append_named_arg(opt.children[0], call.children[-1].detach())

        # Point to the original statement in the parse tree.
        call.ast = node

        return call

    def _allocate_shape_spec_handler(self, node, parent):
        '''
        Creates a Range node describing the supplied Allocate_Shape_Spec.
        This is similar to the subscript_triplet handler except that the
        default lower bound is unity and the step is also unity.

        :param node: node in fparser2 AST.
        :type node: :py:class:`fparser.two.Fortran2003.Allocate_Shape_Spec`
        :param parent: parent node of the PSyIR node we are constructing.
        :type parent: :py:class:`psyclone.psyir.nodes.Reference`

        :returns: PSyIR of fparser2 node.
        :rtype: :py:class:`psyclone.psyir.nodes.Range`

        '''
        my_range = Range(parent=parent)
        my_range.children = []
        integer_type = default_integer_type()

        if node.children[0]:
            self.process_nodes(parent=my_range, nodes=[node.children[0]])
        else:
            # Default lower bound in Fortran is 1
            my_range.addchild(Literal("1", integer_type))

        self.process_nodes(parent=my_range, nodes=[node.children[1]])

        # Step is always 1.
        my_range.addchild(Literal("1", integer_type))

        return my_range

    def _create_loop(self, parent, variable):
        '''
        Create a Loop instance. This is done outside _do_construct_handler
        because some APIs may want to instantiate a specialised Loop.

        :param parent: the parent of the node.
        :type parent: :py:class:`psyclone.psyir.nodes.Node`
        :param variable: the loop variable.
        :type variable: :py:class:`psyclone.psyir.symbols.DataSymbol`

        :return: a new Loop instance.
        :rtype: :py:class:`psyclone.psyir.nodes.Loop`

        '''
        return Loop(parent=parent, variable=variable)

    def _create_bounded_loop(self, parent, variable, limits_list):
        '''
        Create a Loop instance with start, stop, step expressions.

        :param parent: the parent of the node.
        :type parent: :py:class:`psyclone.psyir.nodes.Node`
        :param variable: the loop variable.
        :type variable: :py:class:`psyclone.psyir.symbols.DataSymbol`
        :param limits_list: a list of fparser expressions reprsenting the
            loop bounds.
        :type limits_list: List[:py:class:`fparser.two.utils.Base`]

        :return: a new Loop instance.
        :rtype: :py:class:`psyclone.psyir.nodes.Loop`

        '''
        # Loop variable must be a DataSymbol of integer type.
        variable_name = str(variable)
        data_symbol = _find_or_create_unresolved_symbol(
            parent, variable_name, symbol_type=DataSymbol,
            datatype=default_integer_type())

        # The loop node is created with the _create_loop factory method as
        # some APIs require a specialised loop node type.
        loop = self._create_loop(parent, data_symbol)

        # The Loop Limits are:
        # [start value expression, end value expression, step expression]
        self.process_nodes(parent=loop, nodes=[limits_list[0]])
        self.process_nodes(parent=loop, nodes=[limits_list[1]])
        if len(limits_list) == 3 and limits_list[2] is not None:
            self.process_nodes(parent=loop, nodes=[limits_list[2]])
        else:
            # Default loop increment is 1. Use the type of the start
            # or step nodes once #685 is complete. For the moment use
            # the default precision.
            default_step = Literal("1", default_integer_type())
            loop.addchild(default_step)

        # Create Loop body Schedule
        loop_body = Schedule(parent=loop)
        loop.addchild(loop_body)
        return loop

    def _deallocate_handler(self, node, parent):
        '''
        Transforms a deallocate() statement into its PSyIR form.

        :param node: node in fparser2 tree.
        :type node: :py:class:`fparser.two.Fortran2003.Deallocate_Stmt`
        :param parent: parent node of the PSyIR node we are constructing.
        :type parent: :py:class:`psyclone.psyir.nodes.Schedule`

        :returns: PSyIR for a deallocate.
        :rtype: :py:class:`psyclone.psyir.nodes.IntrinsicCall`

        '''
        call = IntrinsicCall(
            IntrinsicCall.Intrinsic.DEALLOCATE, parent=parent)
        dealloc_list = node.children[0].children
        for dealloc in dealloc_list:
            self.process_nodes(parent=call, nodes=[dealloc])

        # Handle any options to the deallocate()
        opt_list = walk(node, Fortran2003.Dealloc_Opt)
        for opt in opt_list:
            self.process_nodes(parent=call, nodes=opt.children[1:])
            call.append_named_arg(opt.children[0], call.children[-1].detach())

        # Point to the original statement in the parse tree.
        call.ast = node

        return call

    def _do_construct_handler(self, node, parent):
        '''
        Transforms a fparser2 Do Construct into its PSyIR form.

        :param node: node in fparser2 tree.
        :type node: \
            :py:class:`fparser.two.Fortran2003.Block_Nonlabel_Do_Construct`
        :param parent: parent node of the PSyIR node we are constructing.
        :type parent: :py:class:`psyclone.psyir.nodes.Node`

        :returns: PSyIR representation of node
        :rtype: Union[:py:class:`psyclone.psyir.nodes.Loop`, \
                      :py:class:`psyclone.psyir.nodes.WhileLoop`]

        :raises NotImplementedError: if the fparser2 tree has a named DO \
            containing a reference to that name.
        '''
        nonlabel_do = walk(node.content, Fortran2003.Nonlabel_Do_Stmt)[0]
        if nonlabel_do.item is not None:
            # If the associated line has a name that is referenced inside the
            # loop then it isn't supported , e.g. `EXIT outer_loop`.
            if nonlabel_do.item.name:
                construct_name = nonlabel_do.item.name
                # Check that the construct-name is not referred to inside
                # the Loop (but exclude the END DO from this check).
                names = walk(node.content[:-1], Fortran2003.Name)
                if construct_name in [name.string for name in names]:
                    raise NotImplementedError(
                        "Unsupported label reference within DO")

        ctrl = walk(nonlabel_do, Fortran2003.Loop_Control)
        # In fparser Loop_Control has 4 children, but just one of the Loop
        # types children None is not None, this one defines the loop boundaries
        # style: LoopCtrl(While_Loop, Counter_Loop, OptionalDelimiter,
        #                 Concurrent_Loop)
        if not ctrl or ctrl[0].items[0] is not None:
            # do loops with no condition and do while loops
            annotation = ['was_unconditional'] if not ctrl else None
            loop = WhileLoop(parent=parent, annotations=annotation)
            loop.ast = node
            condition = [Fortran2003.Logical_Literal_Constant(".TRUE.")] \
                if not ctrl else [ctrl[0].items[0]]
            self.process_nodes(parent=loop, nodes=condition)
            # Create Loop body Schedule
            loop_body = Schedule(parent=loop)
            loop_body.ast = node
            loop.addchild(loop_body)
        elif ctrl[0].items[1] is not None:
            # CounterLoops, its children are: Loop variable and Loop Limits
            loop_var, limits_list = ctrl[0].items[1]
            loop = self._create_bounded_loop(parent, loop_var, limits_list)
            loop.ast = node
            loop_body = loop.loop_body
            loop_body.ast = node
        elif ctrl[0].items[3] is not None:
            # The triplet is the var=X:X:X representing the variable with the
            # start, stop and step boundaries of the ForAll construct. We use
            # a walk because Loop concurrent can have a list of triplets that
            # represent nested loops.
            triplet = walk(ctrl[0].items[3], Fortran2003.Forall_Triplet_Spec)
            loop = None
            for expr in triplet:
                variable, start, stop, step = expr.items
                new_loop = self._create_bounded_loop(parent, variable,
                                                     [start, stop, step])
                # TODO #2256: We could store the information that it is
                # concurrent do, we currently drop this information.
                new_loop.ast = node
                new_loop.loop_body.ast = node
                # If its a new loop, bind it to the loop variable, otherwise
                # add it as children of the last loop_body
                if loop is None:
                    loop = new_loop
                else:
                    loop_body.addchild(new_loop)

                # Update loop_body and parent to always reference to the
                # innermost schedule
                loop_body = new_loop.loop_body
                parent = loop_body
        else:
            raise NotImplementedError("Unsupported Loop")

        # Process loop body (ignore 'do' and 'end do' statements)
        # Keep track of the comments before the 'do' statement
        loop_body_nodes = []
        preceding_comments = []
        found_do_stmt = False
        for child in node.content:
            if isinstance(child, Fortran2003.Comment) and not found_do_stmt:
                self.process_comment(child, preceding_comments)
                continue
            if isinstance(child, Fortran2003.Nonlabel_Do_Stmt):
                found_do_stmt = True
                continue
            if isinstance(child, Fortran2003.End_Do_Stmt):
                continue

            loop_body_nodes.append(child)

        # Add the comments to the loop node.
        loop.preceding_comment\
            = self._comments_list_to_string(preceding_comments)
        # Process the loop body.
        self.process_nodes(parent=loop_body, nodes=loop_body_nodes)

        return loop

    def _if_construct_handler(self, node, parent):
        '''
        Transforms an fparser2 If_Construct to the PSyIR representation.

        :param node: node in fparser2 tree.
        :type node: :py:class:`fparser.two.Fortran2003.If_Construct`
        :param parent: Parent node of the PSyIR node we are constructing.
        :type parent: :py:class:`psyclone.psyir.nodes.Node`
        :returns: PSyIR representation of node
        :rtype: :py:class:`psyclone.psyir.nodes.IfBlock`
        :raises InternalError: If the fparser2 tree has an unexpected \
            structure.
        '''

        # Check that the fparser2 parsetree has the expected structure
        if len(walk(node, Fortran2003.If_Then_Stmt)) == 0:
            raise InternalError(
                f"Failed to find opening if then statement in: {node}")
        if len(walk(node, Fortran2003.End_If_Stmt)) == 0:
            raise InternalError(
                f"Failed to find closing end if statement in: {node}")

        # Search for all the conditional clauses in the If_Construct
        clause_indices = []
        for idx, child in enumerate(node.content):
            if isinstance(child, (Fortran2003.If_Then_Stmt,
                                  Fortran2003.Else_Stmt,
                                  Fortran2003.Else_If_Stmt,
                                  Fortran2003.End_If_Stmt)):
                clause_indices.append(idx)

        # Get the comments before the 'if' statement
        preceding_comments = []
        for child in node.content[:clause_indices[0]]:
            if isinstance(child, Fortran2003.Comment):
                self.process_comment(child, preceding_comments)
        # NOTE: The comments are added to the IfBlock node.
        # NOTE: Comments before the 'else[if]' statements are not handled.

        # Deal with each clause: "if", "else if" or "else".
        ifblock = None
        currentparent = parent
        num_clauses = len(clause_indices) - 1
        for idx in range(num_clauses):
            start_idx = clause_indices[idx]
            end_idx = clause_indices[idx+1]
            clause = node.content[start_idx]

            if isinstance(clause, (Fortran2003.If_Then_Stmt,
                                   Fortran2003.Else_If_Stmt)):
                # If it's an 'IF' clause just create an IfBlock, otherwise
                # it is an 'ELSE' clause and it needs an IfBlock annotated
                # with 'was_elseif' inside a Schedule.
                newifblock = None
                if isinstance(clause, Fortran2003.If_Then_Stmt):
                    ifblock = IfBlock(parent=currentparent)
                    ifblock.ast = node  # Keep pointer to fpaser2 AST
                    newifblock = ifblock
                else:
                    elsebody = Schedule(parent=currentparent)
                    currentparent.addchild(elsebody)
                    newifblock = IfBlock(parent=elsebody,
                                         annotations=['was_elseif'])
                    elsebody.addchild(newifblock)

                    # Keep pointer to fpaser2 AST
                    elsebody.ast = node.content[start_idx]
                    newifblock.ast = node.content[start_idx]

                # Add the comments to the if block.
                newifblock.preceding_comment\
                    = self._comments_list_to_string(preceding_comments)
                preceding_comments = []

                # Create condition as first child
                self.process_nodes(parent=newifblock,
                                   nodes=[clause.items[0]])

                # Create if-body as second child
                ifbody = Schedule(parent=newifblock)
                ifbody.ast = node.content[start_idx + 1]
                ifbody.ast_end = node.content[end_idx - 1]
                newifblock.addchild(ifbody)
                self.process_nodes(parent=ifbody,
                                   nodes=node.content[start_idx + 1:end_idx])

                currentparent = newifblock

            elif isinstance(clause, Fortran2003.Else_Stmt):
                if not idx == num_clauses - 1:
                    raise InternalError(
                        f"Else clause should only be found next to last "
                        f"clause, but found {node.content}")
                elsebody = Schedule(parent=currentparent)
                currentparent.addchild(elsebody)
                elsebody.ast = node.content[start_idx]
                elsebody.ast_end = node.content[end_idx]
                self.process_nodes(parent=elsebody,
                                   nodes=node.content[start_idx + 1:end_idx])
            else:
                raise InternalError(
                    f"Only fparser2 If_Then_Stmt, Else_If_Stmt and Else_Stmt "
                    f"are expected, but found {clause}.")

        return ifblock

    def _if_stmt_handler(self, node, parent):
        '''
        Transforms an fparser2 If_Stmt to the PSyIR representation.

        :param node: node in fparser2 AST.
        :type node: :py:class:`fparser.two.Fortran2003.If_Stmt`
        :param parent: Parent node of the PSyIR node we are constructing.
        :type parent: :py:class:`psyclone.psyir.nodes.Node`

        :returns: PSyIR representation of node
        :rtype: :py:class:`psyclone.psyir.nodes.IfBlock`

        '''
        ifblock = IfBlock(parent=parent, annotations=['was_single_stmt'])
        ifblock.ast = node
        self.process_nodes(parent=ifblock, nodes=[node.items[0]])
        ifbody = Schedule(parent=ifblock)
        ifblock.addchild(ifbody)
        self.process_nodes(parent=ifbody, nodes=[node.items[1]])
        return ifblock

    @staticmethod
    def _add_target_attribute(var_name, table):
        '''Ensure that the datatype of the symbol with the supplied name has a
        pointer or target attribute and if not, add the target attribute.

        The datatype is stored as text within an UnsupportedFortranType. We
        therefore re-create the datatype as an fparser2 ast, add the attribute
        if required and update the UnsupportedFortranType with the new text.

        :param str var_name: the name of the symbol for which we attempt to
                             modify the datatype.
        :param table: a SymbolTable in which to search for the symbol.
        :type table: :py:class:`psyclone.psyir.symbols.SymbolTable`

        :raises NotImplementedError: if the variable cannot be found, is
            unresolved or is not a DataSymbol.
        :raises NotImplementedError: if the variable needs to be given
            the target attribute but represents a symbol defined externally
            (e.g. a routine argument or an imported symbol).

        '''
        try:
            symbol = table.lookup(var_name)
        except KeyError as err:
            raise NotImplementedError(
                f"Cannot add TARGET attribute to variable '{var_name}' "
                f"because it is unresolved") from err
        if symbol.is_unresolved or not isinstance(symbol, DataSymbol):
            raise NotImplementedError(
                f"Cannot add TARGET attribute to symbol '{symbol}': it must "
                f"be resolved and a DataSymbol")

        datatype = symbol.datatype
        # Create Fortran text for the supplied datatype from the
        # supplied UnsupportedFortranType text, then parse this into an
        # fparser2 tree and store the fparser2 representation of the
        # datatype in type_decl_stmt.
        dummy_code = (
            f"subroutine dummy()\n"
            f"  {datatype.declaration}\n"
            f"end subroutine\n")
        parser = ParserFactory().create(std="f2008")
        reader = FortranStringReader(dummy_code)
        fp2_ast = parser(reader)
        type_decl_stmt = fp2_ast.children[0].children[1].children[0]

        # Look for a preexisting target or pointer attribute and if
        # one does not exist add a target attribute as this allows the
        # created pointers to point at the supplied datatype.
        attr_spec_list = type_decl_stmt.children[1]
        attr_spec_str_list = []

        if attr_spec_list:
            for attr_spec in attr_spec_list.children:
                attr_spec_str = attr_spec.string
                attr_spec_str_list.append(attr_spec_str)
                if attr_spec_str.upper() in ["TARGET", "POINTER"]:
                    # There is already a target or pointer attribute
                    return

        # TARGET needs to be added as an additional attribute. We cannot
        # do this if the Symbol has an interface that means it is defined
        # externally.
        if not (symbol.is_automatic or symbol.is_modulevar):
            raise NotImplementedError(
                f"Type-selector variable '{symbol.name}' is defined externally"
                f" (has interface '{symbol.interface}') and thus cannot be "
                f"given the TARGET attribute")

        if attr_spec_str_list:
            # At least one attribute already exists but it is/they are not
            # the 'target' or 'pointer' attributes.
            attr_spec_str_list.append("TARGET")
            attr_spec_list = Fortran2003.Attr_Spec_List(
                ", ".join(attr_spec_str_list))
        else:
            # There are no pre-existing attributes
            attr_spec_list = Fortran2003.Attr_Spec_List("TARGET")
        type_decl_stmt.items = (
            type_decl_stmt.items[0], attr_spec_list,
            type_decl_stmt.items[2])
        attr_spec_list.parent = type_decl_stmt
        # pylint: disable=protected-access
        datatype._declaration = str(type_decl_stmt)

    def _create_ifblock_for_select_type_content(
            self, parent, select_type, type_string_symbol, pointer_symbols):
        '''Use the contents of the supplied SelectTypeInfo instance
        to create an if nest to capture the content of the associated
        select type construct.

        This allows the PSyIR to 'see' the content of the select type
        despite not supporting the select type clause directly in
        PSyIR. A Codeblock preceding this condition will capture the
        conditional logic of the select type and the chosen type will
        be communicated to the if nest at runtime via the
        'type_string_symbol'. The if nest created here captures the
        content of each branch of the original select type.

        :param parent: the PSyIR parent to which we are going to add
            the PSyIR ifblock and any required symbols.
        :type parent: :py:class:`psyclone.psyir.nodes.Node`
        :param select_type: information on the select type construct.
        :type select_type: :py:class:\
            `psyclone.psyir.frontend.fparser2.Fparser2Reader.SelectTypeInfo`
        :param type_string_symbol: a run-time symbol capturing (as a string)
            the value chosen by the select type construct.
        :type type_string_symbol: :py:class:`psyclone.psyir.type.DataSymbol`
        :param pointer_symbols: a list of symbols that point to the
            different select-type types within the select type codeblock.
        :type pointer_symbols:
            list[Optional[:py:class:`psyclone.psyir.symbols.Symbol`]]

        :returns: the newly created PSyIR IfBlock.
        :rtype: :py:class:`psyclone.psyir.nodes.IfBlock`

        :raises NotImplementedError: if there is a CodeBlock that contains a
            reference to the type-selector variable.

        '''
        outer_ifblock = None
        ifblock = None
        currentparent = parent
        for idx in range(select_type.num_clauses):
            if idx == select_type.default_idx:
                # This is the index of the 'class default' clause so
                # skip this until the end of the if blocks.
                continue

            annotation = (
                "was_class_is" if select_type.clause_type[idx].upper() ==
                "CLASS IS" else "was_type_is")
            if ifblock:
                # We already have an if so this is an else if.
                elsebody = Schedule(parent=currentparent)
                ifblock = IfBlock(annotations=[annotation], parent=elsebody)
                elsebody.addchild(ifblock)
                currentparent.addchild(elsebody)
            else:
                # We do not yet have an if so this is the 'outer' if block.
                ifblock = IfBlock(parent=currentparent,
                                  annotations=[annotation])
                outer_ifblock = ifblock

            # Create an if hierarchy that uses the string (stored in
            # type_string_symbol) set in an earlier select type
            # codeblock to choose the appropriate content in the
            # original select type clauses.
            clause = BinaryOperation.create(
                BinaryOperation.Operator.EQ, Reference(type_string_symbol),
                Literal(select_type.guard_type_name[idx], CHARACTER_TYPE))

            ifblock.addchild(clause)
            # Add If_body
            ifbody = Schedule(parent=ifblock)
            self.process_nodes(parent=ifbody, nodes=select_type.stmts[idx])
            # Check that there are no CodeBlocks with references to the type
            # selector variable.
            for cblock in ifbody.walk(CodeBlock):
                names = cblock.get_symbol_names()
                if select_type.selector in names:
                    raise NotImplementedError(
                        f"CodeBlock contains reference to type-selector "
                        f"variable '{select_type.selector}'")
            # Replace references to the type selector variable with
            # references to the appropriate pointer.
            for reference in ifbody.walk(Reference):
                symbol = reference.symbol
                if symbol.name.lower() == select_type.selector:
                    reference.symbol = pointer_symbols[idx]
            ifblock.addchild(ifbody)
            currentparent = ifblock

        if select_type.default_idx >= 0:
            # There is a class default clause so add this on as an
            # else at the end of the IfBlock.
            elsebody = Schedule(parent=currentparent)
            currentparent.addchild(elsebody)
            self.process_nodes(
                parent=elsebody, nodes=select_type.stmts[
                    select_type.default_idx])

        return outer_ifblock

    @staticmethod
    def _create_select_type(
            parent, select_type, type_string_name=None):
        '''Use the contents of the supplied SelectTypeInfo, `select_type`,
        to create a CodeBlock containing a select type to capture its control
        logic without capturing its content.

        The 'output' of this CodeBlock is a character variable containing the
        'name' of the type that was provided, thus identifying which branch of
        the code would be executed. A pointer is also created and assigned
        to the type-selection of the 'type is' or 'class is' clause.

        :param parent: the PSyIR parent to which we are going to add
            the PSyIR codeblock and any required symbols.
        :type parent: :py:class:`psyclone.psyir.nodes.Node`
        :param select_type: instance of the SelectTypeInfo dataclass
            containing information about the select type construct.
        :type select_type: :py:class:`Self.SelectTypeInfo`
        :param Optional[str] type_string_name: the base name to use
            for the newly created type_string symbol.

        :returns: the DataSymbol representing the character variable which
                  will hold the 'name' of the type and a list of symbols that
                  point to the different select-type types within the select
                  type codeblock.
        :rtype: tuple[:py:class:`psyclone.psyir.symbols.DataSymbol`,
            list[Optional[:py:class:`psyclone.psyir.symbols.Symbol`]]]

        '''
        pointer_symbols = []
        # Create a symbol from the supplied base name. Store as an
        # UnsupportedFortranType in the symbol table as we do not natively
        # support character strings (as opposed to scalars) in the PSyIR at
        # the moment.
        # TODO #2550 will improve this by using an integer instead.
        type_string_name = parent.scope.symbol_table.next_available_name(
            type_string_name)
        # Length is hardcoded here so could potentially be too short.
        # TODO #2550 will improve this by using an integer instead.
        type_string_type = UnsupportedFortranType(
            f"character(256) :: {type_string_name}")
        type_string_symbol = DataSymbol(type_string_name, type_string_type)
        parent.scope.symbol_table.add(type_string_symbol)

        # Create text for a select type construct using the information
        # captured in the `select_type` SelectTypeInfo instance.
        # Also add any required pointer symbols to the symbol table as
        # UnsupportedFortranType, as pointers are not natively supported in the
        # PSyIR at the moment.
        code = "program dummy\n"
        code += f"select type({select_type.selector})\n"
        for idx in range(select_type.num_clauses):
            if idx == select_type.default_idx:
                # This is the index of the 'class default' clause so no pointer
                # symbol is required (as there is no type selection).
                pointer_symbols.append(None)
                continue
            # Create pointer symbol for the content of this 'type is'
            # or 'class is' clause.
            pointer_name = parent.scope.symbol_table.next_available_name(
                f"ptr_{select_type.guard_type_name[idx]}")
            if (select_type.intrinsic_type_name[idx] and
                    select_type.intrinsic_type_name[idx].upper() ==
                    "CHARACTER"):
                # This is a character string pointer which we always
                # declare with a fixed length to allow it to be
                # declared locally (otherwise it must be a parameter
                # or passed by argument). As length is hardcoded here,
                # the string could potentially be too short.

                tmp_type = "CHARACTER(LEN=256)"
                # The type spec for a character intrinsic within the
                # type is and class is clauses must always be assumed
                type_spec = "CHARACTER(LEN = *)"
            else:
                # Declare pointer in the usual way using the
                # guard_type string
                tmp_type = f"{select_type.guard_type[idx]}"
                if not select_type.intrinsic_type_name[idx]:
                    # This is a type declaration
                    tmp_type = f"type({tmp_type})"
                # Use the variable declaration for the type spec in
                # the type is and class is clauses
                type_spec = select_type.guard_type[idx]

            # Create a pointer that points to the specific type from
            # the appropriate select type clause so that the specific
            # type can be used in a subsequent if block hierarchy
            # (otherwise Fortran complains that the type is generic).
            pointer_type = UnsupportedFortranType(
                f"{tmp_type}, pointer :: {pointer_name} => null()")
            pointer_symbol = DataSymbol(pointer_name, pointer_type)
            parent.scope.symbol_table.add(pointer_symbol)
            pointer_symbols.append(pointer_symbol)
            # The situation where 'clause_type' is 'class default' is
            # handled separately, so we can assume 'clause_type' is
            # either 'type is' or 'class is' which means it will
            # always have a valid 'type_spec' value.
            code += f"  {select_type.clause_type[idx]} ({type_spec})\n"
            code += (f"    {type_string_name} = "
                     f"\"{select_type.guard_type_name[idx].lower()}\"\n")
            code += (f"    {pointer_name} => {select_type.selector}\n")
        code += "end select\n"
        code += "end program\n"

        # Parse the the created Fortran text to an fparser2 tree and
        # store the resulting tree in a PSyIR CodeBlock.
        parser = ParserFactory().create(std="f2008")
        reader = FortranStringReader(code)
        fp2_program = parser(reader)
        # Ignore the program part of the fparser2 tree
        exec_part = walk(fp2_program, Fortran2003.Execution_Part)
        code_block = CodeBlock(exec_part, CodeBlock.Structure.STATEMENT,
                               parent=parent)

        # Handlers assume a single node is returned and in this
        # implementation we create an assignment (see below), a
        # CodeBlock (see above) and a nested if statement (see
        # later). Therefore we add the assignment and codeblock to the
        # parent here and compute and return the if statement in a
        # subsequent routine (using the type_string_symbol).
        parent.addchild(Assignment.create(
            Reference(type_string_symbol), Literal("", CHARACTER_TYPE)))
        parent.addchild(code_block)

        return (type_string_symbol, pointer_symbols)

    @staticmethod
    def _create_select_type_info(node):
        '''Create and return a SelectTypeInfo instance that stores the required
        information for a select-type construct to be used by
        subsequent methods.

        :param node: fparser2 node from which to extract the select-type
            information.
        :type node: :py:class:`fparser2.Fortran2003.Select_Type_Construct`

        :returns: instance of the SelectTypeInfo dataclass containing
            information about the select-type construct.
        :rtype: :py:class:`Self.SelectTypeInfo`

        '''
        select_type = Fparser2Reader.SelectTypeInfo()

        select_idx = -1
        for child in node.children:
            if isinstance(child, Fortran2003.Select_Type_Stmt):
                # Found the select type stmt clause ('select type
                # (x)')
                if child.children[0]:
                    # The selector variable ('x') is renamed and this
                    # is not yet supported.
                    raise NotImplementedError(
                        f"The selector variable '{child.children[1]}' is "
                        f"renamed to '{child.children[0]}' in the select "
                        f"clause '{str(node)}'. This is not yet supported in "
                        f"the PSyIR.")
                # Store the name of the selector variable in our
                # dataclass instance.
                select_type.selector = child.children[1].string.lower()
            elif isinstance(child, Fortran2003.Type_Guard_Stmt):
                # Found one of the type stmt guard clauses ('type is',
                # 'class is', or 'class default').
                select_idx += 1
                select_type.stmts.append([])
                # Extract the fparser2 Type_Specification
                # e.g. 'real(kind=4)'
                type_spec = child.children[1]
                # Default the intrinsic base name to None
                intrinsic_base_name = None
                if type_spec is None:
                    # There is no type information so this is the
                    # default clause
                    type_name = None
                elif isinstance(type_spec, Fortran2003.Intrinsic_Type_Spec):
                    # The guard type selector is an intrinsic type
                    # e.g. 'type is(REAL)'. Set the intrinsic base name
                    # as there is a base intrinsic type.
                    intrinsic_base_name = str(type_spec.children[0]).lower()
                    # Determine type_name for all the different cases
                    # (must return a string that can be used as a
                    # variable name).
                    type_name = intrinsic_base_name
                    if isinstance(
                            type_spec.children[1], Fortran2003.Kind_Selector):
                        # This is a non-character intrinsic type with
                        # a kind specification
                        kind_spec_value = type_spec.children[1].children[1]
                        type_name = f"{type_name}_{kind_spec_value}".lower()
                    elif walk(type_spec, Fortran2003.Length_Selector):
                        # This is a character intrinsic type so must
                        # have an assumed length ('*') which we
                        # tranform to 'star to allow the creation of a
                        # valid symbol name.
                        type_name = f"{type_name}_star".lower()
                else:
                    # The guard type selector is a Class type ('class
                    # is (mytype)')
                    type_name = str(type_spec).lower()
                select_type.guard_type_name.append(type_name)
                if type_spec:
                    select_type.guard_type.append(str(type_spec).lower())
                else:
                    select_type.guard_type.append(None)
                select_type.intrinsic_type_name.append(intrinsic_base_name)

                # Store the index of the class default information
                select_type.clause_type.append(child.children[0])
                if child.children[0].lower() == "class default":
                    select_type.default_idx = select_idx
            elif isinstance(child, Fortran2003.End_Select_Type_Stmt):
                pass
            else:
                # The next content must be a statement as the content within
                # select case or select type clauses in fparser2 are *siblings*
                # of the various select case or select-type statements, rather
                # than children of them (as one might expect).
                select_type.stmts[select_idx].append(child)
        select_type.num_clauses = select_idx + 1

        return select_type

    def _select_type_construct_handler(self, node, parent):
        '''
        Transforms an fparser2 Select_Type_Construct to the PSyIR
        representation (consisting of an Assignment, a CodeBlock
        and an IfBlock).

        :param node: node in fparser2 tree.
        :type node: :py:class:`fparser.two.Fortran2003.Select_Type_Construct`
        :param parent: parent node of the PSyIR node we are constructing.
        :type parent: :py:class:`psyclone.psyir.nodes.Node`

        :returns: PSyIR representation of the node.
        :rtype: :py:class:`psyclone.psyir.nodes.IfBlock`

        :raises NotImplementedError: if the symbol representing the type-
            selector variable is not resolved or is not a DataSymbol.

        '''
        # Step 1: Search for all the TYPE IS and CLASS IS clauses in
        # the Select_Type_Construct and extract the required
        # information. This makes for easier code generation later in
        # the routine.
        insert_index = len(parent.children) - 1
        # Create the required type information in a dataclass instance.
        select_type = self._create_select_type_info(node)

        # We don't immediately add our new nodes into the PSyIR tree in
        # case we encounter something we don't support (in which case
        # an exception will be raised and a CodeBlock created).
        tmp_parent = Schedule(parent=parent)

        # Step 2: Recreate the select type clause within a CodeBlock
        # with the content of the clauses being replaced by a string
        # capturing the name of the type or class clauses
        # ('type_string'). The string symbol is returned for use in
        # step 3, as is the list of any pointers to the selector variable.
        # TODO #2550 - use an integer instead of a string to encode
        # which branch is chosen at run-time.
        type_string_symbol, pointer_symbols = self._create_select_type(
            tmp_parent, select_type, type_string_name="type_string")

        # Step 3: Create the (potentially nested) if statement that
        # replicates the content of the select type options (as select
        # type is not supported directly in the PSyIR) allowing the
        # PSyIR to 'see' the select type content.
        outer_ifblock = self._create_ifblock_for_select_type_content(
            parent, select_type, type_string_symbol, pointer_symbols)

        # Step 4: Ensure that the type selector variable declaration
        # has the pointer or target attribute as we need to create
        # pointers that point to it to get the specific type.
        self._add_target_attribute(select_type.selector,
                                   outer_ifblock.scope.symbol_table)

        # Step 5: We didn't encounter any problems so finally attach our new
        # nodes to the PSyIR tree in the location we saved earlier.
        for child in reversed(tmp_parent.pop_all_children()):
            parent.addchild(child, index=insert_index)
        # Ensure any Symbols are moved over too.
        parent.scope.symbol_table.merge(tmp_parent.symbol_table)

        return outer_ifblock

    def _case_construct_handler(self, node, parent):
        '''
        Transforms an fparser2 Case_Construct to the PSyIR representation.

        :param node: node in fparser2 tree.
        :type node: :py:class:`fparser.two.Fortran2003.Case_Construct`
        :param parent: parent node of the PSyIR node we are constructing.
        :type parent: :py:class:`psyclone.psyir.nodes.Node`

        :returns: PSyIR representation of node
        :rtype: :py:class:`psyclone.psyir.nodes.IfBlock`

        :raises InternalError: If the fparser2 tree has an unexpected
            structure.
        :raises NotImplementedError: If the fparser2 tree contains an
            unsupported structure and should be placed in a CodeBlock.

        '''
        # Check that the fparser2 parsetree has the expected structure
        if len(walk(node, Fortran2003.Select_Case_Stmt)) == 0:
            raise InternalError(
                f"Failed to find opening case statement in: {node}")
        if len(walk(node, Fortran2003.End_Select_Stmt)) == 0:
            raise InternalError(
                f"Failed to find closing case statement in: {node}")

        # Search for all the CASE clauses in the Case_Construct. We do this
        # because the fp2 parse tree has a flat structure at this point with
        # the clauses being siblings of the contents of the clauses. The
        # final index in this list will hold the position of the end-select
        # statement.
        clause_indices = []
        selector = None
        # The position of the 'case default' clause, if any
        default_clause_idx = None
        for idx, child in enumerate(node.content):
            if isinstance(child, Fortran2003.Select_Case_Stmt):
                selector = child.items[0]
            if isinstance(child, Fortran2003.Case_Stmt):
                if not isinstance(child.items[0], Fortran2003.Case_Selector):
                    raise InternalError(
                        f"Unexpected parse tree structure. Expected child of "
                        f"Case_Stmt to be a Case_Selector but got: "
                        f"'{type(child.items[0]).__name__}'")
                case_expression = child.items[0].items[0]
                if case_expression is None:
                    # This is a 'case default' clause - store its position.
                    # We do this separately as this clause is special and
                    # will be added as a final 'else'.
                    default_clause_idx = idx
                clause_indices.append(idx)
            if isinstance(child, Fortran2003.End_Select_Stmt):
                clause_indices.append(idx)

        # Deeply-nested ifblocks are problematic because they will exceed the
        # python recursion limits for some psyir analysis. These are not
        # typically found in input code, but select-case with a large number
        # of cases are more probable. If we find one of such cases we
        # preventively increase the python recursion limits.
        if len(clause_indices) > 150:
            # TODO #11: It would be good to log this
            sys.setrecursionlimit(len(clause_indices) * 10)  # Default is 1000

        # Deal with each Case_Stmt
        rootif = None
        currentparent = parent
        num_clauses = len(clause_indices) - 1
        for idx in range(num_clauses):
            # Skip the 'default' clause for now because we handle it last
            if clause_indices[idx] == default_clause_idx:
                continue
            start_idx = clause_indices[idx]
            end_idx = clause_indices[idx+1]
            clause = node.content[start_idx]
            case = clause.items[0]

            # If rootif is already initialised we chain the new case in the
            # last else branch, otherwise we start a new IfBlock
            if rootif:
                elsebody = Schedule(parent=currentparent)
                currentparent.addchild(elsebody)
                ifblock = IfBlock(annotations=['was_case'])
                elsebody.addchild(ifblock)
                elsebody.ast = node.content[start_idx + 1]
                elsebody.ast_end = node.content[end_idx - 1]
            else:
                ifblock = IfBlock(parent=currentparent,
                                  annotations=['was_case'])
                rootif = ifblock

            if idx == 0:
                # If this is the first IfBlock then have it point to
                # the original SELECT CASE in the parse tree
                ifblock.ast = node
            else:
                # Otherwise, this IfBlock represents a CASE clause in the
                # Fortran and so we point to the parse tree of the content
                # of the clause.
                ifblock.ast = node.content[start_idx + 1]
                ifblock.ast_end = node.content[end_idx - 1]

            # Process the logical expression
            self._process_case_value_list(selector, case.items[0].items,
                                          ifblock)

            # Add If_body
            ifbody = Schedule(parent=ifblock)
            self.process_nodes(parent=ifbody,
                               nodes=node.content[start_idx + 1:
                                                  end_idx])
            ifblock.addchild(ifbody)
            ifbody.ast = node.content[start_idx + 1]
            ifbody.ast_end = node.content[end_idx - 1]

            currentparent = ifblock

        if default_clause_idx:
            # Finally, add the content of the 'default' clause as a last
            # 'else' clause. If the 'default' clause was the only clause
            # then 'rootif' will still be None and we don't bother creating
            # an enclosing IfBlock at all.
            if rootif:
                elsebody = Schedule(parent=currentparent)
                currentparent.addchild(elsebody)
                currentparent = elsebody
            start_idx = default_clause_idx + 1
            # Find the next 'case' clause that occurs after 'case default'
            # (if any)
            end_idx = -1
            for idx in clause_indices:
                if idx > default_clause_idx:
                    end_idx = idx
                    break
            # Process the statements within the 'default' clause
            self.process_nodes(parent=currentparent,
                               nodes=node.content[start_idx:end_idx])
            if rootif:
                elsebody.ast = node.content[start_idx]
                elsebody.ast_end = node.content[end_idx - 1]
        return rootif

    def _process_case_value_list(self, selector, nodes, parent):
        '''
        Processes the supplied list of fparser2 nodes representing case-value
        expressions and constructs the equivalent PSyIR representation.
        e.g. for:

               SELECT CASE(my_flag)
               CASE(var1, var2:var3, :var5)
                 my_switch = .true.
               END SELECT

        the equivalent logical expression is:

        my_flag == var1 OR (myflag>=var2 AND myflag <= var3) OR my_flag <= var5

        and the corresponding structure of the PSyIR that we create is:

                    OR
                   /  \
                 EQ    OR
                      /  \
                   AND    LE
                  /  \
                GE    LE

        :param selector: the fparser2 parse tree representing the \
                      selector_expression in SELECT CASE(selector_expression).
        :type selector: sub-class of :py:class:`fparser.two.utils.Base`
        :param nodes: the nodes representing the label-list of the current \
                      CASE() clause.
        :type nodes: list of :py:class:`fparser.two.Fortran2003.Name` or \
                     :py:class:`fparser.two.Fortran2003.Case_Value_Range`
        :param parent: parent node in the PSyIR.
        :type parent: :py:class:`psyclone.psyir.nodes.Node`

        '''
        if len(nodes) == 1:
            # Only one item in list so process it
            self._process_case_value(selector, nodes[0], parent)
            return
        # More than one item in list. Create an OR node with the first item
        # on the list as one arg then recurse down to handle the remainder
        # of the list.
        orop = BinaryOperation(BinaryOperation.Operator.OR,
                               parent=parent)
        self._process_case_value(selector, nodes[0], orop)
        self._process_case_value_list(selector, nodes[1:], orop)
        parent.addchild(orop)

    def _process_case_value(self, selector, node, parent):
        '''
        Handles an individual condition inside a CASE statement. This can
        be a single scalar expression (e.g. CASE(1)) or a range specification
        (e.g. CASE(lim1:lim2)).

        :param selector: the node in the fparser2 parse tree representing the
                         'some_expr' of the SELECT CASE(some_expr).
        :type selector: sub-class of :py:class:`fparser.two.utils.Base`
        :param node: the node representing the case-value expression in the \
                     fparser2 parse tree.
        :type node: sub-class of :py:class:`fparser.two.utils.Base`
        :param parent: parent node in the PSyIR.
        :type parent: :py:class:`psyclone.psyir.nodes.Node`

        :raises NotImplementedError: If the operator for an equality cannot be
                                     determined (i.e. the statement cannot be
                                     determined to be a logical comparison
                                     or not)
        '''
        if isinstance(node, Fortran2003.Case_Value_Range):
            # The case value is a range (e.g. lim1:lim2)
            if node.items[0] and node.items[1]:
                # Have lower and upper limits so need a parent AND
                aop = BinaryOperation(BinaryOperation.Operator.AND,
                                      parent=parent)
                parent.addchild(aop)
                new_parent = aop
            else:
                # No need to create new parent node
                new_parent = parent

            if node.items[0]:
                # A lower limit is specified
                geop = BinaryOperation(BinaryOperation.Operator.GE,
                                       parent=new_parent)
                self.process_nodes(parent=geop, nodes=[selector])
                self.process_nodes(parent=geop, nodes=[node.items[0]])
                new_parent.addchild(geop)
            if node.items[1]:
                # An upper limit is specified
                leop = BinaryOperation(BinaryOperation.Operator.LE,
                                       parent=new_parent)
                self.process_nodes(parent=leop, nodes=[selector])
                self.process_nodes(parent=leop, nodes=[node.items[1]])
                new_parent.addchild(leop)
        else:
            # The case value is some scalar expression
            fake_parent = Assignment(parent=parent)
            self.process_nodes(parent=fake_parent, nodes=[selector])
            self.process_nodes(parent=fake_parent, nodes=[node])

            for operand in fake_parent.lhs, fake_parent.rhs:
                # If any of the operands has a datatype we can distinguish
                # between boolean (which in Fortran and PSyIR uses the EQV
                # operator) or not-boolean (which uses the EQ operator)
                if (hasattr(operand, "datatype") and
                        isinstance(operand.datatype, ScalarType)):
                    if (operand.datatype.intrinsic ==
                            ScalarType.Intrinsic.BOOLEAN):
                        bop = BinaryOperation(BinaryOperation.Operator.EQV,
                                              parent=parent)
                    else:
                        bop = BinaryOperation(BinaryOperation.Operator.EQ,
                                              parent=parent)
                    parent.addchild(bop)
                    bop.children.extend(fake_parent.pop_all_children())
                    break
            else:
                # If the loop did not encounter a break, we don't know which
                # operator is needed, so we use the generic interface instead
                cmp_symbol = _find_or_create_psyclone_internal_cmp(parent)
                call = Call(parent=parent)
                call.addchild(Reference(cmp_symbol))
                parent.addchild(call)
                call.children.extend(fake_parent.pop_all_children())

    def _array_syntax_to_indexed(self, parent, loop_vars):
        '''
        Utility function that modifies bare References to arrays as
        ArrayReferences, and each ArrayReference that is not inside an
        elemental call to use the provided loop index.

        :param parent: root of PSyIR sub-tree to search for Array
                       references to modify.
        :type parent: :py:class:`psyclone.psyir.nodes.Node`
        :param loop_vars: the variable names for the array indices.
        :type loop_vars: list of str

        :raises NotImplementedError: if array sections of differing ranks are
                                     found.
        '''
        # pylint: disable=import-outside-toplevel
        from psyclone.psyir.transformations import (
                Reference2ArrayRangeTrans, TransformationError)
        # Convert References to arrays to use the array range notation unless
        # they have an IntrinsicCall parent.
        for ref in parent.walk(Reference):
            if isinstance(ref.symbol.interface, (ImportInterface,
                                                 UnresolvedInterface)):
                raise NotImplementedError(
                        "PSyclone doesn't yet support reference to imported "
                        "symbols inside WHERE clauses.")
            call_ancestor = ref.ancestor(Call)
            if (isinstance(ref.symbol, DataSymbol) and not call_ancestor):
                try:
                    Reference2ArrayRangeTrans().apply(ref)
                except TransformationError:
                    pass
            elif (isinstance(ref.symbol, DataSymbol) and call_ancestor
                  is not None and call_ancestor.is_elemental):
                try:
                    Reference2ArrayRangeTrans().apply(ref)
                except TransformationError:
                    pass
        table = parent.scope.symbol_table
        one = Literal("1", INTEGER_TYPE)
        arrays = parent.walk(ArrayMixin)

        first_rank = None
        for array in arrays:
            # Check that this is a supported array reference and that
            # all arrays are of the same rank
            rank = len([child for child in array.indices if
                        isinstance(child, Range)])
            if rank == 0:
                # This is an array reference without any ranges so we can
                # ignore it.
                continue

            if first_rank:
                if rank != first_rank:
                    raise NotImplementedError(
                        f"Found array sections of differing ranks within a "
                        f"WHERE construct: array section of {array.name} has "
                        f"rank {rank}")
            else:
                first_rank = rank

            base_ref = _copy_full_base_reference(array)
            array_ref = array.ancestor(Reference, include_self=True)
            if not isinstance(array_ref.datatype, ArrayType):
                raise NotImplementedError(
                    f"We can not get the resulting shape of the expression: "
                    f"{array_ref.debug_string()}")
            shape = array_ref.datatype.shape
            add_op = BinaryOperation.Operator.ADD
            sub_op = BinaryOperation.Operator.SUB
            # Replace the PSyIR Ranges with appropriate index expressions.
            range_idx = 0
            for idx, child in enumerate(array.indices):
                if not isinstance(child, Range):
                    continue
                # We need the lower bound of the appropriate dimension of this
                # array as we will index relative to it. Note that the 'shape'
                # of the datatype only gives us extents, not the lower bounds
                # of the declaration or slice.
                if isinstance(shape[range_idx], ArrayType.Extent):
                    # We don't know the bounds of this array so we have
                    # to query using LBOUND.
                    lbound = IntrinsicCall.create(
                        IntrinsicCall.Intrinsic.LBOUND,
                        [base_ref.copy(),
                         ("dim", Literal(str(idx+1), INTEGER_TYPE))])
                else:
                    if array.is_full_range(idx):
                        # The access to this index is to the full range of
                        # the array.
                        lbound = array.get_lbound_expression(idx)
                    else:
                        # We need the lower bound of this access.
                        lbound = child.start.copy()

                # Create the index expression.
                symbol = table.lookup(loop_vars[range_idx])
                if isinstance(lbound, Literal) and lbound.value == "1":
                    # Lower bound is just unity so we can use the loop-idx
                    # directly.
                    expr2 = Reference(symbol)
                else:
                    # We don't know what the lower bound is so have to
                    # have an expression:
                    #    idx-expr = array-lower-bound + loop-idx - 1
                    expr = BinaryOperation.create(
                        add_op, lbound, Reference(symbol))
                    expr2 = BinaryOperation.create(sub_op, expr, one.copy())
                # Indices of an AoSReference start at index 1
                if isinstance(array, ArrayOfStructuresReference):
                    array.children[idx+1] = expr2
                else:
                    array.children[idx] = expr2
                range_idx += 1

    def _where_construct_handler(self, node, parent):
        '''
        Construct the canonical PSyIR representation of a WHERE construct or
        statement. A construct has the form:

            WHERE(logical-mask)
              statements
            [ELSE WHERE(logical-mask)
              statements]
            [ELSE WHERE
              statements]
            END WHERE

        while a statement is just:

            WHERE(logical-mask) statement

        :param node: node in the fparser2 parse tree representing the WHERE.
        :type node: :py:class:`fparser.two.Fortran2003.Where_Construct` |
                    :py:class:`fparser.two.Fortran2003.Where_Stmt`
        :param parent: parent node in the PSyIR.
        :type parent: :py:class:`psyclone.psyir.nodes.Node`

        :returns: the top-level Loop object in the created loop nest.
        :rtype: :py:class:`psyclone.psyir.nodes.Loop`

        :raises InternalError: if the parse tree does not have the expected
            structure.
        :raises NotImplementedError: if the parse tree contains a Fortran
            intrinsic that performs a reduction but still returns an array.
        :raises NotImplementedError: if the logical mask of the WHERE does
            not use array notation.

        '''
        # pylint: disable=import-outside-toplevel
        from psyclone.psyir.transformations import (
                Reference2ArrayRangeTrans, TransformationError)

        def _contains_intrinsic_reduction(pnodes):
            '''
            Utility to check for Fortran intrinsics that perform a reduction
            but result in an array.

            :param pnodes: node(s) in the parse tree to check.
            :type pnodes: list[:py:class:`fparser.two.utils.Base`] |
                          :py:class:`fparser.two.utils.Base`

            :returns: whether or not the supplied node(s) in the parse tree
                      contain a call to an intrinsic that performs a reduction
                      into an array.
            :rtype: bool

            '''
            intr_nodes = walk(pnodes, Fortran2003.Intrinsic_Function_Reference)
            for intr in intr_nodes:
                if (intr.children[0].string in
                        Fortran2003.Intrinsic_Name.array_reduction_names):
                    # These intrinsics are only a problem if they return an
                    # array rather than a scalar.
                    arg_specs = walk(intr.children[1],
                                     Fortran2003.Actual_Arg_Spec)
                    if any(spec.children[0].string == 'dim'
                           for spec in arg_specs):
                        return True
            return False

        if isinstance(node, Fortran2003.Where_Stmt):
            # We have a Where statement. Check that the parse tree has the
            # expected structure.
            if not len(node.items) == 2:
                raise InternalError(
                    f"Expected a Fortran2003.Where_Stmt to have exactly two "
                    f"entries in 'items' but found {len(node.items)}: "
                    f"{node.items}")
            if not isinstance(node.items[1], Fortran2003.Assignment_Stmt):
                raise InternalError(
                    f"Expected the second entry of a Fortran2003.Where_Stmt "
                    f"items tuple to be an Assignment_Stmt but found: "
                    f"{type(node.items[1]).__name__}")
            if _contains_intrinsic_reduction(node.items[1]):
                raise NotImplementedError(
                    f"TODO #1960 - WHERE statements which contain array-"
                    f"reduction intrinsics are not supported but found "
                    f"'{node}'")
            was_single_stmt = True
            annotations = ["was_where", "was_single_stmt"]
            logical_expr = [node.items[0]]
        else:
            # We have a Where construct. Check that the first and last
            # children are what we expect.
            if not isinstance(node.content[0],
                              Fortran2003.Where_Construct_Stmt):
                raise InternalError(f"Failed to find opening where construct "
                                    f"statement in: {node}")
            if not isinstance(node.content[-1], Fortran2003.End_Where_Stmt):
                raise InternalError(f"Failed to find closing end where "
                                    f"statement in: {node}")
            if _contains_intrinsic_reduction(node.content[1:-1]):
                raise NotImplementedError(
                    f"TODO #1960 - WHERE constructs which contain an array-"
                    f"reduction intrinsic are not supported but found "
                    f"'{node}'")
            was_single_stmt = False
            annotations = ["was_where"]
            logical_expr = node.content[0].items

        # Examine the logical-array expression (the mask) in order to
        # determine the number of nested loops required. The Fortran
        # standard allows bare array notation here (e.g. `a < 0.0` where
        # `a` is an array) and thus we would need to examine our SymbolTable
        # to find out the rank of `a`. For the moment we limit support to
        # the NEMO style where the fact that `a` is an array is made
        # explicit using the colon notation, e.g. `a(:, :) < 0.0`.

        if _contains_intrinsic_reduction(logical_expr):
            raise NotImplementedError(
                f"TODO #1960 - WHERE constructs which contain an array-"
                f"reduction intrinsic in their logical expression are not "
                f"supported but found '{logical_expr}'")

        # For this initial processing of the logical-array expression we
        # use a temporary parent as we haven't yet constructed the PSyIR
        # for the loop nest and innermost IfBlock. Once we have a valid
        # parent for this logical expression we will repeat the processing.
        fake_parent = Assignment(parent=parent)
        self.process_nodes(fake_parent, logical_expr)
        # We want to convert all the plain references that are arrays to use
        # explicit array syntax.
        # TODO 2722: Should have the same logic as array_syntax_to_indexed
        # regarding UnresolvedInterface and Elemental calls?
        references = fake_parent.walk(Reference)
        for ref in references:
            if isinstance(ref.symbol.interface, ImportInterface):
                raise NotImplementedError(
                        "PSyclone doesn't yet support reference to imported "
                        "symbols inside WHERE clauses.")
            intrinsic_ancestor = ref.ancestor(IntrinsicCall)
            if (isinstance(ref.symbol, DataSymbol) and
                    not intrinsic_ancestor):
                try:
                    Reference2ArrayRangeTrans().apply(ref)
                except TransformationError:
                    pass

        arrays = fake_parent.walk(ArrayMixin)

        for array in arrays:
            if any(isinstance(idx, Range) for idx in array.indices):
                first_array = array
                break
        else:
            raise NotImplementedError(
                f"Only WHERE constructs using explicit array notation "
                f"including ranges (e.g. 'my_array(1,:)') are supported but "
                f"found '{logical_expr}'")

        array_ref = first_array.ancestor(Reference, include_self=True)
        if not isinstance(array_ref.datatype, ArrayType):
            raise NotImplementedError(
                f"We can not get the resulting shape of the expression: "
                f"{array_ref.debug_string()}")
        mask_shape = array_ref.datatype.shape
        # All array sections in a Fortran WHERE must have the same shape so
        # just look at that of the mask.
        rank = len(mask_shape)
        # Create a list to hold the names of the loop variables as we'll
        # need them to index into the arrays.
        loop_vars = rank*[""]

        symbol_table = parent.scope.symbol_table
        integer_type = default_integer_type()

        # Now create a loop nest of depth `rank`
        add_op = BinaryOperation.Operator.ADD
        sub_op = BinaryOperation.Operator.SUB
        one = Literal("1", INTEGER_TYPE)
        new_parent = parent
        for idx in range(rank, 0, -1):

            data_symbol = symbol_table.new_symbol(
                f"widx{idx}", symbol_type=DataSymbol, datatype=integer_type)
            loop_vars[idx-1] = data_symbol.name

            loop = Loop(parent=new_parent, variable=data_symbol,
                        annotations=annotations)
            # Point to the original WHERE statement in the parse tree.
            loop.ast = node

            # This loop is over the *shape* of the mask and thus starts
            # at unity. Each individual array access is then adjusted
            # according to the lower bound of that array.
            loop.addchild(Literal("1", integer_type))
            # Add loop upper bound using the shape of the mask.
            if isinstance(mask_shape[idx-1], ArrayType.Extent):
                # We don't have an explicit value for the upper bound so we
                # have to query it using SIZE.
                loop.addchild(
                    IntrinsicCall.create(IntrinsicCall.Intrinsic.SIZE,
                                         [array_ref.copy(),
                                          ("dim", Literal(str(idx),
                                                          integer_type))]))
            else:
                lbound = mask_shape[idx-1].lower
                if isinstance(lbound, Literal) and lbound.value == "1":
                    # Lower bound is unity so size is just the upper bound.
                    expr2 = mask_shape[idx-1].upper.copy()
                else:
                    # Size = upper-bound - lower-bound + 1
                    expr = BinaryOperation.create(
                        sub_op, mask_shape[idx-1].upper.copy(), lbound.copy())
                    expr2 = BinaryOperation.create(add_op, expr, one.copy())
                loop.addchild(expr2)

            # Add loop increment
            loop.addchild(Literal("1", integer_type))
            # Fourth child of a Loop must be a Schedule
            sched = Schedule(parent=loop)
            loop.addchild(sched)
            # Finally, add the Loop we've constructed to its parent (but
            # not into the existing PSyIR tree - that's done in
            # process_nodes()).
            if new_parent is not parent:
                new_parent.addchild(loop)
            else:
                # Keep a reference to the first loop as that's what this
                # handler returns
                root_loop = loop
            new_parent = sched
        # Now we have the loop nest, add an IF block to the innermost
        # schedule
        ifblock = IfBlock(parent=new_parent, annotations=annotations)
        ifblock.ast = node  # Point back to the original WHERE construct
        new_parent.addchild(ifblock)

        # We construct the conditional expression from the original
        # logical-array-expression of the WHERE. We process_nodes() a
        # second time here now that we have the correct parent node in the
        # PSyIR (and thus a SymbolTable) to refer to.
        self.process_nodes(ifblock, logical_expr)

        # Each array reference must now be indexed by the loop variables
        # of the loops we've just created.
        # N.B. we can't use `ifblock.condition` below because the IfBlock is
        # not yet fully constructed and therefore the consistency checks
        # inside that method fail.
        self._array_syntax_to_indexed(ifblock.children[0], loop_vars)

        # Now construct the body of the IF using the body of the WHERE
        sched = Schedule(parent=ifblock)
        ifblock.addchild(sched)
        if was_single_stmt:
            # We only had a single-statement WHERE
            self.process_nodes(sched, node.items[1:])
        else:
            # We have to allow for potentially multiple ELSE WHERE clauses
            clause_indices = []
            for idx, child in enumerate(node.content):
                if isinstance(child, (Fortran2003.Elsewhere_Stmt,
                                      Fortran2003.Masked_Elsewhere_Stmt,
                                      Fortran2003.End_Where_Stmt)):
                    clause_indices.append(idx)
            num_clauses = len(clause_indices) - 1

            if len(clause_indices) > 1:
                # We have at least one elsewhere clause.
                # Process the body of the where (up to the first elsewhere).
                self.process_nodes(sched, node.content[1:clause_indices[0]])
                current_parent = ifblock

                for idx in range(num_clauses):
                    start_idx = clause_indices[idx]
                    end_idx = clause_indices[idx+1]
                    clause = node.content[start_idx]

                    if isinstance(clause, Fortran2003.Masked_Elsewhere_Stmt):
                        elsebody = Schedule(parent=current_parent)
                        current_parent.addchild(elsebody)
                        newifblock = IfBlock(parent=elsebody,
                                             annotations=annotations)
                        elsebody.addchild(newifblock)

                        # Keep pointer to fparser2 AST
                        elsebody.ast = node.content[start_idx]
                        newifblock.ast = node.content[start_idx]

                        # Create condition as first child
                        self.process_nodes(parent=newifblock,
                                           nodes=[clause.items[0]])

                        # Create if-body as second child
                        ifbody = Schedule(parent=newifblock)
                        ifbody.ast = node.content[start_idx + 1]
                        ifbody.ast_end = node.content[end_idx - 1]
                        newifblock.addchild(ifbody)
                        self.process_nodes(
                            parent=ifbody,
                            nodes=node.content[start_idx+1:end_idx])
                        current_parent = newifblock

                    elif isinstance(clause, Fortran2003.Elsewhere_Stmt):
                        if idx != num_clauses - 1:
                            raise InternalError(
                                f"Elsewhere_Stmt should only be found next to "
                                f"last clause, but found {node.content}")
                        elsebody = Schedule(parent=current_parent)
                        current_parent.addchild(elsebody)
                        elsebody.ast = node.content[start_idx]
                        elsebody.ast_end = node.content[end_idx]
                        self.process_nodes(
                            parent=elsebody,
                            nodes=node.content[start_idx + 1:end_idx])

                    else:
                        raise InternalError(
                            f"Expected either Fortran2003.Masked_Elsewhere"
                            f"_Stmt or Fortran2003.Elsewhere_Stmt but found "
                            f"'{type(clause).__name__}'")
            else:
                # No elsewhere clauses were found so put the whole body into
                # the single if block.
                self.process_nodes(sched, node.content[1:-1])
        # Convert all uses of array syntax to indexed accesses
        self._array_syntax_to_indexed(ifblock, loop_vars)
        # Return the top-level loop generated by this handler
        return root_loop

    def _return_handler(self, node, parent):
        '''
        Transforms an fparser2 Return_Stmt to the PSyIR representation.

        :param node: node in fparser2 parse tree.
        :type node: :py:class:`fparser.two.Fortran2003.Return_Stmt`
        :param parent: Parent node of the PSyIR node we are constructing.
        :type parent: :py:class:`psyclone.psyir.nodes.Node`

        :return: PSyIR representation of node.
        :rtype: :py:class:`psyclone.psyir.nodes.Return`

        '''
        rtn = Return(parent=parent)
        rtn.ast = node
        return rtn

    def _assignment_handler(self, node, parent):
        '''
        Transforms an fparser2 Assignment_Stmt to the PSyIR representation.

        :param node: node in fparser2 AST.
        :type node: :py:class:`fparser.two.Fortran2003.Assignment_Stmt` |
                    :py:class:`fparser.two.Fortran2003.Pointer_Assignment_Stmt`
        :param parent: Parent node of the PSyIR node we are constructing.
        :type parent: :py:class:`psyclone.psyir.nodes.Node`

        :returns: PSyIR representation of node.
        :rtype: :py:class:`psyclone.psyir.nodes.Assignment`

        :raises NotImplementedError: if the parse tree contains unsupported
            elements.
        '''
        is_pointer = isinstance(node, Fortran2003.Pointer_Assignment_Stmt)
        if is_pointer and node.items[1]:
            # This are expressions like: "mytype%field(1:3) => ptr"
            raise NotImplementedError(
                "Pointer assignment with bounds-spec-list or"
                "bounds-remapping-list are not supported")
        # when its not a pointer, items[1] always has the "=" string
        assignment = Assignment(is_pointer=is_pointer, ast=node, parent=parent)
        self.process_nodes(parent=assignment, nodes=[node.items[0]])
        self.process_nodes(parent=assignment, nodes=[node.items[2]])

        return assignment

    def _structure_accessor_handler(self, node, parent):
        '''
        Create the PSyIR for structure accessors found in fparser2 Data_Ref,
        Procedure_Designator (representing an access to a derived type data and
        methods respectively), and Data_Pointer_Object (representing an access
        to a derived type pointer object).

        :param node: node in fparser2 parse tree.
        :type node: :py:class:`fparser.two.Fortran2003.Data_Ref` |
                    :py:class:`fparser.two.Fortran2003.Process_Designator` |
                    :py:class:`fparser.two.Fortran2003.Data_Pointer_Object`
        :param parent: Parent node of the PSyIR node we are constructing.
        :type parent: :py:class:`psyclone.psyir.nodes.Node`

        :return: PSyIR representation of node
        :rtype: :py:class:`psyclone.psyir.nodes.StructureReference` |
                :py:class:`psyclone.psyir.nodes.ArrayOfStructuresReference`

        :raises NotImplementedError: if the parse tree contains unsupported
            elements.

        '''
        # Fortran 2003 standard R1221 says that:
        #    procedure-designator is procedure-name
        #                         or proc-component-ref
        #                         or data-ref % binding-name
        # and R611 says that:
        #    data-ref             is part-ref [% part-ref]
        # and R1035 says that:
        #    data-pointer-object is variable-name
        #                        or scalar-variable % \
        #                           data-pointer-component-name
        # Note that fparser2 misclassifies variable-names, so it always is the
        # second variant of this rule. (variable-name are Name, so it correctly
        # ends up as a PSyIR reference)
        # Also, note that fparser2 scalar-variable is not always scalar, so it
        # needs to be handled as a data-ref (which actually makes this
        # implementation easier because its the same as procedure-designator)
        if isinstance(node, (Fortran2003.Procedure_Designator,
                             Fortran2003.Data_Pointer_Object)):
            # If it is a Procedure_Designator split it in its components.
            # Note that this won't fail for procedure-name and proc-component
            # -ref, the binding_name will just become None, if we have a
            # binding_name we store it to add it as the last structure access
            node, _, binding_name = node.children
        else:
            binding_name = None

        if isinstance(node, Fortran2003.Data_Ref):
            # Separate the top_ref, that sets the PSyIR node type and symbol
            # from the member nodes, which set the accessors (PSyIR members)
            top_ref = node.children[0]
            member_nodes = node.children[1:]
        else:
            top_ref = node
            member_nodes = []

        if isinstance(top_ref, Fortran2003.Name):
            # Add the structure root reference to the symbol table if its
            # not already there.
            base_sym = _find_or_create_unresolved_symbol(
                parent, top_ref.string.lower(),
                symbol_type=DataSymbol, datatype=UnresolvedType())
            base_indices = []
            base_ref = StructureReference
        elif isinstance(top_ref, Fortran2003.Part_Ref):
            # Add the structure root reference to the symbol table if its
            # not already there.
            base_sym = _find_or_create_unresolved_symbol(
                parent, top_ref.children[0].string.lower(),
                symbol_type=DataSymbol, datatype=UnresolvedType())
            # Processing the array-index expressions requires access to the
            # symbol table so create an ArrayReference node.
            sched = parent.ancestor(Schedule, include_self=True)
            aref = ArrayReference(parent=sched, symbol=base_sym)
            # The children of this node will represent the indices of the
            # ArrayOfStructuresReference.
            self.process_nodes(parent=aref,
                               nodes=top_ref.children[1].children)
            base_indices = aref.pop_all_children()
            base_ref = ArrayOfStructuresReference

        else:
            # If it's not a plain name or an array, we don't support it.
            raise NotImplementedError(str(node))

        # Now construct the list of 'members' making up the derived-type
        # accessors and array indices, e.g for "var%region(1)%start" this will
        # be: [("region", [Literal("1")]), "start"].
        members = []
        for child in member_nodes:
            if isinstance(child, Fortran2003.Name):
                # Members of a structure do not refer to symbols
                members.append(child.string)
            elif isinstance(child, Fortran2003.Part_Ref):
                # In order to use process_nodes() we need a parent node
                # through which we can access the symbol table. This is
                # because array-index expressions must refer to symbols.
                sched = parent.ancestor(Schedule, include_self=True)
                # Since the index expressions may refer to the parent
                # reference we construct a full reference to the current
                # member of the derived type. We include a fake array index
                # to ensure that the innermost member is an ArrayMember
                # that can accept the real array-index expressions generated
                # by process_nodes().
                array_name = child.children[0].string
                new_ref = _create_struct_reference(
                    sched, base_ref, base_sym,
                    members + [(array_name, [Literal("1", INTEGER_TYPE)])],
                    base_indices)
                # 'Chase the pointer' all the way to the bottom of the
                # derived-type reference
                current_ref = new_ref
                while hasattr(current_ref, "member"):
                    current_ref = current_ref.member
                # Remove the fake array index
                current_ref.pop_all_children()
                # We can now process the child index expressions
                self.process_nodes(parent=current_ref,
                                   nodes=child.children[1].children)
                # The resulting children will become part of the structure
                # access expression
                children = current_ref.pop_all_children()
                members.append((array_name, children))
            else:
                # Found an unsupported entry in the parse tree. This will
                # result in a CodeBlock.
                raise NotImplementedError(str(node))

        if binding_name:
            members.append(str(binding_name))

        # Now we have the list of members, use the `create()` method of the
        # appropriate Reference subclass.
        return _create_struct_reference(parent, base_ref, base_sym,
                                        members, base_indices)

    def _unary_op_handler(self, node, parent):
        '''
        Transforms an fparser2 UnaryOpBase to its PSyIR representation.

        :param node: node in fparser2 AST.
        :type node: :py:class:`fparser.two.utils.UnaryOpBase`
        :param parent: Parent node of the PSyIR node we are constructing.
        :type parent: :py:class:`psyclone.psyir.nodes.Node`

        :return: PSyIR representation of node
        :rtype: :py:class:`psyclone.psyir.nodes.UnaryOperation`

        :raises NotImplementedError: if the supplied operator is not
            supported by this handler.

        '''
        operator_str = str(node.items[0]).lower()
        try:
            operator = Fparser2Reader.unary_operators[operator_str]
        except KeyError as err:
            # Operator not supported, it will produce a CodeBlock instead
            raise NotImplementedError(operator_str) from err

        unary_op = UnaryOperation(operator, parent=parent)
        self.process_nodes(parent=unary_op, nodes=[node.items[1]])
        return unary_op

    def _binary_op_handler(self, node, parent):
        '''
        Transforms an fparser2 BinaryOp to its PSyIR representation.

        :param node: node in fparser2 AST.
        :type node: :py:class:`fparser.two.utils.BinaryOpBase`
        :param parent: Parent node of the PSyIR node we are constructing.
        :type parent: :py:class:`psyclone.psyir.nodes.Node`

        :returns: PSyIR representation of node
        :rtype: :py:class:`psyclone.psyir.nodes.BinaryOperation`

        :raises NotImplementedError: if the supplied operator is not supported
            by this handler.

        '''
        operator_str = node.items[1].lower()
        arg_nodes = [node.items[0], node.items[2]]

        try:
            operator = Fparser2Reader.binary_operators[operator_str]
        except KeyError as err:
            # Operator not supported, it will produce a CodeBlock instead
            raise NotImplementedError(operator_str) from err

        binary_op = BinaryOperation(operator, parent=parent)
        self.process_nodes(parent=binary_op, nodes=[arg_nodes[0]])
        self.process_nodes(parent=binary_op, nodes=[arg_nodes[1]])
        return binary_op

    def _intrinsic_handler(self, node, parent):
        '''Transforms an fparser2 Intrinsic_Function_Reference to the PSyIR
        representation.

        :param node: node in fparser2 Parse Tree.
        :type node:
            :py:class:`fparser.two.Fortran2003.Intrinsic_Function_Reference`
        :param parent: Parent node of the PSyIR node we are constructing.
        :type parent: :py:class:`psyclone.psyir.nodes.Node`

        :returns: PSyIR representation of node
        :rtype: :py:class:`psyclone.psyir.nodes.IntrinsicCall`

        :raises NotImplementedError: if an unsupported intrinsic is found.

        '''
        try:
            intrinsic = IntrinsicCall.Intrinsic[node.items[0].string.upper()]

            if not intrinsic.optional_args:
                # Intrinsics with no optional arguments
                call = IntrinsicCall(intrinsic, parent=parent)
                return self._process_args(node, call)
            if intrinsic.name.lower() in ["minval", "maxval", "sum"]:
                # Intrinsics with optional arguments require a
                # canonicalise function
                call = IntrinsicCall(intrinsic, parent=parent)
                return self._process_args(
                    node, call, canonicalise=_canonicalise_minmaxsum)
            # TODO #2302: We do not canonicalise the order of the
            # arguments of the remaining intrinsics, but this means
            # PSyIR won't be able to guarantee what each child is.
            call = IntrinsicCall(intrinsic, parent=parent)
            return self._process_args(node, call)
        except KeyError as err:
            raise NotImplementedError(
                f"Intrinsic '{node.items[0].string}' is not supported"
            ) from err

    def _name_handler(self, node, parent):
        '''
        Transforms an fparser2 Name to the PSyIR representation. If the parent
        is connected to a SymbolTable, it checks the reference has been
        previously declared.

        :param node: node in fparser2 AST.
        :type node: :py:class:`fparser.two.Fortran2003.Name`
        :param parent: Parent node of the PSyIR node we are constructing.
        :type parent: :py:class:`psyclone.psyir.nodes.Node`

        :returns: PSyIR representation of node
        :rtype: :py:class:`psyclone.psyir.nodes.Reference`

        '''
        symbol = _find_or_create_unresolved_symbol(parent, node.string)
        return Reference(symbol, parent=parent)

    def _parenthesis_handler(self, node, parent):
        '''
        Transforms an fparser2 Parenthesis to the PSyIR representation.
        This means ignoring the parentheis and process the fparser2 children
        inside.

        :param node: node in fparser2 AST.
        :type node: :py:class:`fparser.two.Fortran2003.Parenthesis`
        :param parent: Parent node of the PSyIR node we are constructing.
        :type parent: :py:class:`psyclone.psyir.nodes.Node`
        :returns: PSyIR representation of node
        :rtype: :py:class:`psyclone.psyir.nodes.Node`
        '''
        # Use the items[1] content of the node as it contains the required
        # information (items[0] and items[2] just contain the left and right
        # brackets as strings so can be disregarded.
        return self._create_child(node.items[1], parent)

    def _part_ref_handler(self, node, parent):
        '''
        Transforms an fparser2 Part_Ref to the PSyIR representation. If the
        node is connected to a SymbolTable, it checks the reference has been
        previously declared.

        :param node: node in fparser2 AST.
        :type node: :py:class:`fparser.two.Fortran2003.Part_Ref`
        :param parent: Parent node of the PSyIR node we are constructing.
        :type parent: :py:class:`psyclone.psyir.nodes.Node`

        :raises NotImplementedError: if the fparser node represents \
            unsupported PSyIR features and should be placed in a CodeBlock.

        :returns: the PSyIR node.
        :rtype: :py:class:`psyclone.psyir.nodes.ArrayReference` or \
            :py:class:`psyclone.psyir.nodes.Call`

        '''
        reference_name = node.items[0].string.lower()
        # We can't say for sure that the symbol we create here should be a
        # DataSymbol as fparser2 often identifies function calls as
        # part-references instead of function-references.
        symbol = _find_or_create_unresolved_symbol(parent, reference_name)

        if isinstance(symbol, RoutineSymbol):
            call_or_array = Call(parent=parent)
            call_or_array.addchild(Reference(symbol))
        else:
            call_or_array = ArrayReference(symbol, parent=parent)
        self.process_nodes(parent=call_or_array, nodes=node.items[1].items)
        return call_or_array

    def _subscript_triplet_handler(self, node, parent):
        '''
        Transforms an fparser2 Subscript_Triplet to the PSyIR
        representation.

        :param node: node in fparser2 AST.
        :type node: :py:class:`fparser.two.Fortran2003.Subscript_Triplet`
        :param parent: parent node of the PSyIR node we are constructing.
        :type parent: :py:class:`psyclone.psyir.nodes.Node`

        :returns: PSyIR of fparser2 node.
        :rtype: :py:class:`psyclone.psyir.nodes.Range`

        :raises InternalError: if the supplied parent node is not a sub-class \
                               of either Reference or Member.
        '''
        # The PSyIR stores array dimension information for the ArrayMixin
        # class in an ordered list. As we are processing the
        # dimensions in order, the number of children already added to
        # our parent indicates the current array dimension being processed
        # (with 0 being the first dimension, 1 being the second etc). Fortran
        # specifies the 1st dimension as being 1, the second dimension being
        # 2, etc.). We therefore add 1 to the number of children already added
        # to our parent to determine the Fortran dimension value. However, we
        # do have to take care in case the parent is a member of a structure
        # rather than a plain array reference.
        if isinstance(parent, (Reference, Member)):
            dimension = str(len([kid for kid in parent.children if
                                 not isinstance(kid, Member)]) + 1)
        else:
            raise InternalError(
                f"Expected parent PSyIR node to be either a Reference or a "
                f"Member but got '{type(parent).__name__}' when processing "
                f"'{node}'")

        integer_type = default_integer_type()
        my_range = Range(parent=parent)
        my_range.children = []

        if node.children[0]:
            self.process_nodes(parent=my_range, nodes=[node.children[0]])
        else:
            # There is no lower bound, it is implied. This is not
            # supported in the PSyIR so we create the equivalent code
            # by using the PSyIR lbound intrinsic function:
            # a(:...) becomes a(lbound(a,1):...)
            lbound = IntrinsicCall.create(
                IntrinsicCall.Intrinsic.LBOUND,
                [_copy_full_base_reference(parent),
                 ("dim", Literal(dimension, integer_type))])
            my_range.children.append(lbound)

        if node.children[1]:
            self.process_nodes(parent=my_range, nodes=[node.children[1]])
        else:
            # There is no upper bound, it is implied. This is not
            # supported in the PSyIR so we create the equivalent code
            # by using the PSyIR ubound intrinsic function:
            # a(...:) becomes a(...:ubound(a,1))
            ubound = IntrinsicCall.create(
                IntrinsicCall.Intrinsic.UBOUND,
                [_copy_full_base_reference(parent),
                 ("dim", Literal(dimension, integer_type))])
            my_range.children.append(ubound)

        if node.children[2]:
            self.process_nodes(parent=my_range, nodes=[node.children[2]])
        else:
            # There is no step, it is implied. This is not
            # supported in the PSyIR so we create the equivalent code
            # by using a PSyIR integer literal with the value 1
            # a(...:...:) becomes a(...:...:1)
            literal = Literal("1", integer_type)
            my_range.children.append(literal)
        return my_range

    def _number_handler(self, node, parent):
        '''
        Transforms an fparser2 NumberBase to the PSyIR representation.

        :param node: node in fparser2 parse tree.
        :type node: :py:class:`fparser.two.utils.NumberBase`
        :param parent: Parent node of the PSyIR node we are constructing.
        :type parent: :py:class:`psyclone.psyir.nodes.Node`

        :returns: PSyIR representation of node.
        :rtype: :py:class:`psyclone.psyir.nodes.Literal`

        :raises NotImplementedError: if the fparser2 node is not recognised.

        '''
        if isinstance(node, Fortran2003.Int_Literal_Constant):
            integer_type = ScalarType(ScalarType.Intrinsic.INTEGER,
                                      get_literal_precision(node, parent))
            return Literal(str(node.items[0]), integer_type)
        if isinstance(node, Fortran2003.Real_Literal_Constant):
            real_type = ScalarType(ScalarType.Intrinsic.REAL,
                                   get_literal_precision(node, parent))
            # Make sure any exponent is lower case
            value = str(node.items[0]).lower()
            # Make all exponents use the letter "e". (Fortran also
            # allows "d").
            value = value.replace("d", "e")
            # If the value has a "." without a digit before it then
            # add a "0" as the PSyIR does not allow this
            # format. e.g. +.3 => +0.3
            if value[0] == "." or value[0:1] in ["+.", "-."]:
                value = value.replace(".", "0.")
            return Literal(value, real_type)
        # Unrecognised datatype - will result in a CodeBlock
        raise NotImplementedError("Unsupported datatype of literal number")

    def _char_literal_handler(self, node, parent):
        '''
        Transforms an fparser2 character literal into a PSyIR literal.
        Currently does not support the use of a double '' or double "" to
        represent a single instance of one of those characters within a string
        delimited by the same character.

        :param node: node in fparser2 parse tree.
        :type node: :py:class:`fparser.two.Fortran2003.Char_Literal_Constant`
        :param parent: parent node of the PSyIR node we are constructing.
        :type parent: :py:class:`psyclone.psyir.nodes.Node`

        :returns: PSyIR representation of node.
        :rtype: :py:class:`psyclone.psyir.nodes.Literal`

        '''
        character_type = ScalarType(ScalarType.Intrinsic.CHARACTER,
                                    get_literal_precision(node, parent))
        # fparser issue #295 - the value of the character string currently
        # contains the quotation symbols themselves. Once that's fixed this
        # check will need to be changed.
        char_value = str(node.items[0])
        if not ((char_value.startswith("'") and char_value.endswith("'")) or
                (char_value.startswith('"') and char_value.endswith('"'))):
            raise InternalError(
                f"Char literal handler expects a quoted value but got: "
                f">>{char_value}<<")
        # In Fortran "x""x" or 'x''x' represents a string containing x"x
        # or x'x, respectively. (See Note 4.12 in the Fortran 2003 standard.)
        # However, checking whether we have e.g. 'that''s a cat''s mat' is
        # difficult and so, for now, we don't support it.
        if len(char_value) > 2 and ("''" in char_value or '""' in char_value):
            raise NotImplementedError("Unsupported Literal")
        # Strip the wrapping quotation chars before storing the value.
        return Literal(char_value[1:-1], character_type)

    def _bool_literal_handler(self, node, parent):
        '''
        Transforms an fparser2 logical literal into a PSyIR literal.

        :param node: node in fparser2 parse tree.
        :type node: \
            :py:class:`fparser.two.Fortran2003.Logical_Literal_Constant`
        :param parent: parent node of the PSyIR node we are constructing.
        :type parent: :py:class:`psyclone.psyir.nodes.Node`

        :returns: PSyIR representation of node.
        :rtype: :py:class:`psyclone.psyir.nodes.Literal`

        '''
        boolean_type = ScalarType(ScalarType.Intrinsic.BOOLEAN,
                                  get_literal_precision(node, parent))
        value = str(node.items[0]).lower()
        if value == ".true.":
            return Literal("true", boolean_type)
        if value == ".false.":
            return Literal("false", boolean_type)
        raise GenerationError(
            f"Expected to find '.true.' or '.false.' as fparser2 logical "
            f"literal, but found '{value}' instead.")

    def _call_handler(self, node, parent):
        '''Transforms an fparser2 CALL statement into a PSyIR Call node.

        :param node: node in fparser2 parse tree.
        :type node: :py:class:`fparser.two.Fortran2003.Call_Stmt`
        :param parent: parent node of the PSyIR node we are constructing.
        :type parent: :py:class:`psyclone.psyir.nodes.Node`

        :returns: PSyIR representation of node.
        :rtype: :py:class:`psyclone.psyir.nodes.Call`

        :raises GenerationError: if the symbol associated with the
            name of the call is an unsupported type.

        '''
        call = Call(parent=parent)
        # TODO fparser/#447 For now `null()` is treated as a
        # `Function_Reference` by fparser, instead of an
        # `Intrinsic_Function_Reference` so we redirect to the correct
        # handler for fparser2 tests to pass. This should be removed once
        # fparser2 is fixed.
        if str(node.items[0]).lower() == "null" and node.items[1] is None:
            return self._intrinsic_handler(node, parent)
        self.process_nodes(parent=call, nodes=[node.items[0]])
        routine = call.children[0]
        # If it's a plain reference, promote the symbol to a RoutineSymbol
        # pylint: disable=unidiomatic-typecheck
        if type(routine) is Reference:
            routine_symbol = routine.symbol
            if type(routine_symbol) is Symbol:
                # Specialise routine_symbol from a Symbol to a
                # RoutineSymbol
                routine_symbol.specialise(RoutineSymbol)
            elif isinstance(routine_symbol, RoutineSymbol):
                # This symbol is already the expected type
                pass
            else:
                raise GenerationError(
                    f"Expecting the symbol '{routine_symbol.name}', to be of "
                    f"type 'Symbol' or 'RoutineSymbol', but found "
                    f"'{type(routine_symbol).__name__}'.")

        return self._process_args(node, call)

    def _process_args(self, node, call, canonicalise=None):
        '''Processes fparser2 call or intrinsic arguments contained in the
        node argument and adds them to the PSyIR Call or IntrinsicCall
        contained in the call argument, respectively.

        The optional canonicalise function allows the order of the
        call's arguments and its named arguments to be re-ordered and
        modified to a canonical form so that the PSyIR does not need
        to support the different forms that are allowed in
        Fortran.

        For example, both sum(a, dim, mask) and sum(dim=dim,
        mask=mask, array=a) are equivalant in Fortran. The canonical
        form has all required arguments as positional arguments and
        all optional arguments as named arguments, which would result
        in sum(a, dim=dim, mask=mask) in this case.

        :param node: an fparser call node representing a call or \
            an intrinsic call.
        :type node: :py:class:`fparser.two.Fortran2003.Call_Stmt` or \
            :py:class:`fparser.two.Fortran2003.Intrinsic_Function_Reference`
        :param call: a PSyIR call argument representing a call or an \
            intrinsic call.
        :type call: :py:class:`psyclone.psyir.nodes.Call` or \
            :py:class:`psyclone.psyir.nodes.IntrinsicCall`
        :param function canonicalise: a function that canonicalises \
            the call arguments.

        :returns: the PSyIR call argument with the PSyIR \
            representation of the fparser2 node arguments.
        :rtype: :py:class:`psyclone.psyir.nodes.Call` or \
                :py:class:`psyclone.psyir.nodes.IntrinsicCall`

        :raises GenerationError: if all named arguments do not follow \
            all positional arguments.

        '''
        arg_nodes = []
        arg_names = []
        if node.items[1]:
            # Store the names of any named args
            arg_nodes, arg_names = _get_arg_names(node.items[1].items)

        # Sanity check that all named arguments follow all positional
        # arguments. This should be the case but fparser does not
        # currently check and this ordering is assumed by the
        # canonicalise function. LFRic invokes can cause this
        # exception (as they often use name=xxx before the end of the
        # argument list), so to avoid this we only check when a
        # canonicalise function is supplied (which we know is not the
        # case for invokes as they are calls).
        if canonicalise:
            index = 0
            while index < len(arg_names) and not arg_names[index]:
                index += 1
            for arg_name in arg_names[index:]:
                if not arg_name:
                    raise GenerationError(
                        f"In Fortran, all named arguments should follow all "
                        f"positional arguments, but found '{node}'.")

        # Call the canonicalise function if it is supplied. This
        # re-orders arg_nodes and renames arg_names appropriately for
        # the particular call to make a canonical version. This is
        # required because intrinsics can be written with and without
        # named arguments (or combinations thereof) in Fortran.
        if canonicalise:
            canonicalise(arg_nodes, arg_names, node)

        self.process_nodes(parent=call, nodes=arg_nodes)

        # Detach the arguments and add them again with the argument
        # names
        arg_list = call.arguments[:]
        for child in arg_list:
            child.detach()
        for idx, child in enumerate(arg_list):
            call.append_named_arg(arg_names[idx], child)

        # Point to the original CALL statement in the parse tree.
        call.ast = node

        return call

    def _subroutine_handler(self, node, parent):
        '''Transforms an fparser2 Subroutine_Subprogram or Function_Subprogram
        statement into a PSyIR Routine node.

        :param node: node in fparser2 parse tree.
        :type node: :py:class:`fparser.two.Fortran2003.Subroutine_Subprogram`
            or :py:class:`fparser.two.Fortran2003.Function_Subprogram`
        :param parent: parent node of the PSyIR node being constructed.
        :type parent: subclass of :py:class:`psyclone.psyir.nodes.Node`

        :returns: PSyIR representation of node.
        :rtype: :py:class:`psyclone.psyir.nodes.Routine`


        :raises NotImplementedError: if the node contains a Contains clause.
        :raises NotImplementedError: if the node contains an ENTRY statement.
        :raises NotImplementedError: if an unsupported prefix is found.
        :raises SymbolError: if no explicit type information is available for
                             the return value of a Function.

        '''
        try:
            x = _first_type_match(node.children,
                                  Fortran2003.Internal_Subprogram_Part)
            name = str(x.parent.children[0].children[1])
            # If we will make a CodeBlock to represent this subroutine then
            # we still need to ensure the symbol is in the parent's symbol
            # table. For this case the best we can do is place the symbol
            # in the tree without a coresponding Routine.
            for routine in parent.children:
                if isinstance(routine, Routine) and routine.name == name:
                    sym = routine.symbol
                    routine.detach()
                    parent.symbol_table.add(sym)
            raise NotImplementedError("PSyclone doesn't yet support 'Contains'"
                                      " inside a Subroutine or Function")
        except ValueError:
            pass

        entry_stmts = walk(node, Fortran2003.Entry_Stmt)
        if entry_stmts:
            raise NotImplementedError(
                f"PSyclone does not support routines that contain one or more "
                f"ENTRY statements but found '{entry_stmts[0]}'")

        # If the parent of this subroutine is a FileContainer, then we need
        # to create its symbol and store it there. No visibility information
        # is available since we're not contained in module.
        if isinstance(parent, FileContainer):
            _process_routine_symbols(node, parent, {})

        # Get the subroutine or function statement and store the comments
        # that precede it, or attach it to the last parsed node if it is
        # on the same line.
        preceding_comments = []
        for child in node.children:
            if isinstance(child, Fortran2003.Comment):
                self.process_comment(child, preceding_comments)
                continue
            if isinstance(child, (Fortran2003.Subroutine_Stmt,
                                  Fortran2003.Function_Stmt)):
                stmt = child
                break
        name = stmt.children[1].string
        routine = None
        # The Routine may have been forward declared in
        # _process_routine_symbol, and so may already exist in the
        # PSyIR as a child of parent with no body. If so, we find the
        # Routine object and fill it with the Routine internals.
        for routine_node in parent.walk(Routine):
            if routine_node.name.lower() == name.lower():
                routine = routine_node
                break
        if routine is None:
            routine = Routine.create(name)
            # We add this to the parent so the finally of the next block
            # can safe call detach on the routine. This handles the case
            # where an error occurs which should result in a codeblock, but
            # we had forward declared the Routine and we need to ensure the
            # empty Routine is detached from the tree.
            parent.addchild(routine)

        routine.preceding_comment\
            = self._comments_list_to_string(preceding_comments)

        try:
            routine._ast = node

            # Deal with any arguments
            try:
                sub_spec = _first_type_match(node.content,
                                             Fortran2003.Specification_Part)
                decl_list = sub_spec.content
            except ValueError:
                # Subroutine has no Specification_Part so has no
                # declarations. Continue with empty list.
                decl_list = []

            # TODO this if test can be removed once fparser/#211 is fixed
            # such that routine arguments are always contained in a
            # Dummy_Arg_List, even if there's only one of them.
            if (isinstance(node, (Fortran2003.Subroutine_Subprogram,
                                  Fortran2003.Function_Subprogram)) and
                    isinstance(stmt.children[2],
                               Fortran2003.Dummy_Arg_List)):
                arg_list = stmt.children[2].children
            else:
                # Routine has no arguments
                arg_list = []
            self.process_declarations(routine, decl_list, arg_list)

            # fparser puts comments at the end of the declarations
            # whereas as preceding comments they belong in the execution part
            # except if it's an inline comment on the last declaration.
            lost_comments = []
            if len(decl_list) != 0 and isinstance(decl_list[-1],
                                                  Fortran2003.Implicit_Part):
                for comment in walk(decl_list[-1], Fortran2003.Comment):
                    if len(comment.tostr()) == 0:
                        continue
                    if self._last_psyir_parsed_and_span is not None:
                        last_symbol, last_span \
                            = self._last_psyir_parsed_and_span
                        if (last_span is not None
                                and last_span[1] == comment.item.span[0]):
                            last_symbol.inline_comment\
                                = self._comment_to_string(comment)
                            continue
                    lost_comments.append(comment)

            # Check whether the function-stmt has a prefix specifying the
            # return type (other prefixes are handled in
            # _process_routine_symbols()).
            base_type = None
            prefix = stmt.children[0]
            if prefix:
                for child in prefix.children:
                    if isinstance(child, Fortran2003.Prefix_Spec):
                        if child.string not in SUPPORTED_ROUTINE_PREFIXES:
                            raise NotImplementedError(
                                f"Routine has unsupported prefix: "
                                f"{child.string}")
                    else:
                        base_type, _ = self._process_type_spec(routine, child)

            if isinstance(node, Fortran2003.Function_Subprogram):
                # Check whether this function-stmt has a suffix containing
                # 'RETURNS'
                suffix = stmt.children[3]
                if suffix:
                    # Although the suffix can, in principle, contain a proc-
                    # language-binding-spec (e.g. BIND(C, "some_name")), this
                    # is only valid in an interface block and we are dealing
                    # with a function-subprogram here.
                    return_name = suffix.children[0].string
                else:
                    # Otherwise, the return value of the function is given by
                    # a symbol of the same name.
                    return_name = name

                # Ensure that we have an explicit declaration for the symbol
                # returned by the function.
                if (return_name not in routine.symbol_table or
                        isinstance(routine.symbol_table.lookup(return_name),
                                   RoutineSymbol)):
                    # There is no existing declaration for the symbol returned
                    # by the function (because it is specified by the prefix
                    # and suffix of the function declaration). We add one
                    # rather than attempt to recreate the prefix. We have to
                    # set shadowing to True as there is likely to be a
                    # RoutineSymbol for this function in any enclosing
                    # Container.
                    if not base_type:
                        # The type of the return value was not specified in the
                        # function prefix or in a local declaration and
                        # therefore we have no explicit type information for
                        # it. Since we default to adding `implicit none` when
                        # generating Fortran we can't simply put this function
                        # into a CodeBlock as the generated code won't compile.
                        raise SymbolError(
                            f"No explicit return-type information found for "
                            f"function '{name}'. PSyclone requires that all "
                            f"symbols be explicitly typed.")

                    # First, update the existing RoutineSymbol with the
                    # return datatype specified in the function
                    # declaration.

                    # Lookup with the routine name as return_name may be
                    # declared with its own local name.
                    routine_symbol = routine.symbol_table.lookup(routine.name)
                    routine_symbol.datatype = base_type
                    # If we already have a RoutineSymbol to shadow in the
                    # routine then we remove it before adding the new return
                    # symbol.
                    if isinstance(routine_symbol, RoutineSymbol):
                        try:
                            routine.symbol_table.remove(routine_symbol)
                        except KeyError:
                            pass
                    routine.symbol_table.new_symbol(return_name,
                                                    symbol_type=DataSymbol,
                                                    datatype=base_type,
                                                    shadowing=True)

                # Update the Routine object with the return symbol.
                routine.return_symbol = routine.symbol_table.lookup(
                        return_name
                )

            try:
                sub_exec = _first_type_match(node.content,
                                             Fortran2003.Execution_Part)
            except ValueError:
                # Routines without any execution statements are still
                # valid.
                pass
            else:
                # Put the comments from the end of the declarations part
                # at the start of the execution part manually
                self.process_nodes(routine, lost_comments + sub_exec.content)
        except NotImplementedError as err:
            sym = routine.symbol
            routine.detach()
            # If we will make a CodeBlock to represent this subroutine then
            # we still need to ensure the symbol is in the parent's symbol
            # table. For this case the best we can do is place the symbol
            # in the tree without a coresponding Routine.
            try:
                # In some cases the symbol won't be removed when deatching the
                # symbol, e.g. if the function is called in something already
                # declared in the scope. In this case we are ok to catch
                # the KeyError and continue.
                parent.symbol_table.add(sym)
            except KeyError:
                pass
            raise err

        # We always make sure the symbol is detached as it will be connected
        # in _create_child
        routine.detach()
        return routine

    def _main_program_handler(self, node, parent):
        '''Transforms an fparser2 Main_Program statement into a PSyIR
        Routine node.

        :param node: node in fparser2 parse tree.
        :type node: :py:class:`fparser.two.Fortran2003.Main_Program`
        :param parent: parent node of the PSyIR node being constructed.
        :type parent: subclass of :py:class:`psyclone.psyir.nodes.Node`

        :returns: PSyIR representation of node.
        :rtype: :py:class:`psyclone.psyir.nodes.Routine`

        :raises NotImplementedError: if the node contains a Contains clause.
        '''
        try:
            _first_type_match(node.children,
                              Fortran2003.Internal_Subprogram_Part)
            raise NotImplementedError("PSyclone doesn't yet support 'Contains'"
                                      " inside a Program")
        except ValueError:
            # The Program does not have a CONTAINS block
            pass

        name = node.children[0].children[1].string
        routine = Routine.create(name, is_program=True)
        routine._ast = node

        try:
            prog_spec = _first_type_match(node.content,
                                          Fortran2003.Specification_Part)
            decl_list = prog_spec.content
        except ValueError:
            # program has no Specification_Part so has no
            # declarations. Continue with empty list.
            decl_list = []
        self.process_declarations(routine, decl_list, [])

        try:
            prog_exec = _first_type_match(node.content,
                                          Fortran2003.Execution_Part)
        except ValueError:
            # Routines without any execution statements are still
            # valid.
            pass
        else:
            self.process_nodes(routine, prog_exec.content)

        return routine

    def _module_handler(self, node, parent):
        '''Transforms an fparser2 Module statement into a PSyIR Container node.

        :param node: fparser2 representation of a module.
        :type node: :py:class:`fparser.two.Fortran2003.Module`
        :param parent: parent node of the PSyIR node being constructed.
        :type parent: subclass of :py:class:`psyclone.psyir.nodes.Node`

        :returns: PSyIR representation of module.
        :rtype: :py:class:`psyclone.psyir.nodes.Container`

        '''
        # Create a container to capture the module information
        mod_name = str(node.children[0].children[1])
        container = Container(mod_name, parent=parent)

        # Search for any accessibility statements (e.g. "PUBLIC :: my_var") to
        # determine the default accessibility of symbols as well as identifying
        # those that are explicitly declared as public or private.
        (default_visibility, visibility_map) = self.process_access_statements(
            node)
        container.symbol_table.default_visibility = default_visibility

        # Create symbols for all routines defined within this module
        _process_routine_symbols(node, container, visibility_map)

        # Parse the declarations if it has any
        try:
            spec_part = _first_type_match(
                node.children, Fortran2003.Specification_Part)
        except ValueError:
            spec_part = None

        if spec_part is not None:
            self.process_declarations(container, spec_part.children,
                                      [], visibility_map)

        # Parse any module subprograms (subroutine or function)
        # skipping the contains node
        try:
            subprog_part = _first_type_match(
                node.children, Fortran2003.Module_Subprogram_Part)
            module_subprograms = \
                [subprogram for subprogram in subprog_part.children
                 if not isinstance(subprogram, Fortran2003.Contains_Stmt)]
            if module_subprograms:
                self.process_nodes(parent=container, nodes=module_subprograms)
        except SymbolError as err:
            raise NotImplementedError(str(err.value))
        except ValueError:
            pass

        return container

    def _program_handler(self, node, parent):
        '''Processes an fparser2 Program statement. Program is the top level
        node of a complete fparser2 tree and may contain one or more
        program-units. This is captured with a FileContainer node.

        :param node: top level node in fparser2 parse tree.
        :type node: :py:class:`fparser.two.Fortran2003.Program`
        :param parent: parent node of the PSyIR node we are constructing.
        :type parent: :py:class:`psyclone.psyir.nodes.Node`

        :returns: PSyIR representation of the program.
        :rtype: subclass of :py:class:`psyclone.psyir.nodes.Node`

        '''
        # fparser2 does not keep the original filename (if there was
        # one) so this can't be provided as the name of the
        # FileContainer.
        file_container = FileContainer("None", parent=parent)
        if len(node.children) == 1 and node.children[0] is None:
            # We have an empty file
            return file_container
        self.process_nodes(file_container, node.children)
        return file_container

    def _comment_to_string(self, comment):
        '''Convert a comment to a string, by stripping the '!' and any
        leading/trailing whitespace.

        :param comment: Comment to convert to a string.
        :type comment: :py:class:`fparser.two.utils.Comment`

        :returns: The comment as a string.
        :rtype: str

        '''
        return comment.tostr()[1:].strip()

    def _comments_list_to_string(self, comments):
        '''
        Convert a list of comments to a single string with line breaks.

        :param comments: List of comments.
        :type comments: list[:py:class:`fparser.two.utils.Comment`]

        :returns: A single string containing all the comments.
        :rtype: str

        '''
        return '\n'.join([self._comment_to_string(comment)
                          for comment in comments])

    def process_comment(self, comment, preceding_comments):
        '''
        Process a comment and attach it to the last PSyIR object (Symbol or
        Node) if it is an inline comment. Otherwise append it to the
        preceding_comments list. Ignore empty comments.

        :param comment: Comment to process.
        :type comment: :py:class:`fparser.two.utils.Comment`
        :param preceding_comments: List of comments that precede the next node.
        :type preceding_comments: List[:py:class:`fparser.two.utils.Comment`]

        '''
        if len(comment.tostr()) == 0:
            return
        if self._ignore_directives and comment.tostr().startswith("!$"):
            return
        if self._last_psyir_parsed_and_span is not None:
            last_psyir, last_span = self._last_psyir_parsed_and_span
            if (last_span[1] is not None
                    and last_span[1] == comment.item.span[0]):
                last_psyir.inline_comment = self._comment_to_string(comment)
                return

        preceding_comments.append(comment)


# For Sphinx AutoAPI documentation generation
__all__ = ["Fparser2Reader"]<|MERGE_RESOLUTION|>--- conflicted
+++ resolved
@@ -852,7 +852,6 @@
     Class to encapsulate the functionality for processing the fparser2 AST and
     convert the nodes to PSyIR.
 
-<<<<<<< HEAD
     :param ignore_directives: If directives should be ignored or not
                               (default True). Only has an effect
                               if comments were not ignored.
@@ -863,14 +862,13 @@
                                         (default False).
                                         Only has an effect if comments were
                                         not ignored.
-=======
+
     :param resolve_modules: Whether to resolve modules while parsing a file,
         for more precise control it also accepts a list of module names.
         Defaults to False.
 
     :raises TypeError: if the constructor argument is not of the expected type.
 
->>>>>>> 8736ae36
     '''
 
     unary_operators = OrderedDict([
@@ -955,11 +953,9 @@
         num_clauses: int = -1
         default_idx: int = -1
 
-<<<<<<< HEAD
     def __init__(self, ignore_directives: bool = True,
-                 last_comments_as_codeblocks: bool = False):
-=======
-    def __init__(self, resolve_modules=False):
+                 last_comments_as_codeblocks: bool = False,
+                 resolve_modules=False):
         if isinstance(resolve_modules, bool):
             self._resolve_all_modules = resolve_modules
             self._modules_to_resolve = []
@@ -972,7 +968,6 @@
                 f"The 'resolve_modules' argument must be a boolean or an "
                 f"Iterable[str] but found '{resolve_modules}'.")
 
->>>>>>> 8736ae36
         # Map of fparser2 node types to handlers (which are class methods)
         self.handlers = {
             Fortran2003.Allocate_Stmt: self._allocate_handler,
