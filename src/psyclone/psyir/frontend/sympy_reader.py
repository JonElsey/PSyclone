--- conflicted
+++ resolved
@@ -125,7 +125,7 @@
         return reader.psyir_from_expression(str(sympy_expr), symbol_table)
 
     # -------------------------------------------------------------------------
-    # pylint: disable=no-self-argument
+    # pylint: disable=no-self-argument, too-many-branches
     def print_fortran_array(function, printer):
         '''A custom print function to convert a modified Fortran array access
         back to standard Fortran. This function is set as ``_sympystr_`` method
@@ -155,14 +155,9 @@
         name = function.__class__.__name__
         lower_b = SymPyReader._lower_bound
         upper_b = SymPyReader._upper_bound
-<<<<<<< HEAD
-        # Analyse each triple of parameters, and add the
-        # corresponding index into new_args:
-=======
 
         # Analyse each triple of parameters, and add the corresponding
         # converted index (or array expression) to new_args:
->>>>>>> 7f906a5a
         new_args = []
         for i in range(0, len(args), 3):
             if args[i] == args[i+1] and args[i+2] == "1":
@@ -195,7 +190,7 @@
                     new_args.append(f"{args[i]}:{args[i+1]}:"
                                     f"{args[i+2]}")
 
-        if self._sig is None:
+        if function._sig is None:
             # It's not a user defined type, just create the array access:
             return f"{name}({','.join(new_args)})"
 
@@ -208,9 +203,9 @@
         # This points at the next index to use from new_args, which
         # contains the indices converted back into Fortran:
         index_cursor = 0
-        for i, member in enumerate(self._sig):
+        for i, member in enumerate(function._sig):
             # Get the number of indices this member had:
-            num_dims = self._num_dims[i]
+            num_dims = function._num_dims[i]
             indx = []
             for i in range(num_dims):
                 indx.append(new_args[index_cursor])
