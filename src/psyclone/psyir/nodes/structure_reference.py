# -----------------------------------------------------------------------------
# BSD 3-Clause License
#
# Copyright (c) 2020-2023, Science and Technology Facilities Council.
# All rights reserved.
#
# Redistribution and use in source and binary forms, with or without
# modification, are permitted provided that the following conditions are met:
#
# * Redistributions of source code must retain the above copyright notice, this
#   list of conditions and the following disclaimer.
#
# * Redistributions in binary form must reproduce the above copyright notice,
#   this list of conditions and the following disclaimer in the documentation
#   and/or other materials provided with the distribution.
#
# * Neither the name of the copyright holder nor the names of its
#   contributors may be used to endorse or promote products derived from
#   this software without specific prior written permission.
#
# THIS SOFTWARE IS PROVIDED BY THE COPYRIGHT HOLDERS AND CONTRIBUTORS
# "AS IS" AND ANY EXPRESS OR IMPLIED WARRANTIES, INCLUDING, BUT NOT
# LIMITED TO, THE IMPLIED WARRANTIES OF MERCHANTABILITY AND FITNESS
# FOR A PARTICULAR PURPOSE ARE DISCLAIMED. IN NO EVENT SHALL THE
# COPYRIGHT HOLDER OR CONTRIBUTORS BE LIABLE FOR ANY DIRECT, INDIRECT,
# INCIDENTAL, SPECIAL, EXEMPLARY, OR CONSEQUENTIAL DAMAGES (INCLUDING,
# BUT NOT LIMITED TO, PROCUREMENT OF SUBSTITUTE GOODS OR SERVICES;
# LOSS OF USE, DATA, OR PROFITS; OR BUSINESS INTERRUPTION) HOWEVER
# CAUSED AND ON ANY THEORY OF LIABILITY, WHETHER IN CONTRACT, STRICT
# LIABILITY, OR TORT (INCLUDING NEGLIGENCE OR OTHERWISE) ARISING IN
# ANY WAY OUT OF THE USE OF THIS SOFTWARE, EVEN IF ADVISED OF THE
# POSSIBILITY OF SUCH DAMAGE.
# -----------------------------------------------------------------------------
# Author: A. R. Porter and N. Nobre, STFC Daresbury Lab
# Author: J. Henrichs, Bureau of Meteorology
# -----------------------------------------------------------------------------

''' This module contains the implementation of the StructureReference node. '''

from psyclone.core import Signature
from psyclone.psyir.nodes.reference import Reference
from psyclone.psyir.nodes.member import Member
from psyclone.psyir.nodes.array_member import ArrayMember
from psyclone.psyir.nodes.array_mixin import ArrayMixin
from psyclone.psyir.nodes.array_of_structures_member import \
    ArrayOfStructuresMember
from psyclone.psyir.nodes.structure_member import StructureMember
from psyclone.psyir.symbols import (ArrayType, DataSymbol, DataType,
                                    DataTypeSymbol, DeferredType, ScalarType,
                                    StructureType, UnknownType)
from psyclone.errors import InternalError


class StructureReference(Reference):
    '''
    Node representing a reference to a component of a structure. As such
    it must have a single child representing the component being accessed.

    :param kwargs: additional keyword arguments provided to the super class.
    :type kwargs: unwrapped dict.

    '''
    # Textual description of the node.
    _children_valid_format = "Member"
    _text_name = "StructureReference"

    def __init__(self, **kwargs):
        super().__init__(**kwargs)
        self._overwrite_datatype = None

    @staticmethod
    def _validate_child(position, child):
        '''
        :param int position: the position to be validated.
        :param child: a child to be validated.
        :type child: :py:class:`psyclone.psyir.nodes.Node`

        :return: whether the given child and position are valid for this node.
        :rtype: bool

        '''
        if position == 0:
            return isinstance(child, Member)
        return False

    @staticmethod
<<<<<<< HEAD
    def create(symbol, members, parent=None, enforce_datatype=None):
=======
    def create(symbol, members, parent=None, overwrite_datatype=None):
>>>>>>> d98de427
        '''
        Create a StructureReference instance given a symbol and a
        list of components. e.g. for "field%bundle(2)%flag" this
        list would be [("bundle", [Literal("2", INTEGER4_TYPE)]), "flag"].

        :param symbol: the symbol that this reference is to.
        :type symbol: :py:class:`psyclone.psyir.symbols.DataSymbol`
        :param members: the component(s) of the structure that make up \
            the full access. Any components that are array accesses must \
            provide the name of the array and a list of DataNodes describing \
            which part of it is accessed.
        :type members: list of str or 2-tuples containing (str, \
            list of nodes describing array access)
        :param parent: the parent of this node in the PSyIR.
        :type parent: sub-class of :py:class:`psyclone.psyir.nodes.Node`
<<<<<<< HEAD
        :param enforce_datatype: the datatype for the reference, which will \
            overwrite the value determined by analysing the corresponding \
            user defined type. This is useful when e.g. the module that \
            declares the structure cannot be accessed.
        :type enforce_datatype: \
=======
        :param overwrite_datatype: the datatype for the reference, which will \
            overwrite the value determined by analysing the corresponding \
            user defined type. This is useful when e.g. the module that \
            declares the structure cannot be accessed.
        :type overwrite_datatype: \
>>>>>>> d98de427
            Optional[:py:class:`psyclone.psyir.symbols.DataType`]

        :returns: a StructureReference instance.
        :rtype: :py:class:`psyclone.psyir.nodes.StructureReference`

        :raises TypeError: if the supplied symbol is not a DataSymbol.

        '''
        if not isinstance(symbol, DataSymbol):
            raise TypeError(
                f"The 'symbol' argument to StructureReference.create() "
                f"should be a DataSymbol but found '{type(symbol).__name__}'.")

<<<<<<< HEAD
        if enforce_datatype and not isinstance(enforce_datatype, DataType):
            raise TypeError(
                f"The 'enforce_datatype' argument to "
                f"StructureReference.create() should be a DataType but found "
                f"'{type(symbol).__name__}'.")

        return StructureReference._create(symbol, symbol.datatype, members,
                                          parent=parent,
                                          enforce_datatype=enforce_datatype)

    @classmethod
    def _create(cls, symbol, symbol_type, members, parent=None,
                enforce_datatype=None):
=======
        if overwrite_datatype and not isinstance(overwrite_datatype, DataType):
            raise TypeError(
                f"The 'overwrite_datatype' argument to "
                f"StructureReference.create() should be a DataType but found "
                f"'{type(symbol).__name__}'.")

        return StructureReference.\
            _create(symbol, symbol.datatype, members, parent=parent,
                    overwrite_datatype=overwrite_datatype)

    @classmethod
    def _create(cls, symbol, symbol_type, members, parent=None,
                overwrite_datatype=None):
>>>>>>> d98de427
        # pylint: disable=too-many-arguments
        '''
        Create an instance of `cls` given a symbol, a type and a
        list of components. e.g. for "field%bundle(2)%flag" this list
        would be [("bundle", [Literal("2", INTEGER4_TYPE)]), "flag"].

        This 'internal' method is used by both ArrayOfStructuresReference
        *and* this class which is why it is a class method with the symbol
        type as a separate argument.

        :param symbol: the symbol that this reference is to.
        :type symbol: :py:class:`psyclone.psyir.symbols.DataSymbol`
        :param symbol_type: the type of the symbol being referenced.
        :type symbol_type: :py:class:`psyclone.psyir.symbols.DataTypeSymbol`
        :param members: the component(s) of the structure that are being \
            accessed. Any components that are array references must \
            provide the name of the array and a list of DataNodes describing \
            which part of it is accessed.
        :type members: list of str or 2-tuples containing (str, \
            list of nodes describing array access)
        :param parent: the parent of this node in the PSyIR.
        :type parent: sub-class of :py:class:`psyclone.psyir.nodes.Node`
<<<<<<< HEAD
        :param enforce_datatype: the datatype for the reference, which will \
            overwrite the value determined by analysing the corresponding \
            user defined type. This is useful when e.g. the module that \
            declares the structure cannot be accessed.
        :type enforce_datatype: \
=======
        :param overwrite_datatype: the datatype for the reference, which will \
            overwrite the value determined by analysing the corresponding \
            user defined type. This is useful when e.g. the module that \
            declares the structure cannot be accessed.
        :type overwrite_datatype: \
>>>>>>> d98de427
            Optional[:py:class:`psyclone.psyir.symbols.DataType`]

        :returns: a StructureReference instance.
        :rtype: :py:class:`psyclone.psyir.nodes.StructureReference`

        :raises TypeError: if the arguments to the create method are not of \
            the expected type.
        :raises ValueError: if no members are provided (since this would then \
            be a Reference as opposed to a StructureReference).
        :raises NotImplementedError: if any of the structures being referenced\
            do not have full type information available.

        '''
        if not isinstance(symbol_type, (StructureType, DataTypeSymbol,
                                        DeferredType, UnknownType)):
            raise TypeError(
                f"A StructureReference must refer to a symbol that is (or "
                f"could be) a structure, however symbol '{symbol.name}' has "
                f"type '{symbol_type}'.")
        if not isinstance(members, list):
            raise TypeError(
                f"The 'members' argument to StructureReference._create() "
                f"must be a list but found '{type(members).__name__}'.")
        if not members:
            raise ValueError(
                f"A StructureReference must include one or more structure "
                f"'members' that are being accessed but got an empty list for "
                f"symbol '{symbol.name}'")

        # Create the base reference to the symbol that is a structure
        ref = cls(symbol=symbol, parent=parent)

        # Bottom-up creation of full reference. The last element in the members
        # list must be either an ArrayMember or a Member.
        if isinstance(members[-1], tuple):
            # An access to one or more array elements
            subref = ArrayMember.create(members[-1][0], members[-1][1])
        elif isinstance(members[-1], str):
            # A member access
            subref = Member(members[-1])
        else:
            raise TypeError(
                f"The list of 'members' passed to StructureType._create() "
                f"must consist of either 'str' or 2-tuple entries but found "
                f"'{type(members[-1]).__name__}' in the last entry while "
                f"attempting to create reference to symbol '{symbol.name}'")

        # Now do the remaining entries in the members list. Since we know that
        # each of these forms part of a structure they must be either a
        # StructureMember or an ArrayOfStructuresMember.
        child_member = subref

        for component in reversed(members[:-1]):
            if isinstance(component, tuple):
                # This is an array access so we have an ArrayOfStructuresMember
                subref = ArrayOfStructuresMember.create(
                    component[0], component[1], subref)
            elif isinstance(component, str):
                # No array access so just a StructureMember
                subref = StructureMember.create(component, subref)
            else:
                raise TypeError(
                    f"The list of 'members' passed to StructureType._create() "
                    f"must consist of either 'str' or 2-tuple entries but "
                    f"found '{type(component).__name__}' while attempting to "
                    f"create reference to symbol '{symbol.name}'")
            child_member = subref
        # Finally, add this chain to the top-level reference
        ref.addchild(child_member)
<<<<<<< HEAD
        # pylint: disable=attribute-defined-outside-init
        ref._enforce_datatype = enforce_datatype
=======
        ref._overwrite_datatype = overwrite_datatype
>>>>>>> d98de427
        return ref

    def __str__(self):
        result = super().__str__()
        for entity in self._children:
            result += "\n" + str(entity)
        return result

    @property
    def member(self):
        '''
        :returns: the member of the structure that this reference is to.
        :rtype: :py:class:`psyclone.psyir.nodes.Member`

        :raises InternalError: if the first child of this node is not an \
                               instance of Member.
        '''
        if not self.children or not isinstance(self.children[0], Member):
            raise InternalError(
                f"{type(self).__name__} malformed or incomplete. It must have "
                f"a single child that must be a (sub-class of) Member, but "
                f"found: {self.children}")
        return self.children[0]

    def get_signature_and_indices(self):
        ''':returns: the Signature of this structure reference, and \
            a list of the indices used for each component (empty list \
            if an access is not an array).
        :rtype: tuple(:py:class:`psyclone.core.Signature`, list of \
            list of indices)

        '''
        # Get the signature of self:
        my_sig, my_index = super().get_signature_and_indices()
        # Then the sub-signature of the member, and indices used:
        sub_sig, indices = self.children[0].get_signature_and_indices()
        # Combine signature and indices
        return (Signature(my_sig, sub_sig), my_index + indices)

    @property
    def datatype(self):
        '''
<<<<<<< HEAD
        If no data type was enforced for this reference, walk down the list
        of members making up this reference to determine the type that it
        refers to.
=======
        Walks down the list of members making up this reference to determine
        the type that it refers to. If an overwrite datatype was given to this
        reference, this datatype will be returned instead of determining the
        type.
>>>>>>> d98de427

        In order to minimise code duplication, this method also supports
        ArrayOfStructuresReference by simply allowing for the case where
        the starting reference is to an Array.

        :returns: the datatype of this reference.
        :rtype: :py:class:`psyclone.psyir.symbols.DataType`

        :raises NotImplementedError: if the structure reference represents \
                                     an array of arrays.

        '''
        # pylint: disable=too-many-return-statements, too-many-branches
<<<<<<< HEAD
        if self._enforce_datatype:
            return self._enforce_datatype
=======
        if self._overwrite_datatype:
            return self._overwrite_datatype
>>>>>>> d98de427

        dtype = self.symbol.datatype

        if isinstance(dtype, ArrayType):
            dtype = dtype.intrinsic

        if isinstance(dtype, DataTypeSymbol):
            dtype = dtype.datatype

        if isinstance(dtype, (DeferredType, UnknownType)):
            # We don't know the type of the symbol that defines the type
            # of this structure.
            return DeferredType()

        # We do have the definition of this structure - walk down it.
        cursor = self
        cursor_type = dtype

        # The next four lines are required when this method is called for an
        # ArrayOfStructuresReference.
        if isinstance(cursor, ArrayMixin):
            # pylint: disable=protected-access
            shape = cursor._get_effective_shape()
        else:
            shape = []

        # Walk down the structure, collecting information on any array slices
        # as we go.
        while hasattr(cursor, "member"):
            cursor = cursor.member
            cursor_type = cursor_type.components[cursor.name].datatype
            if isinstance(cursor_type, (UnknownType, DeferredType)):
                return DeferredType()
            if isinstance(cursor, ArrayMixin):
                # pylint: disable=protected-access
                shape.extend(cursor._get_effective_shape())

        # We've reached the ultimate member of the structure access.
        if shape:
            if isinstance(cursor_type, ArrayType):
                # It's of array type but does it represent a single element,
                # a slice or a whole array? (We use `children` rather than
                # `indices` so as to avoid having to check that `cursor` is
                # an `ArrayMember`.)
                if cursor.children:
                    # It has indices so could be a single element or a slice.
                    # pylint: disable=protected-access
                    cursor_shape = cursor._get_effective_shape()
                else:
                    # No indices so it is an access to a whole array.
                    cursor_shape = cursor_type.shape
                if cursor_shape and shape != cursor_shape:
                    # This ultimate access is an array but we've already
                    # encountered one or more slices earlier in the access
                    # expression.
                    # TODO #1887. Allow the writer to be used in error messages
                    # to be set in the Config object?
                    # pylint: disable=import-outside-toplevel
                    from psyclone.psyir.backend.fortran import FortranWriter
                    fwriter = FortranWriter()
                    raise NotImplementedError(
                        f"Array of arrays not supported: the ultimate member "
                        f"'{cursor.name}' of the StructureAccess represents "
                        f"an array but other array notation is present in the "
                        f"full access expression: '{fwriter(self)}'")
                return ArrayType(cursor_type.intrinsic, shape)

            return ArrayType(cursor_type, shape)

        # We don't have an explicit array access (because `shape` is Falsey)
        # but is the ultimate member itself an array?
        if isinstance(cursor_type, ArrayType):
            if not cursor.children:
                # It is and there are no index expressions so we return the
                # ArrayType.
                return cursor_type
            # We have an access to a single element of the array.
            # Currently arrays of scalars are handled in a
            # different way to all other types of array. Issue #1857 will
            # fix this anomaly.
            if isinstance(cursor_type.intrinsic, ScalarType.Intrinsic):
                return ScalarType(cursor_type.intrinsic, cursor_type.precision)
            return cursor_type.intrinsic
        return cursor_type


# For AutoAPI documentation generation
__all__ = ['StructureReference']<|MERGE_RESOLUTION|>--- conflicted
+++ resolved
@@ -84,11 +84,7 @@
         return False
 
     @staticmethod
-<<<<<<< HEAD
-    def create(symbol, members, parent=None, enforce_datatype=None):
-=======
     def create(symbol, members, parent=None, overwrite_datatype=None):
->>>>>>> d98de427
         '''
         Create a StructureReference instance given a symbol and a
         list of components. e.g. for "field%bundle(2)%flag" this
@@ -104,19 +100,11 @@
             list of nodes describing array access)
         :param parent: the parent of this node in the PSyIR.
         :type parent: sub-class of :py:class:`psyclone.psyir.nodes.Node`
-<<<<<<< HEAD
-        :param enforce_datatype: the datatype for the reference, which will \
-            overwrite the value determined by analysing the corresponding \
-            user defined type. This is useful when e.g. the module that \
-            declares the structure cannot be accessed.
-        :type enforce_datatype: \
-=======
         :param overwrite_datatype: the datatype for the reference, which will \
             overwrite the value determined by analysing the corresponding \
             user defined type. This is useful when e.g. the module that \
             declares the structure cannot be accessed.
         :type overwrite_datatype: \
->>>>>>> d98de427
             Optional[:py:class:`psyclone.psyir.symbols.DataType`]
 
         :returns: a StructureReference instance.
@@ -130,21 +118,6 @@
                 f"The 'symbol' argument to StructureReference.create() "
                 f"should be a DataSymbol but found '{type(symbol).__name__}'.")
 
-<<<<<<< HEAD
-        if enforce_datatype and not isinstance(enforce_datatype, DataType):
-            raise TypeError(
-                f"The 'enforce_datatype' argument to "
-                f"StructureReference.create() should be a DataType but found "
-                f"'{type(symbol).__name__}'.")
-
-        return StructureReference._create(symbol, symbol.datatype, members,
-                                          parent=parent,
-                                          enforce_datatype=enforce_datatype)
-
-    @classmethod
-    def _create(cls, symbol, symbol_type, members, parent=None,
-                enforce_datatype=None):
-=======
         if overwrite_datatype and not isinstance(overwrite_datatype, DataType):
             raise TypeError(
                 f"The 'overwrite_datatype' argument to "
@@ -158,7 +131,6 @@
     @classmethod
     def _create(cls, symbol, symbol_type, members, parent=None,
                 overwrite_datatype=None):
->>>>>>> d98de427
         # pylint: disable=too-many-arguments
         '''
         Create an instance of `cls` given a symbol, a type and a
@@ -181,19 +153,11 @@
             list of nodes describing array access)
         :param parent: the parent of this node in the PSyIR.
         :type parent: sub-class of :py:class:`psyclone.psyir.nodes.Node`
-<<<<<<< HEAD
-        :param enforce_datatype: the datatype for the reference, which will \
-            overwrite the value determined by analysing the corresponding \
-            user defined type. This is useful when e.g. the module that \
-            declares the structure cannot be accessed.
-        :type enforce_datatype: \
-=======
         :param overwrite_datatype: the datatype for the reference, which will \
             overwrite the value determined by analysing the corresponding \
             user defined type. This is useful when e.g. the module that \
             declares the structure cannot be accessed.
         :type overwrite_datatype: \
->>>>>>> d98de427
             Optional[:py:class:`psyclone.psyir.symbols.DataType`]
 
         :returns: a StructureReference instance.
@@ -263,12 +227,7 @@
             child_member = subref
         # Finally, add this chain to the top-level reference
         ref.addchild(child_member)
-<<<<<<< HEAD
-        # pylint: disable=attribute-defined-outside-init
-        ref._enforce_datatype = enforce_datatype
-=======
         ref._overwrite_datatype = overwrite_datatype
->>>>>>> d98de427
         return ref
 
     def __str__(self):
@@ -311,16 +270,10 @@
     @property
     def datatype(self):
         '''
-<<<<<<< HEAD
-        If no data type was enforced for this reference, walk down the list
-        of members making up this reference to determine the type that it
-        refers to.
-=======
         Walks down the list of members making up this reference to determine
         the type that it refers to. If an overwrite datatype was given to this
         reference, this datatype will be returned instead of determining the
         type.
->>>>>>> d98de427
 
         In order to minimise code duplication, this method also supports
         ArrayOfStructuresReference by simply allowing for the case where
@@ -334,13 +287,8 @@
 
         '''
         # pylint: disable=too-many-return-statements, too-many-branches
-<<<<<<< HEAD
-        if self._enforce_datatype:
-            return self._enforce_datatype
-=======
         if self._overwrite_datatype:
             return self._overwrite_datatype
->>>>>>> d98de427
 
         dtype = self.symbol.datatype
 
