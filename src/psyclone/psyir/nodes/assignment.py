# -----------------------------------------------------------------------------
# BSD 3-Clause License
#
# Copyright (c) 2017-2024, Science and Technology Facilities Council.
# All rights reserved.
#
# Redistribution and use in source and binary forms, with or without
# modification, are permitted provided that the following conditions are met:
#
# * Redistributions of source code must retain the above copyright notice, this
#   list of conditions and the following disclaimer.
#
# * Redistributions in binary form must reproduce the above copyright notice,
#   this list of conditions and the following disclaimer in the documentation
#   and/or other materials provided with the distribution.
#
# * Neither the name of the copyright holder nor the names of its
#   contributors may be used to endorse or promote products derived from
#   this software without specific prior written permission.
#
# THIS SOFTWARE IS PROVIDED BY THE COPYRIGHT HOLDERS AND CONTRIBUTORS
# "AS IS" AND ANY EXPRESS OR IMPLIED WARRANTIES, INCLUDING, BUT NOT
# LIMITED TO, THE IMPLIED WARRANTIES OF MERCHANTABILITY AND FITNESS
# FOR A PARTICULAR PURPOSE ARE DISCLAIMED. IN NO EVENT SHALL THE
# COPYRIGHT HOLDER OR CONTRIBUTORS BE LIABLE FOR ANY DIRECT, INDIRECT,
# INCIDENTAL, SPECIAL, EXEMPLARY, OR CONSEQUENTIAL DAMAGES (INCLUDING,
# BUT NOT LIMITED TO, PROCUREMENT OF SUBSTITUTE GOODS OR SERVICES;
# LOSS OF USE, DATA, OR PROFITS; OR BUSINESS INTERRUPTION) HOWEVER
# CAUSED AND ON ANY THEORY OF LIABILITY, WHETHER IN CONTRACT, STRICT
# LIABILITY, OR TORT (INCLUDING NEGLIGENCE OR OTHERWISE) ARISING IN
# ANY WAY OUT OF THE USE OF THIS SOFTWARE, EVEN IF ADVISED OF THE
# POSSIBILITY OF SUCH DAMAGE.
# -----------------------------------------------------------------------------
# Authors R. W. Ford, A. R. Porter, S. Siso and N. Nobre, STFC Daresbury Lab
#         I. Kavcic, Met Office
#         J. Henrichs, Bureau of Meteorology
# -----------------------------------------------------------------------------

''' This module contains the Assignment node implementation.'''

from psyclone.core import VariablesAccessInfo
from psyclone.errors import InternalError
from psyclone.f2pygen import PSyIRGen
from psyclone.psyir.nodes.array_reference import ArrayReference
from psyclone.psyir.nodes.datanode import DataNode
from psyclone.psyir.nodes.intrinsic_call import (
    IntrinsicCall, REDUCTION_INTRINSICS)
from psyclone.psyir.nodes.ranges import Range
from psyclone.psyir.nodes.statement import Statement
from psyclone.psyir.nodes.structure_reference import StructureReference


class Assignment(Statement):
    '''
    Node representing an Assignment statement. As such it has a LHS and RHS
    as children 0 and 1 respectively.

    :param bool is_pointer: whether this represents a pointer assignment.
    :param kwargs: additional keyword arguments provided to the Node.
    :type kwargs: unwrapped dict.
    '''
    # Textual description of the node.
    _children_valid_format = "DataNode, DataNode"
    _text_name = "Assignment"
    _colour = "blue"

    def __init__(self, is_pointer=False, **kwargs):
        super().__init__(**kwargs)
<<<<<<< HEAD
        self._is_pointer = is_pointer
=======
        self.is_pointer = is_pointer
>>>>>>> 39994e58

    @staticmethod
    def _validate_child(position, child):
        '''
        :param int position: the position to be validated.
        :param child: a child to be validated.
        :type child: :py:class:`psyclone.psyir.nodes.Node`

        :return: whether the given child and position are valid for this node.
        :rtype: bool

        '''
        return position < 2 and isinstance(child, DataNode)

    def __eq__(self, other):
        '''
        :param Any other: the object to check equality to.

        :returns: whether this type is equal to the 'other' type.
        :rtype: bool
        '''
        return super().__eq__(other) and self.is_pointer == other.is_pointer

    @property
    def lhs(self):
        '''
        :returns: the child node representing the Left-Hand Side of the \
            assignment.
        :rtype: :py:class:`psyclone.psyir.nodes.Node`

        :raises InternalError: Node has fewer children than expected.
        '''
        if not self._children:
            raise InternalError(
                f"Assignment '{repr(self)}' malformed or incomplete. It "
                f"needs at least 1 child to have a lhs.")

        return self._children[0]

    @property
    def rhs(self):
        '''
        :returns: the child node representing the Right-Hand Side of the \
            assignment.
        :rtype: :py:class:`psyclone.psyir.nodes.Node`

        :raises InternalError: Node has fewer children than expected.
        '''
        if len(self._children) < 2:
            raise InternalError(
                f"Assignment '{repr(self)}' malformed or incomplete. It "
                f"needs at least 2 children to have a rhs.")

        return self._children[1]

    @property
    def is_pointer(self):
<<<<<<< HEAD
        return self._is_pointer

=======
        '''
        :returns: whether this represents a pointer assignment.
        :rtype: bool
        '''
        return self._is_pointer

    @is_pointer.setter
    def is_pointer(self, value):
        '''
        :param bool is_pointer: whether this represents a pointer assignment.

        :raises TypeError: if `value` is not a boolean.
        '''
        if not isinstance(value, bool):
            raise TypeError(f"is_pointer must be a boolean "
                            f"but got '{type(value).__name__}'")

        self._is_pointer = value

>>>>>>> 39994e58
    @staticmethod
    def create(lhs, rhs, is_pointer=False):
        '''Create an Assignment instance given lhs and rhs child instances.

        :param lhs: the PSyIR node containing the left hand side of
            the assignment.
        :type lhs: :py:class:`psyclone.psyir.nodes.Node`
        :param rhs: the PSyIR node containing the right hand side of
            the assignment.
        :type rhs: :py:class:`psyclone.psyir.nodes.Node`
        :param bool is_pointer: whether this represents a pointer assignment.

        :returns: an Assignment instance.
        :rtype: :py:class:`psyclone.psyir.nodes.Assignment`

        '''
        new_assignment = Assignment(is_pointer)
        new_assignment.children = [lhs, rhs]
        return new_assignment

    def __str__(self):
        pointer_txt = "is_pointer=True" if self._is_pointer else ""
        result = f"Assignment[{pointer_txt}]\n"
        for entity in self._children:
            result += str(entity)
        return result

    def reference_accesses(self, var_accesses):
        '''Get all variable access information from this node. The assigned-to
        variable will be set to 'WRITE'.

        :param var_accesses: VariablesAccessInfo instance that stores the \
            information about variable accesses.
        :type var_accesses: \
            :py:class:`psyclone.core.VariablesAccessInfo`

        '''
        # It is important that a new instance is used to handle the LHS,
        # since a check in 'change_read_to_write' makes sure that there
        # is only one access to the variable! Also forward the options
        # from the original object to the new object.
        accesses_left = VariablesAccessInfo(options=var_accesses.options())
        self.lhs.reference_accesses(accesses_left)
        # Now change the (one) access to the assigned variable to be WRITE:
        sig, _ = self.lhs.get_signature_and_indices()
        var_info = accesses_left[sig]
        try:
            var_info.change_read_to_write()
        except InternalError as err:
            # An internal error typically indicates that the same variable
            # is used twice on the LHS, e.g.: g(g(1)) = ... This is not
            # supported in PSyclone.
            raise NotImplementedError(f"The variable '{self.lhs.name}' appears"
                                      f" more than once on the left-hand side "
                                      f"of an assignment.") from err

        # Merge the data (that shows now WRITE for the variable) with the
        # parameter to this function. It is important that first the
        # RHS is added, so that in statements like 'a=a+1' the read on
        # the RHS comes before the write on the LHS (they have the same
        # location otherwise, but the order is still important)
        self.rhs.reference_accesses(var_accesses)
        var_accesses.merge(accesses_left)
        var_accesses.next_location()

    @property
    def is_array_assignment(self):
        '''
        returns: True if the lhs of the assignment is an array access with at \
            least one of its dimensions being a range and False otherwise.
        rtype: bool

        '''
        # It's not sufficient simply to check for a Range node as that may be
        # part of an argument to an Operator or function that performs a
        # reduction and thus returns a scalar result, e.g. a(SUM(b(:))) = 1.0
        # TODO #658 this check for reductions needs extending to also support
        # user-implemented functions.
        if isinstance(self.lhs, (ArrayReference, StructureReference)):
            ranges = self.lhs.walk(Range)
            for array_range in ranges:
                opn = array_range.ancestor(IntrinsicCall)
                while opn:
                    if opn.intrinsic in REDUCTION_INTRINSICS:
                        # The current array range is in an argument to a
                        # reduction intrinsic so we assume that the result
                        # is a scalar.
                        # TODO #658 this could still be a reduction
                        # into an array (e.g. SUM(a(:,:), dim=1)) but
                        # we need to be able to interrogate the type
                        # of a PSyIR expression in order to be
                        # sure. e.g. SUM(a(:,:), mask=mask(:,:)) will
                        # return a scalar.
                        break
                    opn = opn.ancestor(IntrinsicCall)
                else:
                    # We didn't find a reduction intrinsic so there is an
                    # array range on the LHS
                    return True
        return False

    def gen_code(self, parent):
        '''F2pygen code generation of an Assignment.

        :param parent: the parent of this Node in the PSyIR.
        :type parent: :py:class:`psyclone.psyir.nodes.Node`
        '''
        parent.add(PSyIRGen(parent, self))<|MERGE_RESOLUTION|>--- conflicted
+++ resolved
@@ -66,11 +66,7 @@
 
     def __init__(self, is_pointer=False, **kwargs):
         super().__init__(**kwargs)
-<<<<<<< HEAD
-        self._is_pointer = is_pointer
-=======
         self.is_pointer = is_pointer
->>>>>>> 39994e58
 
     @staticmethod
     def _validate_child(position, child):
@@ -128,10 +124,6 @@
 
     @property
     def is_pointer(self):
-<<<<<<< HEAD
-        return self._is_pointer
-
-=======
         '''
         :returns: whether this represents a pointer assignment.
         :rtype: bool
@@ -151,7 +143,6 @@
 
         self._is_pointer = value
 
->>>>>>> 39994e58
     @staticmethod
     def create(lhs, rhs, is_pointer=False):
         '''Create an Assignment instance given lhs and rhs child instances.
