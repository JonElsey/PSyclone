--- conflicted
+++ resolved
@@ -1013,14 +1013,6 @@
             node = node.parent
         return node
 
-<<<<<<< HEAD
-=======
-    def sameRoot(self, node_2):
-        if self.root is node_2.root:
-            return True
-        return False
-
->>>>>>> ffd115be
     def sameParent(self, node_2):
         '''
         :returns: True if `node_2` has the same parent as this node, False \
@@ -1029,13 +1021,7 @@
         '''
         if self.parent is None or node_2.parent is None:
             return False
-<<<<<<< HEAD
-        return self.parent == node_2.parent
-=======
-        if self.parent is node_2.parent:
-            return True
-        return False
->>>>>>> ffd115be
+        return self.parent is node_2.parent
 
     def walk(self, my_type, stop_type=None):
         ''' Recurse through the PSyIR tree and return all objects that are
