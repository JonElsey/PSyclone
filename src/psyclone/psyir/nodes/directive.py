--- conflicted
+++ resolved
@@ -45,12 +45,7 @@
 from collections import OrderedDict
 from typing import List
 
-<<<<<<< HEAD
-from psyclone.configuration import Config
 from psyclone.core import Signature
-=======
-from psyclone.core import Signature, VariablesAccessInfo
->>>>>>> 72411980
 from psyclone.errors import InternalError
 from psyclone.psyir.nodes.array_of_structures_reference import (
     ArrayOfStructuresReference)
