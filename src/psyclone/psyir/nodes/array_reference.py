# -----------------------------------------------------------------------------
# BSD 3-Clause License
#
# Copyright (c) 2020-2024, Science and Technology Facilities Council.
# All rights reserved.
#
# Redistribution and use in source and binary forms, with or without
# modification, are permitted provided that the following conditions are met:
#
# * Redistributions of source code must retain the above copyright notice, this
#   list of conditions and the following disclaimer.
#
# * Redistributions in binary form must reproduce the above copyright notice,
#   this list of conditions and the following disclaimer in the documentation
#   and/or other materials provided with the distribution.
#
# * Neither the name of the copyright holder nor the names of its
#   contributors may be used to endorse or promote products derived from
#   this software without specific prior written permission.
#
# THIS SOFTWARE IS PROVIDED BY THE COPYRIGHT HOLDERS AND CONTRIBUTORS
# "AS IS" AND ANY EXPRESS OR IMPLIED WARRANTIES, INCLUDING, BUT NOT
# LIMITED TO, THE IMPLIED WARRANTIES OF MERCHANTABILITY AND FITNESS
# FOR A PARTICULAR PURPOSE ARE DISCLAIMED. IN NO EVENT SHALL THE
# COPYRIGHT HOLDER OR CONTRIBUTORS BE LIABLE FOR ANY DIRECT, INDIRECT,
# INCIDENTAL, SPECIAL, EXEMPLARY, OR CONSEQUENTIAL DAMAGES (INCLUDING,
# BUT NOT LIMITED TO, PROCUREMENT OF SUBSTITUTE GOODS OR SERVICES;
# LOSS OF USE, DATA, OR PROFITS; OR BUSINESS INTERRUPTION) HOWEVER
# CAUSED AND ON ANY THEORY OF LIABILITY, WHETHER IN CONTRACT, STRICT
# LIABILITY, OR TORT (INCLUDING NEGLIGENCE OR OTHERWISE) ARISING IN
# ANY WAY OUT OF THE USE OF THIS SOFTWARE, EVEN IF ADVISED OF THE
# POSSIBILITY OF SUCH DAMAGE.
# -----------------------------------------------------------------------------
# Authors R. W. Ford, A. R. Porter and S. Siso, STFC Daresbury Lab
#         I. Kavcic, Met Office
#         J. Henrichs, Bureau of Meteorology
# -----------------------------------------------------------------------------

''' This module contains the implementation of the ArrayReference node. '''

from psyclone.errors import GenerationError
from psyclone.psyir.nodes.array_mixin import ArrayMixin
from psyclone.psyir.nodes.literal import Literal
from psyclone.psyir.nodes.intrinsic_call import IntrinsicCall
from psyclone.psyir.nodes.ranges import Range
from psyclone.psyir.nodes.reference import Reference
<<<<<<< HEAD
from psyclone.psyir.symbols import (ArrayType, DataSymbol, DeferredType,
                                    UnknownFortranType, UnknownType,
                                    DataTypeSymbol, ScalarType, Symbol,
=======
from psyclone.psyir.symbols import (DataSymbol, UnresolvedType,
                                    UnsupportedFortranType, UnsupportedType,
                                    DataTypeSymbol, ScalarType, ArrayType,
>>>>>>> 77b28ff6
                                    INTEGER_TYPE)


class ArrayReference(ArrayMixin, Reference):
    '''
    Node representing a reference to an element or elements of an Array.
    The array-index expressions are stored as the children of this node.

    '''
    # Textual description of the node.
    _children_valid_format = "[DataNode | Range]+"
    _text_name = "ArrayReference"

    @staticmethod
    def create(symbol, indices):
        '''Create an ArrayReference instance given a symbol and a list of Node
        array indices. The special value ":" can be used as an index to
        create the corresponding PSyIR Range that represents ":".

        :param symbol: the symbol that this array is associated with.
        :type symbol: :py:class:`psyclone.psyir.symbols.DataSymbol`
        :param indices: a list of Nodes or ":" describing the array indices.
        :type indices: List[Union[:py:class:`psyclone.psyir.nodes.Node`,":"]]

        :returns: an ArrayReference instance.
        :rtype: :py:class:`psyclone.psyir.nodes.ArrayReference`

        :raises GenerationError: if the arguments to the create method \
            are not of the expected type.

        '''
        if not isinstance(symbol, DataSymbol):
            raise GenerationError(
                f"symbol argument in create method of ArrayReference class "
                f"should be a DataSymbol but found '{type(symbol).__name__}'.")
        if not isinstance(indices, list):
            raise GenerationError(
                f"indices argument in create method of ArrayReference class "
                f"should be a list but found '{type(indices).__name__}'.")
        if not symbol.is_array:
            # Deferred and Unsupported types may still be arrays
            if not isinstance(symbol.datatype, (UnresolvedType,
                                                UnsupportedType)):
                raise GenerationError(
                    f"expecting the symbol '{symbol.name}' to be an array, but"
                    f" found '{symbol.datatype}'.")
        elif len(symbol.shape) != len(indices):
            raise GenerationError(
                f"the symbol '{symbol.name}' should have the same number of "
                f"dimensions as indices (provided in the 'indices' argument). "
                f"Expecting '{len(indices)}' but found '{len(symbol.shape)}'.")

        array = ArrayReference(symbol)
        for ind, child in enumerate(indices):
            if child == ":":
                lbound = IntrinsicCall.create(
                    IntrinsicCall.Intrinsic.LBOUND,
                    [Reference(symbol),
                     ("dim", Literal(f"{ind+1}", INTEGER_TYPE))])
                ubound = IntrinsicCall.create(
                    IntrinsicCall.Intrinsic.UBOUND,
                    [Reference(symbol),
                     ("dim", Literal(f"{ind+1}", INTEGER_TYPE))])
                my_range = Range.create(lbound, ubound)
                array.addchild(my_range)
            else:
                array.addchild(child)
        return array

    def __str__(self):
        result = super().__str__() + "\n"
        for entity in self._children:
            result += str(entity) + "\n"
        return result

    @property
    def datatype(self):
        '''
        :returns: the datatype of the accessed array element(s).
        :rtype: :py:class:`psyclone.psyir.symbols.DataType`
        '''
        shape = self._get_effective_shape()
        if shape:
            if type(self.symbol) is Symbol:
                # We don't have any information on the shape of the original
                # declaration.
                orig_shape = None
            elif isinstance(self.symbol.datatype, ArrayType):
                # We have full type information so we know the shape of the
                # original declaration.
                orig_shape = self.symbol.datatype.shape
            elif (isinstance(self.symbol.datatype, UnsupportedFortranType) and
                  self.symbol.datatype.partial_datatype):
                # We have partial type information so we also know the shape
                # of the original declaration.
                orig_shape = self.symbol.datatype.partial_datatype.shape
            else:
                # We don't have any information on the shape of the original
                # declaration.
                orig_shape = None
            if (orig_shape is not None and len(shape) == len(orig_shape) and
                    all(self.is_full_range(idx) for idx in range(len(shape)))):
                # Although this access has a shape, it is in fact for the
                # whole array and therefore the type of the result is just
                # that of the base symbol. (This wouldn't be true for a
                # StructureReference but they have their own implementation
                # of this method.)
                return self.symbol.datatype
<<<<<<< HEAD
            if type(self.symbol) is Symbol or isinstance(self.symbol.datatype,
                                                         UnknownType):
=======
            if isinstance(self.symbol.datatype, UnsupportedType):
>>>>>>> 77b28ff6
                # Even if an Unknown(Fortran)Type has partial type
                # information, we can't easily use it here because we'd need
                # to re-write the original Fortran declaration stored in the
                # type. We could manipulate the shape in the fparser2 parse
                # tree if need be but, at this point, we wouldn't know what
                # the variable name should be (TODO #2137).
                base_type = UnresolvedType()
            else:
                base_type = self.symbol.datatype
            # TODO #1857 - passing base_type as an instance of ArrayType
            # only works because the ArrayType constructor just pulls out
            # the intrinsic and precision properties of the type.
            return ArrayType(base_type, shape)

        # Otherwise, we're accessing a single element of the array.
<<<<<<< HEAD
        if type(self.symbol) is Symbol:
            return DeferredType()
        if isinstance(self.symbol.datatype, UnknownType):
            if (isinstance(self.symbol.datatype, UnknownFortranType) and
=======
        if isinstance(self.symbol.datatype, UnsupportedType):
            if (isinstance(self.symbol.datatype, UnsupportedFortranType) and
>>>>>>> 77b28ff6
                    self.symbol.datatype.partial_datatype):
                precision = self.symbol.datatype.partial_datatype.precision
                intrinsic = self.symbol.datatype.partial_datatype.intrinsic
                return ScalarType(intrinsic, precision)
            # Since we're accessing a single element of an array of
            # UnsupportedType we have to create a new UnsupportedFortranType.
            # Ideally we would re-write the original Fortran
            # declaration stored in the type. We could remove the
            # shape in the fparser2 parse tree but, at this point, we
            # wouldn't know what the variable name should be (TODO #2137).
            return UnresolvedType()
        if isinstance(self.symbol.datatype.intrinsic, DataTypeSymbol):
            return self.symbol.datatype.intrinsic
        # TODO #1857: Really we should just be able to return
        # self.symbol.datatype here but currently arrays of scalars are
        # handled in a different way to all other types of array.
        return ScalarType(self.symbol.datatype.intrinsic,
                          self.symbol.datatype.precision)


# For AutoAPI documentation generation
__all__ = ['ArrayReference']<|MERGE_RESOLUTION|>--- conflicted
+++ resolved
@@ -44,16 +44,10 @@
 from psyclone.psyir.nodes.intrinsic_call import IntrinsicCall
 from psyclone.psyir.nodes.ranges import Range
 from psyclone.psyir.nodes.reference import Reference
-<<<<<<< HEAD
-from psyclone.psyir.symbols import (ArrayType, DataSymbol, DeferredType,
-                                    UnknownFortranType, UnknownType,
-                                    DataTypeSymbol, ScalarType, Symbol,
-=======
 from psyclone.psyir.symbols import (DataSymbol, UnresolvedType,
                                     UnsupportedFortranType, UnsupportedType,
                                     DataTypeSymbol, ScalarType, ArrayType,
->>>>>>> 77b28ff6
-                                    INTEGER_TYPE)
+                                    INTEGER_TYPE, Symbol)
 
 
 class ArrayReference(ArrayMixin, Reference):
@@ -161,13 +155,9 @@
                 # StructureReference but they have their own implementation
                 # of this method.)
                 return self.symbol.datatype
-<<<<<<< HEAD
             if type(self.symbol) is Symbol or isinstance(self.symbol.datatype,
-                                                         UnknownType):
-=======
-            if isinstance(self.symbol.datatype, UnsupportedType):
->>>>>>> 77b28ff6
-                # Even if an Unknown(Fortran)Type has partial type
+                                                         UnsupportedType):
+                # Even if an Unsupported(Fortran)Type has partial type
                 # information, we can't easily use it here because we'd need
                 # to re-write the original Fortran declaration stored in the
                 # type. We could manipulate the shape in the fparser2 parse
@@ -182,15 +172,10 @@
             return ArrayType(base_type, shape)
 
         # Otherwise, we're accessing a single element of the array.
-<<<<<<< HEAD
         if type(self.symbol) is Symbol:
             return DeferredType()
-        if isinstance(self.symbol.datatype, UnknownType):
-            if (isinstance(self.symbol.datatype, UnknownFortranType) and
-=======
         if isinstance(self.symbol.datatype, UnsupportedType):
             if (isinstance(self.symbol.datatype, UnsupportedFortranType) and
->>>>>>> 77b28ff6
                     self.symbol.datatype.partial_datatype):
                 precision = self.symbol.datatype.partial_datatype.precision
                 intrinsic = self.symbol.datatype.partial_datatype.intrinsic
