# -----------------------------------------------------------------------------
# BSD 3-Clause License
#
# Copyright (c) 2021-2024, Science and Technology Facilities Council.
# All rights reserved.
#
# Redistribution and use in source and binary forms, with or without
# modification, are permitted provided that the following conditions are met:
#
# * Redistributions of source code must retain the above copyright notice, this
#   list of conditions and the following disclaimer.
#
# * Redistributions in binary form must reproduce the above copyright notice,
#   this list of conditions and the following disclaimer in the documentation
#   and/or other materials provided with the distribution.
#
# * Neither the name of the copyright holder nor the names of its
#   contributors may be used to endorse or promote products derived from
#   this software without specific prior written permission.
#
# THIS SOFTWARE IS PROVIDED BY THE COPYRIGHT HOLDERS AND CONTRIBUTORS
# "AS IS" AND ANY EXPRESS OR IMPLIED WARRANTIES, INCLUDING, BUT NOT
# LIMITED TO, THE IMPLIED WARRANTIES OF MERCHANTABILITY AND FITNESS
# FOR A PARTICULAR PURPOSE ARE DISCLAIMED. IN NO EVENT SHALL THE
# COPYRIGHT HOLDER OR CONTRIBUTORS BE LIABLE FOR ANY DIRECT, INDIRECT,
# INCIDENTAL, SPECIAL, EXEMPLARY, OR CONSEQUENTIAL DAMAGES (INCLUDING,
# BUT NOT LIMITED TO, PROCUREMENT OF SUBSTITUTE GOODS OR SERVICES;
# LOSS OF USE, DATA, OR PROFITS; OR BUSINESS INTERRUPTION) HOWEVER
# CAUSED AND ON ANY THEORY OF LIABILITY, WHETHER IN CONTRACT, STRICT
# LIABILITY, OR TORT (INCLUDING NEGLIGENCE OR OTHERWISE) ARISING IN
# ANY WAY OUT OF THE USE OF THIS SOFTWARE, EVEN IF ADVISED OF THE
# POSSIBILITY OF SUCH DAMAGE.
# -----------------------------------------------------------------------------
# Authors R. W. Ford, A. R. Porter, S. Siso and N. Nobre, STFC Daresbury Lab
#         A. B. G. Chalk, STFC Daresbury Lab
#         I. Kavcic,    Met Office
#         C.M. Maynard, Met Office / University of Reading
#         J. Henrichs, Bureau of Meteorology
#         J. Remy, Université Grenoble Alpes, Inria
# -----------------------------------------------------------------------------

''' This module contains the implementation of the various OpenMP Directive
nodes.'''


import abc
import itertools
import sympy

from psyclone.configuration import Config
from psyclone.core import AccessType, VariablesAccessInfo
from psyclone.errors import (GenerationError,
                             UnresolvedDependencyError)
from psyclone.f2pygen import (AssignGen, UseGen, DeclGen, DirectiveGen,
                              CommentGen)
from psyclone.psyir.nodes.array_mixin import ArrayMixin
from psyclone.psyir.nodes.array_reference import ArrayReference
from psyclone.psyir.nodes.assignment import Assignment
from psyclone.psyir.nodes.call import Call
from psyclone.psyir.nodes.directive import StandaloneDirective, \
    RegionDirective
from psyclone.psyir.nodes.if_block import IfBlock
from psyclone.psyir.nodes.intrinsic_call import IntrinsicCall
from psyclone.psyir.nodes.literal import Literal
from psyclone.psyir.nodes.loop import Loop
from psyclone.psyir.nodes.operation import BinaryOperation
from psyclone.psyir.nodes.omp_clauses import OMPGrainsizeClause, \
    OMPNowaitClause, OMPNogroupClause, OMPNumTasksClause, OMPPrivateClause, \
    OMPDefaultClause, OMPReductionClause, OMPScheduleClause, \
    OMPFirstprivateClause, OMPDependClause
from psyclone.psyir.nodes.ranges import Range
from psyclone.psyir.nodes.reference import Reference
from psyclone.psyir.nodes.routine import Routine
from psyclone.psyir.nodes.schedule import Schedule
from psyclone.psyir.nodes.structure_reference import StructureReference
from psyclone.psyir.nodes.while_loop import WhileLoop
<<<<<<< HEAD
from psyclone.psyir.symbols import (
    INTEGER_TYPE, ScalarType, DataSymbol, ImportInterface, ContainerSymbol,
    RoutineSymbol)
=======
from psyclone.psyir.symbols import INTEGER_TYPE, ScalarType, DataSymbol
>>>>>>> 8736ae36

# OMP_OPERATOR_MAPPING is used to determine the operator to use in the
# reduction clause of an OpenMP directive.
OMP_OPERATOR_MAPPING = {AccessType.SUM: "+"}


class OMPDirective(metaclass=abc.ABCMeta):
    '''
    Base mixin class for all OpenMP-related directives.

    This class is useful to provide a unique common ancestor to all the
    OpenMP directives, for instance when traversing the tree with
    `node.walk(OMPDirective)`

    Note that classes inheriting from it must place the OMPDirective in
    front of the other Directive node sub-class, so that the Python
    MRO gives preference to this class's attributes.
    '''
    _PREFIX = "OMP"


class OMPRegionDirective(OMPDirective, RegionDirective, metaclass=abc.ABCMeta):
    '''
    Base class for all OpenMP region-related directives.

    '''
    def _get_reductions_list(self, reduction_type):
        '''
        Returns the names of all scalars within this region that require a
        reduction of type 'reduction_type'. Returned names will be unique.

        TODO #514 - this only works for the PSyKAl APIs currently. It needs
        extending/replacing with the use of the PSyIR Dependence Analysis.

        :param reduction_type: the reduction type (e.g. AccessType.SUM) to
                               search for.
        :type reduction_type: :py:class:`psyclone.core.access_type.AccessType`

        :returns: names of scalar arguments with reduction access.
        :rtype: list[str]

        '''
        result = []

        # TODO #514: not yet working with generic PSyIR, so skip for now
        if Config.get().api not in ('gocean', 'lfric'):
            return result

        const = Config.get().api_conf().get_constants()
        for call in self.kernels():
            for arg in call.arguments.args:
                if call.reprod_reduction:
                    # In this case we do the reduction serially instead of
                    # using an OpenMP clause
                    continue
                if arg.argument_type in const.VALID_SCALAR_NAMES:
                    if arg.descriptor.access == reduction_type:
                        if arg.name not in result:
                            result.append(arg.name)
        return result


class OMPStandaloneDirective(OMPDirective, StandaloneDirective,
                             metaclass=abc.ABCMeta):
    ''' Base class for all OpenMP-related standalone directives. '''


class OMPDeclareTargetDirective(OMPStandaloneDirective):
    '''
    Class representing an OpenMP Declare Target directive in the PSyIR.

    '''
    def gen_code(self, parent):
        '''Generate the fortran OMP Declare Target Directive and any
        associated code.

        :param parent: the parent Node in the Schedule to which to add our
                       content.
        :type parent: sub-class of :py:class:`psyclone.f2pygen.BaseGen`
        '''
        # Check the constraints are correct
        self.validate_global_constraints()

        # Generate the code for this Directive
        parent.add(DirectiveGen(parent, "omp", "begin", "declare", "target"))

    def begin_string(self):
        '''Returns the beginning statement of this directive, i.e.
        "omp routine". The visitor is responsible for adding the
        correct directive beginning (e.g. "!$").

        :returns: the opening statement of this directive.
        :rtype: str

        '''
        return "omp declare target"

    def validate_global_constraints(self):
        '''
        Perform validation checks that can only be done at code-generation
        time.

        :raises GenerationError: if this directive is not the first statement
                                 in a routine.

        '''
        if self.parent and (not isinstance(self.parent, Routine) or
                            self.parent.children[0] is not self):
            raise GenerationError(
                f"A OMPDeclareTargetDirective must be the first child (index "
                f"0) of a Routine but found one as child {self.position} of a "
                f"{type(self.parent).__name__}.")

        super().validate_global_constraints()


class OMPTaskwaitDirective(OMPStandaloneDirective):
    '''
    Class representing an OpenMP TASKWAIT directive in the PSyIR.

    '''
    def validate_global_constraints(self):
        '''
        Perform validation checks that can only be done at code-generation
        time.

        :raises GenerationError: if this OMPTaskwait is not enclosed
                                 within some OpenMP parallel region.

        '''
        # It is only at the point of code generation that we can check for
        # correctness (given that we don't mandate the order that a user
        # can apply transformations to the code). As a Parallel Child
        # directive, we must have an OMPParallelDirective as an ancestor
        # somewhere back up the tree.
        if not self.ancestor(OMPParallelDirective,
                             excluding=OMPParallelDoDirective):
            raise GenerationError(
                "OMPTaskwaitDirective must be inside an OMP parallel region "
                "but could not find an ancestor OMPParallelDirective node")

        super().validate_global_constraints()

    def gen_code(self, parent):
        '''Generate the fortran OMP Taskwait Directive and any associated
        code

        :param parent: the parent Node in the Schedule to which to add our
                       content.
        :type parent: sub-class of :py:class:`psyclone.f2pygen.BaseGen`
        '''
        # Check the constraints are correct
        self.validate_global_constraints()

        # Generate the code for this Directive
        parent.add(DirectiveGen(parent, "omp", "begin", "taskwait", ""))
        # No children or end code for this node

    def begin_string(self):
        '''Returns the beginning statement of this directive, i.e.
        "omp taskwait". The visitor is responsible for adding the
        correct directive beginning (e.g. "!$").

        :returns: the opening statement of this directive.
        :rtype: str

        '''
        return "omp taskwait"


class OMPSerialDirective(OMPRegionDirective, metaclass=abc.ABCMeta):
    '''
    Abstract class representing OpenMP serial regions, e.g.
    OpenMP SINGLE or OpenMP Master.

    '''

    def _valid_dependence_literals(self, lit1, lit2):
        '''
        Compares two Nodes to check whether they are a valid dependency
        pair. For two Nodes where at least one is a Literal, a valid
        dependency is any pair of Literals.

        :param lit1: the first node to compare.
        :type lit1: :py:class:`psyclone.psyir.nodes.Node`
        :param lit2: the second node to compare.
        :type lit2: :py:class:`psyclone.psyir.nodes.Node`

        :returns: whether or not these two nodes can be used as a valid
                  dependency pair in OpenMP.
        :rtype: bool

        '''
        # Check both are Literals

        # If a Literal index into an array that is a dependency
        # has calculated dependency to a
        # non-Literal array index, this will return False, as this is not
        # currently supported in PSyclone.

        # If literals are not the same its fine, since a(1) is not a
        # dependency to a(2), so as long as both are Literals this is ok.
        return isinstance(lit1, Literal) and isinstance(lit2, Literal)

    def _valid_dependence_ranges(self, arraymixin1, arraymixin2, index):
        '''
        Compares two ArrayMixin Nodes to check whether they are a valid
        dependency pair on the provided index. For two Nodes where at least
        one has a Range at this index, they must both have Ranges, and both be
        full ranges, i.e. ":".

        :param arraymixin1: the first node to validate.
        :type arraymixin1: :py:class:`psyclone.psyir.nodes.ArrayMixin`
        :param arraymixin2: the second node to validate.
        :type arraymixin2: :py:class:`psyclone.psyir.nodes.ArrayMixin`

        :returns: whether or not these two nodes can be used as a valid
                  dependency pair in OpenMP, based upon the provided index.
        :rtype: bool
        '''
        # We know both inputs are always ArrayMixin as this is a private
        # function.
        # Check both are Ranges
        if (not isinstance(arraymixin1.indices[index], Range) or not
                isinstance(arraymixin2.indices[index], Range)):
            # Range index to a dependency has calculated dependency to a
            # non-Range index, which is not currently supported in PSyclone
            return False

        # To be valid, both ranges need to be full ranges.

        # If we have a range index between dependencies which does not cover
        # the full array range, it is not currently supported in
        # PSyclone (due to OpenMP limitations), so False will be returned.
        return (arraymixin1.is_full_range(index) and
                arraymixin2.is_full_range(index))

    def _compute_accesses_get_start_stop_step(self, preceding_nodes, task,
                                              symbol):
        '''
        Computes the start, stop and step values used in the _compute_accesses
        function by searching through the preceding nodes for the last access
        to the symbol.

        :param preceding_nodes: a list of nodes that precede the task in the
                                tree.
        :type preceding_nodes: List[:py:class:`psyclone.psyir.nodes.Node`]
        :param task: the OMPTaskDirective node being used in
                     _compute_accesses.
        :type task: :py:class:`psyclone.psyir.nodes.OMPTaskDirective`
        :param symbol: the symbol used by the ref in _compute_accesses.
        :type symbol: :py:class:`psyclone.psyir.symbols.Symbol`

        :returns: a tuple containing the start, stop and step nodes (or None
                  if there is no value).
        :rtype: Tuple[:py:class`psyclone.psyir.nodes.Node, None]
        '''
        start = None
        stop = None
        step = None
        for node in preceding_nodes:
            # Only Assignment, Loop or Call nodes can modify the symbol in our
            # Reference
            if not isinstance(node, (Assignment, Loop, Call)):
                continue
            # At the moment we allow all IntrinsicCall nodes through, and
            # assume that all IntrinsicCall nodes we find don't modify
            # symbols, but only read from them.
            if isinstance(node, Call) and not isinstance(node, IntrinsicCall):
                # Currently opting to fail on any non-intrinsic Call.
                # Potentially it might be possible to check if the Symbol is
                # written to and only if so then raise an error
                raise UnresolvedDependencyError(
                        "Found a Call in preceding_nodes, which "
                        "is not yet supported.")
            if isinstance(node, Assignment) and node.lhs.symbol == symbol:
                start = node.rhs.copy()
                break
            if isinstance(node, Loop) and node.variable == symbol:
                # If the loop is not an ancestor of the task then
                # we don't currently support it.
                ancestor_loop = task.ancestor(Loop, limit=self)
                is_ancestor = False
                while ancestor_loop is not None:
                    if ancestor_loop == node:
                        is_ancestor = True
                        break
                    ancestor_loop = ancestor_loop.ancestor(Loop, limit=self)
                if not is_ancestor:
                    raise UnresolvedDependencyError(
                            f"Found a dependency index that "
                            f"was updated as a Loop variable "
                            f"that is not an ancestor Loop of "
                            f"the task. The variable is "
                            f"'{node.variable.name}'.")
                # It has to be an ancestor loop, so we want to find the start,
                # stop and step Nodes
                start, stop, step = node.start_expr, node.stop_expr, \
                    node.step_expr
                break
        return (start, stop, step)

    def _compute_accesses(self, ref, preceding_nodes, task):
        '''
        Computes the set of accesses for a Reference or BinaryOperation
        Node, based upon the preceding_nodes and containing task.

        The returned result is either a set of Literals, or Literals
        and BinaryOperations.

        If ref is a BinaryOperation, it needs to be of the following formats:
        1. Reference ADD/SUB Literal
        2. Literal ADD Reference
        3. Binop(Literal MUL Literal) ADD Reference
        4. Reference ADD/SUB Binop(Literal MUL Literal)


        :param ref: the Reference or BinaryOperation node to compute
                    accesses for.
        :type ref: Union[:py:class:`psyclone.psyir.nodes.Reference,
                   :py:class:`psyclone.psyir.nodes.BinaryOperation]
        :param preceding_nodes: a list of nodes that precede the task in the
                                tree.
        :type preceding_nodes: List[:py:class:`psyclone.psyir.nodes.Node`]
        :param task: the OMPTaskDirective node containing ref as a child.
        :type task: :py:class:`psyclone.psyir.nodes.OMPTaskDirective`

        :raises UnresolvedDependencyError: If the ref contains an unsupported
                                           BinaryOperation structure, such as
                                           a non-ADD/SUB/MUL operator. Check
                                           error message for more details.
        :raises UnresolvedDependencyError: If preceding_nodes contains a Call
                                           node.
        :raises UnresolvedDependencyError: If ref is a BinaryOperation and
                                           neither child of ref is a Literal
                                           or BinaryOperation.
        :raises UnresolvedDependencyError: If there is a dependency between
                                           ref (a BinaryOperation) and a
                                           previously set constant.
        :raises UnresolvedDependencyError: If there is a dependency between
                                           ref and a Loop variable that is
                                           not an ancestor of task.
        :raises UnresolvedDependencyError: If preceding_nodes contains a
                                           dependent loop with a non-Literal
                                           step.

        :returns: a list of the dependency values for the input ref, or a
                  dict of the start, stop and step values.
        :rtype: List[Union[:py:class:`psyclone.psyir.nodes.Literal`,
                :py:class:`psyclone.psyir.nodes.BinaryOperation`]] or
                Dict[str: py:class:`psyclone.psyir.nodes.Node`]
        '''
        if isinstance(ref, Reference):
            symbol = ref.symbol
        else:
            # Get the symbol out of the Binop, and store some other
            # important information. We store the step value of the
            # ancestor loop (which will be the value of the Literal, or
            # one of the Literals if an operand is a BinaryOperation).
            # In the case that one of the operands is a BinaryOperation,
            # we also store a "num_entries" value, which is based upon the
            # multiplier of the step value. This is how we can handle
            # cases such as array(i+57) if the step value is 32, the
            # dependencies stored would be array(i+32) and array(i+64).
            if isinstance(ref.children[0], Literal):
                if ref.operator == BinaryOperation.Operator.ADD:
                    # Have Literal + Reference. Store the symbol of the
                    # Reference and the integer value of the Literal.
                    symbol = ref.children[1].symbol
                    binop_val = int(ref.children[0].value)
                    num_entries = 2
                else:
                    raise UnresolvedDependencyError(
                            f"Found a dependency index that is "
                            f"a BinaryOperation where the "
                            f"format is Literal OP Reference "
                            f"with a non-ADD operand "
                            f"which is not supported. "
                            f"The operation found was "
                            f"'{ref.debug_string()}'.")
            elif isinstance(ref.children[1], Literal):
                # Have Reference OP Literal. Store the symbol of the
                # Reference, and the integer value of the Literal. If the
                # operator is negative, then we store the value negated.
                if ref.operator in [BinaryOperation.Operator.ADD,
                                    BinaryOperation.Operator.SUB]:
                    symbol = ref.children[0].symbol
                    binop_val = int(ref.children[1].value)
                    num_entries = 2
                    if ref.operator == BinaryOperation.Operator.SUB:
                        binop_val = -binop_val
                else:
                    raise UnresolvedDependencyError(
                            f"Found a dependency index that is "
                            f"a BinaryOperation where the "
                            f"Operator is neither ADD not SUB "
                            f"which is not supported. "
                            f"The operation found was "
                            f"'{ref.debug_string()}'.")

            elif isinstance(ref.children[0], BinaryOperation):
                if ref.operator == BinaryOperation.Operator.ADD:
                    # Have Binop ADD Reference. Store the symbol of the
                    # Reference, and store the binop. The binop is of
                    # structure Literal MUL Literal, where the second
                    # Literal is to the step of a parent loop.
                    symbol = ref.children[1].symbol
                    binop = ref.children[0]
                    if binop.operator != BinaryOperation.Operator.MUL:
                        raise UnresolvedDependencyError(
                                f"Found a dependency index that is a "
                                f"BinaryOperation with a child "
                                f"BinaryOperation with a non-MUL operator "
                                f"which is not supported. "
                                f"The operation found was "
                                f"'{ref.debug_string()}'.")
                    # These binary operations are format of Literal MUL Literal
                    # where step_val is the 2nd literal and the multiplier
                    # is the first literal
                    if (not (isinstance(binop.children[0], Literal) and
                             isinstance(binop.children[1], Literal))):
                        raise UnresolvedDependencyError(
                                f"Found a dependency index that is a "
                                f"BinaryOperation with a child "
                                f"BinaryOperation with a non-Literal child "
                                f"which is not supported. "
                                f"The operation found was "
                                f"'{ref.debug_string()}'.")
                    # We store the step of the parent loop in binop_val, and
                    # use the other operand to compute how many entries we
                    # need to compute to validate this dependency list.
                    binop_val = int(binop.children[1].value)
                    num_entries = int(binop.children[0].value)+1
                else:
                    raise UnresolvedDependencyError(
                            f"Found a dependency index that is "
                            f"a BinaryOperation where the "
                            f"format is BinaryOperator OP "
                            f"Reference with a non-ADD operand "
                            f"which is not supported. "
                            f"The operation found was "
                            f"'{ref.debug_string()}'.")
            elif isinstance(ref.children[1], BinaryOperation):
                # Have Reference ADD/SUB Binop. Store the symbol of the
                # Reference, and store the binop. The binop is of
                # structure Literal MUL Literal, where the second
                # Literal is to the step of a parent loop.
                if ref.operator in [BinaryOperation.Operator.ADD,
                                    BinaryOperation.Operator.SUB]:
                    symbol = ref.children[0].symbol
                    binop = ref.children[1]
                    if binop.operator != BinaryOperation.Operator.MUL:
                        raise UnresolvedDependencyError(
                                f"Found a dependency index that is a "
                                f"BinaryOperation with a child "
                                f"BinaryOperation with a non-MUL operator "
                                f"which is not supported. "
                                f"The operation found was "
                                f"'{ref.debug_string()}'.")
                    # These binary operations are format of Literal MUL Literal
                    # where step_val is the 2nd literal.
                    if (not (isinstance(binop.children[0], Literal) and
                             isinstance(binop.children[1], Literal))):
                        raise UnresolvedDependencyError(
                                f"Found a dependency index that is a "
                                f"BinaryOperation with an operand "
                                f"BinaryOperation with a non-Literal operand "
                                f"which is not supported. "
                                f"The operation found was "
                                f"'{ref.debug_string()}'.")
                    # We store the step of the parent loop in binop_val, and
                    # use the other operand to compute how many entries we
                    # need to compute to validate this dependency list.
                    binop_val = int(binop.children[1].value)
                    num_entries = int(binop.children[0].value)+1
                    if ref.operator == BinaryOperation.Operator.SUB:
                        # If the operator is SUB then we use 1 less
                        # entry in the list, as Fortran arrays start
                        # from 1.
                        binop_val = -binop_val
                        num_entries = num_entries-1
                else:
                    raise UnresolvedDependencyError(
                            f"Found a dependency index that is "
                            f"a BinaryOperation where the "
                            f"format is Reference OP "
                            f"BinaryOperation with a non-ADD, "
                            f"non-SUB operand "
                            f"which is not supported. "
                            f"The operation found was "
                            f"'{ref.debug_string()}'.")
            else:
                raise UnresolvedDependencyError(
                        f"Found a dependency index that is a "
                        f"BinaryOperation where neither child "
                        f"is a Literal or BinaryOperation. "
                        f"PSyclone can't validate "
                        f"this dependency. "
                        f"The operation found was "
                        f"'{ref.debug_string()}'.")
        start, stop, step = self._compute_accesses_get_start_stop_step(
                preceding_nodes, task, symbol)

        if isinstance(ref, BinaryOperation):
            output_list = []
            if step is None:
                # Found no ancestor loop, PSyclone cannot handle
                # this case, as BinaryOperations created by OMPTaskDirective
                # in dependencies will always be based on ancestor loops.
                raise UnresolvedDependencyError(
                        f"Found a dependency between a "
                        f"BinaryOperation and a previously "
                        f"set constant value. "
                        f"PSyclone cannot yet handle this "
                        f"interaction. The error occurs from "
                        f"'{ref.debug_string()}'.")
            # If the step isn't a Literal value, then we can't compute what
            # the address accesses at compile time, so we can't validate the
            # dependency.
            if not isinstance(step, Literal):
                raise UnresolvedDependencyError(
                        f"Found a dependency index that is a "
                        f"Loop variable with a non-Literal step "
                        f"which we can't resolve in PSyclone. "
                        f"Containing node is '{ref.debug_string()}'.")
            # If the start and stop are both Literals, we can compute a set
            # of accesses this BinaryOperation is related to precisely.
            if (isinstance(start, Literal) and isinstance(stop, Literal)):
                # Fill the output list with all values from start to stop
                # incremented by step
                startval = int(start.value)
                stopval = int(stop.value)
                stepval = int(step.value)
                # We loop from startval to stopval + 1 as PSyIR loops will
                # include stopval, wheras Python loops do not.
                for i in range(startval, stopval + 1, stepval):
                    new_x = i + binop_val
                    output_list.append(Literal(f"{new_x}", INTEGER_TYPE))
                return output_list

            # If they are not all literals, we have a special case. In this
            # case we return a dict containing start, stop and step and this
            # is compared directly to the start, stop and step of a
            # corresponding access.
            output_list = {}
            output_list["start"] = BinaryOperation.create(
                                       BinaryOperation.Operator.ADD,
                                       start.copy(),
                                       Literal(f"{binop_val}", INTEGER_TYPE)
                                    )
            output_list["stop"] = stop.copy()
            output_list["step"] = step.copy()
            return output_list
        if step is None:
            # Result for an assignment.
            output_list = [start]
            return output_list
        output_list = []
        # If step is not a Literal then we probably can't resolve this
        if not isinstance(step, Literal):
            raise UnresolvedDependencyError(
                    "Found a dependency index that is a "
                    "Loop variable with a non-Literal step "
                    "which we can't resolve in PSyclone.")
        # Special case when all are Literals
        if (isinstance(start, Literal) and isinstance(stop, Literal)):
            # Fill the output list with all values from start to stop
            # incremented by step
            startval = int(start.value)
            stopval = int(stop.value)
            stepval = int(step.value)
            # We loop from startval to stopval + 1 as PSyIR loops will include
            # stopval, wheras Python loops do not.
            for i in range(startval, stopval + 1, stepval):
                output_list.append(Literal(f"{i}", INTEGER_TYPE))
            return output_list

        # the sequence only. In this case, we have a non-parent loop reference
        # which is also firstprivate (as shared indices are forbidden in
        # OMPTaskDirective already), so is essentially a constant. In this
        # case therefore we will have an unknown start and stop value, so we
        # verify this dependency differently. To ensure this special case is
        # understood as a special case, we return a dict with the 3 members.
        output_list = {}
        output_list["start"] = start.copy()
        output_list["stop"] = stop.copy()
        output_list["step"] = step.copy()
        return output_list

    def _check_valid_overlap(self, sympy_ref1s, sympy_ref2s):
        '''
        Takes two lists of SymPy expressions, and checks that any overlaps
        between the expressions is valid for OpenMP depend clauses.

        :param sympy_ref1s: the list of SymPy expressions corresponding to
                            the first dependency clause.
        :type sympy_ref1s: List[:py:class:`sympy.core.basic.Basic`]
        :param sympy_ref2s: the list of SymPy expressions corresponding to
                            the second dependency clause.
        :type sympy_ref2s: List[:py:class:`sympy.core.basic.Basic`]

        :returns: whether this is a valid overlap according to the OpenMP
                  standard.
        :rtype: bool
        '''
        # r1_min will contain the minimum computed value for (ref + value)
        # from the list. r1_max will contain the maximum computed value.
        # Loop through the values in sympy_ref1s, and compute the maximum
        # and minumum values in that list. These correspond to the maximum and
        # minimum values used for accessing the array relative to the
        # symbol used as a base access.
        values = [int(member) for member in sympy_ref1s]
        r1_min = min(values)
        r1_max = max(values)
        # Loop over the elements in sympy_ref2s and check that the dependency
        # is valid in OpenMP.
        for member in sympy_ref2s:
            # If the value is between min and max of r1 then we check that
            # the value is in the values list
            val = int(member)
            if r1_min <= val <= r1_max:
                if val not in values:
                    # Found incompatible dependency between two
                    # array accesses, ref1 is in range r1_min
                    # to r1_max, but doesn't contain val.
                    # This can happen if we have two loops with
                    # different start values or steps.
                    return False
        return True

    def _valid_dependence_ref_binop(self, ref1, ref2, task1, task2):
        '''
        Compares two Reference/BinaryOperation Nodes to check they are a set
        of dependencies that are valid according to OpenMP. Both these nodes
        are array indices on the same array symbol, so for OpenMP to correctly
        compute this dependency, we must guarantee at compile time that we
        know the addresses/array sections covered by this index are identical.

        :param ref1: the first Node to compare.
        :type ref1: Union[:py:class:`psyclone.psyir.nodes.Reference`,
                    :py:class:`psyclone.psyir.nodes.BinaryOperation`]
        :param ref2: the second Node to compare.
        :type ref2: Union[:py:class:`psyclone.psyir.nodes.Reference`,
                    :py:class:`psyclone.psyir.nodes.BinaryOperation`]
        :param task1: the task containing ref1 as a child.
        :type task1: :py:class:`psyclone.psyir.nodes.OMPTaskDirective`
        :param task2: the task containing ref2 as a child.
        :type task2: :py:class:`psyclone.psyir.nodes.OMPTaskDirective`

        :raises GenerationError: If ref1 and ref2 are dependencies on the
                                 same array, and one does not contain a
                                 Reference but the other does.
        :raises GenerationError: If ref1 and ref2 are dependencies on the
                                 same array but are References to different
                                 variables.
        :raises GenerationError: If ref1 and ref2 are dependencies on the
                                 same array, but the computed index values
                                 are not dependent according to OpenMP.

        :returns: whether or not these two nodes can be used as a valid
                  dependency on the same array in OpenMP.
        :rtype: bool

        '''
        # pylint: disable=import-outside-toplevel
        from psyclone.psyir.backend.sympy_writer import SymPyWriter
        # In this case we have two Reference/BinaryOperation as indices.
        # We need to attempt to find their value set and check the value
        # set matches.
        # Find all the nodes before these tasks
        preceding_t1 = task1.preceding(reverse=True)
        preceding_t2 = task2.preceding(reverse=True)
        # Get access list for each ref
        try:
            ref1_accesses = self._compute_accesses(ref1, preceding_t1, task1)
            ref2_accesses = self._compute_accesses(ref2, preceding_t2, task2)
        except UnresolvedDependencyError:
            # If we get a UnresolvedDependencyError from compute_accesses, then
            # we found an access that isn't able to be handled by PSyclone, so
            # dependencies based on it need to be handled by a taskwait
            return False

        # Create our sympy_writer
        sympy_writer = SymPyWriter()

        # If either of the returned accesses are a dict, this is a special
        # case where both must be a dict and have the same start, stop and
        # step.
        if isinstance(ref1_accesses, dict) or isinstance(ref2_accesses, dict):
            # If they aren't both dicts then we need to return False as
            # the special case isn't handled correctly.
            if type(ref1_accesses) is not type(ref2_accesses):
                return False
            # If they're both dicts then we need the step to be equal for
            # this dependency to be satisfiable.
            if ref1_accesses["step"] != ref2_accesses["step"]:
                return False
            # Now we know the step is equal, we need the start values to be
            # start1 = start2 + x * step, where x is an integer value.
            # We use SymPy to solve this equation and perform this check.
            sympy_start1 = sympy_writer(ref1_accesses["start"])
            sympy_start2 = sympy_writer(ref2_accesses["start"])
            sympy_step = sympy_writer(ref2_accesses["step"])
            b_sym = sympy.Symbol('b')
            result = sympy.solvers.solve(sympy_start1 - sympy_start2 +
                                         b_sym * sympy_step, b_sym)
            if not isinstance(result[0], sympy.core.numbers.Integer):
                return False

            # If we know the start and step are aligned, all possible
            # dependencies are aligned so we don't need to check the stop
            # value.
            return True

        # If we have a list, then we have a set of Literal values.
        # We use the SymPyWriter to convert these objects to expressions
        # we can use to obtain integer values for these Literals
        sympy_ref1s = sympy_writer(ref1_accesses)
        sympy_ref2s = sympy_writer(ref2_accesses)
        return self._check_valid_overlap(sympy_ref1s, sympy_ref2s)

    def _check_dependency_pairing_valid(self, node1, node2, task1, task2):
        '''
        Given a pair of nodes which are children of a OMPDependClause, this
        function checks whether the described dependence is correctly
        described by the OpenMP standard.
        If the dependence is not going to be handled safely, this function
        returns False, else it returns true.

        :param node1: the first input node to check.
        :type node1: :py:class:`psyclone.psyir.nodes.Reference`
        :param node2: the second input node to check.
        :type node2: :py:class:`psyclone.psyir.nodes.Reference`
        :param task1: the OMPTaskDirective node containing node1 as a
                      dependency
        :type task1: :py:class:`psyclone.psyir.nodes.OMPTaskDirective`
        :param task2: the OMPTaskDirective node containing node2 as a
                      dependency
        :type task2: :py:class:`psyclone.psyir.nodes.OMPTaskDirective`

        :returns: whether the dependence is going to be handled safely
                  according to the OpenMP standard.
        :rtype: bool
        '''
        # Checking the symbol is the same works. If the symbol is not the same
        # then there's no dependence, so its valid.
        if node1.symbol != node2.symbol:
            return True
        # The typing check handles any edge case where we have node1 and node2
        # pointing to the same symbol, but one is a specialised reference type
        # and the other is a base Reference type - this is unlikely to happen
        # but we check just in case. In this case we have to assume there is
        # an unhandled dependency
        if type(node1) is not type(node2):
            return False
        # For structure reference we need to check they access
        # the same member. If they don't, no dependence so valid.
        if isinstance(node1, StructureReference):
            # If either is a StructureReference here they must both be,
            # as they access the same symbol.

            # We can't just do == on the Member child, as that
            # will recurse and check the array indices for any
            # ArrayMixin children

            # Check the signature of both StructureReference
            # to see if they are accessing the same data
            ref0_sig = node1.get_signature_and_indices()[0]
            ref1_sig = node2.get_signature_and_indices()[0]
            if ref0_sig != ref1_sig:
                return True

        # If we have (exactly) Reference objects we filter out
        # non-matching ones with the symbol check, and matching ones
        # are always valid since they are simple accesses.
        # pylint: disable=unidiomatic-typecheck
        if type(node1) is Reference:
            return True

        # All remaining objects are some sort of Array access
        array1 = None
        array2 = None

        # PSyclone will not handle dependencies on multiple array indexes
        # at the moment, so we return False.
        if len(node1.walk(ArrayMixin)) > 1 or len(node2.walk(ArrayMixin)) > 1:
            return False
        if isinstance(node1, ArrayReference):
            array1 = node1
            array2 = node2
        else:
            array1 = node1.walk(ArrayMixin)[0]
            array2 = node2.walk(ArrayMixin)[0]
        for i, index in enumerate(array1.indices):
            if (isinstance(index, Literal) or
                    isinstance(array2.indices[i], Literal)):
                valid = self._valid_dependence_literals(
                            index, array2.indices[i])
            elif (isinstance(index, Range) or
                  isinstance(array2.indices[i], Range)):
                valid = self._valid_dependence_ranges(
                            array1, array2, i)
            else:
                # The only remaining option is that the indices are
                # References or BinaryOperations
                valid = self._valid_dependence_ref_binop(
                            index, array2.indices[i], task1, task2)
            # If this was not valid then return False, else keep checking
            # other indices
            if not valid:
                return False

        return valid

    def _validate_task_dependencies(self):
        '''
        Validates all task dependencies in this OMPSerialDirective region are
        valid within the restraints of OpenMP & PSyclone. This is done through
        a variety of helper functions, and checks each pair of tasks' inout,
        outin and outout combinations.

        Any task dependencies that are detected and will not be handled by
        OpenMP's depend clause will be handled through the addition of
        OMPTaskwaitDirective nodes.

        :raises NotImplementedError: If this region contains both an
                                     OMPTaskDirective and an
                                     OMPTaskloopDirective.
        '''
        # pylint: disable=import-outside-toplevel
        from psyclone.psyir.nodes.omp_task_directive import OMPTaskDirective
        tasks = self.walk(OMPTaskDirective)
        # For now we disallow Tasks and Taskloop directives in the same Serial
        # Region
        if len(tasks) > 0 and any(self.walk(OMPTaskloopDirective)):
            raise NotImplementedError("OMPTaskDirectives and "
                                      "OMPTaskloopDirectives are not "
                                      "currently supported inside the same "
                                      "parent serial region.")

        pairs = itertools.combinations(tasks, 2)

        # List of tuples of dependent nodes that aren't handled by OpenMP
        unhandled_dependent_nodes = []
        # Lowest and highest position nodes contain the abs_position of each
        # tuple inside unhandled_dependent_nodes, used for sorting the arrays
        # and checking if the unhandled dependency has a taskwait inbetween.
        lowest_position_nodes = []
        highest_position_nodes = []

        for pair in pairs:
            task1 = pair[0]
            task2 = pair[1]

            # Find all References in each tasks' depend clauses
            # Should we cache these instead?
            task1_in = [x for x in task1.input_depend_clause.children
                        if isinstance(x, Reference)]
            task1_out = [x for x in task1.output_depend_clause.children
                         if isinstance(x, Reference)]
            task2_in = [x for x in task2.input_depend_clause.children
                        if isinstance(x, Reference)]
            task2_out = [x for x in task2.output_depend_clause.children
                         if isinstance(x, Reference)]

            inout = list(itertools.product(task1_in, task2_out))
            outin = list(itertools.product(task1_out, task2_in))
            outout = list(itertools.product(task1_out, task2_out))
            # Loop through each potential dependency pair and check they
            # will be handled correctly.

            # Need to predefine satisfiable in case all lists are empty.
            satisfiable = True
            for mem in inout + outin + outout:
                satisfiable = \
                    self._check_dependency_pairing_valid(mem[0], mem[1],
                                                         task1, task2)
                # As soon as any is not satisfiable, then we don't need to
                # continue checking.
                if not satisfiable:
                    break

            # If we have an unsatisfiable dependency between two tasks, then we
            # need to have a taskwait between them always. We need to loop up
            # to find these tasks' parents which are closest to the Schedule
            # which contains both tasks, and use them as the nodes which are
            # dependent.
            if not satisfiable:
                # Find the lowest schedule containing both nodes.
                schedule1 = task1.ancestor(Schedule, shared_with=task2)
                # Find the closest ancestor to the common schedule.
                task1_proxy = task1
                while task1_proxy.parent is not schedule1:
                    task1_proxy = task1_proxy.parent
                task2_proxy = task2
                while task2_proxy.parent is not schedule1:
                    task2_proxy = task2_proxy.parent

                # Now we have the closest nodes to the closest common ancestor
                # schedule, so add them to the unhandled_dependent_nodes list.
                if task1_proxy is not task2_proxy:
                    # If they end up with the same proxy, they have the same
                    # ancestor tree but are in different schedules. This means
                    # that they are in something like an if/else block with
                    # one node in an if block and the other in the else block.
                    # These dependencies we can ignore as they are not ever
                    # both executed
                    unhandled_dependent_nodes.append(
                            (task1_proxy, task2_proxy))
                    lowest_position_nodes.append(min(task1_proxy.abs_position,
                                                     task2_proxy.abs_position))
                    highest_position_nodes.append(
                            max(task1_proxy.abs_position,
                                task2_proxy.abs_position))

        # If we have no invalid dependencies we can return early
        if len(unhandled_dependent_nodes) == 0:
            return

        # Need to sort lists by highest_position_nodes value, and then
        # by lowest value if tied.
        # Based upon
        # https://stackoverflow.com/questions/9764298/how-to-sort-two-
        # lists-which-reference-each-other-in-the-exact-same-way

        # sorted_highest_positions and sorted_lowest_positions contain
        # the abs_positions for the corresponding Nodes in the tuple at
        # the same index in sorted_dependency_pairs. The
        # sorted_dependency_pairs list contains each pair of unhandled
        # dependency nodes that were previously computed, but sorted
        # according to abs_position in the tree.
        sorted_highest_positions, sorted_lowest_positions, \
            sorted_dependency_pairs = (list(t) for t in
                                       zip(*sorted(zip(
                                           highest_position_nodes,
                                           lowest_position_nodes,
                                           unhandled_dependent_nodes)
                                           )))
        # The location of any node where need to place an OMPTaskwaitDirective
        # to ensure code correctness. The size of this list should be
        # minimised during construction as we will not add another
        # OMPTaskwaitDirective when a dependency will be handled already by
        # an existing OMPTaskwaitDirective or one that will be created during
        # this process.
        taskwait_location_nodes = []
        # Stores the abs_position for each of the OMPTaskwaitDirective nodes
        # that does or will exist.
        taskwait_location_abs_pos = []
        for taskwait in self.walk(OMPTaskwaitDirective):
            taskwait_location_nodes.append(taskwait)
            taskwait_location_abs_pos.append(taskwait.abs_position)
        # Add the first node to have a taskwait placed in front of it into the
        # list, unless one of the existing OMPTaskwaitDirective nodes already
        # satisfies the dependency.
        lo_abs_pos = sorted_lowest_positions[0]
        hi_abs_pos = sorted_highest_positions[0]
        for ind, taskwait_loc in enumerate(taskwait_location_nodes):
            if (taskwait_location_abs_pos[ind] <= hi_abs_pos and
                    taskwait_location_abs_pos[ind] >= lo_abs_pos):
                # We potentially already satisfy this initial dependency
                if (sorted_dependency_pairs[0][1].ancestor(Schedule) is
                        taskwait_loc.ancestor(Schedule)):
                    break
        else:
            taskwait_location_nodes.append(sorted_dependency_pairs[0][1])
            taskwait_location_abs_pos.append(sorted_highest_positions[0])

        for index, pairs in enumerate(sorted_dependency_pairs[1:]):
            # Add 1 to index here because we're looking from [1:]
            lo_abs_pos = sorted_lowest_positions[index+1]
            hi_abs_pos = sorted_highest_positions[index+1]
            for ind, taskwait_loc in enumerate(taskwait_location_nodes):
                if (taskwait_location_abs_pos[ind] <= hi_abs_pos and
                        taskwait_location_abs_pos[ind] >= lo_abs_pos):
                    # We have a taskwait meant to be placed here that is
                    # potentially already satisfied. To check we need to
                    # ensure that the ancestor schedules of the nodes
                    # are identical
                    if (pairs[0].ancestor(Schedule) is
                            taskwait_loc.ancestor(Schedule)):
                        break
            else:
                # If we didn't find a taskwait we plan to add that satisfies
                # this dependency, add it to the list
                taskwait_location_nodes.append(pairs[1])
                taskwait_location_abs_pos.append(hi_abs_pos)
        # Now loop through the list in reverse and add taskwaits unless the
        # node is already a taskwait
        taskwait_location_nodes.reverse()
        for taskwait_loc in taskwait_location_nodes:
            if isinstance(taskwait_loc, OMPTaskwaitDirective):
                continue
            node_parent = taskwait_loc.parent
            loc = taskwait_loc.position
            node_parent.addchild(OMPTaskwaitDirective(), loc)

    def lower_to_language_level(self):
        '''
        Checks that any task dependencies inside this node are valid.
        '''
        # Perform parent ops
        super().lower_to_language_level()

        # Validate any task dependencies in this OMPSerialRegion.
        self._validate_task_dependencies()

    def validate_global_constraints(self):
        '''
        Perform validation checks that can only be done at code-generation
        time.

        :raises GenerationError: if this OMPSerial is not enclosed
                                 within some OpenMP parallel region.
        :raises GenerationError: if this OMPSerial is enclosed within
                                 any OMPSerialDirective subclass region.

        '''
        # It is only at the point of code generation that we can check for
        # correctness (given that we don't mandate the order that a user
        # can apply transformations to the code). As a Parallel Child
        # directive, we must have an OMPParallelDirective as an ancestor
        # somewhere back up the tree.
        # Also check the single region is not enclosed within another OpenMP
        # single region.
        # It could in principle be allowed for that parent to be a ParallelDo
        # directive, however I can't think of a use case that would be done
        # best in a parallel code by that pattern
        if not self.ancestor(OMPParallelDirective,
                             excluding=OMPParallelDoDirective):
            raise GenerationError(
                f"{self._text_name} must be inside an OMP parallel region but "
                f"could not find an ancestor OMPParallelDirective node")

        if self.ancestor(OMPSerialDirective):
            raise GenerationError(
                f"{self._text_name} must not be inside another OpenMP "
                f"serial region")

        super().validate_global_constraints()


class OMPSingleDirective(OMPSerialDirective):
    '''
    Class representing an OpenMP SINGLE directive in the PSyIR.

    :param bool nowait: argument describing whether this single should have
                        a nowait clause applied. Default value is False.
    :param kwargs: additional keyword arguments provided to the PSyIR node.
    :type kwargs: unwrapped dict.

    '''
    _children_valid_format = "Schedule, [OMPNowaitClause]"
    # Textual description of the node
    _text_name = "OMPSingleDirective"

    def __init__(self, nowait=False, **kwargs):

        self._nowait = nowait
        # Call the init method of the base class once we've stored
        # the nowait requirement
        super().__init__(**kwargs)
        if self._nowait:
            self.children.append(OMPNowaitClause())

    @staticmethod
    def _validate_child(position, child):
        '''
         Decides whether a given child and position are valid for this node.
         The rules are:
         1. Child 0 must always be a Schedule.
         2. Child 1 can only be a OMPNowaitClause.

        :param int position: the position to be validated.
        :param child: a child to be validated.
        :type child: :py:class:`psyclone.psyir.nodes.Node`

        :return: whether the given child and position are valid for this node.
        :rtype: bool

        '''
        if position == 0:
            return isinstance(child, Schedule)
        if position == 1:
            return isinstance(child, OMPNowaitClause)
        return False

    @property
    def nowait(self):
        '''
        :returns: whether the nowait clause is specified for this directive.
        :rtype: bool

        '''
        return self._nowait

    def gen_code(self, parent):
        '''Generate the fortran OMP Single Directive and any associated
        code

        :param parent: the parent Node in the Schedule to which to add our
                       content.
        :type parent: sub-class of :py:class:`psyclone.f2pygen.BaseGen`
        '''
        # Check the constraints are correct
        self.validate_global_constraints()

        # Capture the nowait section of the string if required
        nowait_string = ""
        if self._nowait:
            nowait_string = "nowait"

        parent.add(DirectiveGen(parent, "omp", "begin", "single",
                                nowait_string))

        # Generate the code for all of this node's children
        for child in self.dir_body:
            child.gen_code(parent)

        # Generate the end code for this node
        parent.add(DirectiveGen(parent, "omp", "end", "single", ""))

    def begin_string(self):
        '''Returns the beginning statement of this directive, i.e.
        "omp single". The visitor is responsible for adding the
        correct directive beginning (e.g. "!$").

        :returns: the opening statement of this directive.
        :rtype: str

        '''
        return "omp single"

    def end_string(self):
        '''Returns the end (or closing) statement of this directive, i.e.
        "omp end single". The visitor is responsible for adding the
        correct directive beginning (e.g. "!$").

        :returns: the end statement for this directive.
        :rtype: str

        '''
        return "omp end single"


class OMPMasterDirective(OMPSerialDirective):
    '''
    Class representing an OpenMP MASTER directive in the PSyclone AST.

    '''

    # Textual description of the node
    _text_name = "OMPMasterDirective"

    def gen_code(self, parent):
        '''Generate the Fortran OMP Master Directive and any associated
        code

        :param parent: the parent Node in the Schedule to which to add our
                       content.
        :type parent: sub-class of :py:class:`psyclone.f2pygen.BaseGen`
        '''

        # Check the constraints are correct
        self.validate_global_constraints()

        parent.add(DirectiveGen(parent, "omp", "begin", "master", ""))

        # Generate the code for all of this node's children
        for child in self.children:
            child.gen_code(parent)

        # Generate the end code for this node
        parent.add(DirectiveGen(parent, "omp", "end", "master", ""))

    def begin_string(self):
        '''Returns the beginning statement of this directive, i.e.
        "omp master". The visitor is responsible for adding the
        correct directive beginning (e.g. "!$").

        :returns: the opening statement of this directive.
        :rtype: str

        '''
        return "omp master"

    def end_string(self):
        '''Returns the end (or closing) statement of this directive, i.e.
        "omp end master". The visitor is responsible for adding the
        correct directive beginning (e.g. "!$").

        :returns: the end statement for this directive.
        :rtype: str

        '''
        return "omp end master"


class OMPParallelDirective(OMPRegionDirective):
    ''' Class representing an OpenMP Parallel directive.
    '''

    _children_valid_format = ("Schedule, OMPDefaultClause, OMPPrivateClause, "
                              "OMPFirstprivate, [OMPReductionClause]*")

    @classmethod
    def create(cls, children=None):
        '''
        Create an OMPParallelDirective.

        :param children: The child nodes of the new directive.
        :type children: List of :py:class:`psyclone.psyir.nodes.Node`

        :returns: A new OMPParallelDirective.
        :rtype: :py:class:`psyclone.psyir.nodes.OMPParallelDirective`
        '''

        instance = cls(children=children)

        # An OMPParallelDirective must have 4 children.
        # Child 0 is a Schedule, created in the constructor.
        # The create function adds the other three mandatory children:
        # OMPDefaultClause, OMPPrivateClause and OMPFirstprivateClause
        instance.addchild(OMPDefaultClause(clause_type=OMPDefaultClause.
                                           DefaultClauseTypes.SHARED))
        instance.addchild(OMPPrivateClause())
        instance.addchild(OMPFirstprivateClause())

        return instance

    @staticmethod
    def _validate_child(position, child):
        '''
        :param int position: the position to be validated.
        :param child: a child to be validated.
        :type child: :py:class:`psyclone.psyir.nodes.Node`

        :return: whether the given child and position are valid for this node.
        :rtype: bool

        '''
        if position == 0 and isinstance(child, Schedule):
            return True
        if position == 1 and isinstance(child, OMPDefaultClause):
            return True
        if position == 2 and isinstance(child, OMPPrivateClause):
            return True
        if position == 3 and isinstance(child, OMPFirstprivateClause):
            return True
        if position >= 4 and isinstance(child, OMPReductionClause):
            return True
        return False

    @property
    def default_clause(self):
        '''
        :returns: The OMPDefaultClause associated with this Directive.
        :rtype: :py:class:`psyclone.psyir.nodes.OMPDefaultClause`
        '''
        return self.children[1]

    @property
    def private_clause(self):
        '''
        :returns: The current OMPPrivateClause associated with this Directive.
        :rtype: :py:class:`psyclone.psyir.nodes.OMPPrivateClause`
        '''
        return self.children[2]

    def gen_code(self, parent):
        '''Generate the fortran OMP Parallel Directive and any associated
        code.

        :param parent: the node in the generated AST to which to add content.
        :type parent: :py:class:`psyclone.f2pygen.BaseGen`

        :raises GenerationError: if the OpenMP directive needs some
                                 synchronisation mechanism to create valid
                                 code. These are not implemented yet.

        '''
        # We're not doing nested parallelism so make sure that this
        # omp parallel region is not already within some parallel region
        self.validate_global_constraints()

        # Check that this OpenMP PARALLEL directive encloses other
        # OpenMP directives. Although it is valid OpenMP if it doesn't,
        # this almost certainly indicates a user error.
        self._encloses_omp_directive()

        # Generate the private and firstprivate clauses
        private, fprivate, need_sync = self.infer_sharing_attributes()
        private_clause = OMPPrivateClause.create(
                            sorted(private, key=lambda x: x.name))
        fprivate_clause = OMPFirstprivateClause.create(
                            sorted(fprivate, key=lambda x: x.name))
        if need_sync:
            raise GenerationError(
                f"OMPParallelDirective.gen_code() does not support symbols "
                f"that need synchronisation, but found: "
                f"{[x.name for x in need_sync]}")

        reprod_red_call_list = self.reductions(reprod=True)
        if reprod_red_call_list:
            # we will use a private thread index variable
            thread_idx = self.scope.symbol_table.\
                lookup_with_tag("omp_thread_index")
            private_clause.addchild(Reference(thread_idx))
            thread_idx = thread_idx.name
            # declare the variable
            parent.add(DeclGen(parent, datatype="integer",
                               entity_decls=[thread_idx]))

        calls = self.reductions()

        # first check whether we have more than one reduction with the same
        # name in this Schedule. If so, raise an error as this is not
        # supported for a parallel region.
        names = []
        for call in calls:
            name = call.reduction_arg.name
            if name in names:
                raise GenerationError(
                    f"Reduction variables can only be used once in an invoke. "
                    f"'{name}' is used multiple times, please use a different "
                    f"reduction variable")
            names.append(name)

        # pylint: disable=import-outside-toplevel
        from psyclone.psyGen import zero_reduction_variables
        zero_reduction_variables(calls)

        # pylint: disable=protected-access
        clauses_str = self.default_clause._clause_string
        # pylint: enable=protected-access

        private_list = [child.symbol.name for child in private_clause.children]
        if private_list:
            clauses_str += ", private(" + ",".join(private_list) + ")"
        fp_list = [child.symbol.name for child in fprivate_clause.children]
        if fp_list:
            clauses_str += ", firstprivate(" + ",".join(fp_list) + ")"
        parent.add(DirectiveGen(parent, "omp", "begin", "parallel",
                                f"{clauses_str}"))

        if reprod_red_call_list:
            # add in a local thread index
            parent.add(UseGen(parent, name="omp_lib", only=True,
                              funcnames=["omp_get_thread_num"]))
            parent.add(AssignGen(parent, lhs=thread_idx,
                                 rhs="omp_get_thread_num()+1"))

        first_type = type(self.dir_body[0])
        for child in self.dir_body.children:
            if first_type != type(child):
                raise NotImplementedError("Cannot correctly generate code"
                                          " for an OpenMP parallel region"
                                          " containing children of "
                                          "different types")
            child.gen_code(parent)

        parent.add(DirectiveGen(parent, "omp", "end", "parallel", ""))

        if reprod_red_call_list:
            parent.add(CommentGen(parent, ""))
            parent.add(CommentGen(parent, " sum the partial results "
                                  "sequentially"))
            parent.add(CommentGen(parent, ""))
            for call in reprod_red_call_list:
                call.reduction_sum_loop(parent)

        # If there are nested OMPRegions, the post region code should be after
        # the top-level one
        if not self.ancestor(OMPRegionDirective):
            self.gen_post_region_code(parent)

    def lower_to_language_level(self):
        '''
        In-place construction of clauses as PSyIR constructs.
        At the higher level these clauses rely on dynamic variable dependence
        logic to decide what is private and what is shared, so we use this
        lowering step to find out which References are private, and place them
        explicitly in the lower-level tree to be processed by the backend
        visitor.

        :returns: the lowered version of this node.
        :rtype: :py:class:`psyclone.psyir.node.Node`

        :raises GenerationError: if the OpenMP directive needs some
                                 synchronisation mechanism to create valid
                                 code. These are not implemented yet.
        '''

        # first check whether we have more than one reduction with the same
        # name in this Schedule. If so, raise an error as this is not
        # supported for a parallel region.
        names = []
        reduction_kernels = self.reductions()
        for call in reduction_kernels:
            name = call.reduction_arg.name
            if name in names:
                raise GenerationError(
                    f"Reduction variables can only be used once in an invoke. "
                    f"'{name}' is used multiple times, please use a different "
                    f"reduction variable")
            names.append(name)

        # pylint: disable=import-outside-toplevel
        from psyclone.psyGen import zero_reduction_variables
        zero_reduction_variables(reduction_kernels)

        # Reproducible reduction will be done serially by accumulating the
        # partial results in an array indexed by the thread index
        reprod_red_call_list = self.reductions(reprod=True)
        if reprod_red_call_list:
            # Use a private thread index variable
            omp_lib = self.scope.symbol_table.find_or_create(
                "omp_lib", symbol_type=ContainerSymbol)
            omp_get_thread_num = self.scope.symbol_table.find_or_create(
                "omp_get_thread_num", symbol_type=RoutineSymbol,
                interface=ImportInterface(omp_lib))
            thread_idx = self.scope.symbol_table.find_or_create(
                "th_idx", symbol_type=DataSymbol,
                datatype=INTEGER_TYPE)
            assignment = Assignment.create(
                lhs=Reference(thread_idx),
                rhs=BinaryOperation.create(
                        BinaryOperation.Operator.ADD,
                        Call.create(omp_get_thread_num),
                        Literal("1", INTEGER_TYPE))
            )
            self.dir_body.addchild(assignment, 0)

        # Now finish the reproducible reductions
        if reprod_red_call_list:
            for call in reversed(reprod_red_call_list):
                call.reduction_sum_loop()

        # Keep the first two children and compute the rest using the current
        # state of the node/tree (lowering it first in case new symbols are
        # created)
        self._children = self._children[:2]
        for child in self.children:
            child.lower_to_language_level()

        # Create data sharing clauses (order alphabetically to make generation
        # reproducible)
        private, fprivate, need_sync = self.infer_sharing_attributes()
        if reprod_red_call_list:
            private.add(thread_idx)
        private_clause = OMPPrivateClause.create(
                            sorted(private, key=lambda x: x.name))
        fprivate_clause = OMPFirstprivateClause.create(
                            sorted(fprivate, key=lambda x: x.name))
        # Check all of the need_sync nodes are synchronized in children.
        # unless it has reduction_kernels which are handled separately
        sync_clauses = self.walk(OMPDependClause)
        if not reduction_kernels and need_sync:
            for sym in need_sync:
                found = False
                for clause in sync_clauses:
                    # Needs to be an out depend clause to synchronize
                    if clause.operand == "in":
                        continue
                    # Check if the symbol is in this depend clause.
                    if sym.name in [child.symbol.name for child in
                                    clause.children]:
                        found = True
                        break
                if not found:
                    raise GenerationError(
                        f"Lowering '{type(self).__name__}' does not support "
                        f"symbols that need synchronisation unless they are "
                        f"in a depend clause, but found: "
                        f"'{sym.name}' which is not in a depend clause.")

        self.addchild(private_clause)
        self.addchild(fprivate_clause)

        return self

    def begin_string(self):
        '''Returns the beginning statement of this directive, i.e.
        "omp parallel". The visitor is responsible for adding the
        correct directive beginning (e.g. "!$").

        :returns: the opening statement of this directive.
        :rtype: str

        '''
        result = "omp parallel"
        # TODO #514: not yet working with NEMO, so commented out for now
        # if not self._reprod:
        #     result += self._reduction_string()

        return result

    def end_string(self):
        '''Returns the end (or closing) statement of this directive, i.e.
        "omp end parallel". The visitor is responsible for adding the
        correct directive beginning (e.g. "!$").

        :returns: the end statement for this directive.
        :rtype: str

        '''
        return "omp end parallel"

    def infer_sharing_attributes(self):
        '''
        The PSyIR does not specify if each symbol inside an OpenMP region is
        private, firstprivate, shared or shared but needs synchronisation,
        the attributes are inferred looking at the usage of each symbol inside
        the parallel region.

        This method analyses the directive body and automatically classifies
        each symbol using the following rules:
        - All arrays are shared unless listed in the explicitly private list.
        - Scalars that are accessed only once are shared.
        - Scalars that are read-only or written outside a loop are shared.
        - Scalars written in multiple iterations of a loop are private, unless:

            * there is a write-after-read dependency in a loop iteration,
              in this case they are shared but need synchronisation;
            * they are read before in the same parallel region (but not inside
              the same loop iteration), in this case they are firstprivate.
            * they are only conditionally written in some iterations;
              in this case they are firstprivate.

        This method returns the sets of private, firstprivate, and shared but
        needing synchronisation symbols, all symbols not in these sets are
        assumed shared. How to synchronise the symbols in the third set is
        up to the caller of this method.

        :returns: three set of symbols that classify each of the symbols in
                  the directive body as PRIVATE, FIRSTPRIVATE or SHARED NEEDING
                  SYNCHRONISATION.
        :rtype: Tuple[Set(:py:class:`psyclone.psyir.symbols.Symbol`),
                      Set(:py:class:`psyclone.psyir.symbols.Symbol`),
                      Set(:py:class:`psyclone.psyir.symbols.Symbol`)]

        :raises GenerationError: if the DefaultClauseType associated with
                                 this OMPParallelDirective is not shared.

        '''
        if (self.default_clause.clause_type !=
                OMPDefaultClause.DefaultClauseTypes.SHARED):
            raise GenerationError("OMPParallelClause cannot correctly generate"
                                  " the private clause when its default "
                                  "data sharing attribute in its default "
                                  "clause is not 'shared'.")

        # TODO #598: Improve the handling of scalar variables, there are
        # remaining issues when we have accesses after the parallel region
        # of variables that we currently declare as private. We could use
        # the DefinitionUseChain to prove that there are no more uses after
        # the loop.
        # e.g:
        # !$omp parallel do <- will set private(ji, my_index)
        # do ji = 1, jpk
        #   my_index = ji+1
        #   array(my_index) = 2
        # enddo
        # #end do
        # call func(my_index) <- my_index has not been updated

        private = set()
        fprivate = set()
        need_sync = set()

        # Determine variables that must be private, firstprivate or need_sync
        var_accesses = VariablesAccessInfo()
        self.reference_accesses(var_accesses)
        for signature in var_accesses.all_signatures:
            accesses = var_accesses[signature].all_accesses
            # TODO #2094: var_name only captures the top-level
            # component in the derived type accessor. If the attributes
            # only apply to a sub-component, this won't be captured
            # appropriately.
            name = signature.var_name
            symbol = accesses[0].node.scope.symbol_table.lookup(
                name, otherwise=None)

            # If it is manually marked as a local symbol, add it to private or
            # firstprivate set
            if (isinstance(symbol, DataSymbol) and
                    isinstance(self.dir_body[0], Loop) and
                    symbol in self.dir_body[0].explicitly_private_symbols):
                if any(ref.symbol is symbol for ref in self.preceding()
                       if isinstance(ref, Reference)):
                    # If it's used before the loop, make it firstprivate
                    fprivate.add(symbol)
                else:
                    private.add(symbol)
                continue

            # All arrays not explicitly marked as threadprivate are shared
            if accesses[0].is_array():
                continue

            # If a variable is only accessed once, it is either an error
            # or a shared variable - anyway it is not private
            if len(accesses) == 1:
                continue

            # TODO #598: If we only have writes, it must be need_sync:
            # do ji = 1, jpk
            #   if ji=3:
            #      found = .true.
            # Or lastprivate in order to maintain the serial semantics
            # do ji = 1, jpk
            #   found = ji

            # We consider private variables as being the ones that are written
            # in every iteration of a loop.
            # If one such scalar is potentially read before it is written, it
            # will be considered firstprivate.
            has_been_read = False
            last_read_position = 0
            for access in accesses:
                if access.access_type == AccessType.READ:
                    has_been_read = True
                    last_read_position = access.node.abs_position

                if access.access_type == AccessType.WRITE:

                    # Check if the write access is outside a loop. In this case
                    # it will be marked as shared. This is done because it is
                    # likely to be re-used later. e.g:
                    # !$omp parallel
                    # jpk = 100
                    # !omp do
                    # do ji = 1, jpk
                    loop_ancestor = access.node.ancestor(
                        (Loop, WhileLoop),
                        limit=self,
                        include_self=True)
                    if not loop_ancestor:
                        # If we find it at least once outside a loop we keep it
                        # as shared
                        break

                    # Otherwise, the assignment to this variable is inside a
                    # loop (and it will be repeated for each iteration), so
                    # we declare it as private or need_synch
                    name = signature.var_name
                    # TODO #2094: var_name only captures the top-level
                    # component in the derived type accessor. If the attributes
                    # only apply to a sub-component, this won't be captured
                    # appropriately.
                    symbol = access.node.scope.symbol_table.lookup(name)

                    # If it has been read before we have to check if ...
                    if has_been_read:
                        loop_pos = loop_ancestor.loop_body.abs_position
                        if last_read_position < loop_pos:
                            # .. it was before the loop, so it is fprivate
                            fprivate.add(symbol)
                        else:
                            # or inside the loop, in which case it needs sync
                            need_sync.add(symbol)
                        break

                    # If the write is not guaranteed, we make it firstprivate
                    # so that in the case that the write doesn't happen we keep
                    # the original value
                    conditional_write = access.node.ancestor(
                        IfBlock,
                        limit=loop_ancestor,
                        include_self=True)
                    if conditional_write:
                        fprivate.add(symbol)
                        break

                    # Already found the first write and decided if it is
                    # shared, private or firstprivate. We can stop looking.
                    private.add(symbol)
                    break

        return private, fprivate, need_sync

    def validate_global_constraints(self):
        '''
        Perform validation checks that can only be done at code-generation
        time.

        :raises GenerationError: if this OMPDoDirective is not enclosed
                                 within some OpenMP parallel region.
        '''
        if self.ancestor(OMPParallelDirective) is not None:
            raise GenerationError("Cannot nest OpenMP parallel regions.")
        self._encloses_omp_directive()

    def _encloses_omp_directive(self):
        ''' Check that this Parallel region contains other OpenMP
            directives. While it doesn't have to (in order to be valid
            OpenMP), it is likely that an absence of directives
            is an error on the part of the user. '''
        # We need to recurse down through all our children and check
        # whether any of them are an OMPRegionDirective.
        node_list = self.walk(OMPRegionDirective)
        if not node_list:
            # TODO raise a warning here so that the user can decide
            # whether or not this is OK.
            pass
            # raise GenerationError("OpenMP parallel region does not enclose "
            #                       "any OpenMP directives. This is probably "
            #                       "not what you want.")


class OMPTaskloopDirective(OMPRegionDirective):
    '''
    Class representing an OpenMP TASKLOOP directive in the PSyIR.

    :param grainsize: The grainsize value used to specify the grainsize
                      clause on this OpenMP directive. If this is None
                      the grainsize clause is not applied. Default
                      value is None.
    :type grainsize: int or None.
    :param num_tasks: The num_tasks value used to specify the num_tasks
                      clause on this OpenMP directive. If this is None
                      the num_tasks clause is not applied. Default value
                      is None.
    :type num_tasks: int or None.
    :param nogroup: Whether the nogroup clause should be used for this node.
                    Default value is False
    :type nogroup: bool
    :param kwargs: additional keyword arguments provided to the PSyIR node.
    :type kwargs: unwrapped dict.

    :raises GenerationError: if this OMPTaskloopDirective has both
                             a grainsize and num_tasks value
                             specified.
    '''
    # This specification respects the mutual exclusion of OMPGransizeClause
    # and OMPNumTasksClause, but adds an additional ordering requirement.
    # Other specifications to soften the ordering requirement are possible,
    # but need additional checks in the global constraints instead.
    _children_valid_format = ("Schedule, [OMPGrainsizeClause | "
                              "OMPNumTasksClause], [OMPNogroupClause]")

    def __init__(self, grainsize=None, num_tasks=None, nogroup=False,
                 **kwargs):
        # These remain primarily for the gen_code interface
        self._grainsize = grainsize
        self._num_tasks = num_tasks
        self._nogroup = nogroup
        if self._grainsize is not None and self._num_tasks is not None:
            raise GenerationError(
                "OMPTaskloopDirective must not have both grainsize and "
                "numtasks clauses specified.")
        super().__init__(**kwargs)
        if self._grainsize is not None:
            child = [Literal(f"{grainsize}", INTEGER_TYPE)]
            self._children.append(OMPGrainsizeClause(children=child))
        if self._num_tasks is not None:
            child = [Literal(f"{num_tasks}", INTEGER_TYPE)]
            self._children.append(OMPNumTasksClause(children=child))
        if self._nogroup:
            self._children.append(OMPNogroupClause())

    @staticmethod
    def _validate_child(position, child):
        '''
         Decides whether a given child and position are valid for this node.
         The rules are:
         1. Child 0 must always be a Schedule.
         2. Child 1 may be either a OMPGrainsizeClause or OMPNumTasksClause,
            or if neither of those clauses are present, it may be a
            OMPNogroupClause.
         3. Child 2 must always be a OMPNogroupClause, and can only exist if
            child 1 is a OMPGrainsizeClause or OMPNumTasksClause.

        :param int position: the position to be validated.
        :param child: a child to be validated.
        :type child: :py:class:`psyclone.psyir.nodes.Node`

        :return: whether the given child and position are valid for this node.
        :rtype: bool

        '''
        if position == 0:
            return isinstance(child, Schedule)
        if position == 1:
            return isinstance(child, (OMPGrainsizeClause, OMPNumTasksClause,
                                      OMPNogroupClause))
        if position == 2:
            return isinstance(child, OMPNogroupClause)
        return False

    @property
    def nogroup(self):
        '''
        :returns: the nogroup clause status of this node.
        :rtype: bool
        '''
        return self._nogroup

    def validate_global_constraints(self):
        '''
        Perform validation checks that can only be done at code-generation
        time.

        :raises GenerationError: if this OMPTaskloopDirective is not
                                 enclosed within an OpenMP serial region.
        :raises GenerationError: if this OMPTaskloopDirective has two
                                 Nogroup clauses as children.
        '''
        # It is only at the point of code generation that we can check for
        # correctness (given that we don't mandate the order that a user
        # can apply transformations to the code). A taskloop directive, we must
        # have an OMPSerialDirective as an ancestor back up the tree.
        if not self.ancestor(OMPSerialDirective):
            raise GenerationError(
                "OMPTaskloopDirective must be inside an OMP Serial region "
                "but could not find an ancestor node")

        # Check children are well formed.
        # _validate_child will ensure position 0 and 1 are valid.
        if len(self._children) == 3 and isinstance(self._children[1],
                                                   OMPNogroupClause):
            raise GenerationError(
                "OMPTaskloopDirective has two Nogroup clauses as children "
                "which is not allowed.")

        super().validate_global_constraints()

    def gen_code(self, parent):
        '''
        Generate the f2pygen AST entries in the Schedule for this OpenMP
        taskloop directive.

        :param parent: the parent Node in the Schedule to which to add our
                       content.
        :type parent: sub-class of :py:class:`psyclone.f2pygen.BaseGen`
        :raises GenerationError: if this "!$omp taskloop" is not enclosed
                                 within an OMP Parallel region and an OMP
                                 Serial region.

        '''
        self.validate_global_constraints()

        extra_clauses = ""
        # Find the specified clauses
        clause_list = []
        if self._grainsize is not None:
            clause_list.append(f"grainsize({self._grainsize})")
        if self._num_tasks is not None:
            clause_list.append(f"num_tasks({self._num_tasks})")
        if self._nogroup:
            clause_list.append("nogroup")
        # Generate the string containing the required clauses
        extra_clauses = ", ".join(clause_list)

        parent.add(DirectiveGen(parent, "omp", "begin", "taskloop",
                                extra_clauses))

        self.dir_body.gen_code(parent)

        # make sure the directive occurs straight after the loop body
        position = parent.previous_loop()
        parent.add(DirectiveGen(parent, "omp", "end", "taskloop", ""),
                   position=["after", position])

    def begin_string(self):
        '''Returns the beginning statement of this directive, i.e.
        "omp taskloop ...". The visitor is responsible for adding the
        correct directive beginning (e.g. "!$").

        :returns: the beginning statement for this directive.
        :rtype: str

        '''
        return "omp taskloop"

    def end_string(self):
        '''Returns the end (or closing) statement of this directive, i.e.
        "omp end taskloop". The visitor is responsible for adding the
        correct directive beginning (e.g. "!$").

        :returns: the end statement for this directive.
        :rtype: str

        '''
        return "omp end taskloop"


class OMPDoDirective(OMPRegionDirective):
    '''
    Class representing an OpenMP DO directive in the PSyIR.

    :param Optional[str] omp_schedule: the OpenMP schedule to use. Defaults
                                       to "none" which means it is
                                       implementation dependent.
    :param Optional[int] collapse: optional number of nested loops to
                                   collapse into a single iteration space to
                                   parallelise. Defaults to None.
    :param Optional[bool] reprod: whether or not to generate code for
                                  run-reproducible OpenMP reductions (if not
                                  specified the value is provided by the
                                  PSyclone Config file).
    :param kwargs: additional keyword arguments provided to the PSyIR node.
    :type kwargs: unwrapped dict.

    '''
    _directive_string = "do"

    def __init__(self, omp_schedule="none", collapse=None, reprod=None,
                 **kwargs):

        super().__init__(**kwargs)
        if reprod is None:
            self._reprod = Config.get().reproducible_reductions
        else:
            self._reprod = reprod

        self._omp_schedule = omp_schedule
        self._collapse = None
        self.collapse = collapse  # Use setter with error checking
        # TODO #514 - reductions are only implemented in LFRic, for now we
        # store the needed clause when lowering, but this needs a better
        # solution
        self._lowered_reduction_string = ""

    def __eq__(self, other):
        '''
        Checks whether two nodes are equal. Two OMPDoDirective nodes are equal
        if they have the same schedule, the same reproducible reduction option
        (and the inherited equality is True).

        :param object other: the object to check equality to.

        :returns: whether other is equal to self.
        :rtype: bool
        '''
        is_eq = super().__eq__(other)
        is_eq = is_eq and self.omp_schedule == other.omp_schedule
        is_eq = is_eq and self.reprod == other.reprod
        is_eq = is_eq and self.collapse == other.collapse

        return is_eq

    @property
    def collapse(self):
        '''
        :returns: the value of the collapse clause.
        :rtype: int or NoneType
        '''
        return self._collapse

    @collapse.setter
    def collapse(self, value):
        '''
        TODO #1648: Note that gen_code ignores the collapse clause but the
        generated code is still valid. Since gen_code is going to be removed
        and it is only used for LFRic (which does not support GPU offloading
        that gets improved with the collapse clause) it will not be supported.

        :param value: optional number of nested loop to collapse into a
                      single iteration space to parallelise. Defaults to None.
        :type value: int or NoneType.

        :raises TypeError: if the collapse value given is not an integer
                           or NoneType.
        :raises ValueError: if the collapse integer given is not positive.

        '''
        if value is not None and not isinstance(value, int):
            raise TypeError(
                f"The {type(self).__name__} collapse clause must be a positive"
                f" integer or None, but value '{value}' has been given.")

        if value is not None and value <= 0:
            raise ValueError(
                f"The {type(self).__name__} collapse clause must be a positive"
                f" integer or None, but value '{value}' has been given.")

        self._collapse = value

    def node_str(self, colour=True):
        '''
        Returns the name of this node with (optional) control codes
        to generate coloured output in a terminal that supports it.

        :param bool colour: whether or not to include colour control codes.

        :returns: description of this node, possibly coloured.
        :rtype: str
        '''
        parts = []
        if self.omp_schedule != "none":
            parts.append(f"omp_schedule={self.omp_schedule}")
        if self.reductions():
            parts.append(f"reprod={self._reprod}")
        if self._collapse and self._collapse > 1:
            parts.append(f"collapse={self._collapse}")
        return f"{self.coloured_name(colour)}[{','.join(parts)}]"

    def _reduction_string(self):
        '''
        :returns: the OMP reduction information.
        :rtype: str
        '''
        for reduction_type in AccessType.get_valid_reduction_modes():
            reductions = self._get_reductions_list(reduction_type)
            parts = []
            for reduction in reductions:
                parts.append(f"reduction("
                             f"{OMP_OPERATOR_MAPPING[reduction_type]}:"
                             f"{reduction})")
        return ", ".join(parts)

    @property
    def omp_schedule(self):
        '''
        :returns: the omp_schedule for this object.
        :rtype: str
        '''
        return self._omp_schedule

    @omp_schedule.setter
    def omp_schedule(self, value):
        '''
        :param str value: the omp_schedule for this object.

        :raises TypeError: if the provided omp_schedule is not a valid
                           schedule string.
        '''
        if not isinstance(value, str):
            raise TypeError(
                f"{type(self).__name__} omp_schedule should be a str "
                f"but found '{type(value).__name__}'.")
        if (value.split(',')[0].lower() not in
                OMPScheduleClause.VALID_OMP_SCHEDULES):
            raise TypeError(
                f"{type(self).__name__} omp_schedule should be one of "
                f"{OMPScheduleClause.VALID_OMP_SCHEDULES} but found "
                f"'{value}'.")
        self._omp_schedule = value

    @property
    def reprod(self):
        '''
        :returns: whether reprod has been set for this object or not.
        '''
        return self._reprod

    @reprod.setter
    def reprod(self, value):
        '''
        :param bool value: enable or disable reproducible loop parallelism.
        '''
        self._reprod = value

    def validate_global_constraints(self):
        '''
        Perform validation checks that can only be done at code-generation
        time.

        :raises GenerationError: if this OMPDoDirective is not enclosed
                                 within some OpenMP parallel region.
        '''
        # It is only at the point of code generation that we can check for
        # correctness (given that we don't mandate the order that a user
        # can apply transformations to the code). As a loop
        # directive, we must have an OMPParallelDirective as an ancestor
        # somewhere back up the tree.
        if not self.ancestor(OMPParallelDirective,
                             excluding=OMPParallelDoDirective):
            raise GenerationError(
                "OMPDoDirective must be inside an OMP parallel region but "
                "could not find an ancestor OMPParallelDirective node")

        self._validate_single_loop()
        self._validate_collapse_value()

        super().validate_global_constraints()

    def _validate_collapse_value(self):
        '''
        Checks that if there is a collapse clause, there must be as many
        immediately nested loops as the collapse value.

        :raises GenerationError: if this OMPLoopDirective has a collapse
                                 clause but it doesn't have the expected
                                 number of nested Loops.
        '''
        if self._collapse:
            cursor = self.dir_body.children[0]
            for depth in range(self._collapse):
                if (len(cursor.parent.children) != 1 or
                        not isinstance(cursor, Loop)):
                    raise GenerationError(
                        f"{type(self).__name__} must have as many immediately "
                        f"nested loops as the collapse clause specifies but "
                        f"'{self}' has a collapse={self._collapse} and the "
                        f"nested body at depth {depth} cannot be "
                        f"collapsed.")
                cursor = cursor.loop_body.children[0]

    def _validate_single_loop(self):
        '''
        Checks that this directive is only applied to a single Loop node.

        :raises GenerationError: if this directive has more than one child.
        :raises GenerationError: if the child of this directive is not a Loop.

        '''
        if len(self.dir_body.children) != 1:
            raise GenerationError(
                f"An {type(self).__name__} can only be applied to a single "
                f"loop but this Node has {len(self.dir_body.children)} "
                f"children: {self.dir_body.children}")

        if not isinstance(self.dir_body[0], Loop):
            raise GenerationError(
                f"An {type(self).__name__} can only be applied to a loop but "
                f"this Node has a child of type "
                f"'{type(self.dir_body[0]).__name__}'")

    def gen_code(self, parent):
        '''
        Generate the f2pygen AST entries in the Schedule for this OpenMP do
        directive.

        TODO #1648: Note that gen_code ignores the collapse clause but the
        generated code is still valid. Since gen_code is going to be removed
        and it is only used for LFRic (which does not support GPU offloading
        that gets improved with the collapse clause) it will not be supported.

        :param parent: the parent Node in the Schedule to which to add our
                       content.
        :type parent: sub-class of :py:class:`psyclone.f2pygen.BaseGen`
        :raises GenerationError: if this "!$omp do" is not enclosed within
                                 an OMP Parallel region.

        '''
        self.validate_global_constraints()

        parts = []

        if self.omp_schedule != "none":
            parts.append(f"schedule({self.omp_schedule})")

        if not self._reprod:
            red_str = self._reduction_string()
            if red_str:
                parts.append(red_str)

        # As we're a loop we don't specify the scope
        # of any variables so we don't have to generate the
        # list of private variables
        options = ", ".join(parts)
        parent.add(DirectiveGen(parent, "omp", "begin", "do", options))

        for child in self.children:
            child.gen_code(parent)

        # make sure the directive occurs straight after the loop body
        position = parent.previous_loop()
        parent.add(DirectiveGen(parent, "omp", "end", "do", ""),
                   position=["after", position])

    def lower_to_language_level(self):
        '''
        In-place construction of clauses as PSyIR constructs.
        The clauses here may need to be updated if code has changed, or be
        added if not yet present.

        :returns: the lowered version of this node.
        :rtype: :py:class:`psyclone.psyir.node.Node`

        '''
        self._lowered_reduction_string = self._reduction_string()
        return super().lower_to_language_level()

    def begin_string(self):
        '''Returns the beginning statement of this directive, i.e.
        "omp do ...". The visitor is responsible for adding the
        correct directive beginning (e.g. "!$").

        :returns: the beginning statement for this directive.
        :rtype: str

        '''
        string = f"omp {self._directive_string}"
        if self.omp_schedule != "none":
            string += f" schedule({self.omp_schedule})"
        if self._collapse:
            string += f" collapse({self._collapse})"
        if self._lowered_reduction_string:
            string += f", {self._lowered_reduction_string}"
        return string

    def end_string(self):
        '''Returns the end (or closing) statement of this directive, i.e.
        "omp end do". The visitor is responsible for adding the
        correct directive beginning (e.g. "!$").

        :returns: the end statement for this directive.
        :rtype: str

        '''
        return f"omp end {self._directive_string}"


class OMPParallelDoDirective(OMPParallelDirective, OMPDoDirective):
    ''' Class for the !$OMP PARALLEL DO directive. This inherits from
        both OMPParallelDirective (because it creates a new OpenMP
        thread-parallel region) and OMPDoDirective (because it
        causes a loop to be parallelised).

        :param kwargs: additional keyword arguments provided to the PSyIR node.
        :type kwargs: unwrapped dict.
    '''

    _children_valid_format = ("Schedule, OMPDefaultClause, OMPPrivateClause, "
                              "OMPFirstprivateClause, OMPScheduleClause, "
                              "[OMPReductionClause]*")
    _directive_string = "parallel do"

    def __init__(self, **kwargs):
        OMPDoDirective.__init__(self, **kwargs)
        self.addchild(OMPDefaultClause(
            clause_type=OMPDefaultClause.DefaultClauseTypes.SHARED))

    @classmethod
    def create(cls, children=None, **kwargs):
        '''
        Create an OMPParallelDoDirective.

        :param children: The child nodes of the new directive.
        :type children: List of :py:class:`psyclone.psyir.nodes.Node`
        :param kwargs: additional keyword arguments provided to the PSyIR node.
        :type kwargs: unwrapped dict.

        :returns: A new OMPParallelDoDirective.
        :rtype: :py:class:`psyclone.psyir.nodes.OMPParallelDoDirective`
        '''

        return cls(children=children, **kwargs)

    @staticmethod
    def _validate_child(position, child):
        '''
        :param int position: the position to be validated.
        :param child: a child to be validated.
        :type child: :py:class:`psyclone.psyir.nodes.Node`

        :return: whether the given child and position are valid for this node.
        :rtype: bool

        '''
        if position == 0 and isinstance(child, Schedule):
            return True
        if position == 1 and isinstance(child, OMPDefaultClause):
            return True
        if position == 2 and isinstance(child, OMPPrivateClause):
            return True
        if position == 3 and isinstance(child, OMPFirstprivateClause):
            return True
        if position == 4 and isinstance(child, OMPScheduleClause):
            return True
        if position >= 5 and isinstance(child, OMPReductionClause):
            return True
        return False

    def gen_code(self, parent):
        '''
        Generate the f2pygen AST entries in the Schedule for this OpenMP
        directive.

        TODO #1648: Note that gen_code ignores the collapse clause but the
        generated code is still valid. Since gen_code is going to be removed
        and it is only used for LFRic (which does not support GPU offloading
        that gets improved with the collapse clause) it will not be supported.

        :param parent: the parent Node in the Schedule to which to add our
                       content.
        :type parent: sub-class of :py:class:`psyclone.f2pygen.BaseGen`

        '''
        # We're not doing nested parallelism so make sure that this
        # omp parallel do is not already within some parallel region
        # pylint: disable=import-outside-toplevel
        from psyclone.psyGen import zero_reduction_variables
        self.validate_global_constraints()

        calls = self.reductions()
        zero_reduction_variables(calls, parent)

        # Set default() private() and firstprivate() clauses
        # pylint: disable=protected-access
        default_str = self.children[1]._clause_string
        # pylint: enable=protected-access
        private, fprivate, need_sync = self.infer_sharing_attributes()
        private_clause = OMPPrivateClause.create(
                            sorted(private, key=lambda x: x.name))
        fprivate_clause = OMPFirstprivateClause.create(
                            sorted(fprivate, key=lambda x: x.name))
        if need_sync:
            raise GenerationError(
                f"OMPParallelDoDirective.gen_code() does not support symbols "
                f"that need synchronisation, but found: "
                f"{[x.name for x in need_sync]}")

        private_str = ""
        fprivate_str = ""
        private_list = [child.symbol.name for child in private_clause.children]
        if private_list:
            private_str = "private(" + ",".join(private_list) + ")"
        fp_list = [child.symbol.name for child in fprivate_clause.children]
        if fp_list:
            fprivate_str = "firstprivate(" + ",".join(fp_list) + ")"

        # Set schedule clause
        if self._omp_schedule != "none":
            schedule_str = f"schedule({self._omp_schedule})"
        else:
            schedule_str = ""

        # Add directive to the f2pygen tree
        parent.add(
            DirectiveGen(
                parent, "omp", "begin", self._directive_string, ", ".join(
                    text for text in [default_str, private_str, fprivate_str,
                                      schedule_str, self._reduction_string()]
                    if text)))

        for child in self.dir_body:
            child.gen_code(parent)

        # make sure the directive occurs straight after the loop body
        position = parent.previous_loop()

        # DirectiveGen only accepts 3 terms, e.g. "omp end loop", so for longer
        # directive e.g. "omp end teams distribute parallel do", we split them
        # between arguments and content (which is an additional string appended
        # at the end)
        terms = self.end_string().split()
        # If its < 3 the array slices still work as expected
        arguments = terms[:3]
        content = " ".join(terms[3:])

        parent.add(DirectiveGen(parent, *arguments, content=content),
                   position=["after", position])

        # If there are nested OMPRegions, the post region code should be after
        # the top-level one
        if not self.ancestor(OMPRegionDirective):
            self.gen_post_region_code(parent)

    def lower_to_language_level(self):
        '''
        In-place construction of clauses as PSyIR constructs.
        The clauses here may need to be updated if code has changed, or be
        added if not yet present.

        :returns: the lowered version of this node.
        :rtype: :py:class:`psyclone.psyir.node.Node`

        '''
        # Calling the super() explicitly to avoid confusion
        # with the multiple-inheritance
        self._lowered_reduction_string = self._reduction_string()
        OMPParallelDirective.lower_to_language_level(self)
        self.addchild(OMPScheduleClause(self._omp_schedule))
        return self

    def begin_string(self):
        '''Returns the beginning statement of this directive, i.e.
        "omp parallel do ...". The visitor is responsible for adding the
        correct directive beginning (e.g. "!$").

        :returns: the beginning statement for this directive.
        :rtype: str

        '''
        string = f"omp {self._directive_string}"
        if self._collapse:
            string += f" collapse({self._collapse})"
        if self._lowered_reduction_string:
            string += f" {self._lowered_reduction_string}"
        return string

    def end_string(self):
        '''Returns the end (or closing) statement of this directive, i.e.
        "omp end parallel do". The visitor is responsible for adding the
        correct directive beginning (e.g. "!$").

        :returns: the end statement for this directive.
        :rtype: str

        '''
        return f"omp end {self._directive_string}"

    def validate_global_constraints(self):
        '''
        Perform validation checks that can only be done at code-generation
        time.

        '''
        OMPParallelDirective.validate_global_constraints(self)

        self._validate_single_loop()
        self._validate_collapse_value()


class OMPTeamsDistributeParallelDoDirective(OMPParallelDoDirective):
    ''' Class representing the OMP teams distribute parallel do directive. '''
    _directive_string = "teams distribute parallel do"


class OMPTargetDirective(OMPRegionDirective):
    ''' Class for the !$OMP TARGET directive that offloads the code contained
    in its region into an accelerator device. '''

    def begin_string(self):
        '''Returns the beginning statement of this directive, i.e.
        "omp target". The visitor is responsible for adding the
        correct directive beginning (e.g. "!$").

        :returns: the opening statement of this directive.
        :rtype: str

        '''
        return "omp target"

    def end_string(self):
        '''Returns the end (or closing) statement of this directive, i.e.
        "omp end target". The visitor is responsible for adding the
        correct directive beginning (e.g. "!$").

        :returns: the end statement for this directive.
        :rtype: str

        '''
        return "omp end target"

    def gen_code(self, parent):
        '''Generate the OpenMP Target Directive and any associated code.

        :param parent: the parent Node in the Schedule to which to add our
                       content.
        :type parent: sub-class of :py:class:`psyclone.f2pygen.BaseGen`
        '''
        # Check the constraints are correct
        self.validate_global_constraints()

        # Generate the code for this Directive
        parent.add(DirectiveGen(parent, "omp", "begin", "target"))

        # Generate the code for all of this node's children
        for child in self.dir_body:
            child.gen_code(parent)

        # Generate the end code for this node
        parent.add(DirectiveGen(parent, "omp", "end", "target", ""))

        # If there are nested OMPRegions, the post region code should be after
        # the top-level one
        if not self.ancestor(OMPRegionDirective):
            self.gen_post_region_code(parent)


class OMPLoopDirective(OMPRegionDirective):
    ''' Class for the !$OMP LOOP directive that specifies that the iterations
    of the associated loops may execute concurrently.

    :param Optional[int] collapse: optional number of nested loops to
                                   collapse into a single iteration space to
                                   parallelise. Defaults to None.
    :param kwargs: additional keyword arguments provided to the PSyIR node.
    :type kwargs: unwrapped dict.
    '''

    def __init__(self, collapse=None, **kwargs):
        super().__init__(**kwargs)
        self._collapse = None
        self.collapse = collapse  # Use setter with error checking

    def __eq__(self, other):
        '''
        Checks whether two nodes are equal. Two OMPLoopDirective nodes are
        equal if they have the same collapse status and the inherited
        equality is true.

        :param object other: the object to check equality to.

        :returns: whether other is equal to self.
        :rtype: bool
        '''
        is_eq = super().__eq__(other)
        is_eq = is_eq and self.collapse == other.collapse

        return is_eq

    @property
    def collapse(self):
        '''
        :returns: the value of the collapse clause.
        :rtype: int or NoneType
        '''
        return self._collapse

    @collapse.setter
    def collapse(self, value):
        '''
        TODO #1648: Note that gen_code ignores the collapse clause but the
        generated code is still valid. Since gen_code is going to be removed
        and it is only used for LFRic (which does not support GPU offloading
        that gets improved with the collapse clause) it will not be supported.

        :param value: optional number of nested loop to collapse into a
                      single iteration space to parallelise. Defaults to None.
        :type value: int or NoneType.

        :raises TypeError: if the collapse value given is not an integer
                           or NoneType.
        :raises ValueError: if the collapse integer given is not positive.

        '''
        if value is not None and not isinstance(value, int):
            raise TypeError(
                f"The OMPLoopDirective collapse clause must be a positive "
                f"integer or None, but value '{value}' has been given.")

        if value is not None and value <= 0:
            raise ValueError(
                f"The OMPLoopDirective collapse clause must be a positive "
                f"integer or None, but value '{value}' has been given.")

        self._collapse = value

    def node_str(self, colour=True):
        ''' Returns the name of this node with (optional) control codes
        to generate coloured output in a terminal that supports it.

        :param bool colour: whether or not to include colour control codes.

        :returns: description of this node, possibly coloured.
        :rtype: str
        '''
        text = self.coloured_name(colour)
        if self._collapse:
            text += f"[collapse={self._collapse}]"
        else:
            text += "[]"
        return text

    def begin_string(self):
        ''' Returns the beginning statement of this directive, i.e. "omp loop".
        The visitor is responsible for adding the correct directive beginning
        (e.g. "!$").

        :returns: the opening statement of this directive.
        :rtype: str

        '''
        string = "omp loop"
        if self._collapse:
            string += f" collapse({self._collapse})"
        return string

    def end_string(self):
        '''Returns the end (or closing) statement of this directive, i.e.
        "omp end loop". The visitor is responsible for adding the
        correct directive beginning (e.g. "!$").

        :returns: the end statement for this directive.
        :rtype: str

        '''
        return "omp end loop"

    def validate_global_constraints(self):
        ''' Perform validation of those global constraints that can only be
        done at code-generation time.

        :raises GenerationError: if this OMPLoopDirective has more than one
                                 child in its associated schedule.
        :raises GenerationError: if the schedule associated with this
                                 OMPLoopDirective does not contain a Loop.
        :raises GenerationError: this directive must be inside a omp target
                                 or parallel region.
        :raises GenerationError: if this OMPLoopDirective has a collapse
                                 clause but it doesn't have the expected
                                 number of nested Loops.

        '''
        if len(self.dir_body.children) != 1:
            raise GenerationError(
                f"OMPLoopDirective must have exactly one child in its "
                f"associated schedule but found {self.dir_body.children}.")

        if not isinstance(self.dir_body.children[0], Loop):
            raise GenerationError(
                f"OMPLoopDirective must have a Loop as child of its associated"
                f" schedule but found '{self.dir_body.children[0]}'.")

        if not self.ancestor((OMPTargetDirective, OMPParallelDirective)):
            # Also omp teams or omp threads regions but these are not supported
            # in the PSyIR
            raise GenerationError(
                f"OMPLoopDirective must be inside a OMPTargetDirective or a "
                f"OMPParallelDirective, but '{self}' is not.")

        # If there is a collapse clause, there must be as many immediately
        # nested loops as the collapse value
        if self._collapse:
            cursor = self.dir_body.children[0]
            for depth in range(self._collapse):
                if not isinstance(cursor, Loop):
                    raise GenerationError(
                        f"OMPLoopDirective must have as many immediately "
                        f"nested loops as the collapse clause specifies but "
                        f"'{self}' has a collapse={self._collapse} and the "
                        f"nested statement at depth {depth} is a "
                        f"{type(cursor).__name__} rather than a Loop.")
                cursor = cursor.loop_body.children[0]

        super().validate_global_constraints()


class OMPAtomicDirective(OMPRegionDirective):
    '''
    OpenMP directive to represent that the memory accesses in the associated
    assignment must be performed atomically.
    Note that the standard supports blocks with 2 assignments but this is
    currently unsupported in the PSyIR.

    '''
    def begin_string(self):
        '''
        :returns: the opening string statement of this directive.
        :rtype: str

        '''
        return "omp atomic"

    def end_string(self):
        '''
        :returns: the ending string statement of this directive.
        :rtype: str

        '''
        return "omp end atomic"

    @staticmethod
    def is_valid_atomic_statement(stmt):
        ''' Check if a given statement is a valid OpenMP atomic expression. See
            https://www.openmp.org/spec-html/5.0/openmpsu95.html

        :param stmt: a node to be validated.
        :type stmt: :py:class:`psyclone.psyir.nodes.Node`

        :returns: whether a given statement is compliant with the OpenMP
            atomic expression.
        :rtype: bool

        '''
        if not isinstance(stmt, Assignment):
            return False

        # Not all rules are checked, just that:
        # - operands are of a scalar intrinsic type
        if not isinstance(stmt.lhs.datatype, ScalarType):
            return False

        # - the top-level operator is one of: +, *, -, /, AND, OR, EQV, NEQV
        if isinstance(stmt.rhs, BinaryOperation):
            if stmt.rhs.operator not in (BinaryOperation.Operator.ADD,
                                         BinaryOperation.Operator.SUB,
                                         BinaryOperation.Operator.MUL,
                                         BinaryOperation.Operator.DIV,
                                         BinaryOperation.Operator.AND,
                                         BinaryOperation.Operator.OR,
                                         BinaryOperation.Operator.EQV,
                                         BinaryOperation.Operator.NEQV):
                return False
        # - or intrinsics: MAX, MIN, IAND, IOR, or IEOR
        if isinstance(stmt.rhs, IntrinsicCall):
            if stmt.rhs.intrinsic not in (IntrinsicCall.Intrinsic.MAX,
                                          IntrinsicCall.Intrinsic.MIN,
                                          IntrinsicCall.Intrinsic.IAND,
                                          IntrinsicCall.Intrinsic.IOR,
                                          IntrinsicCall.Intrinsic.IEOR):
                return False

        # - one of the operands should be the same as the lhs
        if stmt.lhs not in stmt.rhs.children:
            return False

        return True

    def validate_global_constraints(self):
        ''' Perform validation of those global constraints that can only be
        done at code-generation time.

        :raises GenerationError: if the OMPAtomicDirective associated
                                 statement does not conform to a valid OpenMP
                                 atomic operation.
        '''
        if not self.children or len(self.dir_body.children) != 1:
            raise GenerationError(
                f"Atomic directives must always have one and only one"
                f" associated statement, but found: '{self.debug_string()}'")
        stmt = self.dir_body[0]
        if not self.is_valid_atomic_statement(stmt):
            raise GenerationError(
                f"Statement '{self.children[0].debug_string()}' is not a "
                f"valid OpenMP Atomic statement.")


class OMPSimdDirective(OMPRegionDirective):
    '''
    OpenMP directive to inform that the associated loop can be vectorised.

    '''
    def begin_string(self):
        '''
        :returns: the opening string statement of this directive.
        :rtype: str

        '''
        return "omp simd"

    def end_string(self):
        '''
        :returns: the ending string statement of this directive.
        :rtype: str

        '''
        return "omp end simd"

    def validate_global_constraints(self):
        ''' Perform validation of those global constraints that can only be
        done at code-generation time.

        :raises GenerationError: if the OMPSimdDirective does not contain
                                 precisely one loop.

        '''
        if (not self.children or len(self.dir_body.children) != 1 or
                not isinstance(self.dir_body[0], Loop)):
            raise GenerationError(
                f"The OMP SIMD directives must always have one and only one"
                f" associated loop, but found: '{self.debug_string()}'")


# For automatic API documentation generation
__all__ = ["OMPRegionDirective", "OMPParallelDirective", "OMPSingleDirective",
           "OMPMasterDirective", "OMPDoDirective", "OMPParallelDoDirective",
           "OMPSerialDirective", "OMPTaskloopDirective", "OMPTargetDirective",
           "OMPTaskwaitDirective", "OMPDirective", "OMPStandaloneDirective",
           "OMPLoopDirective", "OMPDeclareTargetDirective",
           "OMPAtomicDirective", "OMPSimdDirective"]<|MERGE_RESOLUTION|>--- conflicted
+++ resolved
@@ -74,13 +74,9 @@
 from psyclone.psyir.nodes.schedule import Schedule
 from psyclone.psyir.nodes.structure_reference import StructureReference
 from psyclone.psyir.nodes.while_loop import WhileLoop
-<<<<<<< HEAD
 from psyclone.psyir.symbols import (
     INTEGER_TYPE, ScalarType, DataSymbol, ImportInterface, ContainerSymbol,
     RoutineSymbol)
-=======
-from psyclone.psyir.symbols import INTEGER_TYPE, ScalarType, DataSymbol
->>>>>>> 8736ae36
 
 # OMP_OPERATOR_MAPPING is used to determine the operator to use in the
 # reduction clause of an OpenMP directive.
