--- conflicted
+++ resolved
@@ -1589,27 +1589,6 @@
                         (Loop, WhileLoop),
                         limit=self,
                         include_self=True)
-<<<<<<< HEAD
-
-                    if loop_ancestor:
-                        # The assignment to the variable is inside a loop, so
-                        # declare it to be private
-                        if str(signature).find("%") > 0:
-                            name = str(signature).lower()[0:str(signature).find("%")]
-                        else:
-                            name = str(signature).lower()
-                        symbol = access.node.scope.symbol_table.lookup(name)
-
-                        # Is the write conditional?
-                        conditional_write = access.node.ancestor(
-                            IfBlock,
-                            limit=loop_ancestor,
-                            include_self=True)
-
-                        # If a previous value might be needed we mark it as
-                        # firstprivate
-                        if has_been_read or conditional_write:
-=======
                     if not loop_ancestor:
                         # If we find it at least once outside a loop we keep it
                         # as shared
@@ -1630,7 +1609,6 @@
                         loop_pos = loop_ancestor.loop_body.abs_position
                         if last_read_position < loop_pos:
                             # .. it was before the loop, so it is fprivate
->>>>>>> b08e6444
                             fprivate.add(symbol)
                         else:
                             # or inside the loop, in which case it needs sync
