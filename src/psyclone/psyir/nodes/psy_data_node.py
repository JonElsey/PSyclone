--- conflicted
+++ resolved
@@ -581,7 +581,6 @@
         # and store the modified value of "A" later as "A_post".
         if has_var:
             for module_name, var_name in pre_variable_list:
-<<<<<<< HEAD
                 if module_name:
                     module_name = f"@{module_name}"
                 self._add_call("PreDeclareVariable", parent,
@@ -590,11 +589,6 @@
             for module_name, var_name in post_variable_list:
                 if module_name:
                     module_name = f"@{module_name}"
-=======
-                self._add_call("PreDeclareVariable", parent,
-                               [f"\"{var_name}{pre_suffix}\"", var_name])
-            for module_name, var_name in post_variable_list:
->>>>>>> eac8c4d9
                 self._add_call("PreDeclareVariable", parent,
                                [f"\"{var_name}{post_suffix}{module_name}\"",
                                 var_name])
@@ -602,11 +596,8 @@
             self._add_call("PreEndDeclaration", parent)
 
             for module_name, var_name in pre_variable_list:
-<<<<<<< HEAD
                 if module_name:
                     module_name = f"@{module_name}"
-=======
->>>>>>> eac8c4d9
                 self._add_call("ProvideVariable", parent,
                                [f"\"{var_name}{module_name}{pre_suffix}\"",
                                 var_name])
@@ -620,11 +611,8 @@
             # Only add PostStart() if there is at least one variable.
             self._add_call("PostStart", parent)
             for module_name, var_name in post_variable_list:
-<<<<<<< HEAD
                 if module_name:
                     module_name = f"@{module_name}"
-=======
->>>>>>> eac8c4d9
                 self._add_call("ProvideVariable", parent,
                                [f"\"{var_name}{post_suffix}{module_name}\"",
                                 var_name])
