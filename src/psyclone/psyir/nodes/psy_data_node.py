# -----------------------------------------------------------------------------
# BSD 3-Clause License
#
# Copyright (c) 2019-2024, Science and Technology Facilities Council.
# All rights reserved.
#
# Redistribution and use in source and binary forms, with or without
# modification, are permitted provided that the following conditions are met:
#
# * Redistributions of source code must retain the above copyright notice, this
#   list of conditions and the following disclaimer.
#
# * Redistributions in binary form must reproduce the above copyright notice,
#   this list of conditions and the following disclaimer in the documentation
#   and/or other materials provided with the distribution.
#
# * Neither the name of the copyright holder nor the names of its
#   contributors may be used to endorse or promote products derived from
#   this software without specific prior written permission.
#
# THIS SOFTWARE IS PROVIDED BY THE COPYRIGHT HOLDERS AND CONTRIBUTORS
# "AS IS" AND ANY EXPRESS OR IMPLIED WARRANTIES, INCLUDING, BUT NOT
# LIMITED TO, THE IMPLIED WARRANTIES OF MERCHANTABILITY AND FITNESS
# FOR A PARTICULAR PURPOSE ARE DISCLAIMED. IN NO EVENT SHALL THE
# COPYRIGHT HOLDER OR CONTRIBUTORS BE LIABLE FOR ANY DIRECT, INDIRECT,
# INCIDENTAL, SPECIAL, EXEMPLARY, OR CONSEQUENTIAL DAMAGES (INCLUDING,
# BUT NOT LIMITED TO, PROCUREMENT OF SUBSTITUTE GOODS OR SERVICES;
# LOSS OF USE, DATA, OR PROFITS; OR BUSINESS INTERRUPTION) HOWEVER
# CAUSED AND ON ANY THEORY OF LIABILITY, WHETHER IN CONTRACT, STRICT
# LIABILITY, OR TORT (INCLUDING NEGLIGENCE OR OTHERWISE) ARISING IN
# ANY WAY OUT OF THE USE OF THIS SOFTWARE, EVEN IF ADVISED OF THE
# POSSIBILITY OF SUCH DAMAGE.
# -----------------------------------------------------------------------------
# Author J. Henrichs, Bureau of Meteorology
# Modified: A. R. Porter, S. Siso, R. W. Ford and N. Nobre, STFC Daresbury Lab
# -----------------------------------------------------------------------------

''' This module implements a PSyData node, i.e. a node that at code
creation time will create callbacks according to the PSyData API.
This is the base class for nodes that e.g. create kernel extraction
or profiling. '''

from collections import namedtuple

from fparser.common.readfortran import FortranStringReader
from fparser.common.sourceinfo import FortranFormat
from fparser.two import Fortran2003
from fparser.two.parser import ParserFactory

from psyclone.configuration import Config
from psyclone.core import Signature
from psyclone.errors import InternalError, GenerationError
from psyclone.f2pygen import CallGen, TypeDeclGen, UseGen
from psyclone.psyir.nodes.codeblock import CodeBlock
from psyclone.psyir.nodes.container import Container
from psyclone.psyir.nodes.file_container import FileContainer
from psyclone.psyir.nodes.node import Node
from psyclone.psyir.nodes.routine import Routine
from psyclone.psyir.nodes.schedule import Schedule
from psyclone.psyir.nodes.statement import Statement
from psyclone.psyir.symbols import (SymbolTable, DataTypeSymbol, DataSymbol,
                                    ContainerSymbol, UnresolvedType, Symbol,
                                    UnsupportedFortranType, ImportInterface)


# =============================================================================
class PSyDataNode(Statement):
    # pylint: disable=too-many-instance-attributes, too-many-locals
    '''
    This class can be inserted into a schedule to instrument a set of nodes.
    Instrument means that calls to an external library using the PSyData API
    will be inserted before and after the child nodes, which will give that
    library access to fields and the fact that a region is executed. This
    can be used, for example, to add performance profiling calls, in-situ
    visualisation of data, or for writing fields to a file (e.g. for creating
    test cases, or using driver to run a certain kernel only). The node
    allows specification of a class string which is used as a prefix for
    the PSyData module name (prefix_psy_data_mod) and for the PSyDataType
    (prefix_PSyDataType).

    :param ast: reference into the fparser2 parse tree corresponding to \
        this node.
    :type ast: sub-class of :py:class:`fparser.two.Fortran2003.Base`
    :param children: the PSyIR nodes that are children of this node. These \
        will be made children of the child Schedule of this PSyDataNode.
    :type children: list[:py:class:`psyclone.psyir.nodes.Node`]
    :param parent: the parent of this node in the PSyIR tree.
    :type parent: :py:class:`psyclone.psyir.nodes.Node`
    :param options: a dictionary with options for transformations.
    :type options: Optional[dict[str, Any]]
    :param str options["prefix"]: a prefix to use for the PSyData module name \
        (``prefix_psy_data_mod``) and the PSyDataType \
        (``prefix_PSyDataType``) - a "_" will be added automatically. \
        It defaults to "", which means the module name used will just be \
        ``psy_data_mod``, and the data type ``PSyDataType``.
    :param tuple[str,str] options["region_name"]: an optional name to \
        use for this PSyDataNode, provided as a 2-tuple containing a \
        module name followed by a local name. The pair of strings should \
        uniquely identify a region unless aggregate information is required \
        (and is supported by the runtime library).

    :raises InternalError: if a prefix is specified that is not listed in the \
        configuration file.

    '''
    #: Textual description of the node.
    _children_valid_format = "Schedule"
    _text_name = "PSyData"
    _colour = "green"
    #: The default prefix to add to the PSyData module name and PSyDataType
    _default_prefix = ""

    def __init__(self, ast=None, children=None, parent=None, options=None):

        super().__init__(ast=ast, children=children, parent=parent)
        if not options:
            options = {}

        # Store a copy of the options so the node can later access them
        self._options = options.copy()

        # _prefix stores a prefix to be used with all external PSyData
        # symbols (i.e. data types and module name), used in the
        # method 'add_psydata_class_prefix'.
        prefix = options.get("prefix", self._default_prefix)
        # Check that the prefix is one of those listed as being supported
        # in the configuration file. If it *is* listed then it is assumed
        # that a matching PSyData wrapper library is available at compile time.
        # See the User Guide for more information:
        # https://psyclone-dev.readthedocs.io/en/latest/psy_data.html#psy-data
        if prefix and prefix not in Config.get().valid_psy_data_prefixes:
            raise InternalError(
                f"Invalid 'prefix' parameter: found '{prefix}', expected one "
                f"of {Config.get().valid_psy_data_prefixes} as defined in "
                f"{Config.get().filename}")
        if not prefix:
            self._prefix = ""
        else:
            self._prefix = prefix + "_"

        # Create the list of symbol names that will be imported from
        # the PSyData Fortran module. We use a namedtuple to improve
        # readability. Currently there is only one imported symbol (the
        # name of the PSyData derived type) but we keep a list for future
        # extensibility.
        _PSyDataSymbol = namedtuple("_PSyDataSymbol", "name symbol_type")
        self.imported_symbols = [_PSyDataSymbol(self.type_name,
                                                DataTypeSymbol)]

        # Root of the name to use for variables associated with
        # PSyData regions
        self._psy_data_symbol_with_prefix = \
            self.add_psydata_class_prefix("psy_data")

        # The name of the PSyData variable that is used for this PSyDataNode
        self._var_name = ""

        # The region identifier caches the computed module- and region-name
        # as a tuple of strings. This is required so that a derived class can
        # query the actual name of a region (e.g. during generation of a driver
        # for an extract node). If the user does not define a name, i.e.
        # module_name and region_name are empty, a unique name will be
        # computed in gen_code() or lower_to_language_level(). If this name was
        # stored in module_name and region_name, and gen() is called again, the
        # names would not be computed again, since the code detects already
        # defined module and region names. This can then result in duplicated
        # region names: The test 'test_region' in profile_test triggers this.
        # gen()) is called first after one profile region is applied, then
        # another profile region is added, and gen() is called again. The
        # second profile region would compute a new name, which then happens
        # to be the same as the name computed for the first region in the
        # first gen_code call (which indeed implies that the name of the
        # first profile region is different the second time it is computed).
        # So in order to guarantee that the computed module and region names
        # are unique when gen_code is called more than once, we
        # cannot store a computed name in module_name and region_name.
        self._region_identifier = ("", "")
        # Name of the region.
        self._module_name = None
        self._region_name = None

        # TODO: #1394 Fix code duplication between
        # PSyDataTrans and this PSyDataNode
        name = options.get("region_name", None)
        if name:
            # pylint: disable=too-many-boolean-expressions
            if not isinstance(name, tuple) or not len(name) == 2 or \
               not name[0] or not isinstance(name[0], str) or \
               not name[1] or not isinstance(name[1], str):
                raise InternalError(
                    "Error in PSyDataNode. The name must be a "
                    "tuple containing two non-empty strings.")
            # pylint: enable=too-many-boolean-expressions
            # Valid PSyData names have been provided by the user.
            self._module_name = name[0]
            self._region_name = name[1]
            self.set_region_identifier(self._module_name,
                                       self._region_name)

    def __eq__(self, other):
        '''
        Checks the equality of this PSyDataNode with other. PSyDataNodes are
        equal if they are the same type, and have the same prefix, var_name,
        module_name and region_name.

        :param object other: the object to check equality to.

        :returns: whether other is equal to self.
        :rtype: bool

        '''
        is_eq = super().__eq__(other)
        is_eq = is_eq and self.prefix == other.prefix
        is_eq = is_eq and self.var_name == other.var_name
        is_eq = is_eq and self.module_name == other.module_name
        is_eq = is_eq and self.region_name == other.region_name
        return is_eq

    @property
    def options(self):
        ''':returns: the option dictionary of this class.
        :rtype: dict[str,Any]

        '''
        return self._options

    @property
    def prefix(self):
        '''
        Returns the _prefix member of this PSyDataNode.

        :returns: the _prefix member of this PSyDataNode.
        :rtype: str
        '''
        return self._prefix

    @property
    def var_name(self):
        '''
        Returns the _var_name member of this PSyDataNode.

        :returns: the _var_name of this PSyDataNode.
        :rtype: str
        '''
        return self._var_name

    @property
    def module_name(self):
        '''
        Returns the _module_name of this PSyDataNode.

        :returns: the _module_name of this PSyDataNode.
        :rtype: str
        '''
        return self._module_name

    @property
    def region_name(self):
        '''
        Returns the _region_name of this PSyDataNode.

        :returns: the _region_name of this PSyDataNode.
        :rtype: str
        '''
        return self._region_name

    @classmethod
    def create(cls, children, symbol_table, ast=None, options=None):
        '''
        Creates a new (sub-class of a) PSyData node with the supplied
        'children' nodes as its children. The symbols used by the PSyData API
        are added to the supplied symbol table. This is a class method so that
        it acts as a factory for the various sub-classes of PSyDataNode.

        :param children: the PSyIR nodes that will become children of the \
            new PSyData node.
        :type children: list[:py:class:`psyclone.psyir.nodes.Node`]
        :param symbol_table: the associated SymbolTable to which symbols \
            must be added.
        :type symbol_table: :py:class:`psyclone.psyir.symbols.SymbolTable`
        :parent ast: reference to fparser2 parse tree for the routine being \
            instrumented with PSyData calls.
        :type ast: :py:class:`fparser.two.Fortran2003.Base`
        :param options: a dictionary with options for transformations.
        :type options: Optional[dict[str, Any]]
        :param str options[prefix"]: a prefix to use for the PSyData module \
            name (``prefix_psy_data_mod``) and the PSyDataType \
            (``prefix_PSyDataType``) - a "_" will be added automatically. \
            It defaults to "", which means the module name used will just be \
            ``psy_data_mod``, and the data type ``PSyDataType``.
        :param tuple[str,str] options["region_name"]: an optional name to use \
            for this PSyDataNode, provided as a 2-tuple containing a module \
            name followed by a local name. The pair of strings should \
            uniquely identify a region unless aggregate information is \
            required (and is supported by the runtime library).

        :raises TypeError: if the supplied children or symbol table are not \
            of the correct type.

        '''
        if not isinstance(children, list):
            raise TypeError(f"Error in PSyDataNode.create(). The 'children' "
                            f"argument must be a list (of PSyIR nodes) but "
                            f"got '{type(children).__name__}'")
        if children and not all(isinstance(child, Node) for child in children):
            raise TypeError(
                f"Error in PSyDataNode.create(). The 'children' argument must "
                f"be a list of PSyIR nodes but it contains: "
                f"{[type(child).__name__ for child in children]}")
        if not isinstance(symbol_table, SymbolTable):
            raise TypeError(
                f"Error in PSyDataNode.create(). The 'symbol_table' argument "
                f"must be an instance of psyir.symbols.SymbolTable but got "
                f"'{type(symbol_table).__name__}'.")

        data_node = cls(ast=ast, options=options)
        data_node.generate_symbols(symbol_table)

        # A PSyData node always contains a Schedule
        sched = Schedule(children=children, parent=data_node)
        data_node.addchild(sched)

        return data_node

    def generate_symbols(self, symbol_table):
        ''' Generate the necessary symbols to import and use this PSyDataNode
        in the provided symbol_table if they don't already exist.

        :param symbol_table: the associated SymbolTable to which symbols \
            must be added.
        :type symbol_table: :py:class:`psyclone.psyir.symbols.SymbolTable`

        '''
        # Ensure that we have a container symbol for the API access
        try:
            csym = symbol_table.lookup_with_tag(self.fortran_module)
        except KeyError:
            # The tag doesn't exist which means that we haven't already added
            # this Container as part of a PSyData transformation.
            csym = ContainerSymbol(self.fortran_module)
            symbol_table.add(csym, tag=self.fortran_module)

        # Add the symbols that will be imported from the module. Use the
        # PSyData names as tags to ensure we don't attempt to add them more
        # than once if multiple transformations are applied.
        for sym in self.imported_symbols:
            symbol_table.find_or_create_tag(sym.name,
                                            symbol_type=sym.symbol_type,
                                            interface=ImportInterface(csym),
                                            datatype=UnresolvedType())

        # Store the name of the PSyData variable that is used for this
        # PSyDataNode. This allows the variable name to be shown in str
        # (and also, calling create_name in gen() would result in the name
        # being changed every time gen() is called).
        if not self._var_name:
            self._var_name = symbol_table.next_available_name(
                self._psy_data_symbol_with_prefix)
            psydata_type = UnsupportedFortranType(
                f"type({self.type_name}), save, target :: {self._var_name}")
            symbol_table.new_symbol(self._var_name, symbol_type=DataSymbol,
                                    datatype=psydata_type,
                                    visibility=Symbol.Visibility.PRIVATE)

    @staticmethod
    def _validate_child(position, child):
        '''
        :param int position: the position to be validated.
        :param child: a child to be validated.
        :type child: :py:class:`psyclone.psyir.nodes.Node`

        :return: whether the given child and position are valid for this node.
        :rtype: bool

        '''
        return position == 0 and isinstance(child, Schedule)

    # -------------------------------------------------------------------------
    def add_psydata_class_prefix(self, symbol):
        '''Returns a string prefixed with the class-specific prefix, e.g. if
        the prefix string is "profile", then the symbol "PSyDataType" will
        become "profilePSyDataType". Typically the _prefix will
        contain a trailing "_".

        :param str symbol: the symbol name to add the prefix to.

        :returns: the symbol name with the class string as prefix.
        :rtype: str

        '''
        return self._prefix + symbol

    # -------------------------------------------------------------------------
    @property
    def region_identifier(self):
        ''':returns: the unique region identifier, which is a tuple \
            consisting of the module name and region name.
        :rtype: tuple[str, str]

        '''
        return self._region_identifier

    # -------------------------------------------------------------------------
    def set_region_identifier(self, module_name, region_name):
        '''Defines a unique region identifier based on module- and region-name.
        Typically the names will be concatenated to create a file name or a
        region name. Since the region name is unique in the module,
        concatenating the strings will then result in a unique region name.

        :param str module_name: name of the module.
        :param str region_name: name of the region.
        '''
        self._region_identifier = (module_name, region_name)

    # -------------------------------------------------------------------------
    def __str__(self):
        ''' Returns a string representation of the subtree starting at
        this node. '''
        return_list = \
            [f"{self._text_name}Start[var={self._var_name}]"] + \
            [str(child) for child in self.psy_data_body.children] + \
            [f"{self._text_name}End[var={self._var_name}]"]

        return "\n".join(return_list)

    # -------------------------------------------------------------------------
    @property
    def type_name(self):
        '''
        :returns: the name of the Fortran derived type associated with this \
                  PSyData object.
        :rtype: str
        '''
        return self.add_psydata_class_prefix("PSyDataType")

    # -------------------------------------------------------------------------
    @property
    def fortran_module(self):
        '''
        :returns: name of the PSyData interface Fortran module.
        :rtype: str
        '''
        return self.add_psydata_class_prefix("psy_data_mod")

    # -------------------------------------------------------------------------
    @property
    def psy_data_body(self):
        '''
        :returns: the Schedule associated with this PSyData region.
        :rtype: :py:class:`psyclone.psyir.nodes.Schedule`

        :raises InternalError: if this PSyData node does not have a Schedule \
                               as its one and only child.
        '''
        if len(self.children) != 1 or not \
           isinstance(self.children[0], Schedule):
            raise InternalError(
                f"PSyData node malformed or incomplete. It should have a "
                f"single Schedule as a child but found: "
                f"{[type(child).__name__ for child in self.children]}")
        return self.children[0]

    # -------------------------------------------------------------------------
    def _add_call(self, name, parent, arguments=None):
        '''This function adds a call to the specified (type-bound) method of
        self._var_name to the parent.

        :param str name: name of the method to call.
        :param parent: parent node into which to insert the calls.
        :type parent: :py:class:`psyclone.f2pygen.BaseGen`
        :param arguments: optional arguments for the method call.
        :type arguments: Optional[list[str]]
        '''
        call = CallGen(parent, f"{self._var_name}%{name}", arguments)
        parent.add(call)

    # -------------------------------------------------------------------------
    def _create_unique_names(self, var_list, symbol_table):
        '''This function takes a list of (module_name, signature) tuple, and
        for any name that is already in the symbol table (i.e. creating a
        name clash), creates a new, unique symbol and adds it to the symbol
        table with a tag "symbol@module". It returns a list of three-element
        entries: module name, original_signature, unique_signature. The unique
        signature and original signature are identical if the original name
        was not in the symbol table.

        :param var_list: the variable information list.
        :type var_list: list[tuple[str, :py:class:`psyclone.core.Signature`]]
        :param symbol_table: the symbol table used to create unique names in
        :type symbol_table: :py:class:`psyclone.psyir.symbols.SymbolTable`

        :returns: a new list which has a unique signature name added.
        :rtype: list[tuple[str, :py:class:`psyclone.core.Signature`,
            :py:class:`psyclone.core.Signature`]]

        '''
        out_list = []
        for (module_name, signature) in var_list:
            if module_name:
                var_symbol = \
                    symbol_table.find_or_create_tag(tag=f"{signature[0]}"
                                                        f"@{module_name}",
                                                    root_name=signature[0])
                unique_sig = Signature(var_symbol.name, signature[1:])
            else:
                # This is a local variable anyway, no need to rename:
                unique_sig = signature
            out_list.append((module_name, signature, unique_sig))
        return out_list

    # -------------------------------------------------------------------------
    def gen_code(self, parent, options=None):
        # pylint: disable=arguments-differ, too-many-branches
        # pylint: disable=too-many-statements
        '''Creates the PSyData code before and after the children
        of this node.

        TODO #1010: This method and the lower_to_language_level below contain
        duplicated logic, the gen_code method will be deleted when all APIs can
        use the PSyIR backends.

        :param parent: the parent of this node in the f2pygen AST.
        :type parent: :py:class:`psyclone.f2pygen.BaseGen`
        :param options: a dictionary with options for transformations.
        :type options: Optional[dict[str, Any]]
        :param options["pre_var_list"]: container name and variable name to \
            be supplied before the first child. The container name is \
            supported to be able to handle variables that are imported from \
            a different container (module in Fortran).
        :type options["pre_var_list"]: list[tuple[str, str]]
        :param options["post_var_list"]: container name and variable name to \
            be supplied after the last child. The container name is \
            supported to be able to handle variables that are imported from \
            a different container (module in Fortran).
        :type options["post_var_list"]: list[tuple[str, str]]
        :param str options["pre_var_postfix"]: an optional postfix that will \
            be added to each variable name in the pre_var_list.
        :param str options["post_var_postfix"]: an optional postfix that will \
            be added to each variable name in the post_var_list.

        '''
        # Avoid circular dependency
        # pylint: disable=import-outside-toplevel
        from psyclone.psyGen import Kern, InvokeSchedule
        invoke = self.ancestor(InvokeSchedule).invoke
        global_module_name = self._module_name
        if global_module_name is None:
            # The user has not supplied a module (location) name so
            # return the psy-layer module name as this will be unique
            # for each PSyclone algorithm file.
            global_module_name = invoke.invokes.psy.name

        region_name = self._region_name
        if region_name is None:
            # The user has not supplied a region name (to identify
            # this particular invoke region). Use the invoke name as a
            # starting point.
            region_name = invoke.name
            kerns = self.walk(Kern)
            if len(kerns) == 1:
                # This PSyData region only has one kernel within it,
                # so append the kernel name.
                region_name += f"-{kerns[0].name}"
            # Add a region index to ensure uniqueness when there are
            # multiple regions in an invoke.
            psy_data_nodes = self.root.walk(PSyDataNode)
            # We can't just use .index on the list because we are searching
            # by identity, not by equality.
            idx = None
            for index, node in enumerate(psy_data_nodes):
                if node is self:
                    idx = index
                    break
            region_name += f"-r{idx}"

        if not options:
            options = {}

        # Get the list of variables, and handle name clashes: a now newly
        # imported symbol (from a module that is used directly or indirectly
        # from a kernel) might clash with a local variable. Convert the lists
        # of 2-tuples (module_name, signature) to a list of 3-tuples
        # (module_name, signature, unique_signature):

        symbol_table = self.scope.symbol_table
        pre_variable_list = \
            self._create_unique_names(options.get("pre_var_list", []),
                                      symbol_table)
        post_variable_list = \
            self._create_unique_names(options.get("post_var_list", []),
                                      symbol_table)

        pre_suffix = options.get("pre_var_postfix", "")
        post_suffix = options.get("post_var_postfix", "")
        for module_name, signature, unique_signature in (pre_variable_list +
                                                         post_variable_list):
            if module_name:
                if unique_signature != signature:
                    rename = f"{unique_signature[0]}=>{signature[0]}"
                    use = UseGen(parent, module_name, only=True,
                                 funcnames=[rename])
                else:
                    use = UseGen(parent, module_name, only=True,
                                 funcnames=[unique_signature[0]])
                parent.add(use)

        # Note that adding a use statement makes sure it is only
        # added once, so we don't need to test this here!
        use = UseGen(parent, self.fortran_module, only=True,
                     funcnames=[sym.name for sym in self.imported_symbols])
        parent.add(use)
        # We only set the visibility of this symbol if we are *not* within
        # a Routine.
        set_private = self.ancestor(Routine) is None
        var_decl = TypeDeclGen(parent,
                               datatype=self.type_name,
                               entity_decls=[self._var_name],
                               save=True, target=True, private=set_private)
        parent.add(var_decl)

        self._add_call("PreStart", parent,
                       [f"\"{global_module_name}\"",
                        f"\"{region_name}\"",
                        len(pre_variable_list),
                        len(post_variable_list)])
        self.set_region_identifier(global_module_name, region_name)
        has_var = pre_variable_list or post_variable_list

        # Each variable name can be given a suffix. The reason for
        # this feature is that a library might have to distinguish if
        # a variable is both in the pre- and post-variable list.
        # Consider a NetCDF file that is supposed to store a
        # variable that is read (i.e. it is in the pre-variable
        # list) and written (it is also in the post-variable
        # list). Since a NetCDF file uses the variable name as a key,
        # there must be a way to distinguish these two variables.
        # The application could for example give all variables in
        # the post-variable list a suffix like "_post" to create
        # a different key in the NetCDF file, allowing it to store
        # values of a variable "A" as "A" in the pre-variable list,
        # and store the modified value of "A" later as "A_post".
        if has_var:
            for module_name, sig, unique_sig in pre_variable_list:
                if module_name:
                    module_name = f"@{module_name}"
                self._add_call("PreDeclareVariable", parent,
                               [f"\"{sig}{module_name}{pre_suffix}\"",
                                unique_sig])
            for module_name, sig, unique_sig in post_variable_list:
                if module_name:
                    module_name = f"@{module_name}"
                self._add_call("PreDeclareVariable", parent,
                               [f"\"{sig}{post_suffix}{module_name}\"",
                                unique_sig])

            self._add_call("PreEndDeclaration", parent)

            for module_name, sig, unique_sig in pre_variable_list:
                if module_name:
                    module_name = f"@{module_name}"
                self._add_call("ProvideVariable", parent,
                               [f"\"{sig}{module_name}{pre_suffix}\"",
                                unique_sig])

            self._add_call("PreEnd", parent)

        for child in self.psy_data_body:
            child.gen_code(parent)

        if has_var:
            # Only add PostStart() if there is at least one variable.
            self._add_call("PostStart", parent)
            for module_name, sig, unique_sig in post_variable_list:
                if module_name:
                    module_name = f"@{module_name}"
                self._add_call("ProvideVariable", parent,
                               [f"\"{sig}{post_suffix}{module_name}\"",
                                unique_sig])

        self._add_call("PostEnd", parent)

    def lower_to_language_level(self, options=None):
        # pylint: disable=arguments-differ
        # pylint: disable=too-many-branches, too-many-statements
        '''
        Lowers this node (and all children) to language-level PSyIR. The
        PSyIR tree is modified in-place. This PSyDataNode is replaced by a
        pair of Fortran-specific CodeBlocks (representing the calls to the
        start and stop procedures) with the body (children) of the PSyDataNode
        inserted between them. This use of CodeBlocks means that currently only
        the Fortran backend is capable of producing code representing the
        PSyDataNode.

        :param options: dictionary of the PSyData generation options.
        :type options: Optional[dict[str, Any]]
        :param options["pre_var_list"]: container- and variable-names to be \
            supplied before the first child. The container names are \
            supported to be able to handle variables that are imported from \
            a different container (module in Fortran).
        :type options["pre_var_list"]: list[tuple[str, str]]
        :param options["post_var_list"]: container- and variable-names to be \
            supplied after the last child. The container names are \
            supported to be able to handle variables that are imported from \
            a different container (module in Fortran).
        :type options["post_var_list"]: list[tuple[str, str]]
        :param str options["pre_var_postfix"]: an optional postfix that will \
            be added to each variable name in the pre_var_list.
        :param str options["post_var_postfix"]: an optional postfix that will \
            be added to each variable name in the post_var_list.

        :returns: the lowered version of this node.
        :rtype: :py:class:`psyclone.psyir.node.Node`

        :raises GenerationError: if the node is not inside a Routine.

        '''
        def gen_type_bound_call(typename, methodname, argument_list=None,
                                annotations=None):
            ''' Helper utility to generate type-bound calls. Since this is
            not directly supported in the PSyIR the call is inserted in a
            PSyIR CodeBlock.

            :param str typename: the name of the base type.
            :param str methodname: the name of the method to be called.
            :param argument_list: the list of arguments in the method call.
            :type argument_list: list[str]
            :param annotations: the list of node annotations to add to the \
                                generated CodeBlock.
            :type annotations: list[str]

            :returns: a CodeBlock representing the type bound call.
            :rtype: :py:class:`psyclone.psyir.nodes.CodeBlock`

            '''
            argument_str = ""
            if argument_list:
                argument_str += "("
                argument_str += ",".join([str(arg) for arg in argument_list])
                argument_str += ")"

            ParserFactory().create(std="f2008")
            reader = FortranStringReader(
                f"CALL {typename}%{methodname}{argument_str}")
            # Tell the reader that the source is free format
            reader.set_format(FortranFormat(True, False))
            fp2_node = Fortran2003.Call_Stmt(reader)
            return CodeBlock([fp2_node], CodeBlock.Structure.STATEMENT,
                             annotations=annotations)

        routine_schedule = self.ancestor(Routine)
        if routine_schedule is None:
            raise GenerationError(
                f"A PSyDataNode must be inside a Routine context when "
                f"lowering but '{self}' is not.")

        self.generate_symbols(routine_schedule.symbol_table)
<<<<<<< HEAD

        # We use PSy and Kernel names if this is part of a PSy-layer
        # Avoid circular dependency
        # pylint: disable=import-outside-toplevel
        from psyclone.psyGen import Kern, InvokeSchedule
        kerns = self.walk(Kern)

        module_name = self._module_name
        if module_name is None:
            if isinstance(routine_schedule, InvokeSchedule):
                module_name = routine_schedule._invoke.invokes.psy.name
=======
        module_name = self._module_name
        if module_name is None:
            container = routine_schedule.ancestor(Container)
            # If the current code is inside a module use the module name,
            # otherwise (e.g. subroutine outside of any module) use the
            # routine name as 'module_name'
            if container and not isinstance(container, FileContainer):
                module_name = container.name
>>>>>>> 4560b8be
            else:
                module_name = routine_schedule.name

        if self._region_name:
            region_name = self._region_name
        else:
            # If it has Kern (in PSyKAL) we use it for the region names
            if kerns:
                region_name = routine_schedule.name
                if len(kerns) == 1:
                    # This PSyData region only has one kernel within it,
                    # so append the kernel name.
                    region_name += f":{kerns[0].name}"
                region_name += ":"
            else:
                region_name = ""
            # Create a name for this region by finding where this
            # PSyDataNode is in the list of PSyDataNodes in this
            # Routine. We allow for any previously lowered PSyDataNodes
            # by checking for CodeBlocks with the "psy-data-start"
            # annotation.
            pnodes = routine_schedule.walk((PSyDataNode, CodeBlock))
            region_idx = 0
            for node in pnodes[0:pnodes.index(self)]:
                if (isinstance(node, PSyDataNode) or
                        "psy-data-start" in node.annotations):
                    region_idx += 1
<<<<<<< HEAD
            region_name += f"r{region_idx}"

        for child in self.children:
            child.lower_to_language_level()
=======
            # If the routine name is not used as 'module name' (in case of a
            # subroutine outside of any modules), add the routine name
            # to the region. Otherwise just use the number
            if module_name != routine_schedule.name:
                region_name = f"{routine_schedule.name}-r{region_idx}"
            else:
                region_name = f"r{region_idx}"
>>>>>>> 4560b8be

        if not options:
            options = {}

        symbol_table = self.scope.symbol_table
        pre_variable_list = \
            self._create_unique_names(options.get("pre_var_list", []),
                                      symbol_table)
        post_variable_list = \
            self._create_unique_names(options.get("post_var_list", []),
                                      symbol_table)

        pre_suffix = options.get("pre_var_postfix", "")
        post_suffix = options.get("post_var_postfix", "")

        has_var = pre_variable_list or post_variable_list

        # PSyData start call (replaces existing PSyDataNode). We annotate this
        # CodeBlock call to record the fact that it represents the start of a
        # psydata region.
        start_call = gen_type_bound_call(
            self._var_name, "PreStart",
            [f"\"{module_name}\"",
             f"\"{region_name}\"",
             len(pre_variable_list),
             len(post_variable_list)],
            ["psy-data-start"])
        self.parent.children.insert(self.position, start_call)

        # Each variable name can be given a suffix. The reason for
        # this feature is that a library might have to distinguish if
        # a variable is both in the pre- and post-variable list.
        # Consider a NetCDF file that is supposed to store a
        # variable that is read (i.e. it is in the pre-variable
        # list) and written (it is also in the post-variable
        # list). Since a NetCDF file uses the variable name as a key,
        # there must be a way to distinguish these two variables.
        # The application could for example give all variables in
        # the post-variable list a suffix like "_post" to create
        # a different key in the NetCDF file, allowing it to store
        # values of a variable "A" as "A" in the pre-variable list,
        # and store the modified value of "A" later as "A_post".
        if has_var:
            for module_name, sig, unique_sig in pre_variable_list:
                if module_name:
                    module_name = f"@{module_name}"
                call = gen_type_bound_call(
                    self._var_name, "PreDeclareVariable",
                    [f"\"{sig}{module_name}{pre_suffix}\"", unique_sig])
                self.parent.children.insert(self.position, call)

            for module_name, sig, unique_sig in post_variable_list:
                if module_name:
                    module_name = f"@{module_name}"
                call = gen_type_bound_call(
                    self._var_name, "PreDeclareVariable",
                    [f"\"{sig}{module_name}{post_suffix}\"", unique_sig])
                self.parent.children.insert(self.position, call)

            call = gen_type_bound_call(self._var_name, "PreEndDeclaration")
            self.parent.children.insert(self.position, call)

            for module_name, sig, unique_sig in pre_variable_list:
                if module_name:
                    module_name = f"@{module_name}"
                call = gen_type_bound_call(
                    self._var_name, "ProvideVariable",
                    [f"\"{sig}{module_name}{pre_suffix}\"", unique_sig])
                self.parent.children.insert(self.position, call)

            call = gen_type_bound_call(self._var_name, "PreEnd")
            self.parent.children.insert(self.position, call)

        # Insert the body of the profiled region between the start and
        # end calls
        for child in self.psy_data_body.pop_all_children():
            self.parent.children.insert(self.position, child)

        if has_var:
            # Only add PostStart() if there is at least one variable.
            call = gen_type_bound_call(self._var_name, "PostStart")
            self.parent.children.insert(self.position, call)
            for module_name, sig, unique_sig in post_variable_list:
                if module_name:
                    module_name = f"@{module_name}"
                call = gen_type_bound_call(
                    self._var_name, "ProvideVariable",
                    [f"\"{sig}{module_name}{post_suffix}\"", unique_sig])
                self.parent.children.insert(self.position, call)

        # PSyData end call
        end_call = gen_type_bound_call(self._var_name, "PostEnd")
        self.parent.children.insert(self.position+1, end_call)

        # Finally we can remove the original PSyDataNode from here
        self.detach()
        return self.parent


# For AutoAPI documentation generation
__all__ = ['PSyDataNode']<|MERGE_RESOLUTION|>--- conflicted
+++ resolved
@@ -747,6 +747,9 @@
             return CodeBlock([fp2_node], CodeBlock.Structure.STATEMENT,
                              annotations=annotations)
 
+        for child in self.children:
+            child.lower_to_language_level()
+
         routine_schedule = self.ancestor(Routine)
         if routine_schedule is None:
             raise GenerationError(
@@ -754,19 +757,6 @@
                 f"lowering but '{self}' is not.")
 
         self.generate_symbols(routine_schedule.symbol_table)
-<<<<<<< HEAD
-
-        # We use PSy and Kernel names if this is part of a PSy-layer
-        # Avoid circular dependency
-        # pylint: disable=import-outside-toplevel
-        from psyclone.psyGen import Kern, InvokeSchedule
-        kerns = self.walk(Kern)
-
-        module_name = self._module_name
-        if module_name is None:
-            if isinstance(routine_schedule, InvokeSchedule):
-                module_name = routine_schedule._invoke.invokes.psy.name
-=======
         module_name = self._module_name
         if module_name is None:
             container = routine_schedule.ancestor(Container)
@@ -775,40 +765,22 @@
             # routine name as 'module_name'
             if container and not isinstance(container, FileContainer):
                 module_name = container.name
->>>>>>> 4560b8be
             else:
                 module_name = routine_schedule.name
 
         if self._region_name:
             region_name = self._region_name
         else:
-            # If it has Kern (in PSyKAL) we use it for the region names
-            if kerns:
-                region_name = routine_schedule.name
-                if len(kerns) == 1:
-                    # This PSyData region only has one kernel within it,
-                    # so append the kernel name.
-                    region_name += f":{kerns[0].name}"
-                region_name += ":"
-            else:
-                region_name = ""
-            # Create a name for this region by finding where this
-            # PSyDataNode is in the list of PSyDataNodes in this
-            # Routine. We allow for any previously lowered PSyDataNodes
-            # by checking for CodeBlocks with the "psy-data-start"
-            # annotation.
+            # Create a name for this region by finding where this PSyDataNode
+            # is in the list of PSyDataNodes in this Invoke. We allow for any
+            # previously lowered PSyDataNodes by checking for CodeBlocks with
+            # the "psy-data-start" annotation.
             pnodes = routine_schedule.walk((PSyDataNode, CodeBlock))
             region_idx = 0
             for node in pnodes[0:pnodes.index(self)]:
                 if (isinstance(node, PSyDataNode) or
                         "psy-data-start" in node.annotations):
                     region_idx += 1
-<<<<<<< HEAD
-            region_name += f"r{region_idx}"
-
-        for child in self.children:
-            child.lower_to_language_level()
-=======
             # If the routine name is not used as 'module name' (in case of a
             # subroutine outside of any modules), add the routine name
             # to the region. Otherwise just use the number
@@ -816,7 +788,6 @@
                 region_name = f"{routine_schedule.name}-r{region_idx}"
             else:
                 region_name = f"r{region_idx}"
->>>>>>> 4560b8be
 
         if not options:
             options = {}
