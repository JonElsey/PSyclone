--- conflicted
+++ resolved
@@ -41,23 +41,16 @@
 
 from psyclone.configuration import Config
 from psyclone.core import AccessType
-<<<<<<< HEAD
-from psyclone.errors import GenerationError, PSycloneError
-=======
 from psyclone.errors import GenerationError
 from psyclone.psyir.nodes.codeblock import CodeBlock
->>>>>>> 47951faf
 from psyclone.psyir.nodes.container import Container
 from psyclone.psyir.nodes.statement import Statement
 from psyclone.psyir.nodes.datanode import DataNode
 from psyclone.psyir.nodes.reference import Reference
 from psyclone.psyir.nodes.routine import Routine
 from psyclone.psyir.symbols import (
-<<<<<<< HEAD
     GenericInterfaceSymbol,
-=======
     DefaultModuleInterface,
->>>>>>> 47951faf
     RoutineSymbol,
     Symbol,
     SymbolError,
@@ -577,78 +570,6 @@
             return f"code:\n'{out_lines[0]}\n...\n{last_line}'"
 
         rsym = self.routine.symbol
-<<<<<<< HEAD
-        if rsym.is_unresolved or rsym.is_modulevar:
-
-            # Check for any "raw" Routines, i.e. ones that are not
-            # in a Container.  Such Routines would exist in the PSyIR
-            # as a child of a FileContainer (if the PSyIR contains a
-            # FileContainer). Note, if the PSyIR does contain a
-            # FileContainer, it will be the root node of the PSyIR.
-            container = None
-            if rsym.is_modulevar:
-                # Take care here in case the Routine is an orphan.
-                table = rsym.find_symbol_table(self)
-                if table:
-                    container = table.node
-            else:
-                container = self.root
-            if container:
-                routines = []
-                for name in container.resolve_routine(rsym.name):
-                    # Since we're looking in the local Container, the target
-                    # is permitted to be private.
-                    psyir = container.find_routine_psyir(name,
-                                                         allow_private=True)
-                    if psyir:
-                        routines.append(psyir)
-                if routines:
-                    return routines
-
-            if rsym.is_modulevar:
-                root_node = container if container else self.root
-                raise SymbolError(
-                    f"The RoutineSymbol for Routine '{rsym.name}' is "
-                    f"marked as being local but failed to find the "
-                    f"corresponding implementation in "
-                    f"{_location_txt(root_node)}")
-
-            # Now check for any wildcard imports and see if they can
-            # be used to resolve the symbol.
-            wildcard_names = []
-            containers_not_found = []
-            current_table = self.scope.symbol_table
-            callee_name = rsym.name.lower()
-            while current_table:
-                for container_symbol in current_table.containersymbols:
-                    if container_symbol.wildcard_import:
-                        wildcard_names.append(container_symbol.name)
-                        try:
-                            container = container_symbol.find_container_psyir(
-                                local_node=self)
-                        except SymbolError:
-                            container = None
-                        if not container:
-                            # Failed to find/process this Container.
-                            containers_not_found.append(container_symbol.name)
-                            continue
-                        routines = []
-                        for name in container.resolve_routine(rsym.name):
-                            # If 'name' doesn't match callee_name then we are
-                            # dealing with an interface. Routines referenced
-                            # by an interface may be private to the host
-                            # container.
-                            psyir = container.find_routine_psyir(
-                                name,
-                                allow_private=(name.lower() != callee_name))
-                            if psyir:
-                                routines.append(psyir)
-                        if routines:
-                            return routines
-                current_table = current_table.parent_symbol_table()
-            if not wildcard_names:
-                wc_text = "there are no wildcard imports"
-=======
         if rsym.is_unresolved:
             # Search for the Routine in the current file. This search is
             # stopped if we encouter a wildcard import that could be
@@ -659,35 +580,41 @@
             have_codeblock = False
             while cursor:
                 if isinstance(cursor, Container):
-                    psyir = cursor.find_routine_psyir(rsym.name,
-                                                      allow_private=True)
-                    if psyir:
+                    routines = []
+                    for name in cursor.resolve_routine(rsym.name):
+                        # Since we're looking in the local Container, the
+                        # target is permitted to be private.
+                        psyir = cursor.find_routine_psyir(rsym.name,
+                                                          allow_private=True)
+                        if psyir:
+                            routines.append(psyir)
+                    if routines:
                         rsym.interface = DefaultModuleInterface()
-                        return [psyir]
+                        return routines
                     if not have_codeblock:
                         have_codeblock = any(isinstance(child, CodeBlock) for
                                              child in cursor.children)
-                wildcard_names = [csym.name for csym in
-                                  cursor.symbol_table.wildcard_imports(
-                                      scope_limit=cursor)]
-                if wildcard_names:
-                    # We haven't yet found an implementation of the Routine
-                    # but we have found a wildcard import and that could be
-                    # bringing it into scope so we stop searching (the
-                    # alternative is to resolve every wildcard import we
-                    # encounter and that is very costly).
-                    msg = (f"Failed to find the source code of the unresolved "
-                           f"routine '{rsym.name}'. It may be being brought "
-                           f"into scope from one of {wildcard_names}")
-                    if have_codeblock:
-                        msg += (" or it may be within a CodeBlock. If it isn't"
-                                ", you ")
-                    else:
-                        msg += ". You "
-                    msg += ("may wish to add the appropriate module name to "
-                            "the `RESOLVE_IMPORTS` variable in the "
-                            "transformation script.")
-                    raise NotImplementedError(msg)
+                    wildcard_names = [csym.name for csym in
+                                      cursor.symbol_table.wildcard_imports(
+                                          scope_limit=cursor)]
+                    if wildcard_names:
+                        # We haven't yet found an implementation of the Routine
+                        # but we have found a wildcard import and that could be
+                        # bringing it into scope so we stop searching (the
+                        # alternative is to resolve every wildcard import we
+                        # encounter and that is very costly).
+                        msg = (f"Failed to find the source code of the unresolved "
+                               f"routine '{rsym.name}'. It may be being brought "
+                               f"into scope from one of {wildcard_names}")
+                        if have_codeblock:
+                            msg += (" or it may be within a CodeBlock. If it isn't"
+                                    ", you ")
+                        else:
+                            msg += ". You "
+                        msg += ("may wish to add the appropriate module name to "
+                                "the `RESOLVE_IMPORTS` variable in the "
+                                "transformation script.")
+                        raise NotImplementedError(msg)
                 parent = cursor.parent
                 cursor = parent.scope if parent else None
 
@@ -699,7 +626,6 @@
             if have_codeblock:
                 msg += (" but it might be within a CodeBlock. If it isn't "
                         "then it ")
->>>>>>> 47951faf
             else:
                 msg += ". It "
             msg += ("must be an external routine that is only resolved at "
