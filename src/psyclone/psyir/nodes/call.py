--- conflicted
+++ resolved
@@ -713,15 +713,17 @@
             f" is within a CodeBlock."
         )
 
-<<<<<<< HEAD
-    def get_argument_routine_match(
-        self, routine: Routine, check_strict_array_datatype: bool = True
+    def get_argument_routine_match(            
+        self,
+        routine: Routine,
+        check_strict_array_datatype: bool = True
     ):
-=======
-    def _get_argument_routine_match(self, routine: Routine):
->>>>>>> 03d3fdd9
         """Return a list of integers giving for each argument of the call
         the index of the argument in argument_list (typically of a routine)
+
+        :param check_strict_array_datatype: Strict datatype check for array
+            types
+        :type check_strict_array_datatype: bool
 
         :return: None if no match was found, otherwise list of integers
             referring to matching arguments.
@@ -801,10 +803,6 @@
                     continue
 
                 if arg_name == routine_arg.name:
-                    # TODO #759: If optional is used, it's an unsupported
-                    # Fortran type and we need to use the following workaround
-                    # Once this issue is resolved, simply remove this if
-                    # branch.
                     # Optional arguments are processed further down.
                     if isinstance(
                         routine_arg.datatype, UnsupportedFortranType
@@ -861,12 +859,7 @@
 
     def get_callee(
         self,
-<<<<<<< HEAD
-        ret_arg_match_list: List[int] = None,
-        check_strict_array_datatype: bool = True,
-=======
         check_matching_arguments: bool = True,
->>>>>>> 03d3fdd9
     ):
         """
         Searches for the implementation(s) of the target routine for this Call
@@ -877,7 +870,7 @@
             the very first implementation of the matching routine will be
             returned (even if the argument type check failed). The argument
             types and number of arguments might therefore mismatch!
-        :type ret_arg_match_list: bool
+        :type check_matching_arguments: bool
 
         :returns: A tuple of two elements. The first element is the routine
             that this call targets. The second one a list of arguments
@@ -897,17 +890,9 @@
             routine: Routine
 
             try:
-<<<<<<< HEAD
-                arg_match_list = self.get_argument_routine_match(
-                    routine,
-                    check_strict_array_datatype=check_strict_array_datatype,
-                )
-            except CallMatchingArgumentsNotFound:
-=======
-                arg_match_list = self._get_argument_routine_match(routine)
+                arg_match_list = self.get_argument_routine_match(routine)
             except CallMatchingArgumentsNotFound as err:
                 error = err
->>>>>>> 03d3fdd9
                 continue
 
             return (routine, arg_match_list)
@@ -916,14 +901,9 @@
         # arguments have been found.
         # This is handy for the transition phase until optional argument
         # matching is supported.
-<<<<<<< HEAD
-        if not check_strict_array_datatype:
-            return routine_list[0]
-=======
         if not check_matching_arguments:
             # Also return a list of dummy argument indices
             return (routine_list[0], [i for i in range(len(self.arguments))])
->>>>>>> 03d3fdd9
 
         if error is not None:
             raise CallMatchingArgumentsNotFound(
