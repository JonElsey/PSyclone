# -----------------------------------------------------------------------------
# BSD 3-Clause License
#
# Copyright (c) 2020-2025, Science and Technology Facilities Council.
# All rights reserved.
#
# Redistribution and use in source and binary forms, with or without
# modification, are permitted provided that the following conditions are met:
#
# * Redistributions of source code must retain the above copyright notice, this
#   list of conditions and the following disclaimer.
#
# * Redistributions in binary form must reproduce the above copyright notice,
#   this list of conditions and the following disclaimer in the documentation
#   and/or other materials provided with the distribution.
#
# * Neither the name of the copyright holder nor the names of its
#   contributors may be used to endorse or promote products derived from
#   this software without specific prior written permission.
#
# THIS SOFTWARE IS PROVIDED BY THE COPYRIGHT HOLDERS AND CONTRIBUTORS
# "AS IS" AND ANY EXPRESS OR IMPLIED WARRANTIES, INCLUDING, BUT NOT
# LIMITED TO, THE IMPLIED WARRANTIES OF MERCHANTABILITY AND FITNESS
# FOR A PARTICULAR PURPOSE ARE DISCLAIMED. IN NO EVENT SHALL THE
# COPYRIGHT HOLDER OR CONTRIBUTORS BE LIABLE FOR ANY DIRECT, INDIRECT,
# INCIDENTAL, SPECIAL, EXEMPLARY, OR CONSEQUENTIAL DAMAGES (INCLUDING,
# BUT NOT LIMITED TO, PROCUREMENT OF SUBSTITUTE GOODS OR SERVICES;
# LOSS OF USE, DATA, OR PROFITS; OR BUSINESS INTERRUPTION) HOWEVER
# CAUSED AND ON ANY THEORY OF LIABILITY, WHETHER IN CONTRACT, STRICT
# LIABILITY, OR TORT (INCLUDING NEGLIGENCE OR OTHERWISE) ARISING IN
# ANY WAY OUT OF THE USE OF THIS SOFTWARE, EVEN IF ADVISED OF THE
# POSSIBILITY OF SUCH DAMAGE.
# -----------------------------------------------------------------------------
# Authors R. W. Ford, A. R. Porter and S. Siso, STFC Daresbury Lab
# -----------------------------------------------------------------------------

''' This module contains the Call node implementation.'''

from collections.abc import Iterable
from typing import List

from psyclone.configuration import Config
from psyclone.core import AccessType, VariablesAccessMap
from psyclone.errors import GenerationError, PSycloneError
from psyclone.psyir.nodes.codeblock import CodeBlock
from psyclone.psyir.nodes.container import Container
from psyclone.psyir.nodes.statement import Statement
from psyclone.psyir.nodes.datanode import DataNode
from psyclone.psyir.nodes.reference import Reference
from psyclone.psyir.nodes.routine import Routine
from psyclone.psyir.symbols import (
    GenericInterfaceSymbol,
    DefaultModuleInterface,
    RoutineSymbol,
    Symbol,
    SymbolError,
    UnsupportedFortranType,
    DataSymbol,
)
<<<<<<< HEAD
=======
from typing import List, Tuple
from psyclone.errors import PSycloneError
>>>>>>> 7f8eb69c


class CallMatchingArgumentsNotFound(PSycloneError):
    '''Exception to signal that matching arguments have not been found
    for this routine
    '''
    def __init__(self, value):
        PSycloneError.__init__(self, value)
        self.value = "CallMatchingArgumentsNotFound: " + str(value)


class Call(Statement, DataNode):
    ''' Node representing a Call. This can be found as a standalone statement
    or an expression.

    TODO #1437: The combined Statement and Expression implementation is simple
    but it has some shortcomings that may need to be addressed.

    :param kwargs: additional keyword arguments provided to the PSyIR node.
    :type kwargs: unwrapped dict.

    '''
    # Textual description of the node.
    _children_valid_format = "Reference, [DataNode]*"
    _text_name = "Call"
    _colour = "cyan"

    def __init__(self, **kwargs):
        super().__init__(**kwargs)

        # The internal _argument_names list can be inconsistent with
        # the order of the children. Use the property/methods
        # internally and/or the _reconcile() method to make consistent
        # when required.
        self._argument_names = []

    def __eq__(self, other):
        '''
        Checks whether two nodes are equal. Two Call nodes are equal
        if their routine members are equal.

        :param object other: the object to check equality to.

        :returns: whether other is equal to self.
        :rtype: bool
        '''
        is_eq = super().__eq__(other)
        is_eq = is_eq and self.argument_names == other.argument_names

        return is_eq

    @classmethod
    def create(cls, routine, arguments=()):
        '''Create an instance of class cls given valid instances of a routine
        symbol, and a list of child nodes (or name and node tuple) for
        its arguments.

        :param routine: the routine that class cls calls.
        :type routine: py:class:`psyclone.psyir.symbols.RoutineSymbol` |
            py:class:`psyclone.psyir.nodes.Reference`
        :param arguments: optional list of arguments for this call, these
            can be PSyIR nodes or tuples of string,Node for named arguments.
        :type arguments: Optional[Iterable[\
            Union[:py:class:`psyclone.psyir.nodes.DataNode`,\
                  Tuple[str, :py:class:`psyclone.psyir.nodes.DataNode`]]]]

        :returns: an instance of cls.
        :rtype: :py:class:`psyclone.psyir.nodes.Call` or a subclass thereof.

        :raises TypeError: if the routine argument is not a RoutineSymbol.
        :raises GenerationError: if the arguments argument is not an Iterable.

        '''
        if not isinstance(routine, (Reference, RoutineSymbol)):
            raise TypeError(
                f"The Call routine argument should be a Reference to a "
                f"RoutineSymbol or a RoutineSymbol, but "
                f"found '{type(routine).__name__}'.")

        if not isinstance(arguments, Iterable):
            raise GenerationError(
                f"Call.create 'arguments' argument should be an Iterable but "
                f"found '{type(arguments).__name__}'.")

        call = cls()
        if isinstance(routine, Reference):
            call.addchild(routine)
        else:
            call.addchild(Reference(routine))
        if arguments:
            cls._add_args(call, arguments)
        return call

    @staticmethod
    def _add_args(call, arguments):
        '''Internal utility method to add arguments to a call node. These are
        added as child nodes.

        :param call: the supplied call node.
        :type call: :py:class:`psyclone.psyir.nodes.Call`
        :param arguments: list of arguments for this call, these
            can be PSyIR nodes or tuples of string,Node for named arguments.
        :type arguments: Iterable[
            Union[:py:class:`psyclone.psyir.nodes.DataNode`,
                  Tuple[str, :py:class:`psyclone.psyir.nodes.DataNode`]]]

        :raises GenerationError: if the contents of the arguments
            argument are not in the expected form or of the expected
            type.

        '''
        for arg in arguments:
            name = None
            if isinstance(arg, tuple):
                if not len(arg) == 2:
                    raise GenerationError(
                        f"If a child of the children argument in create "
                        f"method of Call class is a tuple, it's "
                        f"length should be 2, but found {len(arg)}.")
                if not isinstance(arg[0], str):
                    raise GenerationError(
                        f"If a child of the children argument in create "
                        f"method of Call class is a tuple, its first "
                        f"argument should be a str, but found "
                        f"{type(arg[0]).__name__}.")
                name, arg = arg
            call.append_named_arg(name, arg)

    def append_named_arg(self, name, arg):
        '''Append a named argument to this call.

           :param name: the argument name.
           :type name: Optional[str]
           :param arg: the argument expression.
           :type arg: :py:class:`psyclone.psyir.nodes.DataNode`

           :raises ValueError: if the name argument is already used \
               for an existing argument.

        '''
        if name is not None:
            # Avoid circular import.
            # pylint: disable=import-outside-toplevel
            from psyclone.psyir.frontend.fortran import FortranReader
            FortranReader.validate_name(name)
            for check_name in self.argument_names:
                if check_name and check_name.lower() == name.lower():
                    raise ValueError(
                        f"The value of the name argument ({name}) in "
                        f"'append_named_arg' in the 'Call' node is "
                        f"already used for a named argument.")
        self._argument_names.append((id(arg), name))
        self.children.append(arg)

    def insert_named_arg(self, name, arg, index):
        '''Insert a named argument to the call.

           :param name: the argument name.
           :type name: Optional[str]
           :param arg: the argument expression.
           :type arg: :py:class:`psyclone.psyir.nodes.DataNode`
           :param int index: where in the argument list to insert the \
               named argument.

           :raises ValueError: if the name argument is already used \
               for an existing argument.
           :raises TypeError: if the index argument is the wrong type.

        '''
        if name is not None:
            # Avoid circular import.
            # pylint: disable=import-outside-toplevel
            from psyclone.psyir.frontend.fortran import FortranReader
            FortranReader.validate_name(name)
            for check_name in self.argument_names:
                if check_name and check_name.lower() == name.lower():
                    raise ValueError(
                        f"The value of the name argument ({name}) in "
                        f"'insert_named_arg' in the 'Call' node is "
                        f"already used for a named argument.")
        if not isinstance(index, int):
            raise TypeError(
                f"The 'index' argument in 'insert_named_arg' in the "
                f"'Call' node should be an int but found "
                f"{type(index).__name__}.")
        self._argument_names.insert(index, (id(arg), name))
        # The n'th argument is placed at the n'th+1 children position
        # because the 1st child is the routine reference
        self.children.insert(index + 1, arg)

    def replace_named_arg(self, existing_name: str, arg: DataNode):
        '''Replace one named argument node with another node keeping the
        same name.

        :param existing_name: the argument name.
        :param arg: the argument expression.

        :raises TypeError: if the name argument is the wrong type.
        :raises ValueError: if the name argument is already used
            for an existing argument.

        '''
        if not isinstance(existing_name, str):
            raise TypeError(
                f"The 'name' argument in 'replace_named_arg' in the "
                f"'Call' node should be a string, but found "
                f"{type(existing_name).__name__}.")
        index = 0
        for _, name in self._argument_names:
            if name is not None and name.lower() == existing_name:
                break
            index += 1
        else:
            raise ValueError(
                f"The value of the existing_name argument ({existing_name}) "
                f"in 'replace_named_arg' in the 'Call' node was not found "
                f"in the existing arguments.")
        # The n'th argument is placed at the n'th+1 children position
        # because the 1st child is the routine reference
        self.children[index + 1] = arg
        self._argument_names[index] = (id(arg), existing_name)

    @staticmethod
    def _validate_child(position, child):
        '''
        :param int position: the position to be validated.
        :param child: a child to be validated.
        :type child: :py:class:`psyclone.psyir.nodes.Node`

        :return: whether the given child and position are valid for this node.
        :rtype: bool

        '''
        if position == 0:
            return isinstance(child, Reference)
        return isinstance(child, DataNode)

    def reference_accesses(self) -> VariablesAccessMap:
        '''
        TODO #446 - all arguments that are passed by reference are currently
        marked as having READWRITE access (unless we know that the routine is
        PURE). We could do better than this if we have the PSyIR of the called
        Routine.

        :returns: a map of all the symbol accessed inside this node, the
            keys are Signatures (unique identifiers to a symbol and its
            structure acccessors) and the values are SingleVariableAccessInfo
            (a sequence of AccessTypes).

        '''
        var_accesses = VariablesAccessMap()

        if self.is_pure:
            # If the called routine is pure then any arguments are only
            # read.
            default_access = AccessType.READ
        else:
            # We conservatively default to READWRITE otherwise (TODO #446).
            default_access = AccessType.READWRITE

        # The RoutineSymbol has a CALL access.
        sig, indices_list = self.routine.get_signature_and_indices()
        var_accesses.add_access(sig, AccessType.CALL, self.routine)
        # Continue processing references in any index expressions.
        for indices in indices_list:
            for idx in indices:
                var_accesses.update(idx.reference_accesses())

        for arg in self.arguments:
            if isinstance(arg, Reference):
                # This argument is pass-by-reference.
                sig, indices_list = arg.get_signature_and_indices()
                var_accesses.add_access(sig, default_access, arg)
                # Continue processing references in any index expressions.
                for indices in indices_list:
                    for idx in indices:
                        var_accesses.update(idx.reference_accesses())
            else:
                # This argument is not a Reference so continue to walk down the
                # tree. (e.g. it could be/contain a Call to
                # an impure routine in which case any arguments to that Call
                # will have READWRITE access.)
                var_accesses.update(arg.reference_accesses())
        # Make sure that the next statement will be on the next location
        var_accesses.next_location()
        return var_accesses

    @property
    def routine(self):
        '''
        :returns: the routine reference that this call calls.
        :rtype: Optional[py:class:`psyclone.psyir.nodes.Reference`]
        '''
        if len(self._children) >= 1:
            return self.children[0]
        return None

    @property
    def arguments(self) -> Tuple[DataNode]:
        '''
        :returns: the children of this node that represent its arguments.
        :rtype: list[py:class:`psyclone.psyir.nodes.DataNode`]
        '''
        if len(self._children) >= 2:
            return tuple(self.children[1:])
        return ()

    @property
    def is_elemental(self):
        '''
        :returns: whether the routine being called is elemental (provided with
            an input array it will apply the operation individually to each of
            the array elements and return an array with the results). If this
            information is not known then it returns None.
        :rtype: NoneType | bool
        '''
        if self.routine and self.routine.symbol:
            return self.routine.symbol.is_elemental
        return None

    @property
    def is_pure(self):
        '''
        :returns: whether the routine being called is pure (guaranteed to
            return the same result when provided with the same argument
            values).  If this information is not known then it returns None.
        :rtype: NoneType | bool
        '''
        if (self.routine and self.routine.symbol and
                isinstance(self.routine.symbol, RoutineSymbol)):
            return self.routine.symbol.is_pure
        return None

    def is_available_on_device(self):
        '''
        :returns: whether this call is available on an accelerated device.
        :rtype: bool

        '''
        return False

    @property
    def argument_names(self):
        '''
        :returns: a list with the name of each argument. If the entry is \
            None then the argument is a positional argument.
        :rtype: List[Optional[str]]
        '''
        self._reconcile()
        return [entry[1] for entry in self._argument_names]

    def _reconcile(self):
        '''Update the _argument_names values in case child arguments have been
        removed, added, or re-ordered.

        '''
        new_argument_names = []
        for child in self.arguments:
            for arg in self._argument_names:
                if id(child) == arg[0]:
                    new_argument_names.append(arg)
                    break
            else:
                new_argument_names.append((id(child), None))
        self._argument_names = new_argument_names

    def node_str(self, colour=True):
        '''
        Construct a text representation of this node, optionally containing
        colour control codes.

        :param bool colour: whether or not to include colour control codes.

        :returns: description of this PSyIR node.
        :rtype: str

        '''
        return (f"{self.coloured_name(colour)}"
                f"[name='{self.routine.debug_string()}']")

    def __str__(self):
        return self.node_str(False)

    def copy(self):
        '''Return a copy of this node. This is a bespoke implementation for
        a Call node that ensures that any internal id's are
        consistent before and after copying.

        :returns: a copy of this node and its children.
        :rtype: :py:class:`psyclone.psyir.node.Call`

        '''
        # ensure _argument_names is consistent with actual arguments
        # before copying.
        self._reconcile()
        # copy
        new_copy = super().copy()
        # Fix invalid id's in _argument_names after copying.
        # pylint: disable=protected-access
        new_list = []
        for idx, child in enumerate(new_copy.arguments):
            my_tuple = (id(child), new_copy._argument_names[idx][1])
            new_list.append(my_tuple)
        new_copy._argument_names = new_list

        return new_copy

    def get_callees(self):
        '''
        Searches for the implementation(s) of all potential target routines
        for this Call without resolving static polymorphism by checking the
        argument types.

        :returns: the Routine(s) that this call targets.
        :rtype: list[:py:class:`psyclone.psyir.nodes.Routine`]

        :raises NotImplementedError: if the routine is not found or a
            limitation prevents definite determination of the target routine.

        '''
        rsym = self.routine.symbol
        if rsym.is_unresolved:
            # Search for the Routine in the current file. This search is
            # stopped if we encouter a wildcard import that could be
            # responsible for shadowing the routine name with an external
            # implementation.
            table = rsym.find_symbol_table(self)
            cursor = table.node
            have_codeblock = False
            while cursor:
                # We want to look in both Containers and FileContainers.
                if isinstance(cursor, Container):
                    routines = []
                    for name in cursor.resolve_routine(rsym.name):
                        # Since we're looking in the local Container, the
                        # target is permitted to be private.
                        psyir = cursor.find_routine_psyir(name,
                                                          allow_private=True)
                        if psyir:
                            routines.append(psyir)
                    if routines:
                        rsym.interface = DefaultModuleInterface()
                        return routines
                if not have_codeblock:
                    have_codeblock = any(isinstance(child, CodeBlock) for
                                         child in cursor.children)
                wildcard_names = [csym.name for csym in
                                  cursor.symbol_table.wildcard_imports(
                                      scope_limit=cursor)]
                if wildcard_names:
                    # We haven't yet found an implementation of the Routine
                    # but we have found a wildcard import and that could be
                    # bringing it into scope so we stop searching (the
                    # alternative is to resolve every wildcard import we
                    # encounter and that is very costly).
                    msg = (f"Failed to find the source code of the "
                           f"unresolved routine '{rsym.name}'. It may be "
                           f"being brought into scope from one of "
                           f"{wildcard_names}")
                    if have_codeblock:
                        msg += (" or it may be within a CodeBlock. If it "
                                "isn't, you ")
                    else:
                        msg += ". You "
                    msg += ("may wish to add the appropriate module name "
                            "to the `RESOLVE_IMPORTS` variable in the "
                            "transformation script.")
                    raise NotImplementedError(msg)
                parent = cursor.parent
                cursor = parent.scope if parent else None

            # We haven't found a Routine and nor have we encountered any
            # wildcard imports.
            msg = (f"Failed to find the source code of the unresolved routine "
                   f"'{rsym.name}'. There are no wildcard imports that could "
                   f"be bringing it into scope")
            if have_codeblock:
                msg += (" but it might be within a CodeBlock. If it isn't "
                        "then it ")
            else:
                msg += ". It "
            msg += ("must be an external routine that is only resolved at "
                    "link time and searching for such routines is not "
                    "supported.")
            raise NotImplementedError(msg)

        root_node = self.ancestor(Container)
        if not root_node:
            root_node = self.root
        container = root_node
        can_be_private = True

        if rsym.is_import:
            # Chase down the Container from which the symbol is imported.
            cursor = rsym
            # A Routine imported from another Container must be public in that
            # Container.
            can_be_private = False
            while cursor.is_import:
                csym = cursor.interface.container_symbol
                try:
                    container = csym.find_container_psyir(local_node=self)
                except SymbolError:
                    raise NotImplementedError(
                        f"RoutineSymbol '{rsym.name}' is imported from "
                        f"Container '{csym.name}' but the source defining "
                        f"that container could not be found. The module search"
                        f" path is set to {Config.get().include_paths}")
                if not container:
                    raise NotImplementedError(
                        f"RoutineSymbol '{rsym.name}' is imported from "
                        f"Container '{csym.name}' but the PSyIR for that "
                        f"container could not be generated.")
                imported_sym = container.symbol_table.lookup(cursor.name)
                if imported_sym.visibility != Symbol.Visibility.PUBLIC:
                    # The required Symbol must be shadowed with a PRIVATE
                    # Symbol in this Container. This means that the one we
                    # actually want is brought into scope via a wildcard
                    # import.
                    # TODO #924 - Use ModuleManager to search?
                    raise NotImplementedError(
                        f"RoutineSymbol '{rsym.name}' is imported from "
                        f"Container '{csym.name}' but that Container defines "
                        f"a private Symbol of the same name. Searching for the"
                        f" Container that defines a public Routine with that "
                        f"name is not yet supported - TODO #924")
                if not isinstance(imported_sym, RoutineSymbol):
                    # We now know that this is a RoutineSymbol so specialise it
                    # in place.
                    imported_sym.specialise(RoutineSymbol)
                cursor = imported_sym
            rsym = cursor
            root_node = container

        # At this point, we should have found the PSyIR tree containing the
        # routine - we just need to locate it. It may be in a Container or
        # it may be in the parent FileContainer.
        cursor = container
        while cursor and isinstance(cursor, Container):
            routines = []
            all_names = cursor.resolve_routine(rsym.name)
            if isinstance(rsym, GenericInterfaceSymbol):
                # Although the interface must be public, the routines to which
                # it points may themselves be private.
                can_be_private = True
            for name in all_names:
                psyir = cursor.find_routine_psyir(
                    name, allow_private=can_be_private)
                if psyir:
                    routines.append(psyir)
            if all_names and len(routines) == len(all_names):
                # We've resolved everything.
                return routines
            cursor = cursor.parent

        if isinstance(root_node, Container):
            location_txt = f"Container '{root_node.name}'"
        else:
            out_lines = root_node.debug_string().split("\n")
            idx = -1
            while not out_lines[idx]:
                idx -= 1
            last_line = out_lines[idx]
            location_txt = f"code:\n'{out_lines[0]}\n...\n{last_line}'"

        raise SymbolError(
            f"Failed to find a Routine named '{rsym.name}' in "
            f"{location_txt}. This is normally because the routine"
            f" is within a CodeBlock.")

    def _check_argument_type_matches(
                self,
                call_arg: DataSymbol,
                routine_arg: DataSymbol,
            ) -> None:
        """Return information whether argument types are matching.
        This also supports 'optional' arguments by using
        partial types.

        :param call_arg: One argument of the call
        :param routine_arg: One argument of the routine

        :raises CallMatchingArgumentsNotFound: Raised if no matching argument
            was found.

        """
        if isinstance(
            routine_arg.datatype, UnsupportedFortranType
        ):
            # This could be an 'optional' argument.
            # This has at least a partial data type
            if (
                call_arg.datatype
                != routine_arg.datatype.partial_datatype
            ):
                raise CallMatchingArgumentsNotFound(
                    f"Argument partial type mismatch of call "
                    f"argument '{call_arg}' and routine argument "
                    f"'{routine_arg}'"
                )
        else:
            if call_arg.datatype != routine_arg.datatype:
                raise CallMatchingArgumentsNotFound(
                    f"Argument type mismatch of call argument "
                    f"'{call_arg}' and routine argument "
                    f"'{routine_arg}'"
                )

    def _get_argument_routine_match(self, routine: Routine):
        '''Return a list of integers giving for each argument of the call
        the index of the corresponding entry in the argument list of the
        supplied routine.

        :return: None if no match was found, otherwise list of integers
            referring to matching arguments.
        :rtype: None|List[int]
        '''

        # Create a copy of the list of actual arguments to the routine.
        # Once an argument has been successfully matched, set it to 'None'
        routine_argument_list: List[DataSymbol] = (
            routine.symbol_table.argument_list[:]
        )

        if len(self.arguments) > len(routine.symbol_table.argument_list):
            raise CallMatchingArgumentsNotFound(
                f"More arguments in call ('{self.debug_string()}')"
                f" than callee (routine '{routine.name}')"
            )

        # Iterate over all arguments to the call
        ret_arg_idx_list = []
        for call_arg_idx, call_arg in enumerate(self.arguments):
            call_arg_idx: int
            call_arg: DataSymbol

            # If the associated name is None, it's a positional argument
            # => Just return the index if the types match
            if self.argument_names[call_arg_idx] is None:
                routine_arg = routine_argument_list[call_arg_idx]
                routine_arg: DataSymbol

                self._check_argument_type_matches(call_arg, routine_arg)

                ret_arg_idx_list.append(call_arg_idx)
                routine_argument_list[call_arg_idx] = None
                continue

            #
            # Next, we handle all named arguments
            #
            arg_name = self.argument_names[call_arg_idx]
            routine_arg_idx = None

            for routine_arg_idx, routine_arg in enumerate(
                routine_argument_list
            ):
                routine_arg: DataSymbol

                # Check if argument was already processed
                if routine_arg is None:
                    continue

                if arg_name == routine_arg.name:
                    self._check_argument_type_matches(call_arg, routine_arg)
                    ret_arg_idx_list.append(routine_arg_idx)
                    break

            else:
                # It doesn't match => Raise exception
                raise CallMatchingArgumentsNotFound(
                    f"Named argument '{arg_name}' not found for routine"
                    f" '{routine.name}' in call '{self.debug_string()}'"
                )

            routine_argument_list[routine_arg_idx] = None

        #
        # Finally, we check if all left-over arguments are optional arguments
        #
        for routine_arg in routine_argument_list:
            routine_arg: DataSymbol

            if routine_arg is None:
                continue

            # TODO #759: Optional keyword is not yet supported in psyir.
            # Hence, we use a simple string match.
            if ", OPTIONAL" not in str(routine_arg.datatype):
                raise CallMatchingArgumentsNotFound(
                    f"Argument '{routine_arg.name}' in subroutine"
                    f" '{routine.name}' does not match any in the call"
                    f" '{self.debug_string()}' and is not OPTIONAL."
                )

        return ret_arg_idx_list

    def get_callee(
        self,
        check_matching_arguments: bool = True,
    ):
        '''
        Searches for the implementation(s) of the target routine for this Call
        including argument checks.

        If `check_matching_arguments` is set to `False`, the very first
        implementation of the matching routine will be returned in case no
        match was found. Then, the arguments of the call and routine
        might not match each other.

        :param check_matching_arguments: Also check argument types to match.
            If set to `False` and in case it doesn't find matching arguments,
            the very first implementation of the matching routine will be
            returned (even if the argument type check failed). The argument
            types and number of arguments might therefore mismatch!
        :type ret_arg_match_list: bool

        :returns: A tuple of two elements. The first element is the routine
            that this call targets. The second one a list of arguments
            providing the information on matching argument indices.
        :rtype: Set[psyclone.psyir.nodes.Routine, List[int]]

        :raises NotImplementedError: if the routine is not local and not found
            in any containers in scope at the call site.
        '''

        routine_list = self.get_callees()

        err_info_list = []

        # Search for the routine matching the right arguments
        for routine in routine_list:
            routine: Routine

            try:
                arg_match_list = self._get_argument_routine_match(routine)
            except CallMatchingArgumentsNotFound as err:
                err_info_list.append(err.value)
                continue

            return (routine, arg_match_list)

        # If we didn't find any routine, return some routine if no matching
        # arguments have been found.
        # This is handy for the transition phase until optional argument
        # matching is supported.
        if not check_matching_arguments:
            # Also return a list of dummy argument indices
            return list(range(len(self.arguments)))

        error_msg = "\n".join(err_info_list)

        raise CallMatchingArgumentsNotFound(
            f"No matching routine found for '{self.debug_string()}':"
            "\n" + error_msg
        )<|MERGE_RESOLUTION|>--- conflicted
+++ resolved
@@ -37,7 +37,7 @@
 ''' This module contains the Call node implementation.'''
 
 from collections.abc import Iterable
-from typing import List
+from typing import List, Tuple
 
 from psyclone.configuration import Config
 from psyclone.core import AccessType, VariablesAccessMap
@@ -57,11 +57,6 @@
     UnsupportedFortranType,
     DataSymbol,
 )
-<<<<<<< HEAD
-=======
-from typing import List, Tuple
-from psyclone.errors import PSycloneError
->>>>>>> 7f8eb69c
 
 
 class CallMatchingArgumentsNotFound(PSycloneError):
