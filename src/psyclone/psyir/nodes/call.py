--- conflicted
+++ resolved
@@ -52,11 +52,8 @@
     SymbolError,
     UnsupportedFortranType,
     DataSymbol,
-<<<<<<< HEAD
     SymbolTable,
     ContainerSymbol,
-=======
->>>>>>> 0d1e980b
 )
 from typing import List
 from psyclone.errors import PSycloneError
@@ -597,15 +594,10 @@
                         wildcard_names.append(container_symbol.name)
 
                         try:
-<<<<<<< HEAD
                             container: Container = (
                                 container_symbol.find_container_psyir(
                                     local_node=self
                                 )
-=======
-                            container = container_symbol.find_container_psyir(
-                                local_node=self
->>>>>>> 0d1e980b
                             )
                         except SymbolError:
                             container = None
@@ -756,7 +748,6 @@
                 routine_arg = routine_argument_list[call_arg_idx]
                 routine_arg: DataSymbol
 
-<<<<<<< HEAD
                 type_matches = False
                 if not check_strict_array_datatype:
                     if isinstance(call_arg.datatype, ArrayType) and isinstance(
@@ -782,23 +773,6 @@
                                 f"'{routine_arg}'"
                             )
                         type_matches = True
-=======
-                # Do the types of arguments match?
-                #
-                # TODO #759: If optional is used, it's an unsupported Fortran
-                # type and we need to use the following workaround
-                # Once this issue is resolved, simply remove this if branch.
-                # Optional arguments are processed further down.
-                if not isinstance(
-                    routine_arg.datatype, UnsupportedFortranType
-                ):
-                    if call_arg.datatype != routine_arg.datatype:
-                        raise CallMatchingArgumentsNotFound(
-                            f"Argument type mismatch of call argument "
-                            f"'{call_arg}' and routine argument "
-                            f"'{routine_arg}'"
-                        )
->>>>>>> 0d1e980b
 
                 ret_arg_idx_list.append(call_arg_idx)
                 routine_argument_list[call_arg_idx] = None
@@ -870,11 +844,7 @@
     def get_callee(
         self,
         ret_arg_match_list: List[int] = None,
-<<<<<<< HEAD
         check_strict_array_datatype: bool = True,
-=======
-        check_matching_arguments: bool = True,
->>>>>>> 0d1e980b
     ):
         """
         Searches for the implementation(s) of the target routine for this Call
