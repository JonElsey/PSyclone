# -----------------------------------------------------------------------------
# BSD 3-Clause License
#
# Copyright (c) 2020-2025, Science and Technology Facilities Council.
# All rights reserved.
#
# Redistribution and use in source and binary forms, with or without
# modification, are permitted provided that the following conditions are met:
#
# * Redistributions of source code must retain the above copyright notice, this
#   list of conditions and the following disclaimer.
#
# * Redistributions in binary form must reproduce the above copyright notice,
#   this list of conditions and the following disclaimer in the documentation
#   and/or other materials provided with the distribution.
#
# * Neither the name of the copyright holder nor the names of its
#   contributors may be used to endorse or promote products derived from
#   this software without specific prior written permission.
#
# THIS SOFTWARE IS PROVIDED BY THE COPYRIGHT HOLDERS AND CONTRIBUTORS
# "AS IS" AND ANY EXPRESS OR IMPLIED WARRANTIES, INCLUDING, BUT NOT
# LIMITED TO, THE IMPLIED WARRANTIES OF MERCHANTABILITY AND FITNESS
# FOR A PARTICULAR PURPOSE ARE DISCLAIMED. IN NO EVENT SHALL THE
# COPYRIGHT HOLDER OR CONTRIBUTORS BE LIABLE FOR ANY DIRECT, INDIRECT,
# INCIDENTAL, SPECIAL, EXEMPLARY, OR CONSEQUENTIAL DAMAGES (INCLUDING,
# BUT NOT LIMITED TO, PROCUREMENT OF SUBSTITUTE GOODS OR SERVICES;
# LOSS OF USE, DATA, OR PROFITS; OR BUSINESS INTERRUPTION) HOWEVER
# CAUSED AND ON ANY THEORY OF LIABILITY, WHETHER IN CONTRACT, STRICT
# LIABILITY, OR TORT (INCLUDING NEGLIGENCE OR OTHERWISE) ARISING IN
# ANY WAY OUT OF THE USE OF THIS SOFTWARE, EVEN IF ADVISED OF THE
# POSSIBILITY OF SUCH DAMAGE.
# -----------------------------------------------------------------------------
# Authors R. W. Ford, A. R. Porter and S. Siso, STFC Daresbury Lab
# -----------------------------------------------------------------------------

''' This module contains the Call node implementation.'''

from collections.abc import Iterable

from psyclone.core import AccessType
from psyclone.errors import GenerationError
from psyclone.psyir.nodes.statement import Statement
from psyclone.psyir.nodes.datanode import DataNode
from psyclone.psyir.nodes.reference import Reference
from psyclone.psyir.symbols import RoutineSymbol
from typing import List


class Call(Statement, DataNode):
    ''' Node representing a Call. This can be found as a standalone statement
    or an expression.

    TODO #1437: The combined Statement and Expression implementation is simple
    but it has some shortcomings that may need to be addressed.

    :param kwargs: additional keyword arguments provided to the PSyIR node.
    :type kwargs: unwrapped dict.

    '''
    # Textual description of the node.
    _children_valid_format = "Reference, [DataNode]*"
    _text_name = "Call"
    _colour = "cyan"

    def __init__(self, **kwargs):
        super().__init__(**kwargs)

        # The internal _argument_names list can be inconsistent with
        # the order of the children. Use the property/methods
        # internally and/or the _reconcile() method to make consistent
        # when required.
        self._argument_names = []

    def __eq__(self, other):
        '''
        Checks whether two nodes are equal. Two Call nodes are equal
        if their routine members are equal.

        :param object other: the object to check equality to.

        :returns: whether other is equal to self.
        :rtype: bool
        '''
        is_eq = super().__eq__(other)
        is_eq = is_eq and self.argument_names == other.argument_names

        return is_eq

    @classmethod
    def create(cls, routine, arguments=()):
        '''Create an instance of class cls given valid instances of a routine
        symbol, and a list of child nodes (or name and node tuple) for
        its arguments.

        :param routine: the routine that class cls calls.
        :type routine: py:class:`psyclone.psyir.symbols.RoutineSymbol` |
            py:class:`psyclone.psyir.nodes.Reference`
        :param arguments: optional list of arguments for this call, these
            can be PSyIR nodes or tuples of string,Node for named arguments.
        :type arguments: Optional[Iterable[\
            Union[:py:class:`psyclone.psyir.nodes.DataNode`,\
                  Tuple[str, :py:class:`psyclone.psyir.nodes.DataNode`]]]]

        :returns: an instance of cls.
        :rtype: :py:class:`psyclone.psyir.nodes.Call` or a subclass thereof.

        :raises TypeError: if the routine argument is not a RoutineSymbol.
        :raises GenerationError: if the arguments argument is not an Iterable.

        '''
        if not isinstance(routine, (Reference, RoutineSymbol)):
            raise TypeError(
                "The Call routine argument should be a Reference to a "
                "RoutineSymbol or a RoutineSymbol, but "
                f"found '{type(routine).__name__}'."
            )

        if not isinstance(arguments, Iterable):
            raise GenerationError(
                "Call.create 'arguments' argument should be an Iterable but "
                f"found '{type(arguments).__name__}'."
            )

        call = cls()
        if isinstance(routine, Reference):
            call.addchild(routine)
        else:
            call.addchild(Reference(routine))
        if arguments:
            cls._add_args(call, arguments)
        return call

    @staticmethod
    def _add_args(call, arguments):
        '''Internal utility method to add arguments to a call node. These are
        added as child nodes.

        :param call: the supplied call node.
        :type call: :py:class:`psyclone.psyir.nodes.Call`
        :param arguments: list of arguments for this call, these
            can be PSyIR nodes or tuples of string,Node for named arguments.
        :type arguments: Iterable[
            Union[:py:class:`psyclone.psyir.nodes.DataNode`,
                  Tuple[str, :py:class:`psyclone.psyir.nodes.DataNode`]]]

        :raises GenerationError: if the contents of the arguments
            argument are not in the expected form or of the expected
            type.

        '''
        for arg in arguments:
            name = None
            if isinstance(arg, tuple):
                if not len(arg) == 2:
                    raise GenerationError(
                        "If a child of the children argument in create "
                        "method of Call class is a tuple, it's "
                        f"length should be 2, but found {len(arg)}."
                    )
                if not isinstance(arg[0], str):
                    raise GenerationError(
                        "If a child of the children argument in create "
                        "method of Call class is a tuple, its first "
                        "argument should be a str, but found "
                        f"{type(arg[0]).__name__}."
                    )
                name, arg = arg
            call.append_named_arg(name, arg)

    def append_named_arg(self, name, arg):
        '''Append a named argument to this call.

           :param name: the argument name.
           :type name: Optional[str]
           :param arg: the argument expression.
           :type arg: :py:class:`psyclone.psyir.nodes.DataNode`

           :raises ValueError: if the name argument is already used \
               for an existing argument.

        '''
        if name is not None:
            # Avoid circular import.
            # pylint: disable=import-outside-toplevel
            from psyclone.psyir.frontend.fortran import FortranReader

            FortranReader.validate_name(name)
            for check_name in self.argument_names:
                if check_name and check_name.lower() == name.lower():
                    raise ValueError(
                        f"The value of the name argument ({name}) in "
                        "'append_named_arg' in the 'Call' node is "
                        "already used for a named argument."
                    )
        self._argument_names.append((id(arg), name))
        self.children.append(arg)

    def insert_named_arg(self, name, arg, index):
        '''Insert a named argument to the call.

           :param name: the argument name.
           :type name: Optional[str]
           :param arg: the argument expression.
           :type arg: :py:class:`psyclone.psyir.nodes.DataNode`
           :param int index: where in the argument list to insert the \
               named argument.

           :raises ValueError: if the name argument is already used \
               for an existing argument.
           :raises TypeError: if the index argument is the wrong type.

        '''
        if name is not None:
            # Avoid circular import.
            # pylint: disable=import-outside-toplevel
            from psyclone.psyir.frontend.fortran import FortranReader

            FortranReader.validate_name(name)
            for check_name in self.argument_names:
                if check_name and check_name.lower() == name.lower():
                    raise ValueError(
                        f"The value of the name argument ({name}) in "
                        "'insert_named_arg' in the 'Call' node is "
                        "already used for a named argument."
                    )
        if not isinstance(index, int):
            raise TypeError(
                "The 'index' argument in 'insert_named_arg' in the "
                "'Call' node should be an int but found "
                f"{type(index).__name__}."
            )
        self._argument_names.insert(index, (id(arg), name))
        # The n'th argument is placed at the n'th+1 children position
        # because the 1st child is the routine reference
        self.children.insert(index + 1, arg)

    def replace_named_arg(self, existing_name: str, arg: DataNode):
        '''Replace one named argument node with another node keeping the
        same name.

        :param existing_name: the argument name.
        :param arg: the argument expression.

        :raises TypeError: if the name argument is the wrong type.
        :raises ValueError: if the name argument is already used
            for an existing argument.

        '''
        if not isinstance(existing_name, str):
            raise TypeError(
                "The 'name' argument in 'replace_named_arg' in the "
                "'Call' node should be a string, but found "
                f"{type(existing_name).__name__}."
            )
        index = 0
        for _, name in self._argument_names:
            if name is not None and name.lower() == existing_name:
                break
            index += 1
        else:
            raise ValueError(
                f"The value of the existing_name argument ({existing_name}) "
                "in 'replace_named_arg' in the 'Call' node was not found "
                "in the existing arguments."
            )
        # The n'th argument is placed at the n'th+1 children position
        # because the 1st child is the routine reference
        self.children[index + 1] = arg
        self._argument_names[index] = (id(arg), existing_name)

    @staticmethod
    def _validate_child(position, child):
        '''
        :param int position: the position to be validated.
        :param child: a child to be validated.
        :type child: :py:class:`psyclone.psyir.nodes.Node`

        :return: whether the given child and position are valid for this node.
        :rtype: bool

        '''
        if position == 0:
            return isinstance(child, Reference)
        return isinstance(child, DataNode)

    def reference_accesses(self, var_accesses):
        '''
        Updates the supplied var_accesses object with information on the
        arguments passed to this call.

        TODO #446 - all arguments that are passed by reference are currently
        marked as having READWRITE access (unless we know that the routine is
        PURE). We could do better than this if we have the PSyIR of the called
        Routine.

        :param var_accesses: VariablesAccessInfo instance that stores the
            information about variable accesses.
        :type var_accesses: :py:class:`psyclone.core.VariablesAccessInfo`

        '''
        if self.is_pure:
            # If the called routine is pure then any arguments are only
            # read.
            default_access = AccessType.READ
        else:
            # We conservatively default to READWRITE otherwise (TODO #446).
            default_access = AccessType.READWRITE

        # TODO #2271: This may skip references in inner expressions of
        # structure calls, but to implement properly we new a new kind of
        # AccessType that represents being called (USED but not READ, maybe
        # the same that we need for INQUIRY type attributes?)
        for arg in self.arguments:
            if isinstance(arg, Reference):
                # This argument is pass-by-reference.
                sig, indices_list = arg.get_signature_and_indices()
                var_accesses.add_access(sig, default_access, arg)
                # Any symbols referenced in any index expressions are READ.
                for indices in indices_list:
                    for idx in indices:
                        idx.reference_accesses(var_accesses)
            else:
                # This argument is not a Reference so continue to walk down the
                # tree. (e.g. it could be/contain a Call to
                # an impure routine in which case any arguments to that Call
                # will have READWRITE access.)
                arg.reference_accesses(var_accesses)
        # Make sure that the next statement will be on the next location
        var_accesses.next_location()

    @property
    def routine(self):
        '''
        :returns: the routine reference that this call calls.
        :rtype: Optional[py:class:`psyclone.psyir.nodes.Reference`]
        '''
        if len(self._children) >= 1:
            return self.children[0]
        return None

    @property
    def arguments(self) -> List[DataNode]:
        '''
        :returns: the children of this node that represent its arguments.
        :rtype: list[py:class:`psyclone.psyir.nodes.DataNode`]
        '''
        if len(self._children) >= 2:
            return self.children[1:]
        return []

    @property
    def is_elemental(self):
        '''
        :returns: whether the routine being called is elemental (provided with
            an input array it will apply the operation individually to each of
            the array elements and return an array with the results). If this
            information is not known then it returns None.
        :rtype: NoneType | bool
        '''
        if self.routine and self.routine.symbol:
            return self.routine.symbol.is_elemental
        return None

    @property
    def is_pure(self):
        '''
        :returns: whether the routine being called is pure (guaranteed to \
            return the same result when provided with the same argument \
            values).  If this information is not known then it returns None.
        :rtype: NoneType | bool
        '''
        if self.routine and self.routine.symbol:
            return self.routine.symbol.is_pure
        return None

    def is_available_on_device(self):
        '''
        :returns: whether this call is available on an accelerated device.
        :rtype: bool

        '''
        return False

    @property
    def argument_names(self):
        '''
        :returns: a list with the name of each argument. If the entry is \
            None then the argument is a positional argument.
        :rtype: List[Optional[str]]
        '''
        self._reconcile()
        return [entry[1] for entry in self._argument_names]

    def _reconcile(self):
        '''Update the _argument_names values in case child arguments have been
        removed, added, or re-ordered.

        '''
        new_argument_names = []
        for child in self.arguments:
            for arg in self._argument_names:
                if id(child) == arg[0]:
                    new_argument_names.append(arg)
                    break
            else:
                new_argument_names.append((id(child), None))
        self._argument_names = new_argument_names

    def node_str(self, colour=True):
        '''
        Construct a text representation of this node, optionally containing
        colour control codes.

        :param bool colour: whether or not to include colour control codes.

        :returns: description of this PSyIR node.
        :rtype: str

        '''
        return (
            f"{self.coloured_name(colour)}"
            f"[name='{self.routine.debug_string()}']"
        )

    def __str__(self):
        return self.node_str(False)

    def copy(self):
        '''Return a copy of this node. This is a bespoke implementation for
        a Call node that ensures that any internal id's are
        consistent before and after copying.

        :returns: a copy of this node and its children.
        :rtype: :py:class:`psyclone.psyir.node.Node`

        '''
        # ensure _argument_names is consistent with actual arguments
        # before copying.
        self._reconcile()
        # copy
        new_copy = super().copy()
        # Fix invalid id's in _argument_names after copying.
        # pylint: disable=protected-access
        new_list = []
        for idx, child in enumerate(new_copy.arguments):
            my_tuple = (id(child), new_copy._argument_names[idx][1])
            new_list.append(my_tuple)
        new_copy._argument_names = new_list

        return new_copy

    def get_callees(self, ignore_missing_modules: bool = False):
        '''
        Searches for the implementation(s) of all potential target routines
        for this Call without any arguments check.

        :param ignore_missing_modules: If a module wasn't found, return 'None'
            instead of throwing an exception 'ModuleNotFound'.
        :type ignore_missing_modules: bool

        :returns: the Routine(s) that this call targets.
        :rtype: list[:py:class:`psyclone.psyir.nodes.Routine`]

        :raises NotImplementedError: if the routine is not local and not found
            in any containers in scope at the call site.

        '''
        from psyclone.psyir.tools import (
            CallRoutineMatcher
        )

        call_routine_matcher: CallRoutineMatcher = CallRoutineMatcher(self)
        call_routine_matcher.set_option(
            ignore_missing_modules=ignore_missing_modules,
        )

        return call_routine_matcher.get_callee_candidates()

    def get_callee(
        self,
        check_matching_arguments: bool = True,
        check_strict_array_datatype: bool = True,
        ignore_missing_modules: bool = False,
        ignore_unresolved_symbol: bool = False,
    ):
        '''
        Searches for the implementation(s) of the target routine for this Call
        including argument checks.

        If `check_matching_arguments` is set to `False`, the very first
        implementation of the matching routine will be returned in case no
        match was found. Then, the arguments of the call and routine
        might not match each other.

        :param check_matching_arguments: Also check argument types to match.
            If set to `False` and in case it doesn't find matching arguments,
            the very first implementation of the matching routine will be
            returned (even if the argument type check failed). The argument
            types and number of arguments might therefore mismatch!
        :type ret_arg_match_list: bool

        :returns: A tuple of two elements. The first element is the routine
            that this call targets. The second one a list of arguments
            providing the information on matching argument indices.
        :rtype: Set[psyclone.psyir.nodes.Routine, List[int]]

        :raises NotImplementedError: if the routine is not local and not found
            in any containers in scope at the call site.
        '''

<<<<<<< HEAD
        from psyclone.psyir.tools.call_routine_matcher import (
            CallRoutineMatcher
        )
=======
        routine_list = self.get_callees()

        err_info_list = []

        # Search for the routine matching the right arguments
        for routine in routine_list:
            routine: Routine

            try:
                arg_match_list = self._get_argument_routine_match(routine)
            except CallMatchingArgumentsNotFound as err:
                err_info_list.append(err.value)
                continue

            return (routine, arg_match_list)

        # If we didn't find any routine, return some routine if no matching
        # arguments have been found.
        # This is handy for the transition phase until optional argument
        # matching is supported.
        if not check_matching_arguments:
            # Also return a list of dummy argument indices
            return list(range(len(self.arguments)))
>>>>>>> 2307ac75

        call_routine_matcher: CallRoutineMatcher = CallRoutineMatcher(self)
        call_routine_matcher.set_option(
                check_matching_arguments=check_matching_arguments,
                check_strict_array_datatype=(
                    check_strict_array_datatype),
                ignore_missing_modules=ignore_missing_modules,
                ignore_unresolved_types=ignore_unresolved_symbol,
            )

        return call_routine_matcher.get_callee()<|MERGE_RESOLUTION|>--- conflicted
+++ resolved
@@ -509,35 +509,9 @@
             in any containers in scope at the call site.
         '''
 
-<<<<<<< HEAD
         from psyclone.psyir.tools.call_routine_matcher import (
             CallRoutineMatcher
         )
-=======
-        routine_list = self.get_callees()
-
-        err_info_list = []
-
-        # Search for the routine matching the right arguments
-        for routine in routine_list:
-            routine: Routine
-
-            try:
-                arg_match_list = self._get_argument_routine_match(routine)
-            except CallMatchingArgumentsNotFound as err:
-                err_info_list.append(err.value)
-                continue
-
-            return (routine, arg_match_list)
-
-        # If we didn't find any routine, return some routine if no matching
-        # arguments have been found.
-        # This is handy for the transition phase until optional argument
-        # matching is supported.
-        if not check_matching_arguments:
-            # Also return a list of dummy argument indices
-            return list(range(len(self.arguments)))
->>>>>>> 2307ac75
 
         call_routine_matcher: CallRoutineMatcher = CallRoutineMatcher(self)
         call_routine_matcher.set_option(
