--- conflicted
+++ resolved
@@ -88,13 +88,7 @@
         # to the "extract" class.
         my_options["prefix"] = my_options.get("prefix", "extract")
         super(ExtractNode, self).__init__(ast=ast, children=children,
-<<<<<<< HEAD
-                                          parent=parent, options=options)
-=======
                                           parent=parent, options=my_options)
-        self._text_name = "Extract"
-        self._colour_key = "Extract"
->>>>>>> 74c323f5
 
         # Define a postfix that will be added to variable that are
         # modified to make sure the names can be distinguished between pre-
