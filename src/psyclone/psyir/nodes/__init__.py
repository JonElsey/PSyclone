--- conflicted
+++ resolved
@@ -31,13 +31,9 @@
 # ANY WAY OUT OF THE USE OF THIS SOFTWARE, EVEN IF ADVISED OF THE
 # POSSIBILITY OF SUCH DAMAGE.
 # -----------------------------------------------------------------------------
-<<<<<<< HEAD
 # Author S. Siso, STFC Daresbury Lab
 # Author J. Henrichs, Bureau of Meteorology
-=======
-# Author: S. Siso, STFC Daresbury Lab
 # Modifications: A. R. Porter, STFC Daresbury Lab
->>>>>>> 43b1904c
 # -----------------------------------------------------------------------------
 
 ''' PSyIR nodes package module '''
@@ -54,13 +50,10 @@
 from psyclone.psyir.nodes.loop import Loop
 from psyclone.psyir.nodes.container import Container
 from psyclone.psyir.nodes.codeblock import CodeBlock
-<<<<<<< HEAD
 from psyclone.psyir.nodes.extract_node import ExtractNode
 from psyclone.psyir.nodes.profile_node import ProfileNode
 from psyclone.psyir.nodes.psy_data_node import PSyDataNode
-=======
 from psyclone.psyir.nodes.ranges import Range
->>>>>>> 43b1904c
 
 # The entities in the __all__ list are made available to import directly from
 # this package e.g. 'from psyclone.psyir.nodes import Literal'
