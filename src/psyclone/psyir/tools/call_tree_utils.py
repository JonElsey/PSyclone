--- conflicted
+++ resolved
@@ -37,14 +37,6 @@
 ''' This module provides tools analyse the sequence of calls
 across different subroutines and modules.'''
 
-<<<<<<< HEAD
-from psyclone.parse import ModuleManager
-from psyclone.psyGen import BuiltIn, Kern
-from psyclone.psyir.nodes import (Call, Container, IntrinsicCall, Reference)
-from psyclone.psyir.symbols import (ArgumentInterface, DefaultModuleInterface,
-                                    ImportInterface)
-=======
->>>>>>> db91d842
 from psyclone.core import Signature, VariablesAccessInfo
 from psyclone.parse import ModuleManager
 from psyclone.psyGen import BuiltIn, Kern
@@ -163,8 +155,6 @@
         return non_locals
 
     # -------------------------------------------------------------------------
-<<<<<<< HEAD
-=======
     def get_input_parameters(self, read_write_info, node_list,
                              variables_info=None, options=None):
         '''Adds all variables that are input parameters (i.e. are read before
@@ -235,14 +225,26 @@
                 read_write_info.add_write(signature)
 
     # -------------------------------------------------------------------------
-    def get_in_out_parameters(self, node_list, options=None):
+    def get_in_out_parameters(self, node_list, collect_non_local_symbols=False,
+                              options=None):
         '''Returns a ReadWriteInfo object that contains all variables that are
         input and output parameters to the specified node list. This function
         calls `get_input_parameter` and `get_output_parameter`, but avoids the
-        repeated computation of the variable usage.
+        repeated computation of the variable usage. If
+        `collect_non_local_symbols` is set to True, the code will also include
+        non-local symbols used directly or indirectly, i.e. it will follow the
+        call tree as much as possible (e.g. it cannot resolve a procedure
+        pointer, since then it is not known which function is actually called)
+        and collect any other variables that will be read or written when
+        executing the nodes specified in the node list. The corresponding
+        module name for these variables will be included in the ReadWriteInfo
+        result object.
 
         :param node_list: list of PSyIR nodes to be analysed.
         :type node_list: List[:py:class:`psyclone.psyir.nodes.Node`]
+        :param bool collect_non_local_symbols: whether non-local symbols \
+            (i.e. symbols used in other modules either directly or \
+            indirectly) should be included in the in/out information.
         :param options: a dictionary with options for the dependency tools \
             which will also be used when creating the VariablesAccessInfo \
             instance if required.
@@ -261,10 +263,12 @@
         read_write_info = ReadWriteInfo()
         self.get_input_parameters(read_write_info, node_list, variables_info)
         self.get_output_parameters(read_write_info, node_list, variables_info)
+        if collect_non_local_symbols:
+            self.get_non_local_read_write_info(node_list, read_write_info)
+
         return read_write_info
 
     # -------------------------------------------------------------------------
->>>>>>> db91d842
     def get_non_local_read_write_info(self, node_list, read_write_info):
         '''Returns the information about non-local variables that are read
         or written.
