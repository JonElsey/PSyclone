--- conflicted
+++ resolved
@@ -628,11 +628,7 @@
                             [var_info.var_name])
                     else:
                         # Circular dependency:
-<<<<<<< HEAD
-                        # pylint: disable=import-outside-toplevel
-=======
                         # pylint: disable-next=import-outside-toplevel
->>>>>>> e9748d78
                         from psyclone.gocean1p0 import GOKern
 
                         # If the node is a GOKern, the node.debug_string()
@@ -665,15 +661,9 @@
                         else:
                             other_info = f"{access_type} access to"
 
-<<<<<<< HEAD
-                        # We need to use default parameters, since otherwise
-                        # the value of a variable might be different when
-                        # the message is actually evaluated.
-=======
                         # We need to use default parameters for wnode and
                         # onode, since otherwise the value of a variable might
                         # be different when the message is actually evaluated.
->>>>>>> e9748d78
                         # Some pylint version complain here (because of the
                         # above). The code is correct, so disable this
                         # message:
