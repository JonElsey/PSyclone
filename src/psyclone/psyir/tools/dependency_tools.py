# -----------------------------------------------------------------------------
# BSD 3-Clause License
#
# Copyright (c) 2019-2024, Science and Technology Facilities Council.
# All rights reserved.
#
# Redistribution and use in source and binary forms, with or without
# modification, are permitted provided that the following conditions are met:
#
# * Redistributions of source code must retain the above copyright notice, this
#   list of conditions and the following disclaimer.
#
# * Redistributions in binary form must reproduce the above copyright notice,
#   this list of conditions and the following disclaimer in the documentation
#   and/or other materials provided with the distribution.
#
# * Neither the name of the copyright holder nor the names of its
#   contributors may be used to endorse or promote products derived from
#   this software without specific prior written permission.
#
# THIS SOFTWARE IS PROVIDED BY THE COPYRIGHT HOLDERS AND CONTRIBUTORS
# "AS IS" AND ANY EXPRESS OR IMPLIED WARRANTIES, INCLUDING, BUT NOT
# LIMITED TO, THE IMPLIED WARRANTIES OF MERCHANTABILITY AND FITNESS
# FOR A PARTICULAR PURPOSE ARE DISCLAIMED. IN NO EVENT SHALL THE
# COPYRIGHT HOLDER OR CONTRIBUTORS BE LIABLE FOR ANY DIRECT, INDIRECT,
# INCIDENTAL, SPECIAL, EXEMPLARY, OR CONSEQUENTIAL DAMAGES (INCLUDING,
# BUT NOT LIMITED TO, PROCUREMENT OF SUBSTITUTE GOODS OR SERVICES;
# LOSS OF USE, DATA, OR PROFITS; OR BUSINESS INTERRUPTION) HOWEVER
# CAUSED AND ON ANY THEORY OF LIABILITY, WHETHER IN CONTRACT, STRICT
# LIABILITY, OR TORT (INCLUDING NEGLIGENCE OR OTHERWISE) ARISING IN
# ANY WAY OUT OF THE USE OF THIS SOFTWARE, EVEN IF ADVISED OF THE
# POSSIBILITY OF SUCH DAMAGE.
# -----------------------------------------------------------------------------
# Author J. Henrichs, Bureau of Meteorology
# Modified: A. R. Porter, R. W. Ford, S. Siso and N. Nobre, STFC Daresbury Lab
# -----------------------------------------------------------------------------

''' This module provides tools that are based on the code
    dependency analysis.'''

from enum import IntEnum

import sympy

from psyclone.configuration import Config
from psyclone.core import (AccessType, Signature, SymbolicMaths,
                           VariablesAccessInfo)
from psyclone.errors import InternalError, LazyString
from psyclone.psyir.backend.sympy_writer import SymPyWriter
from psyclone.psyir.backend.visitor import VisitorError
from psyclone.psyir.nodes import Loop


# pylint: disable=too-many-lines

class DTCode(IntEnum):
    '''A simple enum to store the various info, warning and error
    codes used in the dependency analysis. It is based in IntEnum
    so the codes can be compared with the ..._MIN and ..._MAX values.

    '''
    INFO_MIN = 1
    INFO_MAX = 99

    WARN_MIN = 100
    WARN_SCALAR_WRITTEN_ONCE = 101
    WARN_SCALAR_REDUCTION = 102
    WARN_MAX = 199

    ERROR_MIN = 200
    ERROR_WRITE_WRITE_RACE = 201
    ERROR_DEPENDENCY = 202

    ERROR_LOOP_VAR_USED_IN_OTHER_LOOP = 203
    ERROR_SCALAR_WRITTEN_AND_READ = 204
    ERROR_DIFFERENT_INDEX_LOCATIONS = 205
    ERROR_READ_WRITE_NO_LOOP_VAR = 206
    ERROR_MAX = 299


# ============================================================================
class Message:
    '''This class stores an (error or warning) message, a numerical code
    for the message, and a list of variable names used. The DependencyTools
    use instance of this class to provide feedback to the caller: a user
    can be given the error message as it is, a script can analyse the
    numerical code and/or additional information.

    :param str message: the message.
    :param int code: error or warning code.
    :param var_names: list of variable names (defaults to []).
    :type var_names: List[str]

    '''
    def __init__(self, message, code, var_names=None):
        self._message = message
        self._code = code
        if var_names:
            self._var_names = var_names
        else:
            self._var_names = []

    # ------------------------------------------------------------------------
    def __str__(self):
        if len(self._var_names) == 0:
            return self._message
        if len(self._var_names) == 1:
            return f"{self._message} Variable: '{self._var_names[0].strip()}'."
        return f"{self._message} Variables: {self._var_names}."

    # ------------------------------------------------------------------------
    @property
    def code(self):
        ''':returns: the numerical code of this message.
        :rtype: int

        '''
        return self._code

    # ------------------------------------------------------------------------
    @property
    def var_names(self):
        ''':returns: the list of variable names to which the message applies.
        :rtype: List[str]

        '''
        # We convert each expression into a string to support LazyStrings
        # inside of 'var_names'
        return [str(i) for i in self._var_names]


# ============================================================================
class DependencyTools():
    '''This class provides some useful dependency tools, allowing a user to
    overwrite/modify functions depending on the application. It includes
    a messaging system where functions can store messages that might be
    useful for the user to see.

    :param loop_types_to_parallelise: A list of loop types that will be
        considered for parallelisation. An example loop type might be
        'lat', indicating that only loops over latitudes should be
        parallelised. The actually supported list of loop types is
        specified in the PSyclone config file. This can be used to
        exclude for example 1-dimensional loops.
    :type loop_types_to_parallelise: Optional[List[str]]

    :raises TypeError: if an invalid loop type is specified.

    '''
    def __init__(self, loop_types_to_parallelise=None):
        if loop_types_to_parallelise:
            # Verify that all loop types specified are valid:
            config = Config.get()
            constants = config.get_constants()
            for loop_type in loop_types_to_parallelise:
                if loop_type not in constants.VALID_LOOP_TYPES:
                    out_list = constants.VALID_LOOP_TYPES
                    raise TypeError(f"Invalid loop type '{loop_type}' "
                                    f"specified in DependencyTools. Valid "
                                    f"values for API '{config.api}' are "
                                    f"{out_list}.")

            self._loop_types_to_parallelise = loop_types_to_parallelise[:]
        else:
            self._loop_types_to_parallelise = []
        self._clear_messages()

    # -------------------------------------------------------------------------
    def _clear_messages(self):
        '''Removes all currently stored messages for the user.'''
        self._messages = []

    # -------------------------------------------------------------------------
    def _add_message(self, message, code, var_names=None):
        '''Adds an informational message to the internal message
        handling system.

        :param str message: the message for the user.
        :param int code: error or warning code.
        :param var_names: list of variable names (defaults to []).
        :type var_names: List[str]

        '''
        if DTCode.INFO_MIN <= code <= DTCode.INFO_MAX:
            message_type = "Info"
        elif DTCode.WARN_MIN <= code <= DTCode.WARN_MAX:
            message_type = "Warning"
        elif DTCode.ERROR_MIN <= code <= DTCode.ERROR_MAX:
            message_type = "Error"
        else:
            raise InternalError(f"Unknown message code {code}.")

        self._messages.append(Message(f"{message_type}: {message}", code,
                                      var_names))

    # -------------------------------------------------------------------------
    def get_all_messages(self):
        '''Returns all messages that have been stored by the
        last function the user has called.

        :return: a list of all messages.
        :rtype: List[str]
        '''
        return self._messages

    # -------------------------------------------------------------------------
    @staticmethod
    def _partition(comp_ind1, comp_ind2, loop_variables):
        '''This method partitions the subscripts of the component indices
        into sets of minimal coupled groups. For example:
        `a(i)` and `a(i+3)` results in one partition with the variable `i`,
        `a(i)` and `a(j)` results in one partition with the variable `i`, `j`,
        `a(i,j,k)` and `a(i,k,j)` results in two partitions,
            one for subscript 0 (variable `i`),
            one for subscripts 1 and 2 (variables `j` and `k`)
        It returns a list of 2-tuples, each 2-tuple contains the set of
        variables used, and the list of subscript indices.

        :param comp_ind1: component_indices of the first array access.
        :type comp_ind1:
            :py:class:`psyclone.core.component_indices.ComponentIndices`
        :param comp_ind2: component_indices of the first array access.
        :type comp_ind2:
            :py:class:`psyclone.core.component_indices.ComponentIndices`
        :param loop_variables: list with name of all loop variables.
        :type loop_variables: List[str]

        :return: partition information.
        :rtype: List[Tuple[Set[str], List[int]]]

        '''
        # Get the (string) name of all variables used in each subscript
        # of the two accesses. E.g. `a(i,j+k)` --> [ {"i"}, {"j","k"}]
        set_of_loop_vars = set(loop_variables)
        indices_1 = comp_ind1.get_subscripts_of(set_of_loop_vars)
        indices_2 = comp_ind2.get_subscripts_of(set_of_loop_vars)
        # This list stores the partition information, which
        # is a pair consisting of:
        # - a set of all loop variables used in the subscript of
        #   both accesses
        # - list of all subscripts. Initially these lists contain
        #   only one subscript, but they will be modified later
        # Example: `a(i,j)` and `a(i,k)` -->
        #          [ ({"i"}, [(0,0)]), ({"j","k"}, [(0,1)])]
        partition_infos = []
        for i, indx in enumerate(comp_ind1.iterate()):
            # This can happen if there is a mixture of accesses to an array
            # with and without indices, e.g.: a(i) = a*a
            # In this case we don't add this to the partition, which will
            # result in an empty partition (which in turns will disable
            # parallelisation).
            if i < len(indices_2):
                partition_infos.append((indices_1[i].union(indices_2[i]),
                                        [indx]))

        # Check each loop variable to find subscripts in which they are used:
        for loop_var in loop_variables:
            first_use = None
            # The partition_infos list will get modified inside the loop.
            # So we use a while loop to accommodate this.
            k = 0
            while k < len(partition_infos):
                part_info = partition_infos[k]
                if loop_var not in part_info[0]:
                    k += 1
                    continue
                # Current loop variable is used in subscript k.
                # If this is the first usage of this loop variable,
                # just remember this index and continue with next partition.
                if first_use is None:
                    first_use = k
                    k += 1
                    continue
                # Partition `k` and `first_use` share a variable.
                # Add partition info from `k` to `first_use`, and
                # then discard partition `k`.
                partition_infos[first_use] = \
                    (partition_infos[first_use][0].union(part_info[0]),
                     partition_infos[first_use][1] + part_info[1])
                del partition_infos[k]

        return partition_infos

    # -------------------------------------------------------------------------
    @staticmethod
    def _independent_0_var(index_exp1, index_exp2):
        '''Checks if the two index expressions, that are not dependent on any
        loop variable, are independent or not. E.g. `a(3)` and `a(5)`
        are independent of each other, `a(n)` and `a(n)` are not.
        Even `a(n)` and `a(3)` are considered dependent, since no
        restriction on the variable `n` is made, so `n` could be 3.

        :param index_exp1: the first index expression to compare.
        :type index_exp1: :py:class:`psyclone.psyir.nodes.Node`
        :param index_exp2: the second index expression to compare.
        :type index_exp2: :py:class:`psyclone.psyir.nodes.Node`

        '''
        sym_maths = SymbolicMaths.get()

        # If the indices can be shown to be never equal, the accesses
        # to the given subscript are always independent.
        if sym_maths.never_equal(index_exp1, index_exp2):
            return True

        # Otherwise we have to conservatively assume that the accesses
        # are dependent on each other. Additional tests could be added,
        # e.g. `a(n)` and `a(5)` ... if it should be known that n != 5.
        return False

    # -------------------------------------------------------------------------
    @staticmethod
    def _get_dependency_distance(var_name, index_read, index_written):
        '''Computes the dependency distance between two accesses to the
        same variable. The distance specifies in how many loop iterations
        the same memory location would be accessed. E.g. `a(i)=a(i-1)`
        would have a distance of 1: solving i=(i+di)-1 gives di=1
        Similarly, `a(i) = a(i) + 1` has a distance of 0, and
        `a(2*i)=a(2*i+1)` will have a distance of -0.5 (which indicates that
        with an index that's an integer the accesses are independent). More
        complex examples can have several solutions, e.g. `a(i*i) = a(i*i)+1`.
        This will have the distance 0 and `-2*i`. The latter would result
        in a negative loop index (i+(-2*i)<0), indicating that actually no
        dependency exists.
        This function will return the distance, if it is an integer value
        independent of loop iterations, and None otherwise.
        Multiple solution are not handled yet, since they are unlikely to
        be observed in code handled with PSyclone, so they will also
        return None.

        :param str var_name: name of the one variable used in the two
            index expressions.
        :param index_read: the index expression of the variable read that
            is to be compare.
        :type index_read: :py:class:`psyclone.psyir.nodes.Node`
        :param index_written: the index expression of the variable written
            that is to be compare.
        :type index_written: :py:class:`psyclone.psyir.nodes.Node`

        :returns: the dependency distance in loop iterations if it is a
            independent integer value, and None otherwise.
        :rtype: Union[int, None]

        '''
        # pylint: disable=too-many-return-statements
        sympy_writer = SymPyWriter()
        try:
            sympy_expressions = sympy_writer([index_read, index_written])
        except VisitorError:
            return None

        if isinstance(sympy_expressions[0], tuple) or \
                isinstance(sympy_expressions[1], tuple):
            # TODO 2168: the SymPy expressions represent a range, so we
            # need to analyse this in more detail, i.e. evaluate the
            # start/stop/step tuple. For now it is safe to flag this
            # array range as a (potential) overlap.
            return None

        symbol_map = sympy_writer.type_map
        # Find the SymPy symbol that has the same name as the var name. We
        # cannot use the dictionary key, since a symbol might be renamed
        # (e.g. if a Fortran variable 'lambda' is used, it will be
        # renamed to lambda_1, and the type map will have lambda_1 as key
        # and the SymPy symbol for 'lambda' as value).
        for var in symbol_map.values():
            if str(var) == var_name:
                break
        else:
            # If the subscripts do not even depend on the specified variable,
            # any dependency distance is possible (e.g. `do i ... a(j)=a(j)+1`)
            return None

        # Create a unique 'd_x' variable name if 'x' is the variable.
        d_var_name = "d_"+var_name
        idx = 1
        while d_var_name in symbol_map:
            d_var_name = f"d{idx}_{var_name}"

        # Create a sympy symbol for this new variable
        d_var = sympy.Symbol(d_var_name)

        # Replace 'var' with 'var+d_var' in the read expression in order
        # to determine distance between the two accesses:
        sympy_expressions[1] = sympy_expressions[1].subs({var: (var+d_var)})

        # Now solve for `d_var` to identify the distance
        sym_maths = SymbolicMaths.get()
        solutions = sym_maths.solve_equal_for(sympy_expressions[0],
                                              sympy_expressions[1],
                                              d_var)
        if solutions == "independent":
            # The solution is independent of the variable, i.e. every value
            # of `d_var` is a solution. So there are certainly
            # dependencies.
            return None

        if len(solutions) == 1:
            # solutions is a FiniteSet, which can't be accessed directly,
            # so convert this one element to a one element list:
            sol = list(solutions)[0]
            if var in sol.free_symbols:
                # If the loop variable is used in the solution, in general
                # we have a dependency. Loop start/end/step values could be
                # evaluated here. We then also need to check if `i+di` (i.e.
                # the iteration to which the dependency is) is a valid
                # iteration. E.g. in case of a(i^2)=a(i^2) --> di=0 or di=-2*i
                # --> i+di = -i < 0 for i>0. Since this is not a valid loop
                # iteration that means no dependencies.
                return None

            if not isinstance(sol, sympy.Integer):
                # This likely indicates several (or an infinite) number of
                # iterations.
                return None

            # Otherwise return the distance of the dependency (i.e. how many
            # loop iterations apart the same memory location will be accessed).
            # If this should be 0, it means no dependency. Though even here
            # loop boundaries could be used for further checks - e.g. if
            # the distance is N with N loop iterations, e.g.:
            # do i=1, N: a(i)=a(i+N)
            # Then there would still be no dependency.
            return sol

        return None

    # -------------------------------------------------------------------------
    @staticmethod
    def _independent_multi_subscript(var_name, write_access, other_access,
                                     subscripts):
        '''Test multiple subscripts that share variables. This includes cases
        like `a(i,i) = a(i,i+1)` or `a(i, indx(i)) = a(i,5)` etc.
        At this stage only a minimal test is done: if there is one subscript
        that is independent, the whole access can be parallelised, e.g.
        `a(i,i+j) = a(i,j*j-i*i)` if the 'i' loop is parallelised. Even though
        the second subscript might be identical for different i and j values,
        the fact that the first subscript is independent makes the access
        parallelisable.

        :param str var_name: the name of the loop variable of the loop to be
            parallelised.
        :param write_access: access information a single write access.
        :type write_access: :py:class:`psyclone.core.AccessInfo`
        :param other_access: access information the other (read or write)
            access.
        :type other_access: :py:class:`psyclone.core.AccessInfo`
        :param subscripts: the subscript indices (as a tuple, see
            ComponentIndices class) which are all handled together because
            of shared loop variables.
        :type subscripts: List[Tuple(int,int)]

        :returns: whether the two accesses can be parallelised or not.
        :type: bool

        '''
        # If we find one subscript that is independent, the loop can be
        # parallelised. E.g. `a(i, index(i)) = a(i, 5)`. The fact that
        # the first subscript is i, means that each different iteration
        # will access a different column, even if index(i) is 5.
        for ind in subscripts:
            index_written = write_access.component_indices[ind]
            index_other = other_access.component_indices[ind]
            distance = DependencyTools._get_dependency_distance(var_name,
                                                                index_written,
                                                                index_other)
            if distance == 0:
                # Notice that distance 0 will only be returned if the
                # subscript actually depends on the loop variable.
                return True
        # Additional tests could be added here (e.g. to see that
        # `a(i,i)=a(i,i+1)+1` can be parallelised).

        return False

    # -------------------------------------------------------------------------
    def _is_loop_carried_dependency(self, loop_variables, write_access,
                                    other_access):
        '''Checks if there is any write access that is dependent with
        another (read or write) access in a different iteration. If there
        is a dependency, then the access to this array cannot be parallelised,
        it would create a race condition.

        :param loop_variables: the list of all loop variables in the code to
            be parallelised. The first one must be the loop to be
            parallelised (a possible outer loop does not matter, the value of
            the loop variable is a constant within the loop to be parallelised.
        :type loop_variables: List[str]
        :param write_access: access information of a single array write access.
        :type write_access: :py:class:`psyclone.core.AccessInfo`
        :param other_access: access information of the second single array
            access (for the same variable).
        :type other_access: :py:class:`psyclone.core.AccessInfo`

        :returns: whether there is a loop carried dependency between the
            pair of accesses, which prevents parallelisation.
        :rtype: bool

        '''
        # Partition all subscripts to create sets of subscripts that can
        # be analysed independently of others. For example, `a(i,j+k,k,l)`
        # and `a(i,j,k,l)` would create three partitions:
        # 1) subscript 0: only variable i is used.
        # 2) subscript 1+2: uses the variables j and k
        # 3) subscript 3: only uses l
        partitions = self._partition(write_access.component_indices,
                                     other_access.component_indices,
                                     loop_variables)
        # Get the name of the loop variable that is to be parallelised:
        loop_var = loop_variables[0]

        # Analyse each subscript partition individually. If we find even
        # one partition that guarantees that the accesses cannot interfere
        # with each other, the accesses can be parallelised and we do not
        # need any further test.
        for set_of_vars, subscripts in partitions:
            # First only test independent subscripts - i.e. subscripts that
            # consistently only use one variable
            if len(subscripts) == 1:
                # There is only one subscript involved in this test.
                # Get its index of its component_index:
                subscript = subscripts[0]
                index_write = write_access.component_indices[subscript]
                index_other = other_access.component_indices[subscript]
                if len(set_of_vars) == 0:
                    # No loop variable used, constant access (which might
                    # still be using unknown non-loop variables).
                    # E.g. `a(5) = a(n)`
                    indep = self._independent_0_var(index_write, index_other)
                    # If we can show that there is at least one subscript
                    # that is independent (`a(5, i)` and `a(3, i)`), we know
                    # that the accesses are independent.
                    if indep:
                        return True
                elif len(set_of_vars) == 1:
                    # One loop variable used in both accesses.
                    # E.g. `a(2*i+3) = a(i*i)`
                    distance = self._get_dependency_distance(loop_var,
                                                             index_write,
                                                             index_other)
                    # If the dependency distance is 0, it means that in each
                    # iteration a different index is accessed, so the loop
                    # can be parallelised.
                    if distance == 0:
                        return True
                else:
                    # One subscript with several loop variables, e.g.
                    # a(i+j) in a nest of i and j loops. Assume that there
                    # will be dependencies.
                    return False
            else:
                # This is reached only if there is more than one subscript in
                # which one or several variables are used
                indep = self._independent_multi_subscript(loop_var,
                                                          write_access,
                                                          other_access,
                                                          subscripts)
                if indep:
                    return True

        return False

    # -------------------------------------------------------------------------
    def _array_access_parallelisable(self, loop_variables, var_info):
        '''Tries to determine if the access pattern for an array
        given in `var_info` allows parallelisation along the first variable
        in `loop_variables`. The other elements of `loop_variables` specify
        the loop variables of any inner loops. This implementation follows:

        "Optimizing compilers for modern architectures -
        a dependence-based approach
        Ken Kennedy and John R. Allen. 2001.
        Morgan Kaufmann Publishers Inc., San Francisco, CA, USA."

        Chapter 3.6 "Dependency Testing - Putting it all Together"
        But many of the more advanced tests (e.g. multi-variable ones)
        are not (yet) implemented, since it appears unlikely that they
        will occur in 'real' code. But the outline of this testing follows
        the full structure  When we use the same function for other tests
        (loop fusion etc), the subroutines here can be generalised to use
        the dependency direction (i.e. "<", "=", ">") and instead of
        checking for distance 0 then check for direction being only "="").

        De-facto all that is happening atm is to try to find one subscript
        that is guaranteed to be independent, which is all that is needed
        for parallelisation.

        :param loop_variables: the list of all loop variables in the code to
            be parallelised. The first one must be the loop to be
            parallelised (a possible outer loop does not matter, the value of
            the loop variable is a constant within the loop to be parallelised.
        :type loop_variables: List[str]
        :param var_info: access information for this variable.
        :type var_info:
            :py:class:`psyclone.core.SingleVariableAccessInfo`

        :return: whether the variable can be used in parallel.
        :rtype: bool

        '''
        # pylint: disable=too-many-locals
        # If a variable is read-only, it can be parallelised
        if var_info.is_read_only():
            return True

        all_write_accesses = var_info.all_write_accesses

        for write_access in all_write_accesses:
            # We need to compare each write access with any other access,
            # including itself (to detect write-write race conditions:
            # a((i-2)**2) = b(i): i=1 and i=3 would write to a(1))
            for other_access in var_info:
                if not self._is_loop_carried_dependency(loop_variables,
                                                        write_access,
                                                        other_access):
                    # There is a dependency. Try to give precise error
                    # messages:
                    if write_access is other_access:
                        # The write access has a dependency on itself, e.g.
                        # a(3) = ...    or a((i-2)**2) = ...
                        # Both would result in a write-write conflict
                        node = write_access.node
                        self._add_message(
                            f"The write access to '{var_info.var_name}' in "
                            f"'{node.debug_string()}' causes "
                            f"a write-write race condition.",
                            DTCode.ERROR_WRITE_WRITE_RACE,
                            [var_info.var_name])
                    else:
                        # Circular dependency:
<<<<<<< HEAD
                        # pylint: disable=import-outside-toplevel
=======
                        # pylint: disable-next=import-outside-toplevel
>>>>>>> 6cb559d1
                        from psyclone.gocean1p0 import GOKern

                        # If the node is a GOKern, the node.debug_string()
                        # only contains '< kern call: NAME >', so no
                        # information about the variable and its indices is
                        # available. For GOKerns, 'reference_accesses' adds
                        # artificial accesses to the component indices
                        # depending on the declared stencil. Use these indices
                        # and the signature to add additional info to the
                        # error message that indicates which access exactly is
                        # causing the problem:

                        if isinstance(write_access.node, GOKern):
                            comp_ind = write_access.component_indices
                            write_str = var_info.signature.to_language(
                                component_indices=comp_ind)
                            write_info = (f"The write access to '{write_str}'"
                                          " in")
                        else:
                            write_info = "The write access to"

                        # Get 'read' or 'write' etc
                        access_type = str(other_access.access_type).lower()
                        if isinstance(other_access.node, GOKern):
                            comp_ind = other_access.component_indices
                            write_str = var_info.signature.to_language(
                                component_indices=comp_ind)
                            other_info = (f"{access_type} access to "
                                          f"'{write_str}' in")
                        else:
                            other_info = f"{access_type} access to"

<<<<<<< HEAD
                        # We need to use default parameters, since otherwise
                        # the value of a variable might be different when
                        # the message is actually evaluated.
=======
                        # We need to use default parameters for wnode and
                        # onode, since otherwise the value of a variable might
                        # be different when the message is actually evaluated.
>>>>>>> 6cb559d1
                        # Some pylint version complain here (because of the
                        # above). The code is correct, so disable this
                        # message:
                        # pylint: disable=cell-var-from-loop
                        self._add_message(LazyString(
                            lambda wnode=write_access.node,
                            onode=other_access.node:
                                (f"{write_info} "
                                 f"'{wnode.debug_string().strip()}' and the "
                                 f"{other_info} "
                                 f"'{onode.debug_string().strip()}' "
                                 f"are dependent and cannot be "
                                 f"parallelised.")),
                            DTCode.ERROR_DEPENDENCY,
                            [var_info.var_name])

                    return False
        return True

    # -------------------------------------------------------------------------
    def _is_scalar_parallelisable(self, var_info):
        '''Checks if the accesses to the given scalar variable can be
        parallelised, i.e. it is not a reduction.

        :param var_info: the access information for the variable to test.
        :type var_info: :py:class:`psyclone.core.var_info.VariableInfo`
        :return: True if the scalar variable is not a reduction, i.e. it
            can be parallelised.
        :rtype: bool
        '''

        # Read only scalar variables can be parallelised
        if var_info.is_read_only():
            return True

        all_accesses = var_info.all_accesses
        if len(all_accesses) == 1:
            # The variable is used only once. Either it is a read-only
            # variable, or it is supposed to store the result from the loop to
            # be used outside of the loop (or it is bad code). Read-only access
            # has already been tested above, so it must be a write access here,
            # which prohibits parallelisation.
            # We could potentially use lastprivate here?
            self._add_message(f"Scalar variable '{var_info.var_name}' is "
                              f"only written once.",
                              DTCode.WARN_SCALAR_WRITTEN_ONCE,
                              [f"{var_info.var_name}"])
            return False

        # Now we have at least two accesses. If the first access is a WRITE,
        # then the variable is not used in a reduction. This relies on sorting
        # the accesses by location. Note that an argument to a kernel can have
        # a 'READWRITE' access because, in that case, all we know is what the
        # kernel metadata tells us. However, we do know that such an access is
        # *not* a reduction because that would have 'SUM' access.
        if all_accesses[0].access_type in (AccessType.WRITE,
                                           AccessType.READWRITE):
            return True

        # Otherwise there is a read first, which would indicate that this loop
        # is a reduction, which is not supported atm.
        self._add_message(f"Variable '{var_info.var_name}' is read first, "
                          f"which indicates a reduction.",
                          DTCode.WARN_SCALAR_REDUCTION,
                          [var_info.var_name])
        return False

    # -------------------------------------------------------------------------
    def can_loop_be_parallelised(self, loop,
                                 test_all_variables=False,
                                 signatures_to_ignore=None):
        # pylint: disable=too-many-branches,too-many-locals
        '''This function analyses a loop in the PsyIR to see if
        it can be safely parallelised.

        :param loop: the loop node to be analysed.
        :type loop: :py:class:`psyclone.psyir.nodes.Loop`
        :param bool test_all_variables: if True, it will test if all variable
                                        accesses can be parallelised,
                                        otherwise it will stop after the first
                                        variable is found that can not be
                                        parallelised.
        :param signatures_to_ignore: list of signatures for which to skip
                                     the access checks.
        :type signatures_to_ignore: Optional[
            List[:py:class:`psyclone.core.Signature`]]

        :returns: True if the loop can be parallelised.
        :rtype: bool

        :raises TypeError: if the supplied node is not a Loop.

        '''
        self._clear_messages()

        if not isinstance(loop, Loop):
            raise TypeError(f"can_loop_be_parallelised: node must be an "
                            f"instance of class Loop but got "
                            f"'{type(loop).__name__}'")

        var_accesses = VariablesAccessInfo(loop)
        if not signatures_to_ignore:
            signatures_to_ignore = []

        # Collect all variables used as loop variable:
        loop_vars = [loop.variable.name for loop in loop.walk(Loop)]

        result = True
        symbol_table = loop.scope.symbol_table
        # Now check all variables used in the loop
        for signature, var_info in var_accesses.items():
            # This string contains derived type information, e.g.
            # "a%b"
            var_string = str(signature)
            # Ignore all loop variables - they look like reductions because of
            # the write-read access in the loop:
            if var_string in loop_vars:
                continue
            if signature in signatures_to_ignore:
                continue

            # Access the symbol by inspecting the first access reference
            try:
                symbol = var_info.all_accesses[0].node.symbol
            except AttributeError:
                # If its a node without a symbol, look it up
                var_name = signature.var_name
                symbol = symbol_table.lookup(var_name)

            # TODO #1270 - the is_array_access function might be moved
            is_array = symbol.is_array_access(access_info=var_info)
            if is_array:
                # Handle arrays
                par_able = self._array_access_parallelisable(loop_vars,
                                                             var_info)
            else:
                # Handle scalar variable
                par_able = self._is_scalar_parallelisable(var_info)
            if not par_able:
                if not test_all_variables:
                    return False
                # The user might have requested to continue in order to get
                # all messages for all variables preventing parallelisation,
                # not just the first one
                result = False

        return result

# -------------------------------------------------------------------------
    def can_loops_be_fused(self, loop1, loop2):
        '''Function that verifies if two loops can be fused.

        :param loop1: the first loop.
        :type loop1: :py:class:`psyclone.psyir.nodes.Loop`
        :param loop1: the first loop.
        :type loop1: :py:class:`psyclone.psyir.nodes.Loop`

        :return: whether the loops can be fused or not.
        :rtype: bool

        '''
        # pylint: disable=too-many-locals
        # This should only be called from loop_fuse_trans, which
<<<<<<< HEAD
        # has done tests for loop boundaries (depending on domain) and that
        # the loop variable is the same

=======
        # has done tests for loop boundaries (depending on domain)

        self._clear_messages()
>>>>>>> 6cb559d1
        assert isinstance(loop1, Loop)
        assert isinstance(loop2, Loop)
        vars1 = VariablesAccessInfo(loop1)
        vars2 = VariablesAccessInfo(loop2)

        # Check if the loops have the same loop variable
        loop_var1 = loop1.variable
        loop_var2 = loop2.variable
        if loop_var1 != loop_var2:
            # If they don't have the same variable, find out if the one
            # loop accesses the other loops variable symbol.
            # If so, then for now we disallow this merge (though we could
            # in theory allow using the unused one unless both use each
            # others)
            if Signature(loop_var2.name) in vars1:
                self._add_message(f"First loop contains accesses to the "
                                  f"second loop's variable: "
                                  f"{loop_var2.name}.",
                                  DTCode.ERROR_LOOP_VAR_USED_IN_OTHER_LOOP,
                                  [loop_var2.name])
                return False
            if Signature(loop_var1.name) in vars2:
                self._add_message(f"Second loop contains accesses to the "
                                  f"first loop's variable: "
                                  f"{loop_var1.name}.",
                                  DTCode.ERROR_LOOP_VAR_USED_IN_OTHER_LOOP,
                                  [loop_var1.name])
                return False

        # Get all variables that occur in both loops. A variable
        # that is only in one loop is not affected by fusion.
        all_vars = set(vars1).intersection(vars2)
        symbol_table = loop1.scope.symbol_table

        for signature in all_vars:
            var_name = str(signature)
            # Ignore the loop variable
            if var_name == loop_var1.name:
                continue
            var_info1 = vars1[signature]
            var_info2 = vars2[signature]

            # Variables that are only read in both loops can always be
            # fused
            if var_info1.is_read_only() and var_info2.is_read_only():
                continue

            symbol = symbol_table.lookup(signature.var_name)
            # TODO #1270 - the is_array_access function might be moved
            is_array = symbol.is_array_access(access_info=var_info1)
            if not is_array:
                result = self._fuse_validate_written_scalar(var_info1,
                                                            var_info2)
            else:
                result = self._fuse_validate_written_array(var_info1,
                                                           var_info2,
<<<<<<< HEAD
                                                           loop_var1)
=======
                                                           loop_var1,
                                                           loop_var2)
>>>>>>> 6cb559d1
            if not result:
                return False

        return True

    # -------------------------------------------------------------------------
    def _fuse_validate_written_scalar(self, var_info1, var_info2):
        '''Validates if the accesses to a scalar that is at least written once
        allows loop fusion. The accesses of the variable is contained in the
        two parameters (which also include the name of the variable). If the
        access does not allow loop fusion, a message is added to the
        dependency tools:
            - a scalar variable is written in one loop, but only read in
              the other.

        :param var_info1: access information for variable in the first loop.
        :type var_info1: :py:class:`psyclone.core.var_info.VariableInfo`
        :param var_info2: access information for variable in the second loop.
        :type var_info2: :py:class:`psyclone.core.var_info.VariableInfo`

        :returns: whether the scalar is accessed in a way that allows
            loop fusion.
        :rtype: bool

        '''
        # If a scalar variable is first written in both loops, that pattern
        # is typically ok. Example:
        # - inner loops (loop variable is written then read),
        # - a=sqrt(j); b(j)=sin(a)*cos(a) - a scalar variable as 'constant'
        # TODO #641: atm the variable access information has no details
        # about a conditional access, so the test below could result in
        # incorrectly allowing fusion. But the test is essential for many
        # much more typical use cases (especially inner loops).
        if var_info1[0].access_type == AccessType.WRITE and \
                var_info2[0].access_type == AccessType.WRITE:
            return True

        self._add_message(f"Scalar variable '{var_info1.var_name}' is "
                          f"written in one loop, but only read in the "
                          f"other loop.", DTCode.ERROR_SCALAR_WRITTEN_AND_READ)
        return False

    # -------------------------------------------------------------------------
    def _fuse_validate_written_array(self, var_info1, var_info2,
<<<<<<< HEAD
                                     loop_variable):
=======
                                     loop_variable1, loop_variable2):
>>>>>>> 6cb559d1
        '''Validates if the accesses to an array, which is at least written
        once, allows loop fusion. The access pattern to this array is
        specified in the two parameters `var_info1` and `var_info2`. Ff
        loop fusion is not possible, a message is added to the dependency
        tools:
            - an array that is written to uses inconsistent indices, e.g.
              a(i,j) and a(j,i).

        :param var_info1: access information for variable in the first loop.
        :type var_info1: \
            :py:class:`psyclone.core.var_info.SingleVariableAccessInfo`
        :param var_info2: access information for variable in the second loop.
        :type var_info2: \
            :py:class:`psyclone.core.var_info.SingleVariableAccessInfo`
<<<<<<< HEAD
        :param loop_variable: symbol of the variable associated with the \
            loops being fused.
=======
        :param loop_variable1: symbol of the variable associated with the \
            first loop being fused.
        :type loop_variable: :py:class:`psyclone.psyir.symbols.DataSymbol`
        :param loop_variable2: symbol of the variable associated with the \
            second loops being fused.
>>>>>>> 6cb559d1
        :type loop_variable: :py:class:`psyclone.psyir.symbols.DataSymbol`

        :returns: whether the scalar is accessed in a way that allows
            loop fusion.
        :rtype: bool

        '''
        # pylint: disable=too-many-locals
        all_accesses = var_info1.all_accesses + var_info2.all_accesses
<<<<<<< HEAD
        loop_var_name = loop_variable.name
=======
        loop_var_name1 = loop_variable1.name
>>>>>>> 6cb559d1
        # Compare all accesses with the first one. If the loop variable
        # is used in a different subscript, raise an error. We test this
        # by computing the partition of the indices:
        comp_1 = all_accesses[0].component_indices
        # Note that we compare an access with itself, this will
        # help us detecting if an array is accessed without using
        # the loop variable (which would indicate a kind of reduction):
        for other_access in all_accesses:
            comp_other = other_access.component_indices
            partitions = self._partition(comp_1, comp_other,
<<<<<<< HEAD
                                         [loop_var_name])
            for (set_of_vars, index) in partitions:
                # Find the partition that contains the loop variable:
                if loop_var_name in set_of_vars:
                    break
            else:
                error = (f"Variable '{var_info1.signature[0]}' does not "
                         f"depend on loop variable '{loop_var_name}', but is "
=======
                                         [loop_var_name1])
            for (set_of_vars, index) in partitions:
                # Find the partition that contains the loop variable:
                if loop_var_name1 in set_of_vars:
                    break
            else:
                error = (f"Variable '{var_info1.signature[0]}' does not "
                         f"depend on loop variable '{loop_var_name1}', but is "
>>>>>>> 6cb559d1
                         f"read and written")
                self._add_message(error, DTCode.ERROR_READ_WRITE_NO_LOOP_VAR,
                                  [var_info1.signature[0]])
                return False

            # If the loop variable contains more than one index, it is
            # used inconsistent:
            if len(index) > 1:
                # Add the appropriate error message:
                access1 = all_accesses[0].node.debug_string()
                access2 = other_access.node.debug_string()
                error = (f"Variable '{var_info1.signature[0]}' is written to "
<<<<<<< HEAD
                         f"and the loop variable '{loop_var_name}' is used "
=======
                         f"and the loop variable '{loop_var_name1}' is used "
>>>>>>> 6cb559d1
                         f"in different index locations: {access1} and "
                         f"{access2}.")
                self._add_message(error,
                                  DTCode.ERROR_DIFFERENT_INDEX_LOCATIONS,
                                  [var_info1.signature[0]])
                return False
            first_index = all_accesses[0].component_indices[index[0]]
            other_index = other_access.component_indices[index[0]]
<<<<<<< HEAD
            if not SymbolicMaths.equal(first_index, other_index):
=======
            if not SymbolicMaths.equal(
                    first_index, other_index,
                    assume={loop_var_name1: loop_variable2.name}):
>>>>>>> 6cb559d1
                # If we have one accesses for the loop variable that is
                # different from others (e.g. a(i) and a(i+1)), for now
                # don't allow loop fusion.
                access1 = all_accesses[0].node.debug_string()
                access2 = other_access.node.debug_string()
                error = (f"Variable '{var_info1.signature[0]}' is used with "
                         f"different indices: '{access1}' and '{access2}'.")
                self._add_message(error,
                                  DTCode.ERROR_DEPENDENCY,
                                  [var_info1.signature[0]])
                return False
        return True<|MERGE_RESOLUTION|>--- conflicted
+++ resolved
@@ -628,11 +628,7 @@
                             [var_info.var_name])
                     else:
                         # Circular dependency:
-<<<<<<< HEAD
-                        # pylint: disable=import-outside-toplevel
-=======
                         # pylint: disable-next=import-outside-toplevel
->>>>>>> 6cb559d1
                         from psyclone.gocean1p0 import GOKern
 
                         # If the node is a GOKern, the node.debug_string()
@@ -665,15 +661,9 @@
                         else:
                             other_info = f"{access_type} access to"
 
-<<<<<<< HEAD
-                        # We need to use default parameters, since otherwise
-                        # the value of a variable might be different when
-                        # the message is actually evaluated.
-=======
                         # We need to use default parameters for wnode and
                         # onode, since otherwise the value of a variable might
                         # be different when the message is actually evaluated.
->>>>>>> 6cb559d1
                         # Some pylint version complain here (because of the
                         # above). The code is correct, so disable this
                         # message:
@@ -837,15 +827,9 @@
         '''
         # pylint: disable=too-many-locals
         # This should only be called from loop_fuse_trans, which
-<<<<<<< HEAD
-        # has done tests for loop boundaries (depending on domain) and that
-        # the loop variable is the same
-
-=======
         # has done tests for loop boundaries (depending on domain)
 
         self._clear_messages()
->>>>>>> 6cb559d1
         assert isinstance(loop1, Loop)
         assert isinstance(loop2, Loop)
         vars1 = VariablesAccessInfo(loop1)
@@ -902,12 +886,8 @@
             else:
                 result = self._fuse_validate_written_array(var_info1,
                                                            var_info2,
-<<<<<<< HEAD
-                                                           loop_var1)
-=======
                                                            loop_var1,
                                                            loop_var2)
->>>>>>> 6cb559d1
             if not result:
                 return False
 
@@ -952,11 +932,7 @@
 
     # -------------------------------------------------------------------------
     def _fuse_validate_written_array(self, var_info1, var_info2,
-<<<<<<< HEAD
-                                     loop_variable):
-=======
                                      loop_variable1, loop_variable2):
->>>>>>> 6cb559d1
         '''Validates if the accesses to an array, which is at least written
         once, allows loop fusion. The access pattern to this array is
         specified in the two parameters `var_info1` and `var_info2`. Ff
@@ -971,16 +947,11 @@
         :param var_info2: access information for variable in the second loop.
         :type var_info2: \
             :py:class:`psyclone.core.var_info.SingleVariableAccessInfo`
-<<<<<<< HEAD
-        :param loop_variable: symbol of the variable associated with the \
-            loops being fused.
-=======
         :param loop_variable1: symbol of the variable associated with the \
             first loop being fused.
         :type loop_variable: :py:class:`psyclone.psyir.symbols.DataSymbol`
         :param loop_variable2: symbol of the variable associated with the \
             second loops being fused.
->>>>>>> 6cb559d1
         :type loop_variable: :py:class:`psyclone.psyir.symbols.DataSymbol`
 
         :returns: whether the scalar is accessed in a way that allows
@@ -990,11 +961,7 @@
         '''
         # pylint: disable=too-many-locals
         all_accesses = var_info1.all_accesses + var_info2.all_accesses
-<<<<<<< HEAD
-        loop_var_name = loop_variable.name
-=======
         loop_var_name1 = loop_variable1.name
->>>>>>> 6cb559d1
         # Compare all accesses with the first one. If the loop variable
         # is used in a different subscript, raise an error. We test this
         # by computing the partition of the indices:
@@ -1005,16 +972,6 @@
         for other_access in all_accesses:
             comp_other = other_access.component_indices
             partitions = self._partition(comp_1, comp_other,
-<<<<<<< HEAD
-                                         [loop_var_name])
-            for (set_of_vars, index) in partitions:
-                # Find the partition that contains the loop variable:
-                if loop_var_name in set_of_vars:
-                    break
-            else:
-                error = (f"Variable '{var_info1.signature[0]}' does not "
-                         f"depend on loop variable '{loop_var_name}', but is "
-=======
                                          [loop_var_name1])
             for (set_of_vars, index) in partitions:
                 # Find the partition that contains the loop variable:
@@ -1023,7 +980,6 @@
             else:
                 error = (f"Variable '{var_info1.signature[0]}' does not "
                          f"depend on loop variable '{loop_var_name1}', but is "
->>>>>>> 6cb559d1
                          f"read and written")
                 self._add_message(error, DTCode.ERROR_READ_WRITE_NO_LOOP_VAR,
                                   [var_info1.signature[0]])
@@ -1036,11 +992,7 @@
                 access1 = all_accesses[0].node.debug_string()
                 access2 = other_access.node.debug_string()
                 error = (f"Variable '{var_info1.signature[0]}' is written to "
-<<<<<<< HEAD
-                         f"and the loop variable '{loop_var_name}' is used "
-=======
                          f"and the loop variable '{loop_var_name1}' is used "
->>>>>>> 6cb559d1
                          f"in different index locations: {access1} and "
                          f"{access2}.")
                 self._add_message(error,
@@ -1049,13 +1001,9 @@
                 return False
             first_index = all_accesses[0].component_indices[index[0]]
             other_index = other_access.component_indices[index[0]]
-<<<<<<< HEAD
-            if not SymbolicMaths.equal(first_index, other_index):
-=======
             if not SymbolicMaths.equal(
                     first_index, other_index,
                     assume={loop_var_name1: loop_variable2.name}):
->>>>>>> 6cb559d1
                 # If we have one accesses for the loop variable that is
                 # different from others (e.g. a(i) and a(i+1)), for now
                 # don't allow loop fusion.
