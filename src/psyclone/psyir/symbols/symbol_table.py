--- conflicted
+++ resolved
@@ -925,16 +925,12 @@
         self._validate_arg_list(argument_symbols)
         self._argument_list = argument_symbols[:]
 
-<<<<<<< HEAD
     def append_argument(self, new_argument):
         new_arg_list = self._argument_list + [new_argument]
         self.specify_argument_list(new_arg_list)
 
-    def lookup(self, name, visibility=None, scope_limit=None):
-=======
     def lookup(self, name, visibility=None, scope_limit=None,
                otherwise=DEFAULT_SENTINEL):
->>>>>>> e901e223
         '''Look up a symbol in the symbol table. The lookup can be limited
         by visibility (e.g. just show public methods) or by scope_limit (e.g.
         just show symbols up to a certain scope).
