# -----------------------------------------------------------------------------
# BSD 3-Clause License
#
# Copyright (c) 2017-2024, Science and Technology Facilities Council.
# All rights reserved.
#
# Redistribution and use in source and binary forms, with or without
# modification, are permitted provided that the following conditions are met:
#
# * Redistributions of source code must retain the above copyright notice, this
#   list of conditions and the following disclaimer.
#
# * Redistributions in binary form must reproduce the above copyright notice,
#   this list of conditions and the following disclaimer in the documentation
#   and/or other materials provided with the distribution.
#
# * Neither the name of the copyright holder nor the names of its
#   contributors may be used to endorse or promote products derived from
#   this software without specific prior written permission.
#
# THIS SOFTWARE IS PROVIDED BY THE COPYRIGHT HOLDERS AND CONTRIBUTORS
# "AS IS" AND ANY EXPRESS OR IMPLIED WARRANTIES, INCLUDING, BUT NOT
# LIMITED TO, THE IMPLIED WARRANTIES OF MERCHANTABILITY AND FITNESS
# FOR A PARTICULAR PURPOSE ARE DISCLAIMED. IN NO EVENT SHALL THE
# COPYRIGHT HOLDER OR CONTRIBUTORS BE LIABLE FOR ANY DIRECT, INDIRECT,
# INCIDENTAL, SPECIAL, EXEMPLARY, OR CONSEQUENTIAL DAMAGES (INCLUDING,
# BUT NOT LIMITED TO, PROCUREMENT OF SUBSTITUTE GOODS OR SERVICES;
# LOSS OF USE, DATA, OR PROFITS; OR BUSINESS INTERRUPTION) HOWEVER
# CAUSED AND ON ANY THEORY OF LIABILITY, WHETHER IN CONTRACT, STRICT
# LIABILITY, OR TORT (INCLUDING NEGLIGENCE OR OTHERWISE) ARISING IN
# ANY WAY OUT OF THE USE OF THIS SOFTWARE, EVEN IF ADVISED OF THE
# POSSIBILITY OF SUCH DAMAGE.
# -----------------------------------------------------------------------------
# Authors R. W. Ford, A. R. Porter, S. Siso and N. Nobre, STFC Daresbury Lab
#         I. Kavcic, Met Office
#         J. Henrichs, Bureau of Meteorology
# Modified A. B. G. Chalk, STFC Daresbury Lab
# -----------------------------------------------------------------------------

''' This module contains the SymbolTable implementation. '''

# pylint: disable=too-many-lines

from collections import OrderedDict
from collections.abc import Iterable
import inspect
import copy

from psyclone.configuration import Config
from psyclone.errors import InternalError
from psyclone.psyir.symbols import (
    DataSymbol, ImportInterface, ContainerSymbol, DataTypeSymbol,
    GenericInterfaceSymbol, RoutineSymbol, Symbol, SymbolError,
    UnresolvedInterface)
from psyclone.psyir.symbols.typed_symbol import TypedSymbol


class SymbolTable():
    # pylint: disable=too-many-public-methods
    '''Encapsulates the symbol table and provides methods to add new
    symbols and look up existing symbols. Nested scopes are supported
    and, by default, the add and lookup methods take any ancestor
    symbol tables into consideration (ones attached to nodes that are
    ancestors of the node that this symbol table is attached to). If the
    default visibility is not specified then it defaults to
    Symbol.Visbility.PUBLIC.

    :param node: reference to the Schedule or Container to which this \
        symbol table belongs.
    :type node: :py:class:`psyclone.psyir.nodes.Schedule`, \
        :py:class:`psyclone.psyir.nodes.Container` or NoneType
    :param default_visibility: optional default visibility value for this \
        symbol table, if not provided it defaults to PUBLIC visibility.
    :type default_visibillity: \
        :py:class:`psyclone.psyir.symbols.Symbol.Visibility`

    :raises TypeError: if node argument is not a Schedule or a Container.

    '''
    def __init__(self, node=None, default_visibility=Symbol.Visibility.PUBLIC):
        # Dict of Symbol objects with the symbol names as keys. Make
        # this ordered so that different versions of Python always
        # produce code with declarations in the same order.
        self._symbols = OrderedDict()
        # Ordered list of the arguments.
        self._argument_list = []
        # Dict of tags. Some symbols can be identified with a tag.
        self._tags = {}

        # Reference to the node to which this symbol table belongs.
        self._node = None
        if node:
            self.attach(node)

        # The default visibility of symbols in this symbol table. The
        # setter does validation of the supplied quantity.
        self._default_visibility = None
        self.default_visibility = default_visibility

    @property
    def default_visibility(self):
        '''
        :returns: the default visibility of symbols in this table.
        :rtype: :py:class:`psyclone.psyir.symbols.Symbol.Visibility`
        '''
        return self._default_visibility

    @default_visibility.setter
    def default_visibility(self, vis):
        '''
        Sets the default visibility of symbols in this table.

        :param vis: the default visibility.
        :type vis: :py:class:`psyclone.psyir.symbols.Symbol.Visibility`

        :raises TypeError: if the supplied value is of the wrong type.

        '''
        if not isinstance(vis, Symbol.Visibility):
            raise TypeError(
                f"Default visibility must be an instance of psyir.symbols."
                f"Symbol.Visibility but got '{type(vis).__name__}'")
        self._default_visibility = vis

    @property
    def node(self):
        '''
        :returns: the Schedule or Container to which this symbol table belongs.
        :rtype: :py:class:`psyclone.psyir.nodes.Schedule`, \
            :py:class:`psyclone.psyir.nodes.Container` or NoneType

        '''
        return self._node

    def is_empty(self):
        '''
        :returns: True if the symbol table is empty, and False otherwise.
        :rtype: bool

        '''
        return len(self._symbols) == 0

    def parent_symbol_table(self, scope_limit=None):
        '''If this symbol table is enclosed in another scope, return the
        symbol table of the next outer scope. Otherwise return None.

        :param scope_limit: optional Node which limits the symbol \
            search space to the symbol tables of the nodes within the \
            given scope. If it is None (the default), the whole \
            scope (all symbol tables in ancestor nodes) is searched \
            otherwise ancestors of the scope_limit node are not \
            searched.
        :type scope_limit: :py:class:`psyclone.psyir.nodes.Node` or \
            `NoneType`

        :returns: the 'parent' SymbolTable of the current SymbolTable (i.e.
                  the one that encloses this one in the PSyIR hierarchy).
        :rtype: :py:class:`psyclone.psyir.symbols.SymbolTable` or NoneType

        '''
        # Validate the supplied scope_limit
        if scope_limit is not None:
            # pylint: disable=import-outside-toplevel
            from psyclone.psyir.nodes import Node
            if not isinstance(scope_limit, Node):
                raise TypeError(
                    f"The scope_limit argument '{scope_limit}', is not of "
                    f"type `Node`.")

        # We use the Node with which this table is associated in order to
        # move up the Node hierarchy
        if self.node:
            search_next = self.node
            while search_next is not scope_limit and search_next.parent:
                search_next = search_next.parent
                if hasattr(search_next, 'symbol_table'):
                    return search_next.symbol_table
        return None

    def get_symbols(self, scope_limit=None):
        '''Return symbols from this symbol table and all symbol tables
        associated with ancestors of the node that this symbol table
        is attached to. If there are name duplicates we only return the
        one from the closest ancestor including self. It accepts an
        optional scope_limit argument.

        :param scope_limit: optional Node which limits the symbol \
            search space to the symbol tables of the nodes within the \
            given scope. If it is None (the default), the whole \
            scope (all symbol tables in ancestor nodes) is searched \
            otherwise ancestors of the scope_limit node are not \
            searched.
        :type scope_limit: Optional[:py:class:`psyclone.psyir.nodes.Node`]

        :returns: ordered dictionary of symbols indexed by symbol name.
        :rtype: OrderedDict[str] = :py:class:`psyclone.psyir.symbols.Symbol`

        '''
        all_symbols = OrderedDict()
        current = self
        while current:
            for symbol_name, symbol in current.symbols_dict.items():
                if symbol_name not in all_symbols:
                    all_symbols[symbol_name] = symbol
            current = current.parent_symbol_table(scope_limit)
        return all_symbols

    def get_tags(self, scope_limit=None):
        '''Return tags from this symbol table and all symbol tables associated
        with ancestors of the node that this symbol table is attached
        to. If there are tag duplicates we only return the one from the closest
        ancestor including self. It accepts an optional scope_limit argument.

        :param scope_limit: optional Node which limits the symbol \
            search space to the symbol tables of the nodes within the \
            given scope. If it is None (the default), the whole \
            scope (all symbol tables in ancestor nodes) is searched \
            otherwise ancestors of the scope_limit node are not \
            searched.
        :type scope_limit: :py:class:`psyclone.psyir.nodes.Node` or \
            `NoneType`

        :returns: ordered dictionary of symbols indexed by tag.
        :rtype: OrderedDict[str] = :py:class:`psyclone.psyir.symbols.Symbol`

        '''
        all_tags = OrderedDict()
        current = self
        while current:
            for tag, symbol in current.tags_dict.items():
                if tag not in all_tags:
                    all_tags[tag] = symbol
            current = current.parent_symbol_table(scope_limit)
        return all_tags

    def shallow_copy(self):
        '''Create a copy of the symbol table with new instances of the
        top-level data structures but keeping the same existing symbol
        objects. Symbols added to the new symbol table will not be added
        in the original but the existing objects are still the same.

        :returns: a shallow copy of this symbol table.
        :rtype: :py:class:`psyclone.psyir.symbols.SymbolTable`

        '''
        # pylint: disable=protected-access
        new_st = type(self)()
        new_st._symbols = copy.copy(self._symbols)
        new_st._argument_list = copy.copy(self._argument_list)
        new_st._tags = copy.copy(self._tags)
        new_st._node = self.node
        new_st._default_visibility = self.default_visibility
        return new_st

    def deep_copy(self):
        '''Create a copy of the symbol table with new instances of the
        top-level data structures and also new instances of the symbols
        contained in these data structures. Modifying a symbol attribute
        will not affect the equivalent named symbol in the original symbol
        table.

        The only attribute not copied is the _node reference to the scope,
        since that scope can only have one symbol table associated to it.

        :returns: a deep copy of this symbol table.
        :rtype: :py:class:`psyclone.psyir.symbols.SymbolTable`

        '''
        # pylint: disable=protected-access
        new_st = type(self)()

        # Make a copy of each symbol in the symbol table
        for symbol in self.symbols:
            new_st.add(symbol.copy())

        # Prepare the new argument list
        new_arguments = []
        for name in [arg.name for arg in self.argument_list]:
            new_arguments.append(new_st.lookup(name))
        new_st.specify_argument_list(new_arguments)

        # Prepare the new tag dict
        for tag, symbol in self._tags.items():
            new_st._tags[tag] = new_st.lookup(symbol.name)

        # Fix the container links for imported symbols
        for symbol in new_st.imported_symbols:
            name = symbol.interface.container_symbol.name
            orig_name = symbol.interface.orig_name
            new_container = new_st.lookup(name)
            symbol.interface = ImportInterface(new_container,
                                               orig_name=orig_name)

        # Fix the references to RoutineSymbols within any
        # GenericInterfaceSymbols.
        for symbol in new_st.symbols:
            if not isinstance(symbol, GenericInterfaceSymbol):
                continue
            new_routines = []
            for routine in symbol.routines:
                new_routines.append((new_st.lookup(routine.symbol.name),
                                     routine.from_container))
            symbol.routines = new_routines

        # Set the default visibility
        new_st._default_visibility = self.default_visibility

        return new_st

    @staticmethod
    def _normalize(key):
        '''Normalises the symboltable key strings.

        :param str key: an input key.

        :returns: the normalized key.
        :rtype: str

        '''
        # The symbol table is currently case insensitive
        new_key = key.lower()
        return new_key

    @classmethod
    def _has_same_name(cls, first, second):
        ''' Compare if two symbols have the same normalized name. For
        convenience it accepts symbols and strings.

        :param first: first item of the comparison.
        :type first: str | :py:class:`psyclone.psyir.symbols.Symbol`
        :param second: second item of the comparison.
        :type second: str | :py:class:`psyclone.psyir.symbols.Symbol`

        :returns: whether the two symbols names are the same.
        :rtype: bool

        '''
        string1 = first if isinstance(first, str) else first.name
        string2 = second if isinstance(second, str) else second.name
        return cls._normalize(string1) == cls._normalize(string2)

    def new_symbol(self, root_name=None, tag=None, shadowing=False,
                   symbol_type=None, **symbol_init_args):
        ''' Create a new symbol. Optional root_name and shadowing
        arguments can be given to choose the name following the rules of
        next_available_name(). An optional tag can also be given.
        By default it creates a generic symbol but a symbol_type argument
        and any additional initialization keyword arguments of this
        symbol_type can be provided to refine the created Symbol.

        :param root_name: optional name to use when creating a new \
            symbol name. This will be appended with an integer if the name \
            clashes with an existing symbol name.
        :type root_name: str or NoneType
        :param str tag: optional tag identifier for the new symbol.
        :param bool shadowing: optional logical flag indicating whether the \
            name can be overlapping with a symbol in any of the ancestors \
            symbol tables. Defaults to False.
        :param symbol_type: class type of the new symbol.
        :type symbol_type: type object of class (or subclasses) of \
                           :py:class:`psyclone.psyir.symbols.Symbol`
        :param symbol_init_args: arguments to create a new symbol.
        :type symbol_init_args: unwrapped Dict[str] = object

        :raises TypeError: if the type_symbol argument is not the type of a \
                           Symbol object class or one of its subclasses.

        '''
        # Only type-check symbol_type, the other arguments are just passed down
        # and type checked inside each relevant method.
        if symbol_type is not None:
            if not (isinstance(symbol_type, type) and
                    Symbol in inspect.getmro(symbol_type)):
                raise TypeError(
                    f"The symbol_type parameter should be a type class of "
                    f"Symbol or one of its sub-classes but found "
                    f"'{type(symbol_type).__name__}' instead.")
        else:
            symbol_type = Symbol

        # If no visibility parameter has been provided use this symbol table's
        # default visibility
        if "visibility" not in symbol_init_args:
            symbol_init_args["visibility"] = self.default_visibility

        available_name = self.next_available_name(root_name, shadowing)
        symbol = symbol_type(available_name, **symbol_init_args)
        self.add(symbol, tag)
        return symbol

    def find_or_create(self, name, **new_symbol_args):
        ''' Lookup a symbol by its name, if it doesn't exist create a new
        symbol with the given properties.

        :param str name: name of the symbol to lookup or create.
        :param new_symbol_args: arguments to create a new symbol.
        :type new_symbol_args: unwrapped Dict[str, object]

        :raises SymbolError: if the symbol already exists but the type_symbol \
                             argument does not match the type of the symbol \
                             found.

        '''
        try:
            symbol = self.lookup(name)
            # Check that the symbol found matches the requested description
            if 'symbol_type' in new_symbol_args:
                symbol_type = new_symbol_args['symbol_type']
                if not isinstance(symbol, new_symbol_args['symbol_type']):
                    raise SymbolError(
                        f"Expected symbol with name '{name}' to be of type "
                        f"'{symbol_type.__name__}' but found type "
                        f"'{type(symbol).__name__}'.")
            # TODO #1057: If the symbol is found and some unmatching arguments
            # were given it should also fail here.
            return symbol
        except KeyError:
            return self.new_symbol(name, **new_symbol_args)

    def find_or_create_tag(self, tag, root_name=None, **new_symbol_args):
        ''' Lookup a tag, if it doesn't exist create a new symbol with the
        given tag. By default it creates a generic Symbol with the tag as the
        root of the symbol name. Optionally, a different root_name or any of
        the arguments available in the new_symbol() method can be given to
        refine the name and the type of the created Symbol.

        :param str tag: tag identifier.
        :param str root_name: optional name of the new symbol if it needs \
                              to be created. Otherwise it is ignored.
        :param new_symbol_args: arguments to create a new symbol.
        :type new_symbol_args: unwrapped Dict[str, object]

        :returns: symbol associated with the given tag.
        :rtype: :py:class:`psyclone.psyir.symbols.Symbol`

        :raises SymbolError: if the symbol already exists but the type_symbol \
                             argument does not match the type of the symbol \
                             found.

        '''
        try:
            symbol = self.lookup_with_tag(tag)
            # Check that the symbol found matches the requested description
            if 'symbol_type' in new_symbol_args:
                symbol_type = new_symbol_args['symbol_type']
                if not isinstance(symbol, new_symbol_args['symbol_type']):
                    raise SymbolError(
                        f"Expected symbol with tag '{tag}' to be of type "
                        f"'{symbol_type.__name__}' but found type "
                        f"'{type(symbol).__name__}'.")
            # TODO #1057: If the symbol is found and some unmatching arguments
            # were given it should also fail here.
            return symbol
        except KeyError:
            if not root_name:
                root_name = tag
            return self.new_symbol(root_name, tag, **new_symbol_args)

    def next_available_name(self, root_name=None, shadowing=False,
                            other_table=None):
        '''Return a name that is not in the symbol table and therefore can
        be used to declare a new symbol.
        If the `root_name` argument is not supplied or if it is
        an empty string then the name is generated internally,
        otherwise the `root_name` is used. If required, an additional
        integer is appended to avoid clashes.
        If the shadowing argument is True (is False by default), the names
        in parent symbol tables will not be considered.
        If `other_table` is supplied, the new name is constructed so as not
        to clash with any entries in that table.

        :param str root_name: optional name to use when creating a new \
            symbol name. This will be appended with an integer if the name \
            clashes with an existing symbol name.
        :param bool shadowing: optional logical flag indicating whether the \
            name can be overlapping with a symbol in any of the ancestors \
            symbol tables. Defaults to False.
        :param other_table: an optional, second symbol table to take into \
            account when constructing a new name.
        :type other_table: :py:class`psyclone.psyir.symbols.SymbolTable`

        :returns: the new unique symbol name.
        :rtype: str

        :raises TypeError: if any of the arguments are of the wrong type.

        '''
        if not isinstance(shadowing, bool):
            raise TypeError(
                f"Argument 'shadowing' should be of type bool"
                f" but found '{type(shadowing).__name__}'.")

        if other_table and not isinstance(other_table, SymbolTable):
            raise TypeError(
                f"If supplied, argument 'other_table' should be of type "
                f"SymbolTable but found '{type(other_table).__name__}'.")

        if shadowing:
            symbols = self._symbols
        else:
            # If symbol shadowing is not permitted, the list of symbols names
            # that can't be used includes all the symbols from all the ancestor
            # symbol tables.
            symbols = self.get_symbols()

        # Construct the set of existing names.
        existing_names = set(symbols.keys())

        if other_table:
            # If a second symbol table has been supplied, include its entries
            # in the list of names to exclude.
            other_names = set(other_table.symbols_dict.keys())
            existing_names = existing_names.union(other_names)

        if root_name is not None:
            if not isinstance(root_name, str):
                raise TypeError(
                    f"Argument root_name should be of type str or NoneType "
                    f"but found '{type(root_name).__name__}'.")
        if not root_name:
            root_name = Config.get().psyir_root_name
        candidate_name = root_name
        idx = 1
        while self._normalize(candidate_name) in existing_names:
            candidate_name = f"{root_name}_{idx}"
            idx += 1
        return candidate_name

    def add(self, new_symbol, tag=None):
        '''Add a new symbol to the symbol table if the symbol name is not
        already in use.

        :param new_symbol: the symbol to add to the symbol table.
        :type new_symbol: :py:class:`psyclone.psyir.symbols.Symbol`
        :param str tag: a tag identifier for the new symbol, by default no \
            tag is given.

        :raises InternalError: if the new_symbol argument is not a \
            symbol.
        :raises KeyError: if the symbol name is already in use.
        :raises KeyError: if a tag is supplied and it is already in \
            use.

        '''
        if not isinstance(new_symbol, Symbol):
            raise InternalError(f"Symbol '{new_symbol}' is not a symbol, but "
                                f"'{type(new_symbol).__name__}'.'")

        key = self._normalize(new_symbol.name)
        if key in self._symbols:
            raise KeyError(f"Symbol table already contains a symbol with "
                           f"name '{new_symbol.name}'.")

        if tag:
            if tag in self.get_tags():
                raise KeyError(
                    f"This symbol table, or an outer scope ancestor symbol "
                    f"table, already contains the tag '{tag}' for the symbol"
                    f" '{self.lookup_with_tag(tag).name}', so it can not be "
                    f"associated with symbol '{new_symbol.name}'.")
            self._tags[tag] = new_symbol

        self._symbols[key] = new_symbol

    def check_for_clashes(self, other_table, symbols_to_skip=()):
        '''
        Checks the symbols in the supplied table against those in
        this table. If there is a name clash that cannot be resolved by
        renaming then a SymbolError is raised. Any symbols appearing
        in `symbols_to_skip` are excluded from the checks.

        :param other_table: the table for which to check for clashes.
        :type other_table: :py:class:`psyclone.psyir.symbols.SymbolTable`
        :param symbols_to_skip: an optional list of symbols to exclude from
            the check.
        :type symbols_to_skip: Iterable[
            :py:class:`psyclone.psyir.symbols.Symbol`]

        :raises TypeError: if symbols_to_skip is supplied but is not an
            instance of Iterable.
        :raises SymbolError: if there would be an unresolvable name clash
            when importing symbols from `other_table` into this table.

        '''
        if not isinstance(symbols_to_skip, Iterable):
            raise TypeError(
                f"check_for_clashes: 'symbols_to_skip' must be an instance of "
                f"Iterable but got '{type(symbols_to_skip).__name__}'")

        for other_sym in other_table.symbols:
            if other_sym.name not in self or other_sym in symbols_to_skip:
                continue
            # We have a name clash.
            this_sym = self.lookup(other_sym.name)
            # If they are both ContainerSymbols then that's OK as they refer to
            # the same Container.
            if (isinstance(this_sym, ContainerSymbol) and
                    isinstance(other_sym, ContainerSymbol)):
                continue
            if other_sym.is_import and this_sym.is_import:
                # Both symbols are imported. That's fine as long as they are
                # imported from the same Container.
                if not self._has_same_name(
                        other_sym.interface.container_symbol,
                        this_sym.interface.container_symbol):
                    raise SymbolError(
                        f"This table has an import of '{this_sym.name}' from "
                        f"Container "
                        f"'{this_sym.interface.container_symbol.name}' but "
                        f"the supplied table imports it from Container "
                        f"'{other_sym.interface.container_symbol.name}'.")
                continue
            # Can either of them be renamed?
            try:
                self.rename_symbol(this_sym, "", dry_run=True)
            except SymbolError as err1:
                try:
                    other_table.rename_symbol(other_sym, "", dry_run=True)
                except SymbolError as err2:
                    # pylint: disable=raise-missing-from
                    raise SymbolError(
                        f"There is a name clash for symbol '{this_sym.name}' "
                        f"that cannot be resolved by renaming "
                        f"one of the instances because:\n- {err1}\n- {err2}")

    def _add_container_symbols_from_table(self, other_table):
        '''
        Takes container symbols from the supplied symbol table and adds them to
        this table. All references to each container symbol are also updated.
        (This is a preliminary step to adding all symbols from other_table to
        this table.)

        :param other_table: the symbol table from which to take container
                            symbols.
        :type other_table: :py:class:`psyclone.psyir.symbols.SymbolTable`

        '''
        for csym in other_table.containersymbols:
            if csym.name in self:
                # We have a clash with another symbol in this table.
                self_csym = self.lookup(csym.name)
                if not isinstance(self_csym, ContainerSymbol):
                    # The symbol in *this* table is not a Container so we
                    # may be able to rename it.
                    self.rename_symbol(
                            self_csym,
                            self.next_available_name(
                                csym.name, other_table=other_table))
                    # We can then add an import from the Container.
                    self.add(csym)
                else:
                    # The symbol in *this* table is also a ContainerSymbol so
                    # must refer to the same Container. If there is a wildcard
                    # import from this Container then we'll need that in this
                    # Table too.
                    if csym.wildcard_import:
                        self_csym.wildcard_import = True
            else:
                self.add(csym)
            # We must update all references to this ContainerSymbol
            # so that they point to the one in this table instead.
            imported_syms = other_table.symbols_imported_from(csym)
            for isym in imported_syms:
                if isym.name in self:
                    # We have a potential clash with a symbol imported
                    # into the other table.
                    other_sym = self.lookup(isym.name)
                    if not other_sym.is_import:
                        # The calling merge() method has already checked that
                        # we don't have a clash between symbols of the same
                        # name imported from different containers. We don't
                        # support renaming an imported symbol but the
                        # symbol in this table can be renamed so we do that.
                        self.rename_symbol(
                            other_sym,
                            self.next_available_name(
                                other_sym.name, other_table=other_table))
                isym.interface = ImportInterface(
                        self.lookup(csym.name),
                        orig_name=isym.interface.orig_name)

<<<<<<< HEAD
    def _add_symbols_from_table(self, other_table, shared_wildcard_imports,
                                include_arguments=True):
=======
    def _add_symbols_from_table(self, other_table, symbols_to_skip=()):
>>>>>>> 01cd644b
        '''
        Takes symbols from the supplied symbol table and adds them to this
        table (unless they appear in `symbols_to_skip`).
        _add_container_symbols_from_table() must have been called
        before this method in order to handle any Container Symbols and update
        those Symbols imported from them.

        :param other_table: the symbol table from which to add symbols.
        :type other_table: :py:class:`psyclone.psyir.symbols.SymbolTable`
<<<<<<< HEAD
        :param shared_wildcard_imports: set of the names of any
            ContainerSymbols from which there were wildcard imports in both
            tables originally.
        :type shared_wildcard_imports: set[str]
        :param bool include_arguments: whether or not to include symbols that
                                       are routine arguments.
=======
        :param symbols_to_skip: an optional list of symbols to exclude from
                                the merge.
        :type symbols_to_skip: Iterable[
            :py:class:`psyclone.psyir.symbols.Symbol`]
>>>>>>> 01cd644b

        :raises InternalError: if an imported symbol is found that has not
            already been updated to refer to a Container in this table.

        '''
        for old_sym in other_table.symbols:

            if old_sym in symbols_to_skip or isinstance(old_sym,
                                                        ContainerSymbol):
                # We've dealt with Container symbols in _add_container_symbols.
                continue

            try:
                self.add(old_sym)

            except KeyError:
                # We have a clash with a symbol in this table.
                self._handle_symbol_clash(other_table, old_sym,
                                          shared_wildcard_imports)

    def _handle_symbol_clash(self, other_table, old_sym,
                             shared_wildcard_imports):
        '''
        '''
        if old_sym.is_import:
            # This symbol is imported from a Container so should
            # already have been updated so as to be imported from the
            # corresponding container in this table.
            self_csym = self.lookup(old_sym.interface.container_symbol.name)
            if old_sym.interface.container_symbol is self_csym:
                return
            raise InternalError(
                f"Symbol '{old_sym.name}' imported from '{self_csym.name}' "
                f"has not been updated to refer to the corresponding "
                f"container in the current table.")
        self_sym = self.lookup(old_sym.name)
        if old_sym.is_unresolved and self_sym.is_unresolved:
            if shared_wildcard_imports:
                # The clashing symbols are both unresolved and there are
                # wildcard imports that are common to both tables. Therefore
                # we assume that the two symbols are referring to the same
                # memory location and we don't have to do anything.
                return
            # The clashing symbols are unresolved and we don't know how they're
            # being brought into scope. Therefore, we cannot rename either of
            # them. This should have been picked up in _check_for_clashes().
            raise InternalError(
                f"An unresolved Symbol named '{old_sym.name}' is present in "
                f"both tables. This should have been caught by "
                f"SymbolTable._check_for_clashes().")

        # A Symbol with the same name already exists so we attempt to rename
        # first the one that we are adding and failing that, the existing
        # symbol in this table.
        new_name = self.next_available_name(
            old_sym.name, other_table=other_table)
        try:
            other_table.rename_symbol(old_sym, new_name)
            self.add(old_sym)
        except SymbolError:
            self.rename_symbol(self_sym, new_name)
            self.add(old_sym)

    def merge(self, other_table, symbols_to_skip=()):
        '''Merges all of the symbols found in `other_table` into this
        table. Symbol objects in *either* table may be renamed in the
        event of clashes.

        Any Symbols appearing in `symbols_to_skip` are excluded.

        :param other_table: the symbol table from which to add symbols.
        :type other_table: :py:class:`psyclone.psyir.symbols.SymbolTable`
        :param symbols_to_skip: an optional list of Symbols to exclude from
                                the merge.
        :type symbols_to_skip: Iterable[
            :py:class:`psyclone.psyir.symbols.Symbol`]

        :raises TypeError: if `other_table` is not a SymbolTable.
        :raises TypeError: if `symbols_to_skip` is not an Iterable.
        :raises SymbolError: if name clashes prevent the merge.

        '''
        if not isinstance(other_table, SymbolTable):
            raise TypeError(f"SymbolTable.merge() expects a SymbolTable "
                            f"instance but got '{type(other_table).__name__}'")
        if not isinstance(symbols_to_skip, Iterable):
            raise TypeError(
                f"SymbolTable.merge() expects 'symbols_to_skip' to be an "
                f"Iterable but got '{type(symbols_to_skip).__name__}'")
        try:
            self.check_for_clashes(other_table,
                                   symbols_to_skip=symbols_to_skip)
        except SymbolError as err:
            raise SymbolError(
                f"Cannot merge {other_table.view()} with {self.view()} due to "
                f"unresolvable name clashes.") from err

        # Before we begin merging, check whether there are any wildcard
        # imports that are common to both tables.
        shared_wildcard_imports = set()
        self_csyms = self.containersymbols
        for csym in self_csyms:
            if not csym.wildcard_import:
                continue
            try:
                other_sym = other_table.lookup(csym.name)
                if (isinstance(other_sym, ContainerSymbol) and
                        other_sym.wildcard_import):
                    shared_wildcard_imports.add(csym.name)
            except KeyError:
                continue

        # Deal with any Container symbols first.
        self._add_container_symbols_from_table(other_table)

        # Copy each Symbol from the supplied table into this one, excluding
<<<<<<< HEAD
        # ContainerSymbols and, optionally, those that represent formal args.
        self._add_symbols_from_table(other_table, shared_wildcard_imports,
                                     include_arguments)
=======
        # ContainerSymbols and any listed in `symbols_to_skip`.
        self._add_symbols_from_table(other_table,
                                     symbols_to_skip=symbols_to_skip)
>>>>>>> 01cd644b

    def swap_symbol_properties(self, symbol1, symbol2):
        '''Swaps the properties of symbol1 and symbol2 apart from the symbol
        name. Argument list positions are also updated appropriately.

        :param symbol1: the first symbol.
        :type symbol1: :py:class:`psyclone.psyir.symbols.Symbol`
        :param symbol2: the second symbol.
        :type symbol2: :py:class:`psyclone.psyir.symbols.Symbol`

        :raises KeyError: if either of the supplied symbols are not in \
                          the symbol table.
        :raises TypeError: if the supplied arguments are not symbols, \
                 or the names of the symbols are the same in the SymbolTable \
                 instance.

        '''
        for symbol in [symbol1, symbol2]:
            if not isinstance(symbol, Symbol):
                raise TypeError(f"Arguments should be of type 'Symbol' but "
                                f"found '{type(symbol).__name__}'.")
            if symbol.name not in self._symbols:
                raise KeyError(f"Symbol '{symbol.name}' is not in the symbol "
                               f"table.")
        if self._has_same_name(symbol1.name, symbol2.name):
            raise ValueError(f"The symbols should have different names, but "
                             f"found '{symbol1.name}' for both.")

        tmp_symbol = symbol1.copy()
        symbol1.copy_properties(symbol2)
        symbol2.copy_properties(tmp_symbol)

        # Update argument list if necessary
        index1 = None
        if symbol1 in self._argument_list:
            index1 = self._argument_list.index(symbol1)
        index2 = None
        if symbol2 in self._argument_list:
            index2 = self._argument_list.index(symbol2)
        if index1 is not None:
            self._argument_list[index1] = symbol2
        if index2 is not None:
            self._argument_list[index2] = symbol1

    def specify_argument_list(self, argument_symbols):
        '''
        Sets-up the internal list storing the order of the arguments to this
        kernel.

        :param list argument_symbols: ordered list of the DataSymbols \
            representing the kernel arguments.

        :raises ValueError: if the new argument_list is not consistent with \
            the existing entries in the SymbolTable.

        '''
        self._validate_arg_list(argument_symbols)
        self._argument_list = argument_symbols[:]

    def lookup(self, name, visibility=None, scope_limit=None):
        '''Look up a symbol in the symbol table. The lookup can be limited
        by visibility (e.g. just show public methods) or by scope_limit (e.g.
        just show symbols up to a certain scope).

        :param str name: name of the symbol.
        :param visibilty: the visibility or list of visibilities that the \
                          symbol must have.
        :type visibility: [list of] :py:class:`psyclone.symbols.Visibility`
        :param scope_limit: optional Node which limits the symbol \
            search space to the symbol tables of the nodes within the \
            given scope. If it is None (the default), the whole \
            scope (all symbol tables in ancestor nodes) is searched \
            otherwise ancestors of the scope_limit node are not \
            searched.
        :type scope_limit: :py:class:`psyclone.psyir.nodes.Node` or \
            `NoneType`

        :returns: the symbol with the given name and, if specified, visibility.
        :rtype: :py:class:`psyclone.psyir.symbols.Symbol`

        :raises TypeError: if the name argument is not a string.
        :raises SymbolError: if the name exists in the Symbol Table but does \
                             not have the specified visibility.
        :raises TypeError: if the visibility argument has the wrong type.
        :raises KeyError: if the given name is not in the Symbol Table.

        '''
        if not isinstance(name, str):
            raise TypeError(
                f"Expected the name argument to the lookup() method to be "
                f"a str but found '{type(name).__name__}'.")

        try:
            symbol = self.get_symbols(scope_limit)[self._normalize(name)]
            if visibility:
                if not isinstance(visibility, list):
                    vis_list = [visibility]
                else:
                    vis_list = visibility
                if symbol.visibility not in vis_list:
                    vis_names = []
                    # Take care here in case the 'visibility' argument
                    # is of the wrong type
                    for vis in vis_list:
                        if not isinstance(vis, Symbol.Visibility):
                            raise TypeError(
                                f"the 'visibility' argument to lookup() must "
                                f"be an instance (or list of instances) of "
                                f"Symbol.Visibility but got "
                                f"'{type(vis).__name__}' when searching for "
                                f"symbol '{name}'")
                        vis_names.append(vis.name)
                    raise SymbolError(
                        f"Symbol '{name}' exists in the Symbol Table but has "
                        f"visibility '{symbol.visibility.name}' which does not"
                        f" match with the requested visibility: {vis_names}")
            return symbol
        except KeyError as err:
            raise KeyError(f"Could not find '{name}' in the Symbol Table.") \
                from err

    def lookup_with_tag(self, tag, scope_limit=None):
        '''Look up a symbol by its tag. The lookup can be limited by
        scope_limit (e.g. just show symbols up to a certain scope).

        :param str tag: tag identifier.
        :param scope_limit: optional Node which limits the symbol \
            search space to the symbol tables of the nodes within the \
            given scope. If it is None (the default), the whole \
            scope (all symbol tables in ancestor nodes) is searched \
            otherwise ancestors of the scope_limit node are not \
            searched.

        :returns: symbol with the given tag.
        :rtype: :py:class:`psyclone.psyir.symbols.Symbol`

        :raises TypeError: if the tag argument is not a string.
        :raises KeyError: if the given tag is not in the Symbol Table.

        '''
        if not isinstance(tag, str):
            raise TypeError(
                f"Expected the tag argument to the lookup_with_tag() method "
                f"to be a str but found '{type(tag).__name__}'.")

        try:
            return self.get_tags(scope_limit)[tag]
        except KeyError as err:
            raise KeyError(f"Could not find the tag '{tag}' in the Symbol "
                           f"Table.") from err

    def __contains__(self, key):
        '''Check if the given key is part of the Symbol Table.

        :param str key: key to check for existance.

        :returns: whether the Symbol Table contains the given key.
        :rtype: bool
        '''
        return self._normalize(key.lower()) in self._symbols

    def symbols_imported_from(self, csymbol):
        '''
        Examines the contents of this symbol table to see which DataSymbols
        (if any) are imported from the supplied ContainerSymbol (which must
        be present in the SymbolTable).

        :param csymbol: the ContainerSymbol to search for imports from.
        :type csymbol: :py:class:`psyclone.psyir.symbols.ContainerSymbol`

        :returns: list of DataSymbols that are imported from the supplied \
                  ContainerSymbol. If none are found then the list is empty.
        :rtype: list of :py:class:`psyclone.psyir.symbols.DataSymbol`

        :raises TypeError: if the supplied object is not a ContainerSymbol.
        :raises KeyError: if the supplied object is not in this SymbolTable.

        '''
        if not isinstance(csymbol, ContainerSymbol):
            raise TypeError(
                f"symbols_imported_from() expects a ContainerSymbol but got "
                f"an object of type '{type(csymbol).__name__}'")
        # self.lookup(name) will raise a KeyError if there is no symbol with
        # that name in the table.
        if self.lookup(csymbol.name) is not csymbol:
            raise KeyError(f"The '{csymbol.name}' entry in this SymbolTable "
                           f"is not the supplied ContainerSymbol.")

        return [symbol for symbol in self.imported_symbols if
                symbol.interface.container_symbol is csymbol]

    def swap(self, old_symbol, new_symbol):
        '''
        Remove the `old_symbol` from the table and replace it with the
        `new_symbol`.

        :param old_symbol: the symbol to remove from the table.
        :type old_symbol: :py:class:`psyclone.psyir.symbols.Symbol`
        :param new_symbol: the symbol to add to the table.
        :type new_symbol: :py:class:`psyclone.psyir.symbols.Symbol`

        :raises TypeError: if either old/new_symbol are not Symbols.
        :raises SymbolError: if `old_symbol` and `new_symbol` don't have
                             the same name (after normalising).
        '''
        if not isinstance(old_symbol, Symbol):
            raise TypeError(f"Symbol to remove must be of type Symbol but "
                            f"got '{type(old_symbol).__name__}'")
        if not isinstance(new_symbol, Symbol):
            raise TypeError(f"Symbol to add must be of type Symbol but "
                            f"got '{type(new_symbol).__name__}'")
        if not self._has_same_name(old_symbol, new_symbol):
            raise SymbolError(
                f"Cannot swap symbols that have different names, got: "
                f"'{old_symbol.name}' and '{new_symbol.name}'")
        # TODO #898 remove() does not currently check for any uses of
        # old_symbol.
        self.remove(old_symbol)
        self.add(new_symbol)

    def remove(self, symbol):
        '''
        Remove the supplied symbol from the Symbol Table. This has a high
        potential to leave broken links, so this method checks for some
        references to the removed symbol depending on the symbol type.

        Currently, generic Symbols, ContainerSymbols and RoutineSymbols are
        supported. Support for removing other types of Symbol will be added
        as required.

        TODO #898. This method should check for any references/uses of
        the target symbol.

        :param symbol: the container symbol to remove.
        :type symbol: :py:class:`psyclone.psyir.symbols.ContainerSymbol`

        :raises TypeError: if the supplied symbol is not of type Symbol.
        :raises NotImplementedError: the removal of this symbol type is not \
                                     supported yet.
        :raises KeyError: if the supplied symbol is not in the symbol table.
        :raises ValueError: if the supplied container symbol is referenced \
                            by one or more DataSymbols.
        :raises InternalError: if the supplied symbol is not the same as the \
                               entry with that name in this SymbolTable.
        '''
        if not isinstance(symbol, Symbol):
            raise TypeError(f"remove() expects a Symbol argument but found: "
                            f"'{type(symbol).__name__}'.")

        # pylint: disable=unidiomatic-typecheck
        if not (isinstance(symbol, (ContainerSymbol, RoutineSymbol)) or
                type(symbol) is Symbol):
            raise NotImplementedError(
                f"remove() currently only supports generic Symbol, "
                f"ContainerSymbol and RoutineSymbol types but got: "
                f"'{type(symbol).__name__}'")
        # pylint: enable=unidiomatic-typecheck

        # Since we are manipulating the _symbols dict directly we must use
        # the normalised name of the symbol.
        norm_name = self._normalize(symbol.name)

        if norm_name not in self._symbols:
            raise KeyError(f"Cannot remove Symbol '{symbol.name}' from symbol "
                           f"table because it does not exist.")
        # Sanity-check that the entry in the table is the symbol we've
        # been passed.
        if self._symbols[norm_name] is not symbol:
            raise InternalError(
                f"The Symbol with name '{symbol.name}' in this symbol table "
                f"is not the same Symbol object as the one that has been "
                f"supplied to the remove() method.")

        # We can only remove a ContainerSymbol if no DataSymbols are
        # being imported from it
        if (isinstance(symbol, ContainerSymbol) and
                self.symbols_imported_from(symbol)):
            raise ValueError(
                f"Cannot remove ContainerSymbol '{symbol.name}' since symbols"
                f" {[sym.name for sym in self.symbols_imported_from(symbol)]} "
                f"are imported from it - remove them first.")

        if isinstance(symbol, RoutineSymbol):
            is_shadowed = False
            if self.node and self.node.parent:
                try:
                    shadowed_sym = self.node.parent.scope.symbol_table.lookup(
                        symbol.name)
                    is_shadowed = shadowed_sym == symbol
                except KeyError:
                    pass
            if not is_shadowed:
                # The Symbol to be removed is not shadowing one in an outer
                # scope so check that there are no Calls referencing it.
                # pylint: disable=import-outside-toplevel
                from psyclone.psyir.nodes import Call
                all_calls = self.node.walk(Call) if self.node else []
                for call in all_calls:
                    if call.routine is symbol:
                        raise ValueError(
                            f"Cannot remove RoutineSymbol '{symbol.name}' "
                            f"because it is referenced by "
                            f"'{call.debug_string()}'")
                # Check for any references to it within interfaces.
                for sym in self._symbols.values():
                    if isinstance(sym, GenericInterfaceSymbol):
                        if symbol in [rt.symbol for rt in sym.routines]:
                            raise ValueError(
                                f"Cannot remove RoutineSymbol '{symbol.name}' "
                                f"because it is referenced in interface "
                                f"'{sym.name}'")

        # If the symbol had a tag, it should be disassociated
        for tag, tagged_symbol in list(self._tags.items()):
            if symbol is tagged_symbol:
                del self._tags[tag]

        self._symbols.pop(norm_name)

    @property
    def argument_list(self):
        '''
        Checks that the contents of the SymbolTable are self-consistent
        and then returns the list of kernel arguments.

        :returns: ordered list of arguments.
        :rtype: list of :py:class:`psyclone.psyir.symbols.DataSymbol`

        :raises InternalError: if the entries of the SymbolTable are not \
            self-consistent.

        '''
        try:
            self._validate_arg_list(self._argument_list)
            self._validate_non_args()
        except ValueError as err:
            # If the SymbolTable is inconsistent at this point then
            # we have an InternalError.
            raise InternalError(str(err.args)) from err
        return self._argument_list

    @staticmethod
    def _validate_arg_list(arg_list):
        '''
        Checks that the supplied list of Symbols are valid kernel arguments.

        :param arg_list: the proposed kernel arguments.
        :type param_list: list of :py:class:`psyclone.psyir.symbols.DataSymbol`

        :raises TypeError: if any item in the supplied list is not a \
            DataSymbol.
        :raises ValueError: if any of the symbols does not have an argument \
            interface.

        '''
        for symbol in arg_list:
            if not isinstance(symbol, DataSymbol):
                raise TypeError(f"Expected a list of DataSymbols but found an "
                                f"object of type '{type(symbol)}'.")
            if not symbol.is_argument:
                raise ValueError(
                    f"DataSymbol '{symbol}' is listed as a kernel argument "
                    f"but has an interface of type '{type(symbol.interface)}' "
                    f"rather than ArgumentInterface")

    def _validate_non_args(self):
        '''
        Performs internal consistency checks on the current entries in the
        SymbolTable that do not represent kernel arguments.

        :raises ValueError: if a symbol that is not in the argument list \
            has an argument interface.

        '''
        for symbol in self.datasymbols:
            if symbol not in self._argument_list:
                # DataSymbols not in the argument list must not have a
                # Symbol.Argument interface
                if symbol.is_argument:
                    raise ValueError(
                        f"Symbol '{symbol}' is not listed as a kernel argument"
                        f" and yet has an ArgumentInterface interface.")

    @property
    def symbols_dict(self):
        '''
        :returns: ordered dictionary of symbols indexed by symbol name.
        :rtype: OrderedDict[str] = :py:class:`psyclone.psyir.symbols.Symbol`

        '''
        return self._symbols

    @property
    def tags_dict(self):
        '''
        :returns: ordered dictionary of symbols indexed by tag.
        :rtype: OrderedDict[str] = :py:class:`psyclone.psyir.symbols.Symbol`

        '''
        return self._tags

    def get_reverse_tags_dict(self):
        '''
        Constructs and returns a reverse of the map returned by tags_dict
        method.

        :returns: ordered dictionary of tags indexed by symbol.
        :rtype: OrderedDict[:py:class:`psyclone.psyir.symbols.Symbol`, str]

        '''
        tags_dict_reversed = OrderedDict()
        # TODO #1654. This assumes that there is only ever one tag associated
        # with a particular Symbol. At present this is guaranteed by the
        # SymbolTable interface but this restriction may be lifted in future.
        for tag, sym in self._tags.items():
            tags_dict_reversed[sym] = tag
        return tags_dict_reversed

    @property
    def symbols(self):
        '''
        :returns: list of symbols.
        :rtype: List[:py:class:`psyclone.psyir.symbols.Symbol`]
        '''
        return list(self._symbols.values())

    @property
    def datasymbols(self):
        '''
        :returns: list of symbols representing data variables.
        :rtype: List[:py:class:`psyclone.psyir.symbols.DataSymbol`]
        '''
        return [sym for sym in self._symbols.values() if
                isinstance(sym, DataSymbol)]

    @property
    def automatic_datasymbols(self):
        '''
        :returns: list of symbols representing automatic variables.
        :rtype: List[:py:class:`psyclone.psyir.symbols.DataSymbol`]
        '''
        return [sym for sym in self.datasymbols if sym.is_automatic]

    @property
    def argument_datasymbols(self):
        '''
        :returns: list of symbols representing arguments.
        :rtype: List[:py:class:`psyclone.psyir.symbols.DataSymbol`]
        '''
        return [sym for sym in self.datasymbols if sym.is_argument]

    @property
    def imported_symbols(self):
        '''
        :returns: list of symbols that have an imported interface (are \
            associated with data that exists outside the current scope).
        :rtype: List[:py:class:`psyclone.psyir.symbols.Symbol`]

        '''
        return [sym for sym in self.symbols if sym.is_import]

    @property
    def unresolved_datasymbols(self):
        '''
        :returns: list of symbols representing unresolved variables.
        :rtype: List[:py:class:`psyclone.psyir.symbols.DataSymbol`]
        '''
        return [sym for sym in self.datasymbols if sym.is_unresolved]

    @property
    def precision_datasymbols(self):
        '''
        :returns: list of all symbols used to define the precision of \
                  other symbols within the table.
        :rtype: List[:py:class:`psyclone.psyir.symbols.DataSymbol`]

        '''
        # Accumulate into a set so as to remove any duplicates
        precision_symbols = set()
        for sym in self.datasymbols:
            # Not all types have the 'precision' attribute (e.g.
            # UnresolvedType)
            if (hasattr(sym.datatype, "precision") and
                    isinstance(sym.datatype.precision, DataSymbol)):
                precision_symbols.add(sym.datatype.precision)
        return list(precision_symbols)

    @property
    def containersymbols(self):
        '''
        :returns: a list of the ContainerSymbols present in the Symbol Table.
        :rtype: List[:py:class:`psyclone.psyir.symbols.ContainerSymbol`]
        '''
        return [sym for sym in self.symbols if isinstance(sym,
                                                          ContainerSymbol)]

    @property
    def datatypesymbols(self):
        '''
        :returns: the DataTypeSymbols present in the Symbol Table.
        :rtype: List[:py:class:`psyclone.psyir.symbols.DataTypeSymbol`]
        '''
        return [sym for sym in self.symbols if isinstance(sym, DataTypeSymbol)]

    @property
    def iteration_indices(self):
        '''
        :returns: list of symbols representing kernel iteration indices.
        :rtype: List[:py:class:`psyclone.psyir.symbols.DataSymbol`]

        :raises NotImplementedError: this method is abstract.
        '''
        raise NotImplementedError(
            "Abstract property. Which symbols are iteration indices is"
            " API-specific.")

    @property
    def data_arguments(self):
        '''
        :returns: list of symbols representing kernel data arguments.
        :rtype: List[:py:class:`psyclone.psyir.symbols.DataSymbol`]

        :raises NotImplementedError: this method is abstract.
        '''
        raise NotImplementedError(
            "Abstract property. Which symbols are data arguments is"
            " API-specific.")

    def copy_external_import(self, imported_var, tag=None):
        '''
        Copy the given imported variable (and its referenced ContainerSymbol if
        needed) into the SymbolTable.

        :param imported_var: the variable to be copied in.
        :type imported_var: :py:class:`psyclone.psyir.symbols.DataSymbol`
        :param str tag: a tag identifier for the new copy, by default no tag \
            is given.

        :raises TypeError: if the given variable is not an imported variable.
        :raises KeyError: if the given variable name already exists in the \
            symbol table.

        '''
        if not isinstance(imported_var, DataSymbol):
            raise TypeError(
                f"The imported_var argument of "
                f"SymbolTable.copy_external_import method should be a "
                f"DataSymbol, but found '{type(imported_var).__name__}'.")

        if not imported_var.is_import:
            raise TypeError(
                f"The imported_var argument of SymbolTable.copy_external_"
                f"import method should have an ImportInterface interface, "
                f"but found '{type(imported_var.interface).__name__}'.")

        external_container_name = imported_var.interface.container_symbol.name

        # If the Container is not yet in the SymbolTable we need to
        # create one and add it.
        if external_container_name not in self:
            self.add(ContainerSymbol(external_container_name))
        container_ref = self.lookup(external_container_name)

        # Copy the variable into the SymbolTable with the appropriate interface
        if imported_var.name not in self:
            new_symbol = imported_var.copy()
            # Update the interface of this new symbol
            new_symbol.interface = ImportInterface(container_ref)
            self.add(new_symbol, tag)
        else:
            # If it already exists it must refer to the same Container and have
            # the same tag.
            local_instance = self.lookup(imported_var.name)
            if not (local_instance.is_import and
                    self._has_same_name(
                        local_instance.interface.container_symbol,
                        external_container_name)):
                raise KeyError(
                    f"Couldn't copy '{imported_var}' into the SymbolTable. The"
                    f" name '{imported_var.name}' is already used by another "
                    f"symbol.")
            if tag:
                # If the symbol already exists and a tag is provided
                try:
                    self.lookup_with_tag(tag)
                except KeyError:
                    # If the tag was not used, it will now be attached
                    # to the symbol.
                    self._tags[tag] = self.lookup(imported_var.name)

                # The tag should not refer to a different symbol
                if self.lookup(imported_var.name) != self.lookup_with_tag(tag):
                    raise KeyError(
                        f"Couldn't copy '{imported_var}' into the SymbolTable."
                        f" The tag '{tag}' is already used by another symbol.")

    def resolve_imports(self, container_symbols=None, symbol_target=None):
        ''' Try to resolve deferred and unknown information from imported
        symbols in this symbol table by searching for their definitions in
        referred external container. A single symbol to resolve can be
        specified for a more targeted import.

        :param container_symbols: list of container symbols to search in \
            order to resolve imported symbols. Defaults to all container \
            symbols in the symbol table.
        :type container_symbols: list of \
            :py:class:`psyclone.psyir.symbols.ContainerSymbol`
        :param symbol_target: If a symbol is given, this method will just \
            resolve information for the given symbol. Otherwise it will \
            resolve all possible symbols information. Defaults to None.
        :type symbol_target: :py:class:`psyclone.psyir.symbols.Symbol` \
            or NoneType

        :raises SymbolError: if a symbol name clash is found between multiple \
            imports or an import and a local symbol.
        :raises TypeError: if the provided container_symbols is not a list of \
            ContainerSymbols.
        :raises TypeError: if the provided symbol_target is not a Symbol.
        :raises KeyError: if a symbol_target has been specified but this has \
            not been found in any of the searched containers.

        '''
        if container_symbols is not None:
            if not isinstance(container_symbols, list):
                raise TypeError(
                    f"The resolve_imports container_symbols argument must be a"
                    f" list but found '{type(container_symbols).__name__}' "
                    f"instead.")
            for item in container_symbols:
                if not isinstance(item, ContainerSymbol):
                    raise TypeError(
                        f"The resolve_imports container_symbols argument list "
                        f"elements must be ContainerSymbols, but found a "
                        f"'{type(item).__name__}' instead.")
        else:
            # If no container_symbol is given, search in all the containers
            container_symbols = self.containersymbols

        if symbol_target and not isinstance(symbol_target, Symbol):
            raise TypeError(
                f"The resolve_imports symbol_target argument must be a Symbol "
                f"but found '{type(symbol_target).__name__}' instead.")

        for c_symbol in container_symbols:
            try:
                external_container = c_symbol.container(local_node=self.node)
            # pylint: disable=broad-except
            except Exception:
                # Ignore this container if the associated module file has not
                # been found in the given include_path or any issue has arisen
                # during parsing.
                # TODO #11: It would be useful to log this.
                continue

            # Examine all Symbols defined within this external container
            for symbol in external_container.symbol_table.symbols:
                if symbol.visibility == Symbol.Visibility.PRIVATE:
                    continue  # We must ignore this symbol

                if isinstance(symbol, ContainerSymbol):
                    # TODO #1540: We also skip other ContainerSymbols but in
                    # reality if this is a wildcard import we would have to
                    # process the nested external container.
                    continue

                # If we are just resolving a single specific symbol we don't
                # need to process this symbol unless the name matches.
                if symbol_target and not self._has_same_name(
                                            symbol, symbol_target):
                    continue

                # Determine if there is an Unresolved Symbol in a
                # descendent symbol table that matches the name of the
                # symbol we are importing and if so, move it to this
                # symbol table if a symbol with the same name does not
                # already exist in this symbol table.

                # There are potential issues with this approach and
                # with the routine in general which are captured in
                # issue #2331. Issue #2271 may also help/fix some or
                # all of the problems too.

                # Import here to avoid circular dependencies
                # pylint: disable=import-outside-toplevel
                from psyclone.psyir.nodes import ScopingNode, Reference
                for scoping_node in self.node.walk(ScopingNode):
                    symbol_table = scoping_node.symbol_table
                    if symbol.name in symbol_table:
                        test_symbol = symbol_table.lookup(symbol.name)
                        # pylint: disable=unidiomatic-typecheck
                        if (type(test_symbol) is Symbol
                                and test_symbol.is_unresolved):
                            # No wildcard imports in this symbol table
                            if not [sym for sym in
                                    symbol_table.containersymbols if
                                    sym.wildcard_import]:
                                symbol_table.remove(test_symbol)
                                if test_symbol.name not in self:
                                    self.add(test_symbol)
                                else:
                                    for ref in symbol_table.node.walk(
                                            Reference):
                                        if SymbolTable._has_same_name(
                                                ref.symbol, symbol):
                                            mod_symbol = self.lookup(
                                                symbol.name)
                                            ref.symbol = mod_symbol

                # This Symbol matches the name of a symbol in the current table
                if symbol.name in self:

                    symbol_match = self.lookup(symbol.name)
                    interface = symbol_match.interface
                    visibility = symbol_match.visibility

                    # If the import statement is not a wildcard import, the
                    # matching symbol must have the appropriate interface
                    # referring to this c_symbol
                    if not c_symbol.wildcard_import:
                        if not isinstance(interface, ImportInterface) or \
                                interface.container_symbol is not c_symbol:
                            continue  # It doesn't come from this import

                    # Found a match, update the interface if necessary or raise
                    # an error if it is an ambiguous match
                    if isinstance(interface, UnresolvedInterface):
                        # Now we know where the symbol is coming from
                        interface = ImportInterface(c_symbol)
                    elif isinstance(interface, ImportInterface):
                        # If it is already an ImportInterface we don't need
                        # to update the interface information
                        pass
                    else:
                        raise SymbolError(
                            f"Found a name clash with symbol '{symbol.name}' "
                            f"when importing symbols from container "
                            f"'{c_symbol.name}'.")

                    # If the external symbol is a subclass of the local
                    # symbol_match, copy the external symbol properties,
                    # otherwise ignore this step.
                    if isinstance(symbol, type(symbol_match)):
                        # pylint: disable=unidiomatic-typecheck
                        if type(symbol) is not type(symbol_match):
                            if isinstance(symbol, TypedSymbol):
                                # All TypedSymbols have a mandatory datatype
                                # argument
                                symbol_match.specialise(
                                    type(symbol), datatype=symbol.datatype)
                            else:
                                symbol_match.specialise(type(symbol))

                        symbol_match.copy_properties(symbol)
                        # Restore the interface and visibility as these are
                        # local (not imported) properties
                        symbol_match.interface = interface
                        symbol_match.visibility = visibility
                    if symbol_target:
                        # If we were looking just for this symbol we don't need
                        # to continue searching
                        return
                else:
                    if c_symbol.wildcard_import:
                        # This symbol is PUBLIC and inside a wildcard import,
                        # so it needs to be declared in the symbol table.
                        new_symbol = symbol.copy()
                        new_symbol.interface = ImportInterface(c_symbol)
                        new_symbol.visibility = self.default_visibility
                        self.add(new_symbol)
                        if symbol_target:
                            # If we were looking just for this symbol then
                            # we're done.
                            return

        if symbol_target:
            raise KeyError(
                f"The target symbol '{symbol_target.name}' was not found in "
                f"any of the searched containers: "
                f"{[cont.name for cont in container_symbols]}.")

    def rename_symbol(self, symbol, name, dry_run=False):
        '''
        Rename the given symbol which should belong to this symbol table
        with the new name provided.

        :param symbol: the symbol to be renamed.
        :type symbol: :py:class:`psyclone.psyir.symbols.Symbol`
        :param str name: the new name.
        :param bool dry_run: if True then only the validation checks are \
                             performed.

        :raises TypeError: if the symbol is not a Symbol.
        :raises TypeError: if the name is not a str.
        :raises ValueError: if the given symbol does not belong to this \
                            symbol table.
        :raises KeyError: if the given variable name already exists in the \
                          symbol table.
        :raises SymbolError: if the specified Symbol is a ContainerSymbol, is \
                             imported or is a formal routine argument.
        :raises SymbolError: if the specified Symbol is accessed within a \
                             CodeBlock in the scope of this table.
        :raises SymbolError: if the symbol has a common block interface.

        '''
        if not isinstance(symbol, Symbol):
            raise TypeError(
                f"The symbol argument of rename_symbol() must be a Symbol, but"
                f" found: '{type(symbol).__name__}'.")

        if symbol not in self.symbols:
            raise ValueError(
                f"The symbol argument of rename_symbol() must belong to this "
                f"symbol_table instance, but '{symbol}' does not.")

        if isinstance(symbol, ContainerSymbol):
            raise SymbolError(f"Cannot rename symbol '{symbol.name}' because "
                              f"it is a ContainerSymbol.")

        if symbol.is_import:
            raise SymbolError(
                f"Cannot rename symbol '{symbol.name}' because it is imported "
                f"(from Container '{symbol.interface.container_symbol.name}')."
            )

        if symbol.is_argument:
            raise SymbolError(
                f"Cannot rename symbol '{symbol.name}' because it is a routine"
                f" argument and as such may be named in a Call.")

        if symbol.is_commonblock:
            raise SymbolError(
                f"Cannot rename symbol '{symbol.name}' because it has a "
                f"CommonBlock interface.")

        if not isinstance(name, str):
            raise TypeError(
                f"The name argument of rename_symbol() must be a str, but"
                f" found: '{type(symbol).__name__}'.")

        if self._normalize(name) in self._symbols:
            raise KeyError(
                f"The name argument of rename_symbol() must not already exist "
                f"in this symbol_table instance, but '{name}' does.")

        old_name = self._normalize(symbol.name)
        if self.node:
            # pylint: disable=import-outside-toplevel
            from psyclone.psyir.nodes import CodeBlock
            cblocks = self.node.walk(CodeBlock)
            for cblock in cblocks:
                sym_names = [self._normalize(sname) for sname in
                             cblock.get_symbol_names()]
                if old_name in sym_names:
                    cblk_txt = "\n".join(str(anode) for anode in
                                         cblock.get_ast_nodes)
                    raise SymbolError(
                        f"Cannot rename Symbol '{symbol.name}' because it is "
                        f"accessed in a CodeBlock:\n"
                        f"{cblk_txt}")

        if dry_run:
            return

        # Delete current dictionary entry
        del self._symbols[old_name]

        # Rename symbol using protected access as the Symbol class should not
        # expose a name attribute setter.
        # pylint: disable=protected-access
        symbol._name = name

        # Re-insert modified symbol
        self.add(symbol)

    def has_wildcard_imports(self):
        '''
        Searches this symbol table and then up through any parent symbol
        tables for a ContainerSymbol that has a wildcard import.

        :returns: True if a wildcard import is found, False otherwise.
        :rtype: bool

        '''
        current_table = self
        while current_table:
            for sym in current_table.containersymbols:
                if sym.wildcard_import:
                    return True
            current_table = current_table.parent_symbol_table()
        return False

    def view(self):
        '''
        :returns: a representation of this Symbol Table.
        :rtype: str

        '''
        return str(self)

    def __str__(self):
        header = "Symbol Table"
        if self.node:
            header += f" of {self.node.coloured_name(False)}"
            if hasattr(self.node, 'name'):
                header += f" '{self.node.name}'"
        header += ":"
        header += "\n" + "-" * len(header) + "\n"

        return header + "\n".join(map(str, self._symbols.values())) + "\n"

    @property
    def scope(self):
        '''
        :returns: the scope associated to this symbol table.
        :rtype: :py:class:`psyclone.psyir.nodes.ScopingNode`

        '''
        return self._node

    def detach(self):
        ''' Detach this symbol table from the associated scope and return self.

        :returns: this symbol table.
        :rtype: py:class:`psyclone.psyir.symbols.SymbolTable`

        '''
        if self._node:
            # pylint: disable=protected-access
            self._node._symbol_table = None
            self._node = None
        return self

    def attach(self, node):
        ''' Attach this symbol table to the provided scope.

        :param node: the scoped node this symbol table will attach to.
        :type node: py:class:`psyclone.psyir.nodes.ScopingNode`

        '''
        # pylint: disable=import-outside-toplevel
        from psyclone.psyir.nodes import ScopingNode
        if not isinstance(node, ScopingNode):
            raise TypeError(
                f"A SymbolTable must be attached to a ScopingNode"
                f" but found '{type(node).__name__}'.")

        if node.symbol_table is not None:
            raise ValueError(
                "The provided scope already has a symbol table attached "
                "to it. You may need to detach that one first.")

        if self._node is not None:
            raise ValueError(
                f"The symbol table is already bound to another "
                f"scope ({self.node.node_str(False)}). Consider "
                f"detaching or deepcopying the symbol table first.")

        self._node = node
        # pylint: disable=protected-access
        node._symbol_table = self

    def __eq__(self, other):
        '''
        Checks whether two SymbolTables are equal.

        # TODO 1698: Improve. Currently it uses a quick implementation
        # that only checks that the view() lines of each symbol_table
        # are exactly the same.
        # The current implementation does not check tags, order
        # of arguments or visibilities.

        :param object other: the object to check equality to.

        :returns: whether other is equal to self.
        :rtype: bool
        '''
        # pylint: disable=unidiomatic-typecheck
        if type(self) is not type(other):
            return False
        this_lines = self.view().split('\n')
        other_lines = other.view().split('\n')
        for line in other_lines:
            if line not in this_lines:
                return False
            this_lines.remove(line)
        return len(this_lines) == 0<|MERGE_RESOLUTION|>--- conflicted
+++ resolved
@@ -679,12 +679,8 @@
                         self.lookup(csym.name),
                         orig_name=isym.interface.orig_name)
 
-<<<<<<< HEAD
     def _add_symbols_from_table(self, other_table, shared_wildcard_imports,
-                                include_arguments=True):
-=======
-    def _add_symbols_from_table(self, other_table, symbols_to_skip=()):
->>>>>>> 01cd644b
+                                symbols_to_skip=()):
         '''
         Takes symbols from the supplied symbol table and adds them to this
         table (unless they appear in `symbols_to_skip`).
@@ -694,19 +690,13 @@
 
         :param other_table: the symbol table from which to add symbols.
         :type other_table: :py:class:`psyclone.psyir.symbols.SymbolTable`
-<<<<<<< HEAD
-        :param shared_wildcard_imports: set of the names of any
+        :param set[str] shared_wildcard_imports: set of the names of any
             ContainerSymbols from which there were wildcard imports in both
             tables originally.
-        :type shared_wildcard_imports: set[str]
-        :param bool include_arguments: whether or not to include symbols that
-                                       are routine arguments.
-=======
         :param symbols_to_skip: an optional list of symbols to exclude from
                                 the merge.
         :type symbols_to_skip: Iterable[
             :py:class:`psyclone.psyir.symbols.Symbol`]
->>>>>>> 01cd644b
 
         :raises InternalError: if an imported symbol is found that has not
             already been updated to refer to a Container in this table.
@@ -823,15 +813,9 @@
         self._add_container_symbols_from_table(other_table)
 
         # Copy each Symbol from the supplied table into this one, excluding
-<<<<<<< HEAD
-        # ContainerSymbols and, optionally, those that represent formal args.
+        # ContainerSymbols and any listed in `symbols_to_skip`.
         self._add_symbols_from_table(other_table, shared_wildcard_imports,
-                                     include_arguments)
-=======
-        # ContainerSymbols and any listed in `symbols_to_skip`.
-        self._add_symbols_from_table(other_table,
                                      symbols_to_skip=symbols_to_skip)
->>>>>>> 01cd644b
 
     def swap_symbol_properties(self, symbol1, symbol2):
         '''Swaps the properties of symbol1 and symbol2 apart from the symbol
