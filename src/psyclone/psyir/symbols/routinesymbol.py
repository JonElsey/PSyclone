# -----------------------------------------------------------------------------
# BSD 3-Clause License
#
# Copyright (c) 2020, Science and Technology Facilities Council.
# All rights reserved.
#
# Redistribution and use in source and binary forms, with or without
# modification, are permitted provided that the following conditions are met:
#
# * Redistributions of source code must retain the above copyright notice, this
#   list of conditions and the following disclaimer.
#
# * Redistributions in binary form must reproduce the above copyright notice,
#   this list of conditions and the following disclaimer in the documentation
#   and/or other materials provided with the distribution.
#
# * Neither the name of the copyright holder nor the names of its
#   contributors may be used to endorse or promote products derived from
#   this software without specific prior written permission.
#
# THIS SOFTWARE IS PROVIDED BY THE COPYRIGHT HOLDERS AND CONTRIBUTORS
# "AS IS" AND ANY EXPRESS OR IMPLIED WARRANTIES, INCLUDING, BUT NOT
# LIMITED TO, THE IMPLIED WARRANTIES OF MERCHANTABILITY AND FITNESS
# FOR A PARTICULAR PURPOSE ARE DISCLAIMED. IN NO EVENT SHALL THE
# COPYRIGHT HOLDER OR CONTRIBUTORS BE LIABLE FOR ANY DIRECT, INDIRECT,
# INCIDENTAL, SPECIAL, EXEMPLARY, OR CONSEQUENTIAL DAMAGES (INCLUDING,
# BUT NOT LIMITED TO, PROCUREMENT OF SUBSTITUTE GOODS OR SERVICES;
# LOSS OF USE, DATA, OR PROFITS; OR BUSINESS INTERRUPTION) HOWEVER
# CAUSED AND ON ANY THEORY OF LIABILITY, WHETHER IN CONTRACT, STRICT
# LIABILITY, OR TORT (INCLUDING NEGLIGENCE OR OTHERWISE) ARISING IN
# ANY WAY OUT OF THE USE OF THIS SOFTWARE, EVEN IF ADVISED OF THE
# POSSIBILITY OF SUCH DAMAGE.
# -----------------------------------------------------------------------------
# Authors R. W. Ford and S. Siso, STFC Daresbury Lab
# -----------------------------------------------------------------------------

''' This module contains the RoutineSymbol.'''

from __future__ import absolute_import
from psyclone.psyir.symbols.datatypes import NoType
from psyclone.psyir.symbols.symbol import Symbol
from psyclone.psyir.symbols.typed_symbol import TypedSymbol


class RoutineSymbol(TypedSymbol):
    '''Symbol identifying a callable routine.

    :param str name: name of the routine.
    :param datatype: data type returned by the routine. Defaults to NoType.
    :type datatype: :py:class:`psyclone.psyir.symbols.DataType` or `NoneType`
    :param visibility: the visibility of the symbol.
    :type visibility: :py:class:`psyclone.psyir.symbols.Symbol.Visibility`
    :param interface: optional object describing the interface to this \
        symbol (i.e. whether it is local or accessed from some Container) \
        Defaults to :py:class:`psyclone.psyir.symbols.LocalInterface`.
    :type interface: :py:class:`psyclone.psyir.symbols.symbol.SymbolInterface`

    '''
    def __init__(self, name, datatype=None,
                 visibility=Symbol.DEFAULT_VISIBILITY,
                 interface=None):
        # We override the constructor purely to add a default datatype
        local_datatype = datatype
        if local_datatype is None:
            local_datatype = NoType()

        super(RoutineSymbol, self).__init__(name, local_datatype,
                                            visibility=visibility,
                                            interface=interface)

    def __str__(self):
<<<<<<< HEAD
=======
        # This implementation could be moved to TypedSymbol but it is kept
        # here to enable us to keep TypedSymbol abstract.
>>>>>>> 74cccb61
        return "{0} : {1} <{2}>".format(self.name, type(self).__name__,
                                        str(self.datatype))


# For Sphinx AutoAPI documentation generation
__all__ = ["RoutineSymbol"]<|MERGE_RESOLUTION|>--- conflicted
+++ resolved
@@ -69,11 +69,8 @@
                                             interface=interface)
 
     def __str__(self):
-<<<<<<< HEAD
-=======
         # This implementation could be moved to TypedSymbol but it is kept
         # here to enable us to keep TypedSymbol abstract.
->>>>>>> 74cccb61
         return "{0} : {1} <{2}>".format(self.name, type(self).__name__,
                                         str(self.datatype))
 
