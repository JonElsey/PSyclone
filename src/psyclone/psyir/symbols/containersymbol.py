--- conflicted
+++ resolved
@@ -65,12 +65,9 @@
                  interface=None):
         super(ContainerSymbol, self).__init__(name, visibility=visibility)
 
-<<<<<<< HEAD
-=======
         # TODO #1298: ContainerSymbol currently defaults to
         # FortranModuleInterface expecting externally defined containers
         # which can be imported, but this is not always true.
->>>>>>> 5f7aac0b
         if interface is None:
             # By default it is a FortranModuleInterface
             self.interface = FortranModuleInterface()
