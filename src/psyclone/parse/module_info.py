--- conflicted
+++ resolved
@@ -48,15 +48,11 @@
 from fparser.two.parser import ParserFactory
 from fparser.two.utils import FortranSyntaxError, walk
 
-<<<<<<< HEAD
 from psyclone.configuration import Config
-from psyclone.errors import PSycloneError
-=======
 from psyclone.errors import InternalError, PSycloneError
 from psyclone.psyir.frontend.fparser2 import Fparser2Reader
 from psyclone.psyir.nodes import Container, FileContainer
 from psyclone.psyir.symbols import SymbolError
->>>>>>> 77510b93
 
 
 # ============================================================================
@@ -175,20 +171,15 @@
         :rtype: :py:class:`fparser.two.Fortran2003.Program`
 
         '''
-<<<<<<< HEAD
-        if not self._parse_tree:
-            reader = FortranStringReader(
-                self.get_source_code(),
-                include_dirs=Config.get().include_paths)
-=======
         if self._parse_tree is None:
             # Set routine_names to be an empty set (it was None before).
             # This way we avoid that any other function might trigger to
             # parse this file again (in case of parsing errors).
             self._routine_names = set()
 
-            reader = FortranStringReader(self.get_source_code())
->>>>>>> 77510b93
+            reader = FortranStringReader(
+                self.get_source_code(),
+                include_dirs=Config.get().include_paths)
             parser = ParserFactory().create(std="f2008")
             self._parse_tree = parser(reader)
 
