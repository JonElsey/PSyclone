--- conflicted
+++ resolved
@@ -2474,15 +2474,9 @@
 
     def gen_code(self, parent):
         ''' Dynamo specific code generation for this class '''
-<<<<<<< HEAD
-        from f2pygen import IfThenGen, CallGen, CommentGen
+        from psyclone.f2pygen import IfThenGen, CallGen, CommentGen
         if self.vector_index:
             ref = "(" + str(self.vector_index) + ")"
-=======
-        from psyclone.f2pygen import IfThenGen, CallGen, CommentGen
-        if self._vector_index:
-            ref = "(" + str(self._vector_index) + ")"
->>>>>>> 6731743f
         else:
             ref = ""
         if self._dynamic_check_dirty:
@@ -2537,31 +2531,22 @@
         self._upper_bound_index = None
 
     def view(self, indent=0):
-<<<<<<< HEAD
-        '''Print out a textual representation of this loop. We override this
-        method from the Loop class because, in Dynamo0.3, the function
-        space is now an object and we need to call orig_name on it. We
+        ''' Print out a textual representation of this loop. We override
+        this method from the Loop class because, in Dynamo0.3, the
+        function space is now an object and we need to call orig_name on
+        it. We
         also output the upper loop bound as this can now be
-        modified.'''
+        modified. '''
         if self._upper_bound_index:
             upper_bound = "{0}({1})".format(self._upper_bound_name,
                                             self._upper_bound_index)
         else:
             upper_bound = self._upper_bound_name
-        print(self.indent(indent) + "Loop[type='{0}',field_space='{1}',"
-              "it_space='{2}', upper_bound='{3}']".
-              format(self._loop_type, self._field_space.orig_name,
-                     self.iteration_space, upper_bound))
-=======
-        ''' Print out a textual representation of this loop. We override
-        this method from the Loop class because, in Dynamo0.3, the
-        function space is now an object and we need to call orig_name on
-        it '''
-        print self.indent(indent) + self.coloured_text + \
-            "[type='{0}',field_space='{1}',it_space='{2}']".\
-            format(self._loop_type, self._field_space.orig_name,
-                   self.iteration_space)
->>>>>>> 6731743f
+        print(self.indent(indent) + self.coloured_text + \
+              "[type='{0}',field_space='{1}',it_space='{2}', "
+              "upper_bound='{3}']".format(self._loop_type,
+                                          self._field_space.orig_name,
+                                          self.iteration_space, upper_bound))
         for entity in self._children:
             entity.view(indent=indent + 1)
 
@@ -2972,13 +2957,8 @@
         Loop.gen_code(self, parent)
 
         if config.DISTRIBUTED_MEMORY and self._loop_type != "colour":
-<<<<<<< HEAD
             # Set halo clean/dirty for all fields that are modified
-            from f2pygen import CallGen, CommentGen
-=======
-            # Set halo dirty for all fields that are modified
             from psyclone.f2pygen import CallGen, CommentGen, DirectiveGen
->>>>>>> 6731743f
             fields = self.unique_modified_args(FIELD_ACCESS_MAP, "gh_field")
             if fields:
                 parent.add(CommentGen(parent, ""))
