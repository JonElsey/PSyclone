# -----------------------------------------------------------------------------
# BSD 3-Clause License
#
# Copyright (c) 2017-2022, Science and Technology Facilities Council.
# All rights reserved.
#
# Redistribution and use in source and binary forms, with or without
# modification, are permitted provided that the following conditions are met:
#
# * Redistributions of source code must retain the above copyright notice, this
#   list of conditions and the following disclaimer.
#
# * Redistributions in binary form must reproduce the above copyright notice,
#   this list of conditions and the following disclaimer in the documentation
#   and/or other materials provided with the distribution.
#
# * Neither the name of the copyright holder nor the names of its
#   contributors may be used to endorse or promote products derived from
#   this software without specific prior written permission.
#
# THIS SOFTWARE IS PROVIDED BY THE COPYRIGHT HOLDERS AND CONTRIBUTORS
# "AS IS" AND ANY EXPRESS OR IMPLIED WARRANTIES, INCLUDING, BUT NOT
# LIMITED TO, THE IMPLIED WARRANTIES OF MERCHANTABILITY AND FITNESS
# FOR A PARTICULAR PURPOSE ARE DISCLAIMED. IN NO EVENT SHALL THE
# COPYRIGHT HOLDER OR CONTRIBUTORS BE LIABLE FOR ANY DIRECT, INDIRECT,
# INCIDENTAL, SPECIAL, EXEMPLARY, OR CONSEQUENTIAL DAMAGES (INCLUDING,
# BUT NOT LIMITED TO, PROCUREMENT OF SUBSTITUTE GOODS OR SERVICES;
# LOSS OF USE, DATA, OR PROFITS; OR BUSINESS INTERRUPTION) HOWEVER
# CAUSED AND ON ANY THEORY OF LIABILITY, WHETHER IN CONTRACT, STRICT
# LIABILITY, OR TORT (INCLUDING NEGLIGENCE OR OTHERWISE) ARISING IN
# ANY WAY OUT OF THE USE OF THIS SOFTWARE, EVEN IF ADVISED OF THE
# POSSIBILITY OF SUCH DAMAGE.
# -----------------------------------------------------------------------------
# Authors R. W. Ford, A. R. Porter and S. Siso, STFC Daresbury Lab
# Modified I. Kavcic and A. Coughtrie, Met Office
# Modified J. Henrichs, Bureau of Meteorology
# Modified A. B. G. Chalk, STFC Daresbury Lab

''' This module implements the PSyclone Dynamo 0.3 API by 1)
    specialising the required base classes in parser.py (KernelType) and
    adding a new class (DynFuncDescriptor03) to capture function descriptor
    metadata and 2) specialising the required base classes in psyGen.py
    (PSy, Invokes, Invoke, InvokeSchedule, Loop, Kern, Inf, Arguments and
    Argument). '''

# Imports
import abc
import os
from enum import Enum
from collections import OrderedDict, namedtuple, Counter
import six
import fparser

from psyclone import psyGen
from psyclone.configuration import Config
from psyclone.core import AccessType, Signature
from psyclone.domain.lfric.lfric_builtins import (
    LFRicBuiltInCallFactory, LFRicBuiltIn, BUILTIN_MAP)
from psyclone.domain.common.psylayer import PSyLoop
from psyclone.domain.lfric import (FunctionSpace, KernCallAccArgList,
                                   KernCallArgList, KernStubArgList,
                                   LFRicArgDescriptor, KernelInterface,
                                   LFRicConstants)
from psyclone.errors import GenerationError, InternalError, FieldNotFoundError
from psyclone.f2pygen import (AllocateGen, AssignGen, CallGen, CommentGen,
                              DeallocateGen, DeclGen, DoGen, IfThenGen,
                              ModuleGen, SubroutineGen, TypeDeclGen, UseGen,
                              PSyIRGen)
from psyclone.parse.algorithm import Arg, KernelCall
from psyclone.parse.kernel import KernelType, getkerneldescriptors
from psyclone.parse.utils import ParseError
from psyclone.psyGen import (PSy, Invokes, Invoke, InvokeSchedule,
                             Arguments, KernelArgument, HaloExchange,
                             GlobalSum, FORTRAN_INTENT_NAMES, DataAccess,
                             CodedKern)
from psyclone.psyir.frontend.fortran import FortranReader
from psyclone.psyir.nodes import (Loop, Literal, Schedule, Reference,
                                  ArrayReference, ACCEnterDataDirective,
                                  ACCRegionDirective, OMPRegionDirective,
                                  StructureReference)
from psyclone.psyir.symbols import (
    INTEGER_TYPE, INTEGER_SINGLE_TYPE, DataSymbol, SymbolTable, ScalarType,
    DeferredType, DataTypeSymbol, ContainerSymbol, ImportInterface, ArrayType)

# pylint: disable=too-many-lines
# --------------------------------------------------------------------------- #
# ========== First section : Parser specialisations and classes ============= #
# --------------------------------------------------------------------------- #
#

# ---------- Functions ------------------------------------------------------ #


def qr_basis_alloc_args(first_dim, basis_fn):
    '''
    Generate the list of dimensions required to allocate the
    supplied basis/diff-basis function

    :param str first_dim: the variable name for the first dimension
    :param basis_fn: dict holding details on the basis function
                     we want to allocate
    :type basis_fn: dict containing 'shape', 'fspace' and and 'qr_var' keys
                    holding the quadrature shape, FunctionSpace and name
                    of the associated quadrature variable (as specified in the
                    Algorithm layer), respectively
    :return: list of dimensions to use to allocate array
    :rtype: list of strings

    :raises InternalError: if an unrecognised quadrature shape is encountered.
    :raises NotImplementedError: if a quadrature shape other than \
                                 "gh_quadrature_xyoz" is supplied.
    '''
    const = LFRicConstants()
    if basis_fn["shape"] not in const.VALID_QUADRATURE_SHAPES:
        raise InternalError(
            "Unrecognised shape ('{0}') specified in "
            "dynamo0p3.qr_basis_alloc_args(). Should be one of: "
            "{1}".format(basis_fn["shape"], const.VALID_QUADRATURE_SHAPES))

    qr_var = "_" + basis_fn["qr_var"]

    # Dimensionality of the basis arrays depends on the
    # type of quadrature...
    # if basis_fn["shape"] == "gh_quadrature_xyz":
    #     alloc_args = [first_dim, basis_fn["fspace"].ndf_name,
    #          "np_xyz"+"_"+basis_fn["qr_var"]]
    if basis_fn["shape"] == "gh_quadrature_xyoz":
        alloc_args = [first_dim, basis_fn["fspace"].ndf_name,
                      "np_xy"+qr_var, "np_z"+qr_var]
    # elif basis_fn["shape"] == "gh_quadrature_xoyoz":
    #     alloc_args = [first_dim, basis_fn["fspace"].ndf_name,
    #                   "np_x"+"_"+basis_fn["qr_var"],
    #                   "np_y"+"_"+basis_fn["qr_var"],
    #                   "np_z"+"_"+basis_fn["qr_var"]]
    elif basis_fn["shape"] == "gh_quadrature_face":
        alloc_args = [first_dim, basis_fn["fspace"].ndf_name,
                      "np_xyz"+qr_var, "nfaces"+qr_var]
    elif basis_fn["shape"] == "gh_quadrature_edge":
        alloc_args = [first_dim, basis_fn["fspace"].ndf_name,
                      "np_xyz"+qr_var, "nedges"+qr_var]
    else:
        raise NotImplementedError(
            "Unrecognised shape '{0}' specified in "
            "dynamo0p3.qr_basis_alloc_args(). Should be one of: "
            "{1}".format(basis_fn["shape"], const.VALID_QUADRATURE_SHAPES))
    return alloc_args

# ---------- Classes -------------------------------------------------------- #


class DynFuncDescriptor03():
    ''' The Dynamo 0.3 API includes a function-space descriptor as
    well as an argument descriptor which is not supported by the base
    classes. This class captures the information specified in a
    function-space descriptor. '''

    def __init__(self, func_type):
        self._func_type = func_type
        if func_type.name != 'func_type':
            raise ParseError(
                "In the dynamo0.3 API each meta_func entry must be of type "
                "'func_type' but found '{0}'".format(func_type.name))
        if len(func_type.args) < 2:
            raise ParseError(
                "In the dynamo0.3 API each meta_func entry must have at "
                "least 2 args, but found '{0}'".format(len(func_type.args)))
        self._operator_names = []
        const = LFRicConstants()
        for idx, arg in enumerate(func_type.args):
            if idx == 0:  # first func_type arg
                if arg.name not in const.VALID_FUNCTION_SPACE_NAMES:
                    raise ParseError(
                        "In the dynamo0p3 API the 1st argument of a "
                        "meta_func entry should be a valid function space "
                        "name (one of {0}), but found '{1}' in '{2}'".format(
                            const.VALID_FUNCTION_SPACE_NAMES,
                            arg.name, func_type))
                self._function_space_name = arg.name
            else:  # subsequent func_type args
                if arg.name not in const.VALID_METAFUNC_NAMES:
                    raise ParseError(
                        "In the dynamo0.3 API, the 2nd argument and all "
                        "subsequent arguments of a meta_func entry should "
                        "be one of {0}, but found "
                        "'{1}' in '{2}".
                        format(const.VALID_METAFUNC_NAMES,
                               arg.name, func_type))
                if arg.name in self._operator_names:
                    raise ParseError(
                        "In the dynamo0.3 API, it is an error to specify an "
                        "operator name more than once in a meta_func entry, "
                        "but '{0}' is replicated in '{1}".format(arg.name,
                                                                 func_type))
                self._operator_names.append(arg.name)
        self._name = func_type.name

    @property
    def function_space_name(self):
        ''' Returns the name of the descriptors function space '''
        return self._function_space_name

    @property
    def operator_names(self):
        ''' Returns a list of operators that are associated with this
        descriptors function space '''
        return self._operator_names

    def __repr__(self):
        return "DynFuncDescriptor03({0})".format(self._func_type)

    def __str__(self):
        res = "DynFuncDescriptor03 object" + os.linesep
        res += "  name='{0}'".format(self._name) + os.linesep
        res += "  nargs={0}".format(len(self._operator_names)+1) + os.linesep
        res += "  function_space_name[{0}] = '{1}'".\
               format(0, self._function_space_name) + os.linesep
        for idx, arg in enumerate(self._operator_names):
            res += "  operator_name[{0}] = '{1}'".format(idx+1, arg) + \
                   os.linesep
        return res


class RefElementMetaData():
    '''
    Class responsible for parsing reference-element meta-data and storing
    the properties that a kernel requires.

    :param str kernel_name: name of the Kernel that the meta-data is for.
    :param type_declns: list of fparser1 parse tree nodes representing type \
                        declaration statements
    :type type_declns: list of :py:class:`fparser.one.typedecl_statements.Type`

    :raises ParseError: if an unrecognised reference-element property is found.
    :raises ParseError: if a duplicate reference-element property is found.

    '''
    # pylint: disable=too-few-public-methods
    class Property(Enum):
        '''
        Enumeration of the various properties of the Reference Element
        (that a kernel can request). The names of each of these corresponds to
        the names that must be used in kernel meta-data.

        '''
        NORMALS_TO_HORIZONTAL_FACES = 1
        NORMALS_TO_VERTICAL_FACES = 2
        NORMALS_TO_FACES = 3
        OUTWARD_NORMALS_TO_HORIZONTAL_FACES = 4
        OUTWARD_NORMALS_TO_VERTICAL_FACES = 5
        OUTWARD_NORMALS_TO_FACES = 6

    def __init__(self, kernel_name, type_declns):
        # The list of properties requested in the meta-data (if any)
        self.properties = []

        re_properties = []
        # Search the supplied list of type declarations for the one
        # describing the reference-element properties required by the kernel.
        for line in type_declns:
            for entry in line.selector:
                if entry == "reference_element_data_type":
                    # getkerneldescriptors raises a ParseError if the named
                    # element cannot be found.
                    re_properties = getkerneldescriptors(
                        kernel_name, line, var_name="meta_reference_element",
                        var_type="reference_element_data_type")
                    break
            if re_properties:
                # Optimisation - stop searching if we've found a type
                # declaration for the reference-element data
                break
        try:
            # The meta-data entry is a declaration of a Fortran array of type
            # reference_element_data_type. The initialisation of each member
            # of this array is done as a Fortran structure constructor, the
            # argument to which gives a property of the reference element.
            for re_prop in re_properties:
                for arg in re_prop.args:
                    self.properties.append(
                        self.Property[str(arg).upper()])
        except KeyError as err:
            # We found a reference-element property that we don't recognise.
            # Sort for consistency when testing.
            sorted_names = sorted([prop.name for prop in self.Property])
            six.raise_from(ParseError(
                "Unsupported reference-element property: '{0}'. Supported "
                "values are: {1}".format(arg, sorted_names)), err)

        # Check for duplicate properties
        for prop in self.properties:
            if self.properties.count(prop) > 1:
                raise ParseError("Duplicate reference-element property "
                                 "found: '{0}'.".format(prop))


class MeshProperty(Enum):
    '''
    Enumeration of the various properties of the mesh that a kernel may
    require (either named in metadata or implicitly, depending on the type
    of kernel).

    '''
    # pylint: disable=too-few-public-methods
    ADJACENT_FACE = 1
    NCELL_2D = 2
    NCELL_2D_NO_HALOS = 3


class MeshPropertiesMetaData():
    '''
    Parses any mesh-property kernel metadata and stores the properties that
    a kernel requires.

    :param str kernel_name: name of the kernel that the meta-data is for.
    :param type_declns: list of fparser1 parse tree nodes representing type \
                        declaration statements.
    :type type_declns: list of :py:class:`fparser.one.typedecl_statements.Type`

    :raises ParseError: if an unrecognised mesh property is found.
    :raises ParseError: if a duplicate mesh property is found.

    '''
    # pylint: disable=too-few-public-methods
    # The properties that may be specified in kernel meta-data are a subset
    # of the MeshProperty enumeration values.
    supported_properties = [MeshProperty.ADJACENT_FACE]

    def __init__(self, kernel_name, type_declns):
        # The list of mesh properties requested in the meta-data.
        self.properties = []

        mesh_props = []
        # Search the supplied list of type declarations for the one
        # describing the reference-element properties required by the kernel.
        for line in type_declns:
            for entry in line.selector:
                if entry == "mesh_data_type":
                    # getkerneldescriptors raises a ParseError if the named
                    # element cannot be found.
                    mesh_props = getkerneldescriptors(
                        kernel_name, line, var_name="meta_mesh",
                        var_type="mesh_data_type")
                    break
            if mesh_props:
                # Optimisation - stop searching if we've found a type
                # declaration for the mesh data
                break
        try:
            # The meta-data entry is a declaration of a Fortran array of type
            # mesh_data_type. The initialisation of each member
            # of this array is done as a Fortran structure constructor, the
            # argument to which gives a mesh property.
            for prop in mesh_props:
                for arg in prop.args:
                    mesh_prop = MeshProperty[str(arg).upper()]
                    if mesh_prop not in self.supported_properties:
                        raise KeyError()
                    self.properties.append(mesh_prop)
        except KeyError as err:
            # We found a mesh property that we don't recognise or that
            # is not supported.
            six.raise_from(
                ParseError("Unsupported mesh property in metadata: '{0}'. "
                           "Supported values are: {1}".format(
                               arg, [prop.name for prop in
                                     self.supported_properties])), err)

        # Check for duplicate properties
        for prop in self.properties:
            if self.properties.count(prop) > 1:
                raise ParseError("Duplicate mesh property "
                                 "found: '{0}'.".format(prop))


class DynKernMetadata(KernelType):
    ''' Captures the Kernel subroutine code and metadata describing
    the subroutine for the Dynamo 0.3 API.

    :param ast: fparser1 AST for the kernel.
    :type ast: :py:class:`fparser.block_statements.BeginSource`
    :param str name: The name of this kernel.

    :raises ParseError: if the meta-data does not conform to the \
                        rules for the Dynamo 0.3 API.
    '''
    # pylint: disable=too-many-instance-attributes
    def __init__(self, ast, name=None):
        # pylint: disable=too-many-branches, too-many-locals

        KernelType.__init__(self, ast, name=name)

        # The type of CMA operation this kernel performs (or None if
        # no CMA operators are involved)
        self._cma_operation = None

        # Query the meta-data for the evaluator shape(s) (only required if
        # kernel uses quadrature or an evaluator). If it is not
        # present then eval_shapes will be an empty list.
        shape = self.get_integer_variable('gh_shape')
        if not shape:
            # There's no scalar gh_shape - is it present as an array?
            self._eval_shapes = self.get_integer_array('gh_shape')
        else:
            self._eval_shapes = [shape]

        # The list of function space names for which an evaluator is
        # required. We set this up below once we've processed the meta-
        # -data describing the kernel arguments.
        self._eval_targets = []

        # Whether or not this is an inter-grid kernel (i.e. has a mesh
        # specified for each [field] argument). This property is
        # set to True if all the checks in _validate_inter_grid() pass.
        self._is_intergrid = False

        # parse the arg_type metadata
        self._arg_descriptors = []
        for idx, arg_type in enumerate(self._inits):
            self._arg_descriptors.append(
                LFRicArgDescriptor(arg_type, self.iterates_over, idx))

        # Get a list of the Type declarations in the metadata
        type_declns = [cline for cline in self._ktype.content if
                       isinstance(cline, fparser.one.typedecl_statements.Type)]

        # Parse the func_type metadata if it exists
        func_types = []
        for line in type_declns:
            for entry in line.selector:
                if entry == "func_type":
                    func_types = getkerneldescriptors(
                        name, line, var_name="meta_funcs",
                        var_type="func_type")
                    break

        self._func_descriptors = []
        # populate a list of function descriptor objects which we
        # return via the func_descriptors method.
        arg_fs_names = []
        for descriptor in self._arg_descriptors:
            arg_fs_names.extend(descriptor.function_spaces)
        used_fs_names = []
        need_evaluator = False
        for func_type in func_types:
            descriptor = DynFuncDescriptor03(func_type)
            fs_name = descriptor.function_space_name
            # check that function space names in meta_funcs are specified in
            # meta_args
            if fs_name not in arg_fs_names:
                raise ParseError(
                    "In the dynamo0.3 API all function spaces specified in "
                    "meta_funcs must exist in meta_args, but '{0}' breaks "
                    "this rule in ...\n'{1}'.".
                    format(fs_name, self._ktype.content))
            if fs_name not in used_fs_names:
                used_fs_names.append(fs_name)
            else:
                raise ParseError(
                    "In the dynamo0.3 API function spaces specified in "
                    "meta_funcs must be unique, but '{0}' is replicated."
                    .format(fs_name))

            const = LFRicConstants()
            # Check that a valid shape has been specified if
            # this function space requires a basis or differential basis
            for op_name in descriptor.operator_names:
                if op_name in const.VALID_EVALUATOR_NAMES:
                    need_evaluator = True
                    if not self._eval_shapes:
                        raise ParseError(
                            "In the Dynamo0.3 API any kernel requiring "
                            "quadrature or an evaluator ({0}) must also "
                            "supply the shape of that evaluator by setting "
                            "'gh_shape' in the kernel meta-data but "
                            "this is missing for kernel '{1}'".
                            format(const.VALID_EVALUATOR_NAMES,
                                   self.name))
                    shape_set = set(self._eval_shapes)
                    if not shape_set.issubset(
                            set(const.VALID_EVALUATOR_SHAPES)):
                        raise ParseError(
                            "In the Dynamo0.3 API a kernel requiring either "
                            "quadrature or an evaluator must request one or "
                            "more valid gh_shapes (one of {0}) but got '{1}' "
                            "for kernel '{2}'".
                            format(const.VALID_EVALUATOR_SHAPES,
                                   self._eval_shapes, self.name))

            self._func_descriptors.append(descriptor)

        # Check to see whether the optional 'gh_evaluator_targets'
        # has been supplied. This lists the function spaces for which
        # any evaluators (gh_shape=gh_evaluator) should be provided.
        _targets = self.get_integer_array('gh_evaluator_targets')
        if not _targets and \
           self._eval_shapes and "gh_evaluator" in self._eval_shapes:
            # Use the FS of the kernel arguments that are updated
            write_accesses = AccessType.all_write_accesses()
            write_args = psyGen.args_filter(self._arg_descriptors,
                                            arg_accesses=write_accesses)
            # We want the 'to' space of any operator arguments so get
            # the first FS associated with the kernel argument.
            _targets = [arg.function_spaces[0] for arg in write_args]
        # Ensure that _eval_targets entries are not duplicated
        for target in _targets:
            if target not in self._eval_targets:
                self._eval_targets.append(target)

        # Does this kernel require any properties of the reference element?
        self.reference_element = RefElementMetaData(self.name, type_declns)

        # Does this kernel require any properties of the mesh?
        self.mesh = MeshPropertiesMetaData(self.name, type_declns)

        # Perform further checks that the meta-data we've parsed
        # conforms to the rules for this API
        self._validate(need_evaluator)

    def _validate(self, need_evaluator):
        '''
        Check that the meta-data conforms to Dynamo 0.3 rules for a
        user-provided kernel or a built-in

        :param bool need_evaluator: whether this kernel requires an \
                                    evaluator/quadrature.
        :raises ParseError: if the kernel metadata specifies writing to the \
                            read-only function space.
        :raises ParseError: if a user-supplied LFRic kernel updates/writes \
                            to a scalar argument.
        :raises ParseError: if a kernel does not have at least one argument \
                            that is updated/written to.
        :raises ParseError: if a kernel does not require basis or \
                            differential basis functions but specifies one \
                            or more gh_shapes.
        :raises ParseError: if a kernel does not require basis or \
                            differential basis functions but specifies \
                            gh_evaluator_targets.
        :raises ParseError: if a kernel specifies gh_evaluator_targets \
                            but does not need an evaluator.
        :raises ParseError: if a kernel requires an evaluator on a \
                            specific function space but does not have an \
                            argument on that space.
        :raises ParseError: if a kernel that has LMA operator arguments \
                            also has a field argument with an invalid \
                            data type (other than 'gh_real').

        '''
        # pylint: disable=too-many-branches
        # We must have at least one argument that is written to
        const = LFRicConstants()
        write_count = 0
        for arg in self._arg_descriptors:
            if arg.access != AccessType.READ:
                write_count += 1
                # We must not write to a field on a read-only function space
                if arg.argument_type in const.VALID_FIELD_NAMES \
                   and arg.function_spaces[0] in \
                   const.READ_ONLY_FUNCTION_SPACES:
                    raise ParseError(
                        "Found kernel metadata in '{0}' that specifies "
                        "writing to the read-only function space '{1}'."
                        "".format(self.name, arg.function_spaces[0]))

                # We must not write to scalar arguments if it's not a
                # built-in
                if self.name not in BUILTIN_MAP and \
                   arg.argument_type in const.VALID_SCALAR_NAMES:
                    raise ParseError(
                        "A user-supplied LFRic kernel must not write/update "
                        "a scalar argument but kernel '{0}' has a scalar "
                        "argument with '{1}' access."
                        .format(self.name, arg.access.api_specific_name()))
        if write_count == 0:
            raise ParseError("An LFRic kernel must have at least one "
                             "argument that is updated (written to) but "
                             "found none for kernel '{0}'.".format(self.name))

        # Check that no shape has been supplied if no basis or
        # differential basis functions are required for the kernel
        if not need_evaluator and self._eval_shapes:
            raise ParseError(
                "Kernel '{0}' specifies one or more gh_shapes ({1}) but does "
                "not need an evaluator because no basis or differential basis "
                "functions are required".format(self.name, self._eval_shapes))
        # Check that gh_evaluator_targets is only present if required
        if self._eval_targets:
            if not need_evaluator:
                raise ParseError(
                    "Kernel '{0}' specifies gh_evaluator_targets ({1}) but "
                    "does not need an evaluator because no basis or "
                    "differential basis functions are required".
                    format(self.name, self._eval_targets))
            if "gh_evaluator" not in self._eval_shapes:
                raise ParseError(
                    "Kernel '{0}' specifies gh_evaluator_targets ({1}) but "
                    "does not need an evaluator because gh_shape={2}".
                    format(self.name, self._eval_targets, self._eval_shapes))
            # Check that there is a kernel argument on each of the
            # specified spaces...
            # Create a list (set) of the function spaces associated with
            # the kernel arguments
            fs_list = set()
            for arg in self._arg_descriptors:
                fs_list.update(arg.function_spaces)
            # Check each evaluator_target against this list
            for eval_fs in self._eval_targets:
                if eval_fs not in fs_list:
                    raise ParseError(
                        "Kernel '{0}' specifies that an evaluator is required "
                        "on '{1}' but does not have an argument on this space."
                        .format(self.name, eval_fs))

        # If we have an LMA operator as argument then only field arguments
        # with 'gh_real' data type are permitted
        lma_ops = psyGen.args_filter(self._arg_descriptors,
                                     arg_types=["gh_operator"])
        if lma_ops:
            for arg in self._arg_descriptors:
                if (arg.argument_type in const.VALID_FIELD_NAMES
                        and arg.data_type != "gh_real"):
                    raise ParseError(
                        "In the LFRic API a kernel that has an LMA "
                        "operator argument must only have field arguments "
                        "with 'gh_real' data type but kernel '{0}' has a "
                        "field argument with '{1}' data type.".
                        format(self.name, arg.data_type))

        # If we have a columnwise operator as argument then we need to
        # identify the operation that this kernel performs (one of
        # assemble, apply/apply-inverse and matrix-matrix)
        cwise_ops = psyGen.args_filter(self._arg_descriptors,
                                       arg_types=["gh_columnwise_operator"])
        if cwise_ops:
            self._cma_operation = self._identify_cma_op(cwise_ops)

        # Perform checks for inter-grid kernels
        self._validate_inter_grid()

        # Perform checks for a kernel with operates_on == domain
        self._validate_operates_on_domain(need_evaluator)

    def _validate_inter_grid(self):
        '''
        Checks that the kernel meta-data obeys the rules for Dynamo 0.3
        inter-grid kernels. If none of the kernel arguments has a mesh
        associated with it then it is not an inter-grid kernel and this
        routine silently returns.

        :raises: ParseError: if meta-data breaks inter-grid rules
        '''
        # pylint: disable=too-many-branches
        # Dictionary of meshes associated with arguments (for inter-grid
        # kernels). Keys are the meshes, values are lists of function spaces
        # of the corresponding field arguments.
        mesh_dict = OrderedDict()
        # Whether or not any field args are missing the mesh_arg specifier
        missing_mesh = False
        # If this is an inter-grid kernel then it must only have field
        # arguments. Keep a record of any non-field arguments for the benefit
        # of a verbose error message.
        non_field_arg_types = set()
        const = LFRicConstants()
        for arg in self._arg_descriptors:
            # Collect info so that we can check inter-grid kernels
            if arg.argument_type in const.VALID_FIELD_NAMES:
                if arg.mesh:
                    # Argument has a mesh associated with it so this must
                    # be an inter-grid kernel
                    if arg.mesh in mesh_dict:
                        mesh_dict[arg.mesh].append(arg.function_space)
                    else:
                        mesh_dict[arg.mesh] = [arg.function_space]
                else:
                    # Record the fact that we have a field without a
                    # mesh specifier (in case this is an inter-grid kernel)
                    missing_mesh = True
            else:
                # Inter-grid kernels are only permitted to have field args
                # so collect a list of other types
                non_field_arg_types.add(arg.argument_type)

        mesh_list = mesh_dict.keys()
        if not mesh_list:
            # There are no meshes associated with any of the arguments so
            # this is not an inter-grid kernel
            return

        if len(const.VALID_MESH_TYPES) != 2:
            # Sanity check that nobody has messed with the number of
            # grid types that we recognise. This is here because the
            # implementation assumes that there are just two grids
            # (coarse and fine).
            raise InternalError(
                "The implementation of inter-grid support in the LFRic "
                "API assumes there are exactly two mesh types but "
                "LFRicConstants.VALID_MESH_TYPES contains {0}: {1}".
                format(len(const.VALID_MESH_TYPES),
                       const.VALID_MESH_TYPES))
        if len(mesh_list) != len(const.VALID_MESH_TYPES):
            raise ParseError(
                "Inter-grid kernels in the Dynamo 0.3 API must have at least "
                "one field argument on each of the mesh types ({0}). However, "
                "kernel {1} has arguments only on {2}".format(
                    const.VALID_MESH_TYPES, self.name,
                    [str(name) for name in mesh_list]))
        # Inter-grid kernels must only have field arguments
        if non_field_arg_types:
            raise ParseError(
                "Inter-grid kernels in the Dynamo 0.3 API are only "
                "permitted to have field arguments but kernel {0} also "
                "has arguments of type {1}".format(
                    self.name, [str(name) for name in non_field_arg_types]))
        # Check that all arguments have a mesh specified
        if missing_mesh:
            raise ParseError(
                "Inter-grid kernels in the Dynamo 0.3 API must specify "
                "which mesh each field argument is on but kernel {0} has "
                "at least one field argument for which mesh_arg is "
                "missing.".format(self.name))
        # Check that arguments on different meshes are on different
        # function spaces. We do this by checking that no function space
        # is listed as being associated with (arguments on) both meshes.
        fs_sets = []
        for mesh in mesh_dict:
            fs_sets.append(set(mesh_dict[mesh]))
        # Check that the sets of spaces (one for each mesh type) have
        # no intersection
        fs_common = fs_sets[0] & fs_sets[1]
        if fs_common:
            raise ParseError(
                "In the Dynamo 0.3 API field arguments to inter-grid "
                "kernels must be on different function spaces if they are "
                "on different meshes. However kernel {0} has a field on "
                "function space(s) {1} on each of the mesh types {2}.".
                format(self.name,
                       [str(name) for name in fs_common],
                       [str(name) for name in mesh_list]))
        # Finally, record that this is a valid inter-grid kernel
        self._is_intergrid = True

    def _identify_cma_op(self, cwise_ops):
        '''
        Identify and return the type of CMA-operator-related operation
        this kernel performs (one of "assemble", "apply" or "matrix-matrix")

        :param cwise_ops: all column-wise operator arguments in a kernel.
        :type cwise_ops: list of str

        :returns: the type of CMA-operator-related operation that this \
                  kernel performs.
        :rtype: str

        :raises ParseError: if the kernel metadata does not conform to the \
                            LFRic rules for a kernel with a CMA operator.

        '''
        # pylint: disable=too-many-branches
        const = LFRicConstants()
        for arg in self._arg_descriptors:
            # No vector arguments are permitted
            if arg.vector_size > 1:
                raise ParseError(
                    "Kernel '{0}' takes a CMA operator but has a "
                    "vector argument '{1}'. This is forbidden.".
                    format(self.name,
                           arg.argument_type+"*"+str(arg.vector_size)))
            # No stencil accesses are permitted
            if arg.stencil:
                raise ParseError(
                    "Kernel '{0}' takes a CMA operator but has an argument "
                    "with a stencil access ('{1}'). This is forbidden.".
                    format(self.name, arg.stencil['type']))
            # Only field arguments with 'gh_real' data type are permitted
            if (arg.argument_type in const.VALID_FIELD_NAMES and
                    arg.data_type != "gh_real"):
                raise ParseError(
                    "In the LFRic API a kernel that takes a CMA operator "
                    "argument must only have field arguments with "
                    "'gh_real' data type but kernel '{0}' has a field "
                    "argument with '{1}' data type.".
                    format(self.name, arg.data_type))

        # Count the number of CMA operators that are written to
        write_count = 0
        for cop in cwise_ops:
            if cop.access in AccessType.all_write_accesses():
                write_count += 1

        if write_count == 0:
            # This kernel only reads from CMA operators and must
            # therefore be an apply (or apply-inverse). It must
            # have one CMA operator, one read-only field and one
            # written field as arguments
            if len(cwise_ops) != 1:
                raise ParseError(
                    "In the LFRic API a kernel that applies a CMA "
                    "operator must only have one such operator in its "
                    "list of arguments but found {0} for kernel '{1}'.".
                    format(len(cwise_ops), self.name))
            cma_op = cwise_ops[0]
            if len(self._arg_descriptors) != 3:
                raise ParseError(
                    "In the LFRic API a kernel that applies a CMA "
                    "operator must have 3 arguments (the operator and "
                    "two fields) but kernel '{0}' has {1} arguments.".
                    format(self.name, len(self._arg_descriptors)))
            # Check that the other two arguments are fields
            farg_read = psyGen.args_filter(
                self._arg_descriptors,
                arg_types=const.VALID_FIELD_NAMES,
                arg_accesses=[AccessType.READ])
            write_accesses = AccessType.all_write_accesses()
            farg_write = psyGen.args_filter(
                self._arg_descriptors,
                arg_types=const.VALID_FIELD_NAMES,
                arg_accesses=write_accesses)
            if len(farg_read) != 1:
                raise ParseError(
                    "Kernel '{0}' has a read-only CMA operator. In order "
                    "to apply it the kernel must have one read-only field "
                    "argument.".format(self.name))
            if len(farg_write) != 1:
                raise ParseError(
                    "Kernel '{0}' has a read-only CMA operator. In order "
                    "to apply it the kernel must write to one field "
                    "argument.".format(self.name))
            # Check that the function spaces match up
            if farg_read[0].function_space != cma_op.function_space_from:
                raise ParseError(
                    "Kernel '{0}' applies a CMA operator but the function "
                    "space of the field argument it reads from ('{1}') "
                    "does not match the 'from' space of the operator "
                    "('{2}').".format(self.name, farg_read[0].function_space,
                                      cma_op.function_space_from))
            if farg_write[0].function_space != cma_op.function_space_to:
                raise ParseError(
                    "Kernel '{0}' applies a CMA operator but the function "
                    "space of the field argument it writes to ('{1}') "
                    "does not match the 'to' space of the operator "
                    "('{2}').".format(self.name, farg_write[0].function_space,
                                      cma_op.function_space_to))
            # This is a valid CMA-apply or CMA-apply-inverse kernel
            return "apply"

        if write_count == 1:
            # This kernel writes to a single CMA operator and therefore
            # must either be assembling a CMA operator
            # or performing a matrix-matrix operation...
            # The kernel must not write to any args other than the CMA
            # operator
            write_accesses = AccessType.all_write_accesses()
            write_args = psyGen.args_filter(self._arg_descriptors,
                                            arg_accesses=write_accesses)
            if len(write_args) > 1:
                # Remove the one CMA operator from the list of arguments
                # that are written to so that we can produce a nice
                # error message
                for arg in write_args[:]:
                    if arg.argument_type == 'gh_columnwise_operator':
                        write_args.remove(arg)
                        break
                raise ParseError(
                    "Kernel '{0}' writes to a column-wise operator but "
                    "also writes to {1} argument(s). This is not "
                    "allowed.".format(self.name,
                                      [str(arg.argument_type) for arg
                                       in write_args]))
            if len(cwise_ops) == 1:

                # If this is a valid assembly kernel then we need at least one
                # read-only LMA operator
                lma_read_ops = psyGen.args_filter(
                    self._arg_descriptors,
                    arg_types=["gh_operator"],
                    arg_accesses=[AccessType.READ])
                if lma_read_ops:
                    return "assembly"
                raise ParseError(
                    "Kernel '{0}' has a single column-wise operator "
                    "argument but does not conform to the rules for an "
                    "Assembly kernel because it does not have any read-"
                    "only LMA operator arguments.".format(self.name))
            # A valid matrix-matrix kernel must only have CMA operators
            # and scalars as arguments.
            scalar_args = psyGen.args_filter(
                self._arg_descriptors,
                arg_types=const.VALID_SCALAR_NAMES)
            if (len(scalar_args) + len(cwise_ops)) != \
               len(self._arg_descriptors):
                raise ParseError(
                    "A column-wise matrix-matrix kernel must have only "
                    "column-wise operators and scalars as arguments but "
                    "kernel '{0}' has: {1}.".
                    format(self.name,
                           [str(arg.argument_type) for arg in
                            self._arg_descriptors]))
            return "matrix-matrix"
        raise ParseError(
            "An LFRic kernel cannot update more than one CMA "
            "(column-wise) operator but kernel '{0}' updates {1}.".
            format(self.name, write_count))

    def _validate_operates_on_domain(self, need_evaluator):
        '''
        Check whether a kernel that has operates_on == domain obeys
        the rules for the LFRic API.

        :raises ParseError: if the kernel metadata does not obey the rules \
                            for an LFRic kernel with operates_on = domain.
        '''
        if self.iterates_over != "domain":
            return

        const = LFRicConstants()
        # A kernel which operates on the 'domain' is currently restricted
        # to only accepting scalar and field arguments.
        valid_arg_types = (const.VALID_SCALAR_NAMES + const.VALID_FIELD_NAMES)
        for arg in self._arg_descriptors:
            if arg.argument_type not in valid_arg_types:
                raise ParseError(
                    "In the LFRic API a kernel which operates on the 'domain' "
                    "is only permitted to accept scalar and field arguments "
                    "but the metadata for kernel '{0}' includes an argument "
                    "of type '{1}'".format(self.name, arg.argument_type))

        if need_evaluator:
            raise ParseError(
                "In the LFRic API a kernel that operates on the 'domain' "
                "cannot be passed basis/differential basis functions but the "
                "metadata for kernel '{0}' contains an entry for 'meta_funcs'".
                format(self.name))

        if self.reference_element.properties:
            raise ParseError(
                "Kernel '{0}' operates on the domain but requests properties "
                "of the reference element ({1}). This is not permitted in the "
                "LFRic API.".format(self.name,
                                    self.reference_element.properties))

        if self.mesh.properties:
            raise ParseError(
                "Kernel '{0}' operates on the domain but requests properties "
                "of the mesh ({1}). This is not permitted in the "
                "LFRic API.".format(self.name, self.mesh.properties))

        if self._is_intergrid:
            raise ParseError(
                "Kernel '{0}' operates on the domain but has fields on "
                "different mesh resolutions (inter-grid). This is not "
                "permitted in the LFRic API.".format(self.name))

    @property
    def func_descriptors(self):
        ''' Returns metadata about the function spaces within a
        Kernel. This metadata is provided within Kernel code via the
        meta_funcs variable. Information is returned as a list of
        DynFuncDescriptor03 objects, one for each function space. '''
        return self._func_descriptors

    @property
    def cma_operation(self):
        ''' Returns the type of CMA operation identified from the kernel
        meta-data (one of 'assembly', 'apply' or 'matrix-matrix') or
        None if the kernel does not involve CMA operators '''
        return self._cma_operation

    @property
    def eval_shapes(self):
        '''
        Returns the shape(s) of evaluator required by this kernel or an
        empty string if none.

        :return: the shape(s) of the evaluator (one of VALID_EVALUATOR_SHAPES)
                 or an empty list if the kernel does not require one.
        :rtype: list

        '''
        return self._eval_shapes

    @property
    def eval_targets(self):
        '''
        Returns the list of function spaces upon which any evaluator must be
        provided. This list is obtained from the GH_EVALUATOR_TARGETS meta-data
        entry (if present). If this is not specified in the meta-data then
        we default to providing evaluators on all of the function spaces
        associated with the arguments which this kernel updates.

        :return: list of the names of the function spaces (as they appear in \
                 kernel metadata) upon which any evaluator must be provided.
        :rtype: list of str
        '''
        return self._eval_targets

    @property
    def is_intergrid(self):
        '''
        Returns whether or not this is an inter-grid kernel.

        :return: True if kernel is an inter-grid kernel, False otherwise
        :rtype: bool
        '''
        return self._is_intergrid

# --------------------------------------------------------------------------- #
# ========== Second section : PSy specialisations =========================== #
# --------------------------------------------------------------------------- #

# ---------- Classes -------------------------------------------------------- #


class DynamoPSy(PSy):
    '''
    The LFRic-specific PSy class. This creates an LFRic-specific
    Invokes object (which controls all the required invocation calls).
    It also overrides the PSy gen method so that we generate
    LFRic-specific PSy module code.

    :param invoke_info: object containing the required invocation information \
                        for code optimisation and generation.
    :type invoke_info: :py:class:`psyclone.parse.algorithm.FileInfo`

    '''
    def __init__(self, invoke_info):
        PSy.__init__(self, invoke_info)
        self._invokes = DynamoInvokes(invoke_info.calls, self)
        # Initialise the dictionary that holds the names of the required
        # LFRic constants, data structures and data structure proxies for
        # the "use" statements in modules that contain PSy-layer routines.
        const = LFRicConstants()
        const_mod = const.UTILITIES_MOD_MAP["constants"]["module"]
        infmod_list = [const_mod]
        # Add all field and operator modules that might be used in the
        # algorithm layer. These do not appear in the code unless a
        # variable is added to the "only" part of the
        # '_infrastructure_modules' map.
        for data_type_info in const.DATA_TYPE_MAP.values():
            infmod_list.append(data_type_info["module"])

        # This also removes any duplicates from infmod_list
        self._infrastructure_modules = OrderedDict(
            (k, set()) for k in infmod_list)

        kind_names = set()

        # The infrastructure declares integer types with default
        # precision so always add this.
        api_config = Config.get().api_conf("dynamo0.3")
        kind_names.add(api_config.default_kind["integer"])

        # Datatypes declare precision information themselves. However,
        # that is not the case for literals. Therefore deal
        # with these separately here.
        for invoke in self.invokes.invoke_list:
            schedule = invoke.schedule
            for kernel in schedule.kernels():
                for arg in kernel.args:
                    if arg.is_literal:
                        kind_names.add(arg.precision)
        # Add precision names to the dictionary storing the required
        # LFRic constants. Sort the names so that all versions of
        # Python return the same order (for testing purposes).
        self._infrastructure_modules[const_mod] = list(sorted(kind_names))

    @property
    def name(self):
        '''
        :returns: a name for the PSy layer. This is used as the PSy module \
                  name. We override the default value as the Met Office \
                  prefer "_psy" to be appended, rather than prepended.
        :rtype: str

        '''
        return self._name + "_psy"

    @property
    def orig_name(self):
        '''
        :returns: the unmodified PSy-layer name.
        :rtype: str

        '''
        return self._name

    @property
    def infrastructure_modules(self):
        '''
        :returns: the dictionary that holds the names of the required \
                  LFRic infrastructure modules to create "use" \
                  statements in the PSy-layer modules.
        :rtype: dict of set

        '''
        return self._infrastructure_modules

    @property
    def gen(self):
        '''
        Generate PSy code for the LFRic (Dynamo0.3) API.

        :returns: root node of generated Fortran AST.
        :rtype: :py:class:`psyir.nodes.Node`

        '''
        # Create an empty PSy layer module
        psy_module = ModuleGen(self.name)

        # If the container has a Routine that is not an InvokeSchedule
        # it should also be added to the generated module.
        for routine in self.container.children:
            if not isinstance(routine, InvokeSchedule):
                psy_module.add(PSyIRGen(psy_module, routine))

        # Add all invoke-specific information
        self.invokes.gen_code(psy_module)

        # Include required constants and infrastructure modules. The sets of
        # required LFRic data structures and their proxies are updated in
        # the relevant field and operator subclasses of DynCollection.
        # Here we sort the inputs in reverse order to have "_type" before
        # "_proxy_type" and "operator_" before "columnwise_operator_".
        # We also iterate through the dictionary in reverse order so the
        # "use" statements for field types are before the "use" statements
        # for operator types.
        for infmod in reversed(self._infrastructure_modules):
            if self._infrastructure_modules[infmod]:
                infmod_types = sorted(
                    list(self._infrastructure_modules[infmod]), reverse=True)
                psy_module.add(UseGen(psy_module, name=infmod,
                                      only=True, funcnames=infmod_types))

        # Return the root node of the generated code
        return psy_module.root


class DynamoInvokes(Invokes):
    '''The Dynamo specific invokes class. This passes the Dynamo
    specific invoke class to the base class so it creates the one we
    require.

    :param alg_calls: list of objects containing the parsed invoke \
        information.
    :type alg_calls: list of \
        :py:class:`psyclone.parse.algorithm.InvokeCall`
    :param psy: the PSy object containing this DynamoInvokes object.
    :type psy: :py:class`psyclone.dynamo0p3.DynamoPSy`

    '''
    def __init__(self, alg_calls, psy):
        self._0_to_n = DynInvoke(None, None, None)  # for pyreverse
        Invokes.__init__(self, alg_calls, DynInvoke, psy)


class DynCollection():
    '''
    Base class for managing the declaration and initialisation of a
    group of related entities within an Invoke or Kernel stub

    :param node: the Kernel or Invoke for which to manage variable \
                 declarations and initialisation.
    :type node: :py:class:`psyclone.dynamo0p3.DynInvoke` or \
                :py:class:`psyclone.dynamo0p3.DynKern`

    :raises InternalError: if the supplied node is not a DynInvoke or a \
                           DynKern.
    '''
    def __init__(self, node):
        if isinstance(node, DynInvoke):
            # We are handling declarations/initialisations for an Invoke
            self._invoke = node
            self._kernel = None
            self._symbol_table = self._invoke.schedule.symbol_table
            # The list of kernel calls we are responsible for
            self._calls = node.schedule.kernels()
        elif isinstance(node, DynKern):
            # We are handling declarations for a Kernel stub
            self._invoke = None
            self._kernel = node
            # TODO 719 The symbol table is not connected to other parts of
            # the Stub generation.
            self._symbol_table = SymbolTable()
            # We only have a single kernel call in this case
            self._calls = [node]
        else:
            raise InternalError("DynCollection takes only a DynInvoke "
                                "or a DynKern but got: {0}".format(
                                    type(node)))

        # Whether or not the associated Invoke contains only kernels that
        # operate on dofs.
        if self._invoke:
            self._dofs_only = self._invoke.operates_on_dofs_only
        else:
            self._dofs_only = False

    def declarations(self, parent):
        '''
        Insert declarations for all necessary variables into the AST of
        the generated code. Simply calls either _invoke_declarations() or
        _stub_declarations() depending on whether we're handling an Invoke
        or a Kernel stub.

        :param parent: the node in the f2pygen AST representing the routine \
                       in which to insert the declarations.
        :type parent: :py:class:`psyclone.f2pygen.SubroutineGen`

        :raises InternalError: if neither self._invoke or self._kernel \
                               are set.
        '''
        if self._invoke:
            self._invoke_declarations(parent)
        elif self._kernel:
            self._stub_declarations(parent)
        else:
            raise InternalError("DynCollection has neither a Kernel "
                                "or an Invoke - should be impossible.")

    def initialise(self, parent):
        '''
        Add code to initialise the entities being managed by this class.
        We do nothing by default - it is up to the sub-class to override
        this method if initialisation is required.

        :param parent: the node in the f2pygen AST to which to add \
                       initialisation code.
        :type parent: :py:class:`psyclone.f2pygen.SubroutineGen`
        '''

    @abc.abstractmethod
    def _invoke_declarations(self, parent):
        '''
        Add all necessary declarations for an Invoke.

        :param parent: node in the f2pygen AST representing the Invoke to \
                       which to add declarations.
        :type parent: :py:class:`psyclone.f2pygen.SubroutineGen`

        '''

    def _stub_declarations(self, parent):
        '''
        Add all necessary declarations for a Kernel stub. Not abstract because
        not all entities need representing within a Kernel.

        :param parent: node in the f2pygen AST representing the Kernel stub \
                       to which to add declarations.
        :type parent: :py:class:`psyclone.f2pygen.SubroutineGen`

        '''


class DynStencils(DynCollection):
    '''
    Stencil information and code generation associated with a PSy-layer
    routine or Kernel stub.

    :param node: the Invoke or Kernel stub for which to provide stencil info.
    :type node: :py:class:`psyclone.dynamo0p3.DynInvoke` or \
                :py:class:`psyclone.dynamo0p3.DynKern`

    :raises GenerationError: if a literal has been supplied for a stencil \
                             direction.
    '''
    def __init__(self, node):
        # pylint: disable=too-many-branches
        super(DynStencils, self).__init__(node)

        # List of arguments which have an extent value passed to this
        # invoke routine from the algorithm layer. Duplicate argument
        # names are removed.
        self._unique_extent_args = []
        extent_names = []
        # pylint: disable=too-many-nested-blocks
        for call in self._calls:
            for arg in call.arguments.args:
                if arg.stencil:
                    # Check for the existence of arg.extent here as in
                    # the future we plan to support kernels which
                    # specify the value of extent in metadata. If this
                    # is the case then an extent argument is not
                    # required.
                    # TODO #963
                    if not arg.stencil.extent:
                        if not arg.stencil.extent_arg.is_literal():
                            if arg.stencil.extent_arg.text not in extent_names:
                                extent_names.append(
                                    arg.stencil.extent_arg.text)
                                self._unique_extent_args.append(arg)

        # A list of arguments that have a direction variable passed in
        # to this invoke routine from the algorithm layer. Duplicate
        # argument names are removed.
        self._unique_direction_args = []
        direction_names = []
        for call in self._calls:
            for idx, arg in enumerate(call.arguments.args):
                if arg.stencil and arg.stencil.direction_arg:
                    if arg.stencil.direction_arg.is_literal():
                        raise GenerationError(
                            "Kernel {0}, metadata arg {1}, a literal is not "
                            "a valid value for a stencil direction".
                            format(call.name, str(idx)))
                    if arg.stencil.direction_arg.text.lower() not in \
                       ["x_direction", "y_direction"]:
                        if arg.stencil.direction_arg.text not in \
                           direction_names:
                            direction_names.append(
                                arg.stencil.direction_arg.text)
                            self._unique_direction_args.append(arg)

        # list of stencil args with an extent variable passed in. The same
        # field name may occur more than once here from different kernels.
        self._kern_args = []
        for call in self._calls:
            for arg in call.arguments.args:
                if arg.stencil:
                    if not arg.stencil.extent:
                        self._kern_args.append(arg)

    @staticmethod
    def extent_value(arg):
        '''
        Returns the content of the stencil extent which may be a literal
        value (a number) or a variable name. This function simplifies this
        problem by returning a string in either case.

        :param arg: the argument with which the stencil is associated.
        :type arg: :py:class:`psyclone.dynamo0p3.DynKernelArgument`

        :returns: the content of the stencil extent.
        :rtype: str

        '''
        if arg.stencil.extent_arg.is_literal():
            return arg.stencil.extent_arg.text
        return arg.stencil.extent_arg.varname

    @staticmethod
    def stencil_unique_str(arg, context):
        '''
        Creates a unique identifier for a stencil. As a stencil
        differs due to the function space it operates on, type of
        stencil and extent of stencil, we concatenate these things together
        to create a unique string.

        :param arg: kernel argument with which stencil is associated.
        :type arg: :py:class:`psyclone.dynamo0p3.DynKernelArgument`
        :param str context: a context for this stencil (e.g. "size" or \
                            "direction").

        :returns: unique string identifying the stencil for this argument.
        :rtype: str

        :raises GenerationError: if an explicit stencil extent is found in \
                                 the meta-data for the kernel argument.
        '''
        unique = context
        unique += arg.function_space.mangled_name
        unique += arg.descriptor.stencil['type']
        if arg.descriptor.stencil['extent']:
            raise GenerationError(
                "Found a stencil with an extent specified in the metadata. "
                "This is not coded for.")
        unique += arg.stencil.extent_arg.text.lower()
        if arg.descriptor.stencil['type'] == 'xory1d':
            unique += arg.stencil.direction_arg.text.lower()
        return unique

    def map_name(self, arg):
        '''
        Creates and registers a name for the stencil map associated with the
        supplied kernel argument.

        :param arg: kernel argument with which the stencil is associated.
        :type arg: :py:class:`psyclone.dynamo0p3.DynKernelArgument`

        :returns: a valid unique map name for a stencil in the PSy layer.
        :rtype: str
        '''
        root_name = arg.name + "_stencil_map"
        unique = DynStencils.stencil_unique_str(arg, "map")
        return self._symbol_table.find_or_create_tag(unique, root_name).name

    @staticmethod
    def dofmap_name(symtab, arg):
        '''
        Creates and registers a name for the stencil dofmap associated with
        the supplied kernel argument.

        :param symtab: symbol table that will contain (or already contains) \
            the symbol with this name.
        :type symtab: :py:class:`psyclone.psyir.symbols.SymbolTable`
        :param arg: kernel argument with which the stencil is associated.
        :type arg: :py:class:`psyclone.dynamo0p3.DynKernelArgument`

        :returns: a valid unique dofmap name for a stencil in the PSy layer.
        :rtype: str
        '''
        root_name = arg.name + "_stencil_dofmap"
        unique = DynStencils.stencil_unique_str(arg, "dofmap")
        return symtab.find_or_create_tag(unique, root_name).name

    @staticmethod
    def dofmap_size_name(symtab, arg):
        '''
        Create a valid unique name for the size (in cells) of a stencil
        dofmap in the PSy layer.

        :param symtab: symbol table that will contain (or already contains) \
            the symbol with this name.
        :type symtab: :py:class:`psyclone.psyir.symbols.SymbolTable`
        :param arg: the kernel argument with which the stencil is associated.
        :type arg: :py:class:`psyclone.dynamo0p3.DynKernelArgument`

        :returns: a Fortran variable name for the stencil size.
        :rtype: str
        '''
        root_name = arg.name + "_stencil_size"
        unique = DynStencils.stencil_unique_str(arg, "size")
        return symtab.find_or_create_tag(unique, root_name).name

    @staticmethod
    def max_branch_length_name(symtab, arg):
        '''
        Create a valid unique name for the maximum length of a stencil branch
        (in cells) of a 2D stencil dofmap in the PSy layer. This is required
        in the kernels for defining the maximum possible length of one of the
        dofmap array dimensions.

        :param symtab: symbol table that will contain (or already contains) \
            the symbol with this name.
        :type symtab: :py:class:`psyclone.psyir.symbols.SymbolTable`
        :param arg: the kernel argument with which the stencil is associated.
        :type arg: :py:class:`psyclone.dynamo0p3.DynKernelArgument`

        :returns: a Fortran variable name for the max stencil branch length.
        :rtype: str
        '''
        root_name = arg.name + "_max_branch_length"
        unique = DynStencils.stencil_unique_str(arg, "length")
        return symtab.find_or_create_tag(unique, root_name).name

    def _unique_max_branch_length_vars(self):
        '''
        :returns: list of all the unique max stencil extent argument names in
                  this kernel call for cross2d stencils.
        :rtype: list of str
        '''
        names = []
        for arg in self._kern_args:
            if arg.descriptor.stencil['type'] == "cross2d":
                names.append(arg.name + "_max_branch_length")

        return names

    def _declare_unique_max_branch_length_vars(self, parent):
        '''
        Declare all unique max branch length arguments as integers with intent
        in and add the declaration as a child of the parent argument passed
        in.

        :param parent: the node in the f2pygen AST to which to add the \
                       declarations.
        :type parent: :py:class:`psyclone.f2pygen.SubroutineGen`

        '''
        api_config = Config.get().api_conf("dynamo0.3")

        if self._unique_max_branch_length_vars():
            parent.add(DeclGen(
                parent, datatype="integer",
                kind=api_config.default_kind["integer"],
                entity_decls=self._unique_max_branch_length_vars(), intent="in"
            ))

    @staticmethod
    def direction_name(symtab, arg):
        '''
        Creates a Fortran variable name to hold the direction of the stencil
        associated with the supplied kernel argument.

        :param symtab: symbol table that will contain (or already contains) \
            the symbol with this name.
        :type symtab: :py:class:`psyclone.psyir.symbols.SymbolTable`
        :param arg: the kernel argument with which the stencil is associated.
        :type arg: :py:class:`psyclone.dynamo0p3.DynKernelArgument`

        :returns: a Fortran variable name for the stencil direction.
        :rtype: str
        '''
        root_name = arg.name+"_direction"
        unique = DynStencils.stencil_unique_str(arg, "direction")
        return symtab.find_or_create_tag(unique, root_name).name

    @property
    def _unique_extent_vars(self):
        '''
        :returns: list of all the unique extent argument names in this \
                  invoke or kernel call.
        :rtype: list of str

        :raises InternalError: if neither self._kernel or self._invoke are set.

        '''
        if self._invoke:
            names = [arg.stencil.extent_arg.varname for arg in
                     self._unique_extent_args]
        elif self._kernel:
            names = [self.dofmap_size_name(self._symbol_table, arg)
                     for arg in self._unique_extent_args]
        else:
            raise InternalError("_unique_extent_vars: have neither Invoke "
                                "or Kernel. Should be impossible.")
        return names

    def _declare_unique_extent_vars(self, parent):
        '''
        Declare all unique extent arguments as integers with intent in and
        add the declaration as a child of the parent argument passed
        in.

        :param parent: the node in the f2pygen AST to which to add the \
                       declarations.
        :type parent: :py:class:`psyclone.f2pygen.SubroutineGen`

        '''
        api_config = Config.get().api_conf("dynamo0.3")

        if self._unique_extent_vars:
            if self._kernel:
                for arg in self._kern_args:
                    if arg.descriptor.stencil['type'] == "cross2d":
                        parent.add(DeclGen(
                            parent, datatype="integer",
                            kind=api_config.default_kind["integer"],
                            dimension="4",
                            entity_decls=self._unique_extent_vars, intent="in"
                        ))
                    else:
                        parent.add(DeclGen(
                            parent, datatype="integer",
                            kind=api_config.default_kind["integer"],
                            entity_decls=self._unique_extent_vars,
                            intent="in"))
            elif self._invoke:
                parent.add(DeclGen(
                    parent, datatype="integer",
                    kind=api_config.default_kind["integer"],
                    entity_decls=self._unique_extent_vars, intent="in"
                ))

    @property
    def _unique_direction_vars(self):
        '''
        :returns: a list of all the unique direction argument names in this \
                  invoke call.
        :rtype: list of str
        '''
        names = []
        for arg in self._unique_direction_args:
            if arg.stencil.direction_arg.varname:
                names.append(arg.stencil.direction_arg.varname)
            else:
                names.append(arg.name+"_direction")
        return names

    def _declare_unique_direction_vars(self, parent):
        '''
        Declare all unique direction arguments as integers with intent in
        and add the declaration as a child of the parent argument
        passed in.

        :param parent: the node in the f2pygen AST to which to add the \
                       declarations.
        :type parent: :py:class:`psyclone.f2pygen.SubroutineGen`

        '''
        api_config = Config.get().api_conf("dynamo0.3")

        if self._unique_direction_vars:
            parent.add(DeclGen(parent, datatype="integer",
                               kind=api_config.default_kind["integer"],
                               entity_decls=self._unique_direction_vars,
                               intent="in"))

    @property
    def unique_alg_vars(self):
        '''
        :returns: list of the names of the extent and direction arguments \
                  supplied to the PSy routine from the Algorithm layer.
        :rtype: list of str
        '''
        return self._unique_extent_vars + self._unique_direction_vars

    def _invoke_declarations(self, parent):
        '''
        Declares all stencil maps, extent and direction arguments passed into
        the PSy layer.

        :param parent: node in the f2pygen AST to which to add declarations.
        :type parent: :py:class:`psyclone.f2pygen.SubroutineGen`

        '''
        self._declare_unique_extent_vars(parent)
        self._declare_unique_direction_vars(parent)
        self._declare_maps_invoke(parent)

    def _stub_declarations(self, parent):
        '''
        Declare all stencil-related quanitites for a Kernel stub.

        :param parent: node in the f2pygen AST to which to add declarations.
        :type parent: :py:class:`psyclone.f2pygen.SubroutineGen`

        '''
        self._declare_unique_extent_vars(parent)
        self._declare_unique_direction_vars(parent)
        self._declare_unique_max_branch_length_vars(parent)
        self._declare_maps_stub(parent)

    def initialise(self, parent):
        '''
        Adds in the code to initialise stencil dofmaps to the PSy layer.

        :param parent: the node in the f2pygen AST to which to add the \
                       initialisations.
        :type parent: :py:class:`psyclone.f2pygen.SubroutineGen`

        :raises GenerationError: if an unsupported stencil type is encountered.
        '''
        if not self._kern_args:
            return

        parent.add(CommentGen(parent, ""))
        parent.add(CommentGen(parent, " Initialise stencil dofmaps"))
        parent.add(CommentGen(parent, ""))
        api_config = Config.get().api_conf("dynamo0.3")
        stencil_map_names = []
        const = LFRicConstants()
        for arg in self._kern_args:
            map_name = self.map_name(arg)
            if map_name not in stencil_map_names:
                # Only initialise maps once.
                stencil_map_names.append(map_name)
                stencil_type = arg.descriptor.stencil['type']
                symtab = self._symbol_table
                if stencil_type == "xory1d":
                    direction_name = arg.stencil.direction_arg.varname
                    for direction in ["x", "y"]:
                        if_then = IfThenGen(parent, direction_name +
                                            " .eq. " + direction +
                                            "_direction")
                        if_then.add(
                            AssignGen(
                                if_then, pointer=True, lhs=map_name,
                                rhs=arg.proxy_name_indexed +
                                "%vspace%get_stencil_dofmap("
                                "STENCIL_1D" + direction.upper() +
                                ","+self.extent_value(arg)+")"))
                        parent.add(if_then)
                elif stencil_type == "cross2d":
                    parent.add(
                        AssignGen(parent, pointer=True, lhs=map_name,
                                  rhs=arg.proxy_name_indexed +
                                  "%vspace%get_stencil_2D_dofmap(" +
                                  "STENCIL_2D_CROSS" + "," +
                                  self.extent_value(arg) + ")"))
                    # Max branch length in the CROSS2D stencil is used when
                    # defining the stencil_dofmap dimensions at declaration of
                    # the dummy argument in the kernel. This value is 1
                    # greater than the stencil extent as the central cell
                    # is included as part of the stencil_dofmap.
                    parent.add(
                        AssignGen(parent,
                                  lhs=self.max_branch_length_name(symtab,
                                                                  arg),
                                  rhs=self.extent_value(arg) + " + 1_" +
                                  api_config.default_kind["integer"]))
                else:
                    try:
                        stencil_name = const.STENCIL_MAPPING[stencil_type]
                    except KeyError as err:
                        six.raise_from(GenerationError(
                            "Unsupported stencil type '{0}' supplied. "
                            "Supported mappings are {1}".
                            format(arg.descriptor.stencil['type'],
                                   str(const.STENCIL_MAPPING))), err)
                    parent.add(
                        AssignGen(parent, pointer=True, lhs=map_name,
                                  rhs=arg.proxy_name_indexed +
                                  "%vspace%get_stencil_dofmap(" +
                                  stencil_name + "," +
                                  self.extent_value(arg) + ")"))

                parent.add(AssignGen(parent, pointer=True,
                                     lhs=self.dofmap_name(symtab, arg),
                                     rhs=map_name + "%get_whole_dofmap()"))

                # Add declaration and look-up of stencil size
                parent.add(AssignGen(parent, pointer=True,
                                     lhs=self.dofmap_size_name(symtab, arg),
                                     rhs=map_name + "%get_stencil_sizes()"))

    def _declare_maps_invoke(self, parent):
        '''
        Declare all stencil maps in the PSy layer.

        :param parent: the node in the f2pygen AST to which to add \
                       declarations.
        :type parent: :py:class:`psyclone.f2pygen.SubroutineGen`

        :raises GenerationError: if an unsupported stencil type is encountered.
        '''
        api_config = Config.get().api_conf("dynamo0.3")

        if not self._kern_args:
            return

        symtab = self._symbol_table
        stencil_map_names = []
        const = LFRicConstants()

        for arg in self._kern_args:
            map_name = self.map_name(arg)

            if map_name in stencil_map_names:
                continue

            stencil_map_names.append(map_name)
            stencil_type = arg.descriptor.stencil['type']
            if stencil_type == "cross2d":
                smap_type = const.STENCIL_TYPE_MAP["stencil_2D_dofmap"]["type"]
                smap_mod = const.STENCIL_TYPE_MAP[
                    "stencil_2D_dofmap"]["module"]
                parent.add(UseGen(parent, name=smap_mod, only=True,
                                  funcnames=[smap_type, "STENCIL_2D_CROSS"]))
                parent.add(TypeDeclGen(parent, pointer=True,
                                       datatype=smap_type,
                                       entity_decls=[map_name +
                                                     " => null()"]))
                parent.add(DeclGen(parent, datatype="integer",
                                   kind=api_config.default_kind["integer"],
                                   pointer=True,
                                   entity_decls=[self.dofmap_name(symtab,
                                                                  arg) +
                                                 "(:,:,:,:) => null()"]))
                parent.add(DeclGen(parent, datatype="integer",
                                   kind=api_config.default_kind["integer"],
                                   pointer=True,
                                   entity_decls=[self.dofmap_size_name(symtab,
                                                                       arg) +
                                                 "(:,:) => null()"]))
                parent.add(DeclGen(parent, datatype="integer",
                                   kind=api_config.default_kind["integer"],
                                   entity_decls=[self.max_branch_length_name(
                                       symtab, arg)]))
            else:
                smap_type = const.STENCIL_TYPE_MAP["stencil_dofmap"]["type"]
                smap_mod = const.STENCIL_TYPE_MAP["stencil_dofmap"]["module"]
                parent.add(UseGen(parent, name=smap_mod,
                                  only=True, funcnames=[smap_type]))
                if stencil_type == 'xory1d':
                    drct_mod = const.STENCIL_TYPE_MAP["direction"]["module"]
                    parent.add(UseGen(parent, name=drct_mod,
                                      only=True, funcnames=["x_direction",
                                                            "y_direction"]))
                    parent.add(UseGen(parent, name=smap_mod,
                                      only=True, funcnames=["STENCIL_1DX",
                                                            "STENCIL_1DY"]))
                else:
                    try:
                        stencil_name = const.STENCIL_MAPPING[stencil_type]
                    except KeyError as err:
                        six.raise_from(GenerationError(
                            "Unsupported stencil type '{0}' supplied. "
                            "Supported mappings are {1}".
                            format(arg.descriptor.stencil['type'],
                                   str(const.STENCIL_MAPPING))), err)
                    parent.add(UseGen(parent, name=smap_mod,
                                      only=True, funcnames=[stencil_name]))

                parent.add(TypeDeclGen(parent, pointer=True,
                                       datatype=smap_type,
                                       entity_decls=[map_name+" => null()"]))
                parent.add(DeclGen(parent, datatype="integer",
                                   kind=api_config.default_kind["integer"],
                                   pointer=True,
                                   entity_decls=[self.dofmap_name(symtab,
                                                                  arg) +
                                                 "(:,:,:) => null()"]))
                parent.add(DeclGen(parent, datatype="integer",
                                   kind=api_config.default_kind["integer"],
                                   pointer=True,
                                   entity_decls=[self.dofmap_size_name(symtab,
                                                                       arg) +
                                                 "(:) => null()"]))

    def _declare_maps_stub(self, parent):
        '''
        Add declarations for all stencil maps to a kernel stub.

        :param parent: the node in the f2pygen AST representing the kernel \
                       stub routine.
        :type parent: :py:class:`psyclone.f2pygen.SubroutineGen`

        '''
        api_config = Config.get().api_conf("dynamo0.3")

        symtab = self._symbol_table
        for arg in self._kern_args:
            if arg.descriptor.stencil['type'] == "cross2d":
                parent.add(DeclGen(
                    parent, datatype="integer",
                    kind=api_config.default_kind["integer"], intent="in",
                    dimension=",".join([arg.function_space.ndf_name,
                                        self.max_branch_length_name(
                                            symtab, arg), "4"]),
                    entity_decls=[self.dofmap_name(symtab, arg)]))
            else:
                parent.add(DeclGen(
                    parent, datatype="integer",
                    kind=api_config.default_kind["integer"], intent="in",
                    dimension=",".join([arg.function_space.ndf_name,
                                        self.dofmap_size_name(symtab, arg)]),
                    entity_decls=[self.dofmap_name(symtab, arg)]))


class LFRicMeshProperties(DynCollection):
    '''
    Holds all information on the the mesh properties required by either an
    invoke or a kernel stub. Note that the creation of a suitable mesh
    object is handled in the `DynMeshes` class. This class merely deals with
    extracting the necessary properties from that object and providing them to
    kernels.

    :param node: kernel or invoke for which to manage mesh properties.
    :type node: :py:class:`psyclone.dynamo0p3.DynKern` or \
                :py:class:`psyclone.dynamo0p3.DynInvoke`

    '''
    def __init__(self, node):
        super().__init__(node)

        # The (ordered) list of mesh properties required by this invoke or
        # kernel stub.
        self._properties = []

        for call in self._calls:
            if call.mesh:
                self._properties += [prop for prop in call.mesh.properties
                                     if prop not in self._properties]
            # Kernels that operate on the 'domain' need the number of columns,
            # excluding those in the halo.
            if call.iterates_over == "domain":
                if MeshProperty.NCELL_2D_NO_HALOS not in self._properties:
                    self._properties.append(MeshProperty.NCELL_2D_NO_HALOS)
            # Kernels performing CMA operations need the number of columns,
            # including those in the halo.
            if call.cma_operation:
                if MeshProperty.NCELL_2D not in self._properties:
                    self._properties.append(MeshProperty.NCELL_2D)

        # Store properties in symbol table
        for prop in self._properties:
            self._symbol_table.find_or_create_tag(prop.name.lower())

    def kern_args(self, stub=False, var_accesses=None,
                  kern_call_arg_list=None):
        # pylint: disable=too-many-locals, too-many-branches
        '''
        Provides the list of kernel arguments associated with the mesh
        properties that the kernel requires. Optionally adds variable
        access information if var_accesses is given.

        :param bool stub: whether or not we are generating code for a \
                          kernel stub.
        :param var_accesses: optional VariablesAccessInfo instance to store \
            the information about variable accesses.
        :type var_accesses: \
            :py:class:`psyclone.core.access_info.VariablesAccessInfo`
        :param kern_call_arg_list: an optional KernCallArgList instance \
            use to store PSyIR representation of the arguments.
        :type kern_call_arg_list: \
            Optional[:py:class:`psyclone.domain.lfric.KernCallArgList]

        :returns: the kernel arguments associated with the mesh properties.
        :rtype: list of str

        :raises InternalError: if the class has been constructed for an \
                               invoke rather than a single kernel call.
        :raises InternalError: if an unsupported mesh property is encountered.

        '''
        if not self._kernel:
            raise InternalError(
                "LFRicMeshProperties.kern_args() can only be called when "
                "LFRicMeshProperties has been instantiated for a kernel "
                "rather than an invoke.")

        arg_list = []

        for prop in self._properties:
            if prop == MeshProperty.ADJACENT_FACE:
                # Is this kernel already being passed the number of horizontal
                # faces of the reference element?
                has_nfaces = (
                    RefElementMetaData.Property.NORMALS_TO_HORIZONTAL_FACES
                    in self._kernel.reference_element.properties or
                    RefElementMetaData.Property.
                    OUTWARD_NORMALS_TO_HORIZONTAL_FACES
                    in self._kernel.reference_element.properties)
                if not has_nfaces:
                    if kern_call_arg_list:
                        sym = kern_call_arg_list.\
                            add_integer_reference("nfaces_re_h")
                        name = sym.name
                    else:
                        name = self._symbol_table.find_or_create_tag(
                            "nfaces_re_h").name
                    arg_list.append(name)
                    if var_accesses is not None:
                        var_accesses.add_access(Signature(name),
                                                AccessType.READ, self._kernel)

                adj_face = "adjacent_face"
                if not stub and kern_call_arg_list:
                    # Use the functionality in kern_call_arg_list to properly
                    # declare the symbol and to create a PSyIR reference for it
                    _, cell_ref = \
                        kern_call_arg_list.cell_ref_name(var_accesses)
                    adj_face_sym = kern_call_arg_list. \
                        add_array_reference(adj_face,
                                            [":", cell_ref],
                                            "integer")
                    # Update the name in case there was a clash
                    adj_face = adj_face_sym.name
                    if var_accesses:
                        var_accesses.add_access(Signature(adj_face),
                                                AccessType.READ, self._kernel,
                                                [":", cell_ref])

                if not stub:
                    adj_face = self._symbol_table.find_or_create_tag(
                        "adjacent_face").name
                    cell_name = "cell"
                    if self._kernel.is_coloured():
                        colour_name = "colour"
                        cmap_name = "cmap"
                        adj_face += (f"(:,{cmap_name}({colour_name},"
                                     f"{cell_name}))")
                    else:
                        adj_face += f"(:,{cell_name})"
                arg_list.append(adj_face)

                if var_accesses and not kern_call_arg_list:
                    # TODO #1320 Replace [1]
                    # The [1] just indicates that this variable is accessed
                    # as a rank 1 array. #1320 will improve this.
                    var_accesses.add_access(Signature(adj_face),
                                            AccessType.READ, self._kernel,
                                            [1])
            else:
                raise InternalError(
                    f"kern_args: found unsupported mesh property '{prop}' "
                    f"when generating arguments for kernel "
                    f"'{self._kernel.name}'. Only members of the MeshProperty "
                    f"Enum are permitted ({list(MeshProperty)}).")

        return arg_list

    def _invoke_declarations(self, parent):
        '''
        Creates the necessary declarations for variables needed in order to
        provide mesh properties to a kernel call.

        :param parent: node in the f2pygen AST to which to add declarations.
        :type parent: :py:class:`psyclone.f2pygen.SubroutineGen`

        :raises InternalError: if this class has been instantiated for a \
                               kernel instead of an invoke.
        :raises InternalError: if an unsupported mesh property is found.

        '''
        api_config = Config.get().api_conf("dynamo0.3")

        if not self._invoke:
            raise InternalError(
                "_invoke_declarations() cannot be called because "
                "LFRicMeshProperties has been instantiated for a kernel and "
                "not an invoke.")

        for prop in self._properties:
            # The DynMeshes class will have created a mesh object so we
            # don't need to do that here.
            if prop == MeshProperty.ADJACENT_FACE:
                adj_face = self._symbol_table.find_or_create_tag(
                    "adjacent_face").name + "(:,:) => null()"
                parent.add(DeclGen(parent, datatype="integer",
                                   kind=api_config.default_kind["integer"],
                                   pointer=True, entity_decls=[adj_face]))
            elif prop == MeshProperty.NCELL_2D_NO_HALOS:
                name = self._symbol_table.find_or_create_tag(
                    "ncell_2d_no_halos").name
                parent.add(DeclGen(parent, datatype="integer",
                                   kind=api_config.default_kind["integer"],
                                   entity_decls=[name]))
            elif prop == MeshProperty.NCELL_2D:
                name = self._symbol_table.find_or_create_tag("ncell_2d").name
                parent.add(DeclGen(parent, datatype="integer",
                                   kind=api_config.default_kind["integer"],
                                   entity_decls=[name]))
            else:
                raise InternalError(
                    "Found unsupported mesh property '{0}' when "
                    "generating invoke declarations. Only members of "
                    "the MeshProperty Enum are permitted "
                    "({1}).".format(str(prop), list(MeshProperty)))

    def _stub_declarations(self, parent):
        '''
        Creates the necessary declarations for the variables needed in order
        to provide properties of the mesh in a kernel stub.

        :param parent: node in the f2pygen AST to which to add declarations.
        :type parent: :py:class:`psyclone.f2pygen.SubroutineGen`

        :raises InternalError: if the class has been instantiated for an \
                               invoke and not a kernel.
        :raises InternalError: if an unsupported mesh property is encountered.

        '''
        api_config = Config.get().api_conf("dynamo0.3")

        if not self._kernel:
            raise InternalError(
                "_stub_declarations() cannot be called because "
                "LFRicMeshProperties has been instantiated for an invoke and "
                "not a kernel.")

        for prop in self._properties:
            if prop == MeshProperty.ADJACENT_FACE:
                adj_face = self._symbol_table.find_or_create_tag(
                    "adjacent_face").name
                # 'nfaces_re_h' will have been declared by the
                # DynReferenceElement class.
                parent.add(
                    DeclGen(
                        parent, datatype="integer",
                        kind=api_config.default_kind["integer"],
                        dimension=self._symbol_table.find_or_create_tag(
                            "nfaces_re_h").name,
                        intent="in", entity_decls=[adj_face]))
            elif prop == MeshProperty.NCELL_2D:
                ncell_2d = self._symbol_table.find_or_create_tag("ncell_2d")
                parent.add(
                    DeclGen(parent, datatype="integer",
                            kind=api_config.default_kind["integer"],
                            intent="in", entity_decls=[ncell_2d.name]))
            else:
                raise InternalError(
                    "Found unsupported mesh property '{0}' when generating "
                    "declarations for kernel stub. Only members of the "
                    "MeshProperty Enum are permitted "
                    "({1})".format(str(prop), list(MeshProperty)))

    def initialise(self, parent):
        '''
        Creates the f2pygen nodes for the initialisation of properties of
        the mesh.

        :param parent: node in the f2pygen tree to which to add statements.
        :type parent: :py:class:`psyclone.f2pygen.SubroutineGen`

        :raises InternalError: if an unsupported mesh property is encountered.

        '''
        const = LFRicConstants()
        # Since colouring is applied via transformations, we have to check for
        # it now, rather than when this class was first constructed.
        need_colour_limits = False
        need_colour_halo_limits = False
        for call in self._calls:
            if call.is_coloured() and not call.is_intergrid:
                loop = call.parent.parent
                # Record whether or not this coloured loop accesses the halo.
                if loop.upper_bound_name in const.HALO_ACCESS_LOOP_BOUNDS:
                    need_colour_halo_limits = True
                else:
                    need_colour_limits = True

        if not self._properties and not (need_colour_limits or
                                         need_colour_halo_limits):
            # If no mesh properties are required and there's no colouring
            # (which requires a mesh object to lookup loop bounds) then we
            # need do nothing.
            return

        parent.add(CommentGen(parent, ""))
        parent.add(CommentGen(parent, " Initialise mesh properties"))
        parent.add(CommentGen(parent, ""))

        mesh = self._symbol_table.find_or_create_tag("mesh").name

        for prop in self._properties:
            if prop == MeshProperty.ADJACENT_FACE:
                adj_face = self._symbol_table.find_or_create_tag(
                    "adjacent_face").name
                parent.add(AssignGen(parent, pointer=True, lhs=adj_face,
                                     rhs=mesh+"%get_adjacent_face()"))

            elif prop == MeshProperty.NCELL_2D_NO_HALOS:
                name = self._symbol_table.find_or_create_tag(
                    "ncell_2d_no_halos").name
                parent.add(AssignGen(parent, lhs=name,
                                     rhs=mesh+"%get_last_edge_cell()"))

            elif prop == MeshProperty.NCELL_2D:
                name = self._symbol_table.find_or_create_tag("ncell_2d").name
                parent.add(AssignGen(parent, lhs=name,
                                     rhs=mesh+"%get_ncells_2d()"))
            else:
                raise InternalError(
                    f"Found unsupported mesh property '{str(prop)}' when "
                    f"generating initialisation code. Only members of the "
                    f"MeshProperty Enum are permitted ({list(MeshProperty)})")

        if need_colour_halo_limits:
            lhs = self._symbol_table.find_or_create_tag(
                "last_halo_cell_all_colours").name
            rhs = f"{mesh}%get_last_halo_cell_all_colours()"
            parent.add(AssignGen(parent, lhs=lhs, rhs=rhs))
        if need_colour_limits:
            lhs = self._symbol_table.find_or_create_tag(
                "last_edge_cell_all_colours").name
            rhs = f"{mesh}%get_last_edge_cell_all_colours()"
            parent.add(AssignGen(parent, lhs=lhs, rhs=rhs))


class DynReferenceElement(DynCollection):
    '''
    Holds all information on the properties of the Reference Element
    required by an Invoke or a Kernel stub.

    :param node: Kernel or Invoke for which to manage Reference-Element \
                 properties.
    :type node: :py:class:`psyclone.dynamo0p3.DynKern` or \
                :py:class:`psyclone.dynamo0p3.DynInvoke`

    :raises InternalError: if an unsupported reference-element property \
                           is encountered.

    '''
    # pylint: disable=too-many-instance-attributes
    def __init__(self, node):
        # pylint: disable=too-many-branches, too-many-statements
        super(DynReferenceElement, self).__init__(node)

        # Create a union of the reference-element properties required by all
        # kernels in this invoke. Use a list to preserve the order in the
        # kernel metadata (in the case of a kernel stub) and remove duplicate
        # entries by using OrderedDict.
        self._properties = []
        self._nfaces_h_required = False

        for call in self._calls:
            if call.reference_element:
                self._properties.extend(call.reference_element.properties)
            if call.mesh and call.mesh.properties:
                # If a kernel requires a property of the mesh then it will
                # also require the number of horizontal faces of the
                # reference element.
                self._nfaces_h_required = True

        if not (self._properties or self._nfaces_h_required):
            return

        if self._properties:
            self._properties = list(OrderedDict.fromkeys(self._properties))

        symtab = self._symbol_table

        # Create and store a name for the reference element object
        self._ref_elem_name = \
            symtab.find_or_create_tag("reference_element").name

        # Initialise names for the properties of the reference element object:
        # Number of horizontal/vertical/all faces,
        self._nfaces_h_name = ""
        self._nfaces_v_name = ""
        self._nfaces_name = ""
        # Horizontal normals to faces,
        self._horiz_face_normals_name = ""
        self._horiz_face_out_normals_name = ""
        # Vertical normals to faces,
        self._vert_face_normals_name = ""
        self._vert_face_out_normals_name = ""
        # All normals to faces.
        self._face_normals_name = ""
        self._face_out_normals_name = ""

        # Store argument properties for kernel calls and stub declarations
        # and argument list
        self._arg_properties = OrderedDict()

        # Populate and check reference element properties
        # Provide no. of horizontal faces if required
        if (RefElementMetaData.Property.NORMALS_TO_HORIZONTAL_FACES
                in self._properties or
                RefElementMetaData.Property.OUTWARD_NORMALS_TO_HORIZONTAL_FACES
                in self._properties or
                self._nfaces_h_required):
            self._nfaces_h_name = symtab.find_or_create_tag("nfaces_re_h").name
        # Provide no. of vertical faces if required
        if (RefElementMetaData.Property.NORMALS_TO_VERTICAL_FACES
                in self._properties or
                RefElementMetaData.Property.OUTWARD_NORMALS_TO_VERTICAL_FACES
                in self._properties):
            self._nfaces_v_name = symtab.find_or_create_tag("nfaces_re_v").name
        # Provide no. of all faces if required
        if (RefElementMetaData.Property.NORMALS_TO_FACES
                in self._properties or
                RefElementMetaData.Property.OUTWARD_NORMALS_TO_FACES
                in self._properties):
            self._nfaces_name = symtab.find_or_create_tag("nfaces_re").name

        # Now the arrays themselves, in the order specified in the
        # kernel metadata (in the case of a kernel stub)
        for prop in self._properties:
            # Provide horizontal normals to faces
            if prop == \
               RefElementMetaData.Property.NORMALS_TO_HORIZONTAL_FACES:
                self._horiz_face_normals_name = \
                    symtab.find_or_create_tag("normals_to_horiz_faces").name
                if self._horiz_face_normals_name not in self._arg_properties:
                    self._arg_properties[self._horiz_face_normals_name] = \
                         self._nfaces_h_name
            # Provide horizontal normals to "outward" faces
            elif prop == (RefElementMetaData.Property.
                          OUTWARD_NORMALS_TO_HORIZONTAL_FACES):
                self._horiz_face_out_normals_name = \
                    symtab.find_or_create_tag("out_normals_to_horiz_faces") \
                          .name
                if self._horiz_face_out_normals_name not in \
                   self._arg_properties:
                    self._arg_properties[self._horiz_face_out_normals_name] = \
                         self._nfaces_h_name
            elif prop == (RefElementMetaData.Property.
                          NORMALS_TO_VERTICAL_FACES):
                self._vert_face_normals_name = \
                    symtab.find_or_create_tag("normals_to_vert_faces").name
                if self._vert_face_normals_name not in self._arg_properties:
                    self._arg_properties[self._vert_face_normals_name] = \
                         self._nfaces_v_name
            # Provide vertical normals to "outward" faces
            elif prop == (RefElementMetaData.Property.
                          OUTWARD_NORMALS_TO_VERTICAL_FACES):
                self._vert_face_out_normals_name = \
                    symtab.find_or_create_tag("out_normals_to_vert_faces").name
                if self._vert_face_out_normals_name not in \
                   self._arg_properties:
                    self._arg_properties[self._vert_face_out_normals_name] = \
                        self._nfaces_v_name
            # Provide normals to all faces
            elif prop == RefElementMetaData.Property.NORMALS_TO_FACES:
                self._face_normals_name = \
                    symtab.find_or_create_tag("normals_to_faces").name
                if self._face_normals_name not in self._arg_properties:
                    self._arg_properties[self._face_normals_name] = \
                        self._nfaces_name
            # Provide vertical normals to all "outward" faces
            elif prop == RefElementMetaData.Property.OUTWARD_NORMALS_TO_FACES:
                self._face_out_normals_name = \
                    symtab.find_or_create_tag("out_normals_to_faces").name
                if self._face_out_normals_name not in \
                   self._arg_properties:
                    self._arg_properties[self._face_out_normals_name] = \
                        self._nfaces_name
            else:
                raise InternalError(
                    "Unsupported reference-element property ('{0}') found "
                    "when generating arguments for kernel '{1}'. Supported "
                    "properties are: {2}".format(
                        str(prop), self._kernel.name,
                        [str(sprop) for sprop in RefElementMetaData.Property]))

    def kern_args(self):
        '''
        Create argument list for kernel call and stub.

        :return: kernel call/stub arguments.
        :rtype: list

        '''
        argdict = self._arg_properties
        # Remove duplicate "nfaces" by using OrderedDict
        nfaces = list(OrderedDict.fromkeys(argdict.values()))
        kern_args = nfaces + list(argdict.keys())
        return kern_args

    def _invoke_declarations(self, parent):
        '''
        Create the necessary declarations for the variables needed in order
        to provide properties of the reference element in a Kernel call.

        :param parent: node in the f2pygen AST to which to add declarations.
        :type parent: :py:class:`psyclone.f2pygen.SubroutineGen`

        '''
        # Get the list of the required scalars
        if self._properties:
            # remove duplicates with an OrderedDict
            nface_vars = list(OrderedDict.fromkeys(
                self._arg_properties.values()))
        elif self._nfaces_h_required:
            # We only need the number of 'horizontal' faces
            nface_vars = [self._nfaces_h_name]
        else:
            # No reference-element properties required
            return

        api_config = Config.get().api_conf("dynamo0.3")
        const = LFRicConstants()

        refelem_type = const.REFELEMENT_TYPE_MAP["refelement"]["type"]
        refelem_mod = const.REFELEMENT_TYPE_MAP["refelement"]["module"]
        parent.add(UseGen(parent, name=refelem_mod, only=True,
                          funcnames=[refelem_type]))
        parent.add(
            TypeDeclGen(parent, pointer=True, is_class=True,
                        datatype=refelem_type,
                        entity_decls=[self._ref_elem_name + " => null()"]))

        parent.add(DeclGen(parent, datatype="integer",
                           kind=api_config.default_kind["integer"],
                           entity_decls=nface_vars))

        if not self._properties:
            # We only need the number of horizontal faces so we're done
            return

        # Declare the necessary arrays
        array_decls = [arr + "(:,:)" for arr in self._arg_properties.keys()]
        my_kind = api_config.default_kind["real"]
        parent.add(DeclGen(parent, datatype="real", kind=my_kind,
                           allocatable=True, entity_decls=array_decls))
        const_mod = const.UTILITIES_MOD_MAP["constants"]["module"]
        const_mod_list = self._invoke.invokes.psy. \
            infrastructure_modules[const_mod]
        if my_kind not in const_mod_list:
            const_mod_list.append(my_kind)

    def _stub_declarations(self, parent):
        '''
        Create the necessary declarations for the variables needed in order
        to provide properties of the reference element in a Kernel stub.

        :param parent: node in the f2pygen AST to which to add declarations.
        :type parent: :py:class:`psyclone.f2pygen.SubroutineGen`

        '''
        api_config = Config.get().api_conf("dynamo0.3")

        if not (self._properties or self._nfaces_h_required):
            return

        # Declare the necessary scalars (duplicates are ignored by parent.add)
        scalars = list(self._arg_properties.values())
        nfaces_h = self._symbol_table.find_or_create_tag("nfaces_re_h").name
        if self._nfaces_h_required and nfaces_h not in scalars:
            scalars.append(nfaces_h)

        for nface in scalars:
            parent.add(DeclGen(parent, datatype="integer",
                               kind=api_config.default_kind["integer"],
                               intent="in", entity_decls=[nface]))

        # Declare the necessary arrays
        for arr in self._arg_properties.keys():
            dimension = ",".join(["3", self._arg_properties[arr]])
            parent.add(DeclGen(parent, datatype="real",
                               kind=api_config.default_kind["real"],
                               intent="in", dimension=dimension,
                               entity_decls=[arr]))

    def initialise(self, parent):
        '''
        Creates the f2pygen nodes representing the necessary initialisation
        code for properties of the reference element.

        :param parent: node in the f2pygen tree to which to add statements.
        :type parent: :py:class:`psyclone.f2pygen.SubroutineGen`

        '''
        if not (self._properties or self._nfaces_h_required):
            return

        parent.add(CommentGen(parent, ""))
        parent.add(
            CommentGen(parent,
                       " Get the reference element and query its properties"))
        parent.add(CommentGen(parent, ""))

        mesh_obj_name = self._symbol_table.find_or_create_tag("mesh").name
        parent.add(AssignGen(parent, pointer=True, lhs=self._ref_elem_name,
                             rhs=mesh_obj_name+"%get_reference_element()"))

        if self._nfaces_h_name:
            parent.add(
                AssignGen(parent, lhs=self._nfaces_h_name,
                          rhs=self._ref_elem_name +
                          "%get_number_horizontal_faces()"))
        if self._nfaces_v_name:
            parent.add(
                AssignGen(
                    parent, lhs=self._nfaces_v_name,
                    rhs=self._ref_elem_name + "%get_number_vertical_faces()"))

        if self._nfaces_name:
            parent.add(
                AssignGen(
                    parent, lhs=self._nfaces_name,
                    rhs=self._ref_elem_name + "%get_number_faces()"))

        if self._horiz_face_normals_name:
            parent.add(
                CallGen(parent,
                        name="{0}%get_normals_to_horizontal_faces({1})".format(
                            self._ref_elem_name,
                            self._horiz_face_normals_name)))

        if self._horiz_face_out_normals_name:
            parent.add(
                CallGen(
                    parent,
                    name="{0}%get_outward_normals_to_horizontal_faces({1})".
                    format(self._ref_elem_name,
                           self._horiz_face_out_normals_name)))

        if self._vert_face_normals_name:
            parent.add(
                CallGen(parent,
                        name="{0}%get_normals_to_vertical_faces({1})".format(
                            self._ref_elem_name,
                            self._vert_face_normals_name)))

        if self._vert_face_out_normals_name:
            parent.add(
                CallGen(
                    parent,
                    name="{0}%get_outward_normals_to_vertical_faces({1})".
                    format(self._ref_elem_name,
                           self._vert_face_out_normals_name)))

        if self._face_normals_name:
            parent.add(
                CallGen(parent,
                        name="{0}%get_normals_to_faces({1})".format(
                            self._ref_elem_name,
                            self._face_normals_name)))

        if self._face_out_normals_name:
            parent.add(
                CallGen(
                    parent,
                    name="{0}%get_outward_normals_to_faces({1})".
                    format(self._ref_elem_name,
                           self._face_out_normals_name)))


class DynDofmaps(DynCollection):
    '''
    Holds all information on the dofmaps (including column-banded and
    indirection) required by an invoke.

    :param node: Kernel or Invoke for which to manage dofmaps.
    :type node: :py:class:`psyclone.dynamo0p3.DynKern` or \
                :py:class:`psyclone.dynamo0p3.DynInvoke`

    '''
    def __init__(self, node):
        # pylint: disable=too-many-branches
        super(DynDofmaps, self).__init__(node)

        # Look at every kernel call in this invoke and generate a list
        # of the unique function spaces involved.
        # We create a dictionary whose keys are the map names and entries
        # are the corresponding field objects.
        self._unique_fs_maps = OrderedDict()
        # We also create a dictionary of column-banded dofmaps. Entries
        # in this one are themselves dictionaries containing two entries:
        # "argument" - the object holding information on the CMA kernel
        #              argument
        # "direction" - whether the dofmap is required for the "to" or
        #               "from" function space of the operator.
        self._unique_cbanded_maps = OrderedDict()
        # A dictionary of required CMA indirection dofmaps. As with the
        # column-banded dofmaps, each entry is itself a dictionary with
        # "argument" and "direction" entries.
        self._unique_indirection_maps = OrderedDict()

        for call in self._calls:
            # We only need a dofmap if the kernel operates on a cell_column
            # or the domain.
            if call.iterates_over in ["cell_column", "domain"]:
                for unique_fs in call.arguments.unique_fss:
                    # We only need a dofmap if there is a *field* on this
                    # function space. If there is then we use it to look
                    # up the dofmap.
                    fld_arg = unique_fs.field_on_space(call.arguments)
                    if fld_arg:
                        map_name = unique_fs.map_name
                        if map_name not in self._unique_fs_maps:
                            self._unique_fs_maps[map_name] = fld_arg
                if call.cma_operation == "assembly":
                    # A kernel that assembles a CMA operator requires
                    # column-banded dofmaps for its 'to' and 'from'
                    # function spaces
                    cma_args = psyGen.args_filter(
                        call.arguments.args,
                        arg_types=["gh_columnwise_operator"])

                    # Sanity check - we expect only one CMA argument
                    if len(cma_args) != 1:
                        raise GenerationError(
                            "Internal error: there should only be one CMA "
                            "operator argument for a CMA assembly kernel but "
                            "found {0}".format(len(cma_args)))

                    map_name = \
                        cma_args[0].function_space_to.cbanded_map_name
                    if map_name not in self._unique_cbanded_maps:
                        self._unique_cbanded_maps[map_name] = {
                            "argument": cma_args[0],
                            "direction": "to"}
                    map_name = \
                        cma_args[0].function_space_from.cbanded_map_name
                    if map_name not in self._unique_cbanded_maps:
                        self._unique_cbanded_maps[map_name] = {
                            "argument": cma_args[0],
                            "direction": "from"}
                elif call.cma_operation == "apply":
                    # A kernel that applies (or applies the inverse of) a
                    # CMA operator requires the indirection dofmaps for the
                    # to- and from-spaces of the operator.
                    cma_args = psyGen.args_filter(
                        call.arguments.args,
                        arg_types=["gh_columnwise_operator"])

                    # Sanity check - we expect only one CMA argument
                    if len(cma_args) != 1:
                        raise GenerationError(
                            "Internal error: there should only be one CMA "
                            "operator argument for a kernel that applies a "
                            "CMA operator but found {0}".format(len(cma_args)))

                    map_name = cma_args[0].function_space_to\
                        .cma_indirection_map_name
                    if map_name not in self._unique_indirection_maps:
                        self._unique_indirection_maps[map_name] = {
                            "argument": cma_args[0],
                            "direction": "to"}
                    map_name = cma_args[0].function_space_from\
                        .cma_indirection_map_name
                    if map_name not in self._unique_indirection_maps:
                        self._unique_indirection_maps[map_name] = {
                            "argument": cma_args[0],
                            "direction": "from"}

    def initialise(self, parent):
        ''' Generates the calls to the LFRic infrastructure that
        look-up the necessary dofmaps. Adds these calls as children
        of the supplied parent node. This must be an appropriate
        f2pygen object. '''

        # If we've got no dofmaps then we do nothing
        if self._unique_fs_maps:
            parent.add(CommentGen(parent, ""))
            parent.add(CommentGen(parent,
                                  " Look-up dofmaps for each function space"))
            parent.add(CommentGen(parent, ""))

            for dmap, field in self._unique_fs_maps.items():
                parent.add(AssignGen(parent, pointer=True, lhs=dmap,
                                     rhs=field.proxy_name_indexed +
                                     "%" + field.ref_name() +
                                     "%get_whole_dofmap()"))
        if self._unique_cbanded_maps:
            parent.add(CommentGen(parent, ""))
            parent.add(CommentGen(parent,
                                  " Look-up required column-banded dofmaps"))
            parent.add(CommentGen(parent, ""))

            for dmap, cma in self._unique_cbanded_maps.items():
                parent.add(AssignGen(parent, pointer=True, lhs=dmap,
                                     rhs=cma["argument"].proxy_name_indexed +
                                     "%column_banded_dofmap_" +
                                     cma["direction"]))

        if self._unique_indirection_maps:
            parent.add(CommentGen(parent, ""))
            parent.add(CommentGen(parent,
                                  " Look-up required CMA indirection dofmaps"))
            parent.add(CommentGen(parent, ""))

            for dmap, cma in self._unique_indirection_maps.items():
                parent.add(AssignGen(parent, pointer=True, lhs=dmap,
                                     rhs=cma["argument"].proxy_name_indexed +
                                     "%indirection_dofmap_"+cma["direction"]))

    def _invoke_declarations(self, parent):
        '''
        Declare all unique function space dofmaps in the PSy layer as pointers
        to integer arrays of rank 2.

        :param parent: the f2pygen node to which to add the declarations.
        :type parent: :py:class:`psyclone.f2pygen.SubroutineGen`

        '''
        api_config = Config.get().api_conf("dynamo0.3")

        # Function space dofmaps
        decl_map_names = \
            [dmap+"(:,:) => null()" for dmap in sorted(self._unique_fs_maps)]

        if decl_map_names:
            parent.add(DeclGen(parent, datatype="integer",
                               kind=api_config.default_kind["integer"],
                               pointer=True, entity_decls=decl_map_names))

        # Column-banded dofmaps
        decl_bmap_names = \
            [dmap+"(:,:) => null()" for dmap in self._unique_cbanded_maps]
        if decl_bmap_names:
            parent.add(DeclGen(parent, datatype="integer",
                               kind=api_config.default_kind["integer"],
                               pointer=True, entity_decls=decl_bmap_names))

        # CMA operator indirection dofmaps
        decl_ind_map_names = \
            [dmap+"(:) => null()" for dmap in self._unique_indirection_maps]
        if decl_ind_map_names:
            parent.add(DeclGen(parent, datatype="integer",
                               kind=api_config.default_kind["integer"],
                               pointer=True, entity_decls=decl_ind_map_names))

    def _stub_declarations(self, parent):
        '''
        Add dofmap-related declarations to a Kernel stub.

        :param parent: node in the f2pygen AST representing the Kernel stub.
        :type parent: :py:class:`psyclone.f2pygen.SubroutineGen`

        '''
        api_config = Config.get().api_conf("dynamo0.3")

        # Function space dofmaps
        for dmap in sorted(self._unique_fs_maps):
            # We declare ndf first as some compilers require this
            ndf_name = \
                self._unique_fs_maps[dmap].function_space.ndf_name
            parent.add(DeclGen(parent, datatype="integer",
                               kind=api_config.default_kind["integer"],
                               intent="in", entity_decls=[ndf_name]))
            parent.add(DeclGen(parent, datatype="integer",
                               kind=api_config.default_kind["integer"],
                               intent="in", dimension=ndf_name,
                               entity_decls=[dmap]))
        # Column-banded dofmaps
        for dmap, cma in self._unique_cbanded_maps.items():
            if cma["direction"] == "to":
                ndf_name = cma["argument"].function_space_to.ndf_name
            elif cma["direction"] == "from":
                ndf_name = cma["argument"].function_space_from.ndf_name
            else:
                raise InternalError(
                    "Invalid direction ('{0}') found for CMA operator when "
                    "collecting column-banded dofmaps. Should "
                    "be either 'to' or 'from'.".format(cma["direction"]))
            parent.add(DeclGen(parent, datatype="integer",
                               kind=api_config.default_kind["integer"],
                               intent="in", entity_decls=[ndf_name]))
            parent.add(DeclGen(parent, datatype="integer",
                               kind=api_config.default_kind["integer"],
                               intent="in",
                               dimension=",".join([ndf_name, "nlayers"]),
                               entity_decls=[dmap]))
        # CMA operator indirection dofmaps
        for dmap, cma in self._unique_indirection_maps.items():
            if cma["direction"] == "to":
                dim_name = cma["argument"].name + "_nrow"
            elif cma["direction"] == "from":
                dim_name = cma["argument"].name + "_ncol"
            else:
                raise InternalError(
                    "Invalid direction ('{0}') found for CMA operator when "
                    "collecting indirection dofmaps. Should "
                    "be either 'to' or 'from'.".format(cma["direction"]))
            parent.add(DeclGen(parent, datatype="integer",
                               kind=api_config.default_kind["integer"],
                               intent="in", entity_decls=[dim_name]))
            parent.add(DeclGen(parent, datatype="integer",
                               kind=api_config.default_kind["integer"],
                               intent="in", dimension=dim_name,
                               entity_decls=[dmap]))


class DynFunctionSpaces(DynCollection):
    '''
    Handles the declaration and initialisation of all function-space-related
    quantities required by an Invoke.

    :param invoke: the Invoke or Kernel object.
    '''
    def __init__(self, kern_or_invoke):
        super(DynFunctionSpaces, self).__init__(kern_or_invoke)

        if self._invoke:
            self._function_spaces = self._invoke.unique_fss()[:]
        else:
            self._function_spaces = self._calls[0].arguments.unique_fss

        self._var_list = []

        # Loop over all unique function spaces used by our kernel(s)
        for function_space in self._function_spaces:

            # We need ndf for a space if a kernel operates on cell-columns,
            # has a field or operator on that space and is not a
            # CMA kernel performing a matrix-matrix operation.
            if self._invoke and not self._dofs_only or \
               self._kernel and self._kernel.cma_operation != "matrix-matrix":
                self._var_list.append(function_space.ndf_name)

            # If there is a field on this space then add undf to list
            # to declare later. However, if the invoke contains only
            # kernels that operate on dofs and distributed memory is
            # enabled then the number of dofs is obtained from the
            # field proxy and undf is not required.
            if self._invoke and self._invoke.field_on_space(function_space):
                if not (self._dofs_only and Config.get().distributed_memory):
                    self._var_list.append(function_space.undf_name)
            elif self._kernel and \
                    function_space.field_on_space(self._kernel.arguments):
                self._var_list.append(function_space.undf_name)

    def _stub_declarations(self, parent):
        '''
        Add function-space-related declarations to a Kernel stub.

        :param parent: the node in the f2pygen AST representing the kernel \
                       stub to which to add declarations.
        :type parent: :py:class:`psyclone.f2pygen.SubroutineGen`

        '''
        api_config = Config.get().api_conf("dynamo0.3")

        if self._var_list:
            # Declare ndf and undf for all function spaces
            parent.add(DeclGen(parent, datatype="integer",
                               kind=api_config.default_kind["integer"],
                               intent="in", entity_decls=self._var_list))

    def _invoke_declarations(self, parent):
        '''
        Add function-space-related declarations to a PSy-layer routine.

        :param parent: the node in the f2pygen AST to which to add \
                       declarations.
        :type parent: :py:class:`psyclone.f2pygen.SubroutineGen`

        '''
        api_config = Config.get().api_conf("dynamo0.3")

        if self._var_list:
            # Declare ndf and undf for all function spaces
            parent.add(DeclGen(parent, datatype="integer",
                               kind=api_config.default_kind["integer"],
                               entity_decls=self._var_list))

    def initialise(self, parent):
        '''
        Create the code that initialises function-space quantities.

        :param parent: the node in the f2pygen AST representing the PSy-layer \
                       routine.
        :type parent: :py:class:`psyclone.f2pygen.SubroutineGen`

        '''
        # Loop over all unique function spaces used by the kernels in
        # the invoke
        for function_space in self._function_spaces:
            # Initialise information associated with this function space.
            # If we have 1+ kernels that operate on cell-columns then we
            # will need ndf and undf. If we don't then we only need undf
            # (for the upper bound of the loop over dofs) if we're not
            # doing DM.
            if not (self._dofs_only and Config.get().distributed_memory):
                parent.add(CommentGen(parent, ""))
                parent.add(CommentGen(parent,
                                      " Initialise number of DoFs for " +
                                      function_space.mangled_name))
                parent.add(CommentGen(parent, ""))

            # Find argument proxy name used to dereference the argument
            arg = self._invoke.arg_for_funcspace(function_space)
            name = arg.proxy_name_indexed
            # Initialise ndf for this function space.
            if not self._dofs_only:
                ndf_name = function_space.ndf_name
                parent.add(AssignGen(parent, lhs=ndf_name,
                                     rhs=name +
                                     "%" + arg.ref_name(function_space) +
                                     "%get_ndf()"))
            # If there is a field on this space then initialise undf
            # for this function space. However, if the invoke contains
            # only kernels that operate on dofs and distributed
            # memory is enabled then the number of dofs is obtained
            # from the field proxy and undf is not required.
            if not (self._dofs_only and Config.get().distributed_memory):
                if self._invoke.field_on_space(function_space):
                    undf_name = function_space.undf_name
                    parent.add(AssignGen(parent, lhs=undf_name,
                                         rhs=name + "%" +
                                         arg.ref_name(function_space) +
                                         "%get_undf()"))


class LFRicFields(DynCollection):
    '''
    Manages the declarations for all field arguments required by an Invoke
    or Kernel stub.

    '''
    def _invoke_declarations(self, parent):
        '''
        Add field-related declarations to the PSy-layer routine.
        Note: PSy layer in LFRic does not modify the field objects. Hence,
        their Fortran intents are always in (the data updated in the kernels
        is only pointed to from the field object and is thus not a part of
        the object).

        :param parent: the node in the f2pygen AST representing the PSy-layer \
                       routine to which to add declarations.
        :type parent: :py:class:`psyclone.f2pygen.SubroutineGen`

        :raises InternalError: for unsupported intrinsic types of field \
                               argument data.
        :raises GenerationError: if the same field has different data \
                                 types in different kernel calls within \
                                 the same Invoke.

        '''
        # Create dict of all field arguments for checks
        const = LFRicConstants()
        fld_args = self._invoke.unique_declarations(
            argument_types=const.VALID_FIELD_NAMES)
        # Filter field arguments by intent and intrinsic type
        real_field_args = self._invoke.unique_declarations(
            argument_types=const.VALID_FIELD_NAMES,
            intrinsic_type=const.MAPPING_DATA_TYPES["gh_real"])
        int_field_args = self._invoke.unique_declarations(
            argument_types=const.VALID_FIELD_NAMES,
            intrinsic_type=const.MAPPING_DATA_TYPES["gh_integer"])

        # Create lists of field names for real- and integer-valued fields
        fld_arg_list = [arg.declaration_name for arg in fld_args]
        real_field_arg_list = [arg.declaration_name for arg in real_field_args]
        int_field_arg_list = [arg.declaration_name for arg in int_field_args]
        # Check for unsupported intrinsic types
        fld_inv = (set(fld_arg_list) -
                   set(real_field_arg_list).union(set(int_field_arg_list)))
        if fld_inv:
            raise InternalError(
                "Found unsupported intrinsic types for the field "
                "arguments {0} to Invoke '{1}'. Supported types are {2}.".
                format(list(fld_inv), self._invoke.name,
                       const.VALID_FIELD_INTRINSIC_TYPES))
        # Check that the same field name is not found in both real and
        # integer field lists (for instance if passed to one kernel as a
        # real-valued and to another kernel as an integer-valued field)
        fld_multi_type = \
            set(real_field_arg_list).intersection(set(int_field_arg_list))
        if fld_multi_type:
            raise GenerationError(
                "Field argument(s) {0} in Invoke '{1}' have different "
                "metadata for data type ({2}) in different kernels. "
                "This is invalid.".
                format(list(fld_multi_type), self._invoke.name,
                       const.VALID_FIELD_DATA_TYPES))

        # Create a field argument map that splits the (real and
        # integer) fields into their different datatypes.
        field_datatype_map = OrderedDict()
        for arg in real_field_args + int_field_args:
            try:
                field_datatype_map[
                    (arg.data_type, arg.module_name)].append(arg)
            except KeyError:
                # This datatype has not been seen before so create a
                # new entry
                field_datatype_map[(arg.data_type, arg.module_name)] = [arg]

        # Add the Invoke subroutine argument declarations for the
        # different fields types. They are declared as intent "in" as
        # they contain a pointer to the data that is modified.
        for fld_type, fld_mod in field_datatype_map:
            args = field_datatype_map[(fld_type, fld_mod)]
            arg_list = [arg.declaration_name for arg in args]
            parent.add(TypeDeclGen(parent, datatype=fld_type,
                                   entity_decls=arg_list,
                                   intent="in"))
            (self._invoke.invokes.psy.
             infrastructure_modules[fld_mod].add(fld_type))

    def _stub_declarations(self, parent):
        '''
        Add field-related declarations to a Kernel stub.

        :param parent: the node in the f2pygen AST representing the Kernel \
                       stub to which to add declarations.
        :type parent: :py:class:`psyclone.f2pygen.SubroutineGen`

        :raises InternalError: for an unsupported data type of field \
                               argument data.

        '''
        const = LFRicConstants()

        fld_args = psyGen.args_filter(
            self._kernel.args, arg_types=const.VALID_FIELD_NAMES)
        for fld in fld_args:
            undf_name = fld.function_space.undf_name
            fld_dtype = fld.intrinsic_type
            fld_kind = fld.precision

            # Check for invalid descriptor data type
            fld_ad_dtype = fld.descriptor.data_type
            if fld_ad_dtype not in const.VALID_FIELD_DATA_TYPES:
                raise InternalError(
                    "Found an unsupported data type '{0}' in kernel "
                    "stub declarations for the field argument '{1}'. "
                    "Supported types are {2}.".
                    format(fld_ad_dtype, fld.declaration_name,
                           const.VALID_FIELD_DATA_TYPES))

            if fld.vector_size > 1:
                for idx in range(1, fld.vector_size+1):
                    text = (fld.name + "_" +
                            fld.function_space.mangled_name +
                            "_v" + str(idx))
                    parent.add(
                        DeclGen(parent, datatype=fld_dtype, kind=fld_kind,
                                dimension=undf_name,
                                intent=fld.intent, entity_decls=[text]))
            else:
                parent.add(
                    DeclGen(parent, datatype=fld_dtype, kind=fld_kind,
                            intent=fld.intent,
                            dimension=undf_name,
                            entity_decls=[fld.name + "_" +
                                          fld.function_space.mangled_name]))


class LFRicRunTimeChecks(DynCollection):
    '''Handle declarations and code generation for run-time checks. This
    is not used in the stub generator.

    '''

    def _invoke_declarations(self, parent):
        '''Insert declarations of all data and functions required by the
        run-time checks code into the PSy layer.

        :param parent: the node in the f2pygen AST representing the PSy- \
                       layer routine.
        :type parent: :py:class:`psyclone.f2pygen.SubroutineGen`

        '''
        if Config.get().api_conf("dynamo0.3").run_time_checks:
            # Only add if run-time checks are requested
            const = LFRicConstants()
            parent.add(
                UseGen(parent, name=const.
                       FUNCTION_SPACE_TYPE_MAP["fs_continuity"]["module"]))
            parent.add(UseGen(parent, name=const.
                              UTILITIES_MOD_MAP["logging"]["module"],
                              only=True,
                              funcnames=["log_event", "LOG_LEVEL_ERROR"]))

    def _check_field_fs(self, parent):
        '''
        Internal method that adds run-time checks to make sure that the
        field's function space is consistent with the appropriate
        kernel metadata function spaces.

        :param parent: the node in the f2pygen AST representing the PSy- \
                       layer routine.
        :type parent: :py:class:`psyclone.f2pygen.SubroutineGen`

        '''
        parent.add(CommentGen(
            parent, " Check field function space and kernel metadata "
            "function spaces are compatible"))

        # When issue #753 is addressed (with isue #79 helping further)
        # we may know some or all field function spaces statically. If
        # so, we should remove these from the fields to check at run
        # time (as they will have already been checked at code
        # generation time).

        const = LFRicConstants()
        existing_checks = []
        for kern_call in self._invoke.schedule.kernels():
            for arg in kern_call.arguments.args:
                if not arg.is_field:
                    # This check is limited to fields
                    continue
                fs_name = arg.function_space.orig_name
                field_name = arg.name_indexed
                if fs_name in const.VALID_ANY_SPACE_NAMES:
                    # We don't need to check validity of a field's
                    # function space if the metadata specifies
                    # any_space as this means that all spaces are
                    # valid.
                    continue
                if (fs_name, field_name) in existing_checks:
                    # This particular combination has already been
                    # checked.
                    continue
                existing_checks.append((fs_name, field_name))

                if fs_name in const.VALID_ANY_DISCONTINUOUS_SPACE_NAMES:
                    # We need to check against all discontinuous
                    # function spaces
                    function_space_names = const.DISCONTINUOUS_FUNCTION_SPACES
                elif fs_name == "any_w2":
                    # We need to check against all any_w2 function
                    # spaces
                    function_space_names = const.ANY_W2_FUNCTION_SPACES
                else:
                    # We need to check against a specific function space
                    function_space_names = [fs_name]

                if_condition = " .and. ".join(
                    ["{0}%which_function_space() /= {1}".format(
                        field_name, name.upper())
                     for name in function_space_names])
                if_then = IfThenGen(parent, if_condition)
                call_abort = CallGen(
                    if_then, "log_event(\"In alg '{0}' invoke '{1}', the "
                    "field '{2}' is passed to kernel '{3}' but its function "
                    "space is not compatible with the function space "
                    "specified in the kernel metadata '{4}'.\", "
                    "LOG_LEVEL_ERROR)"
                    "".format(self._invoke.invokes.psy.orig_name,
                              self._invoke.name, arg.name,
                              kern_call.name, fs_name))
                if_then.add(call_abort)
                parent.add(if_then)

    def _check_field_ro(self, parent):
        '''
        Internal method that adds runtime checks to make sure that if the
        field is on a read-only function space then the associated
        kernel metadata does not specify that the field is modified.

        As we make use of the LFRic infrastructure halo exchange
        function, there is no need to check whether the halo of a
        read-only field is clean (which it should always be) as the
        LFric halo-exchange will raise an exception if it is called
        with a read-only field.

        Whilst the LFRic infrastructure halo exchange would also
        indirectly pick up a readonly field being modified, it would
        not be picked up where the error occured. Therefore adding
        checks here is still useful.

        :param parent: the node in the f2pygen AST representing the PSy- \
                       layer routine.
        :type parent: :py:class:`psyclone.f2pygen.SubroutineGen`

        '''
        # When issue #753 is addressed (with isue #79 helping further)
        # we may know some or all field function spaces statically. If
        # so, we should remove these from the fields to check at run
        # time (as they will have already been checked at code
        # generation time).

        # Create a list of modified fields
        modified_fields = []
        for call in self._invoke.schedule.kernels():
            for arg in call.arguments.args:
                if (arg.text and arg.is_field and
                        arg.access != AccessType.READ and
                        not [entry for entry in modified_fields if
                             entry[0].name == arg.name]):
                    modified_fields.append((arg, call))
        if modified_fields:
            parent.add(CommentGen(
                parent, " Check that read-only fields are not modified"))
        for field, call in modified_fields:
            if_then = IfThenGen(
                parent, "{0}%vspace%is_readonly()".format(
                    field.proxy_name_indexed))
            call_abort = CallGen(
                if_then, "log_event(\"In alg '{0}' invoke '{1}', field "
                "'{2}' is on a read-only function space but is modified "
                "by kernel '{3}'.\", LOG_LEVEL_ERROR)"
                "".format(self._invoke.invokes.psy.orig_name,
                          self._invoke.name, field.name, call.name))
            if_then.add(call_abort)
            parent.add(if_then)

    def initialise(self, parent):
        '''Add runtime checks to make sure that the arguments being passed
        from the algorithm layer are consistent with the metadata
        specified in the associated kernels. Currently checks are
        limited to ensuring that field function spaces are consistent
        with the associated kernel function-space metadata.

        :param parent: the node in the f2pygen AST representing the PSy- \
                       layer routine.
        :type parent: :py:class:`psyclone.f2pygen.SubroutineGen`

        '''
        if not Config.get().api_conf("dynamo0.3").run_time_checks:
            # Run-time checks are not requested.
            return

        parent.add(CommentGen(parent, ""))
        parent.add(CommentGen(parent, " Perform run-time checks"))
        parent.add(CommentGen(parent, ""))

        # Check that field function spaces are compatible with the
        # function spaces specified in the kernel metadata.
        self._check_field_fs(parent)

        # Check that fields on read-only function spaces are not
        # passed into a kernel where the kernel metadata specifies
        # that the field will be modified.
        self._check_field_ro(parent)

        # These checks should be expanded. Issue #768 suggests
        # extending function space checks to operators.


class DynProxies(DynCollection):
    '''
    Handles all proxy-related declarations and initialisation. Unlike other
    sub-classes of DynCollection, we do not have to handle Kernel-stub
    generation since Kernels know nothing about proxies.

    '''
    def _invoke_declarations(self, parent):
        '''
        Insert declarations of all proxy-related quantities into the PSy layer.

        :param parent: the node in the f2pygen AST representing the PSy- \
                       layer routine.
        :type parent: :py:class:`psyclone.f2pygen.SubroutineGen`

        '''
        # Declarations of real and integer field proxies
        const = LFRicConstants()
        # Filter field arguments by intrinsic type
        real_field_args = self._invoke.unique_declarations(
            argument_types=const.VALID_FIELD_NAMES,
            intrinsic_type=const.MAPPING_DATA_TYPES["gh_real"])
        int_field_args = self._invoke.unique_declarations(
            argument_types=const.VALID_FIELD_NAMES,
            intrinsic_type=const.MAPPING_DATA_TYPES["gh_integer"])

        # Create a field argument map that splits the (real and
        # integer) fields into their different datatypes for their
        # proxy's
        field_datatype_map = OrderedDict()
        for arg in real_field_args + int_field_args:
            try:
                field_datatype_map[
                    (arg.proxy_data_type, arg.module_name)].append(arg)
            except KeyError:
                # This datatype has not been seen before so create a
                # new entry
                field_datatype_map[
                    (arg.proxy_data_type, arg.module_name)] = [arg]

        # Add the Invoke subroutine declarations for the different
        # field-type proxies
        for (fld_type, fld_mod), args in field_datatype_map.items():
            arg_list = [arg.proxy_declaration_name for arg in args]
            parent.add(TypeDeclGen(parent, datatype=fld_type,
                                   entity_decls=arg_list))
            (self._invoke.invokes.psy.
             infrastructure_modules[fld_mod].add(fld_type))

        # Declarations of LMA operator proxies
        op_args = self._invoke.unique_declarations(
            argument_types=["gh_operator"])
        # Filter operators by their proxy datatype
        operators_datatype_map = OrderedDict()
        for op_arg in op_args:
            try:
                operators_datatype_map[op_arg.proxy_data_type].append(op_arg)
            except KeyError:
                # This proxy datatype has not been seen before so
                # create new entry
                operators_datatype_map[op_arg.proxy_data_type] = [op_arg]
        # Declare the operator proxies
        for operator_datatype, operators_list in \
                operators_datatype_map.items():
            operators_names = [arg.proxy_declaration_name for
                               arg in operators_list]
            parent.add(TypeDeclGen(parent, datatype=operator_datatype,
                                   entity_decls=operators_names))
            op_mod = operators_list[0].module_name
            (self._invoke.invokes.psy.infrastructure_modules[op_mod].
             add(operator_datatype))

        # Declarations of CMA operator proxies
        cma_op_args = self._invoke.unique_declarations(
            argument_types=["gh_columnwise_operator"])
        cma_op_proxy_decs = [arg.proxy_declaration_name for
                             arg in cma_op_args]
        if cma_op_proxy_decs:
            op_type = cma_op_args[0].proxy_data_type
            op_mod = cma_op_args[0].module_name
            parent.add(TypeDeclGen(parent,
                                   datatype=op_type,
                                   entity_decls=cma_op_proxy_decs))
            (self._invoke.invokes.psy.infrastructure_modules[op_mod].
             add(op_type))

    def initialise(self, parent):
        '''
        Insert code into the PSy layer to initialise all necessary proxies.

        :param parent: node in the f2pygen AST representing the PSy-layer \
                       routine.
        :type parent: :py:class:`psyclone.f2pygen.SubroutineGen`

        '''
        parent.add(CommentGen(parent, ""))
        parent.add(CommentGen(parent,
                              " Initialise field and/or operator proxies"))
        parent.add(CommentGen(parent, ""))
        for arg in self._invoke.psy_unique_vars:
            # We don't have proxies for scalars
            if arg.is_scalar:
                continue
            if arg.vector_size > 1:
                # the range function below returns values from
                # 1 to the vector size which is what we
                # require in our Fortran code
                for idx in range(1, arg.vector_size+1):
                    parent.add(
                        AssignGen(parent,
                                  lhs=arg.proxy_name+"("+str(idx)+")",
                                  rhs=arg.name+"("+str(idx)+")%get_proxy()"))
            else:
                parent.add(AssignGen(parent, lhs=arg.proxy_name,
                                     rhs=arg.name+"%get_proxy()"))


class DynCellIterators(DynCollection):
    '''
    Handles all entities required by kernels that operate on cell-columns.

    :param kern_or_invoke: the Kernel or Invoke for which to manage cell \
                           iterators.
    :type kern_or_invoke: :py:class:`psyclone.dynamo0p3.DynKern` or \
                          :py:class:`psyclone.dynamo0p3.DynInvoke`

    : raises GenerationError: if an Invoke has no field or operator arguments.

    '''
    def __init__(self, kern_or_invoke):
        super(DynCellIterators, self).__init__(kern_or_invoke)

        self._nlayers_name = \
            self._symbol_table.find_or_create_tag("nlayers").name

        # Store a reference to the first field/operator object that
        # we can use to look-up nlayers in the PSy layer.
        if not self._invoke:
            # We're not generating a PSy layer so we're done here.
            return
        first_var = None
        for var in self._invoke.psy_unique_vars:
            if not var.is_scalar:
                first_var = var
                break
        if not first_var:
            raise GenerationError(
                "Cannot create an Invoke with no field/operator arguments.")
        self._first_var = first_var

    def _invoke_declarations(self, parent):
        '''
        Declare entities required for iterating over cells in the Invoke.

        :param parent: the f2pygen node representing the PSy-layer routine.
        :type parent: :py:class:`psyclone.f2pygen.SubroutineGen`

        '''
        api_config = Config.get().api_conf("dynamo0.3")

        # We only need the number of layers in the mesh if we are calling
        # one or more kernels that operate on cell-columns.
        if not self._dofs_only:
            parent.add(DeclGen(parent, datatype="integer",
                               kind=api_config.default_kind["integer"],
                               entity_decls=[self._nlayers_name]))

    def _stub_declarations(self, parent):
        '''
        Declare entities required for a kernel stub that operates on
        cell-columns.

        :param parent: the f2pygen node representing the Kernel stub.
        :type parent: :py:class:`psyclone.f2pygen.SubroutineGen`

        '''
        api_config = Config.get().api_conf("dynamo0.3")

        if self._kernel.cma_operation not in ["apply", "matrix-matrix"]:
            parent.add(DeclGen(parent, datatype="integer",
                               kind=api_config.default_kind["integer"],
                               intent="in", entity_decls=[self._nlayers_name]))

    def initialise(self, parent):
        '''
        Look-up the number of vertical layers in the mesh in the PSy layer.

        :param parent: the f2pygen node representing the PSy-layer routine.
        :type parent: :py:class:`psyclone.f2pygen.SubroutineGen`

        '''
        if not self._dofs_only:
            parent.add(CommentGen(parent, ""))
            parent.add(CommentGen(parent, " Initialise number of layers"))
            parent.add(CommentGen(parent, ""))
            parent.add(AssignGen(
                parent, lhs=self._nlayers_name,
                rhs=self._first_var.proxy_name_indexed + "%" +
                self._first_var.ref_name() + "%get_nlayers()"))


class LFRicLoopBounds(DynCollection):
    '''
    Handles all variables required for specifying loop limits within a
    PSy-layer routine.

    '''
    def _invoke_declarations(self, parent):
        '''
        Only needed because method is virtual in parent class.

        :param parent: the f2pygen node representing the PSy-layer routine.
        :type parent: :py:class:`psyclone.f2pygen.SubroutineGen`

        '''

    def initialise(self, parent):
        '''
        Updates the f2pygen AST so that all of the variables holding the lower
        and upper bounds of all loops in an Invoke are initialised.

        :param parent: the f2pygen node representing the PSy-layer routine.
        :type parent: :py:class:`psyclone.f2pygen.SubroutineGen`

        '''
        loops = self._invoke.schedule.loops()

        if not loops:
            return

        parent.add(CommentGen(parent, ""))
        parent.add(CommentGen(parent, " Set-up all of the loop bounds"))
        parent.add(CommentGen(parent, ""))

        sym_table = self._invoke.schedule.symbol_table
        config = Config.get()
        api_config = config.api_conf("dynamo0.3")

        for idx, loop in enumerate(loops):
            root_name = f"loop{idx}_start"
            try:
                lbound = sym_table.lookup_with_tag(root_name)
            except KeyError:
                # TODO #1258 the loop bound symbol should be of
                # precision 'i_def'.
                lbound = sym_table.new_symbol(root_name=root_name,
                                              tag=root_name,
                                              symbol_type=DataSymbol,
                                              datatype=INTEGER_TYPE)
            parent.add(AssignGen(parent, lhs=lbound.name,
                                 rhs=loop._lower_bound_fortran()))
            entities = [lbound.name]

            if loop.loop_type != "colour":
                root_name = f"loop{idx}_stop"
                try:
                    ubound = sym_table.lookup_with_tag(root_name)
                except KeyError:
                    # TODO #1258 the loop bound symbol should be of
                    # precision 'i_def'.
                    ubound = sym_table.new_symbol(root_name=root_name,
                                                  tag=root_name,
                                                  symbol_type=DataSymbol,
                                                  datatype=INTEGER_TYPE)
                entities.append(ubound.name)
                parent.add(AssignGen(parent, lhs=ubound.name,
                                     rhs=loop._upper_bound_fortran()))

            parent.add(DeclGen(parent, datatype="integer",
                               kind=api_config.default_kind["integer"],
                               entity_decls=entities))


class LFRicScalarArgs(DynCollection):
    '''
    Handles the declarations of scalar kernel arguments appearing in either
    an Invoke or a Kernel stub.

    :param node: the Invoke or Kernel stub for which to manage the scalar \
                 arguments.
    :type node: :py:class:`psyclone.dynamo0p3.DynKern` or \
                :py:class:`psyclone.dynamo0p3.DynInvoke`

    '''
    def __init__(self, node):
        super(LFRicScalarArgs, self).__init__(node)

        # Initialise dictionaries of 'real', 'integer' and 'logical'
        # scalar arguments by data type and intent
        self._scalar_args = {}
        self._real_scalars = {}
        self._integer_scalars = {}
        self._logical_scalars = {}
        for intent in FORTRAN_INTENT_NAMES:
            self._scalar_args[intent] = []
            self._real_scalars[intent] = []
            self._integer_scalars[intent] = []
            self._logical_scalars[intent] = []

    def _invoke_declarations(self, parent):
        '''
        Create argument lists and declarations for all scalar arguments
        in an Invoke.

        :param parent: the f2pygen node representing the PSy-layer routine \
                       to which to add declarations.
        :type parent: :py:class:`psyclone.f2pygen.SubroutineGen`

        :raises InternalError: for unsupported argument intrinsic types.
        :raises GenerationError: if the same scalar argument has different \
                                 data types in different Kernel calls \
                                 within the same Invoke.

        '''
        # Create dictionary of all scalar arguments for checks
        const = LFRicConstants()
        self._scalar_args = self._invoke.unique_declns_by_intent(
            const.VALID_SCALAR_NAMES)
        # Filter scalar arguments by intent and intrinsic type
        self._real_scalars = self._invoke.unique_declns_by_intent(
            const.VALID_SCALAR_NAMES,
            intrinsic_type=const.MAPPING_DATA_TYPES["gh_real"])
        self._integer_scalars = self._invoke.unique_declns_by_intent(
            const.VALID_SCALAR_NAMES,
            intrinsic_type=const.MAPPING_DATA_TYPES["gh_integer"])
        self._logical_scalars = self._invoke.unique_declns_by_intent(
            const.VALID_SCALAR_NAMES,
            intrinsic_type=const.MAPPING_DATA_TYPES["gh_logical"])

        for intent in FORTRAN_INTENT_NAMES:
            scal = [arg.declaration_name for arg in self._scalar_args[intent]]
            rscal = [arg.declaration_name for
                     arg in self._real_scalars[intent]]
            iscal = [arg.declaration_name for
                     arg in self._integer_scalars[intent]]
            lscal = [arg.declaration_name for
                     arg in self._logical_scalars[intent]]
            # Add "real", "integer" and "logical" scalar lists for checks
            decl_scal = rscal + iscal + lscal
            # Check for unsupported intrinsic types
            scal_inv = sorted(set(scal) - set(decl_scal))
            if scal_inv:
                raise InternalError(
                    "Found unsupported intrinsic types for the scalar "
                    "arguments {0} to Invoke '{1}'. Supported types are {2}.".
                    format(scal_inv, self._invoke.name,
                           const.VALID_INTRINSIC_TYPES))
            # Check that the same scalar name is not found in either of
            # 'real', 'integer' or 'logical' scalar lists (for instance if
            # passed to one kernel as a 'real' and to another kernel as an
            # 'integer' scalar)
            scal_multi_type = [item for item, count in
                               Counter(decl_scal).items() if count > 1]
            if scal_multi_type:
                raise GenerationError(
                    "Scalar argument(s) {0} in Invoke '{1}' have different "
                    "metadata for data type ({2}) in different kernels. "
                    "This is invalid.".
                    format(scal_multi_type, self._invoke.name,
                           list(const.MAPPING_DATA_TYPES.keys())))

        # Create declarations
        self._create_declarations(parent)

    def _stub_declarations(self, parent):
        '''
        Create and add declarations for all scalar arguments in
        a Kernel stub.

        :param parent: node in the f2pygen AST representing the Kernel stub \
                       to which to add declarations.
        :type parent: :py:class:`psyclone.f2pygen.SubroutineGen`

        :raises InternalError: for an unsupported argument data type.

        '''
        # Extract all scalar arguments
        for arg in self._calls[0].arguments.args:
            if arg.is_scalar:
                self._scalar_args[arg.intent].append(arg)

        const = LFRicConstants()
        # Filter scalar arguments by intent and data type
        for intent in FORTRAN_INTENT_NAMES:
            for arg in self._scalar_args[intent]:
                if arg.descriptor.data_type == "gh_real":
                    self._real_scalars[intent].append(arg)
                elif arg.descriptor.data_type == "gh_integer":
                    self._integer_scalars[intent].append(arg)
                elif arg.descriptor.data_type == "gh_logical":
                    self._logical_scalars[intent].append(arg)
                else:
                    raise InternalError(
                        "Found an unsupported data type '{0}' for the "
                        "scalar argument '{1}'. Supported types are {2}.".
                        format(arg.descriptor.data_type, arg.declaration_name,
                               const.VALID_SCALAR_DATA_TYPES))

        # Create declarations
        self._create_declarations(parent)

    def _create_declarations(self, parent):
        '''Add declarations for the scalar arguments.

        :param parent: the f2pygen node in which to insert declarations \
                       (Invoke or Kernel).
        :type parent: :py:class:`psyclone.f2pygen.SubroutineGen`

        :raises InternalError: if neither self._invoke nor \
            self._kernel are set.

        '''
        const = LFRicConstants()
        const_mod = const.UTILITIES_MOD_MAP["constants"]["module"]
        const_mod_list = None
        if self._invoke:
            const_mod_list = self._invoke.invokes.psy. \
                infrastructure_modules[const_mod]
        # Real scalar arguments
        for intent in FORTRAN_INTENT_NAMES:
            if self._real_scalars[intent]:
                # Filter scalars based on precision
                real_scalars_precision_map = OrderedDict()
                for real_scalar in self._real_scalars[intent]:
                    try:
                        real_scalars_precision_map[
                            real_scalar.precision].append(real_scalar)
                    except KeyError:
                        # This precision has not been seen before so
                        # create a new entry
                        real_scalars_precision_map[
                            real_scalar.precision] = [real_scalar]
                # Declare scalars
                for real_scalar_kind, real_scalars_list in \
                        real_scalars_precision_map.items():
                    real_scalar_type = real_scalars_list[0].intrinsic_type
                    real_scalar_names = [arg.declaration_name for arg
                                         in real_scalars_list]
                    parent.add(
                        DeclGen(parent, datatype=real_scalar_type,
                                kind=real_scalar_kind,
                                entity_decls=real_scalar_names,
                                intent=intent))
                    if self._invoke:
                        if real_scalar_kind not in const_mod_list:
                            const_mod_list.append(real_scalar_kind)
                    elif self._kernel:
                        self._kernel.argument_kinds.add(real_scalar_kind)
                    else:
                        raise InternalError(
                            "Expected the declaration of real scalar kernel "
                            "arguments to be for either an invoke or a "
                            "kernel stub, but it is neither.")

        # Integer scalar arguments
        for intent in FORTRAN_INTENT_NAMES:
            if self._integer_scalars[intent]:
                dtype = self._integer_scalars[intent][0].intrinsic_type
                dkind = self._integer_scalars[intent][0].precision
                integer_scalar_names = [arg.declaration_name for arg
                                        in self._integer_scalars[intent]]
                parent.add(
                    DeclGen(parent, datatype=dtype, kind=dkind,
                            entity_decls=integer_scalar_names,
                            intent=intent))
                if self._invoke:
                    if dkind not in const_mod_list:
                        const_mod_list.append(dkind)
                elif self._kernel:
                    self._kernel.argument_kinds.add(dkind)
                else:
                    raise InternalError(
                        "Expected the declaration of integer scalar kernel "
                        "arguments to be for either an invoke or a "
                        "kernel stub, but it is neither.")

        # Logical scalar arguments
        for intent in FORTRAN_INTENT_NAMES:
            if self._logical_scalars[intent]:
                dtype = self._logical_scalars[intent][0].intrinsic_type
                dkind = self._logical_scalars[intent][0].precision
                logical_scalar_names = [arg.declaration_name for arg
                                        in self._logical_scalars[intent]]
                parent.add(
                    DeclGen(parent, datatype=dtype, kind=dkind,
                            entity_decls=logical_scalar_names,
                            intent=intent))
                if self._invoke:
                    if dkind not in const_mod_list:
                        const_mod_list.append(dkind)
                elif self._kernel:
                    self._kernel.argument_kinds.add(dkind)
                else:
                    raise InternalError(
                        "Expected the declaration of logical scalar kernel "
                        "arguments to be for either an invoke or a "
                        "kernel stub, but it is neither.")


class DynLMAOperators(DynCollection):
    '''
    Handles all entities associated with Local-Matrix-Assembly Operators.
    '''
    def _stub_declarations(self, parent):
        '''
        Declare all LMA-related quantities in a Kernel stub.

        :param parent: the f2pygen node representing the Kernel stub.
        :type parent: :py:class:`psyclone.f2pygen.SubroutineGen`

        '''
        api_config = Config.get().api_conf("dynamo0.3")

        lma_args = psyGen.args_filter(
            self._kernel.arguments.args, arg_types=["gh_operator"])
        if lma_args:
            parent.add(DeclGen(parent, datatype="integer",
                               kind=api_config.default_kind["integer"],
                               intent="in", entity_decls=["cell"]))
        for arg in lma_args:
            size = arg.name+"_ncell_3d"
            op_dtype = arg.intrinsic_type
            op_kind = arg.precision
            parent.add(DeclGen(parent, datatype="integer",
                               kind=api_config.default_kind["integer"],
                               intent="in", entity_decls=[size]))
            ndf_name_to = arg.function_space_to.ndf_name
            ndf_name_from = arg.function_space_from.ndf_name
            parent.add(DeclGen(parent, datatype=op_dtype, kind=op_kind,
                               dimension=",".join([ndf_name_to,
                                                   ndf_name_from, size]),
                               intent=arg.intent,
                               entity_decls=[arg.name]))

    def _invoke_declarations(self, parent):
        '''
        Declare all LMA-related quantities in a PSy-layer routine.
        Note: PSy layer in LFRic does not modify the LMA operator objects.
        Hence, their Fortran intents are always "in" (the data updated in the
        kernels is only pointed to from the LMA operator object and is thus
        not a part of the object).

        :param parent: the f2pygen node representing the PSy-layer routine.
        :type parent: :py:class:`psyclone.f2pygen.SubroutineGen`

        '''
        # Add the Invoke subroutine argument declarations for operators
        op_args = self._invoke.unique_declarations(
            argument_types=["gh_operator"])
        # Filter operators by their datatype
        operators_datatype_map = OrderedDict()
        for op_arg in op_args:
            try:
                operators_datatype_map[op_arg.data_type].append(op_arg)
            except KeyError:
                # This datatype has not been seen before so create new entry
                operators_datatype_map[op_arg.data_type] = [op_arg]
        # Declare the operators
        for op_datatype, op_list in operators_datatype_map.items():
            operators_names = [arg.declaration_name for arg in op_list]
            parent.add(TypeDeclGen(
                parent, datatype=op_datatype,
                entity_decls=operators_names, intent="in"))
            op_mod = op_list[0].module_name
            # Record that we will need to import this operator
            # datatype from the appropriate infrastructure module
            (self._invoke.invokes.psy.infrastructure_modules[op_mod].
             add(op_datatype))


class DynCMAOperators(DynCollection):
    '''
    Holds all information on the Column-Matrix-Assembly operators
    required by an Invoke or Kernel stub.

    :param node: either an Invoke schedule or a single Kernel object.
    :type node: :py:class:`psyclone.dynamo0p3.DynSchedule` or \
                :py:class:`psyclone.dynamo0p3.DynKern`

    '''
    # The scalar parameters that must be passed along with a CMA operator
    # if its 'to' and 'from' spaces are the same
    cma_same_fs_params = ["nrow", "bandwidth", "alpha",
                          "beta", "gamma_m", "gamma_p"]
    # The scalar parameters that must be passed along with a CMA operator
    # if its 'to' and 'from' spaces are different
    cma_diff_fs_params = ["nrow", "ncol", "bandwidth", "alpha",
                          "beta", "gamma_m", "gamma_p"]

    def __init__(self, node):
        super(DynCMAOperators, self).__init__(node)

        # Look at every kernel call and generate a set of
        # the unique CMA operators involved. For each one we create a
        # dictionary entry. The key is the name of the CMA argument in the
        # PSy layer and the entry is itself another dictionary containing
        # two entries: the first 'arg' is the CMA argument object and the
        # second 'params' is the list of integer variables associated with
        # that CMA operator. The contents of this list depend on whether
        # or not the to/from function spaces of the CMA operator are the
        # same.
        self._cma_ops = OrderedDict()
        # You can't index into an OrderedDict so we keep a separate ref
        # to the first CMA argument we find.
        self._first_cma_arg = None
        for call in self._calls:
            if call.cma_operation:
                # Get a list of all of the CMA arguments to this call
                cma_args = psyGen.args_filter(
                    call.arguments.args,
                    arg_types=["gh_columnwise_operator"])
                # Create a dictionary entry for each argument that we
                # have not already seen
                for arg in cma_args:
                    if arg.name not in self._cma_ops:
                        if arg.function_space_to.orig_name != \
                           arg.function_space_from.orig_name:
                            self._cma_ops[arg.name] = {
                                "arg": arg,
                                "params": self.cma_diff_fs_params}
                        else:
                            self._cma_ops[arg.name] = {
                                "arg": arg,
                                "params": self.cma_same_fs_params}
                        self._cma_ops[arg.name]["intent"] = arg.intent
                        self._cma_ops[arg.name]["datatype"] = \
                            arg.intrinsic_type
                        self._cma_ops[arg.name]["kind"] = arg.precision
                        # Keep a reference to the first CMA argument
                        if not self._first_cma_arg:
                            self._first_cma_arg = arg

    def initialise(self, parent):
        '''
        Generates the calls to the LFRic infrastructure that look-up
        the various components of each CMA operator. Adds these as
        children of the supplied parent node.

        :param parent: f2pygen node representing the PSy-layer routine.
        :type parent: :py:class:`psyclone.f2pygen.SubroutineGen`

        '''
        # If we have no CMA operators then we do nothing
        if not self._cma_ops:
            return

        parent.add(CommentGen(parent, ""))
        parent.add(CommentGen(parent,
                              " Look-up information for each CMA operator"))
        parent.add(CommentGen(parent, ""))

        for op_name in self._cma_ops:
            # First create a pointer to the array containing the actual
            # matrix
            cma_name = self._symbol_table.find_or_create_tag(
                op_name+"_matrix").name
            parent.add(AssignGen(parent, lhs=cma_name, pointer=True,
                                 rhs=self._cma_ops[op_name]["arg"].
                                 proxy_name_indexed+"%columnwise_matrix"))
            # Then make copies of the related integer parameters
            for param in self._cma_ops[op_name]["params"]:
                param_name = self._symbol_table.find_or_create_tag(
                    op_name+"_"+param).name
                parent.add(AssignGen(parent, lhs=param_name,
                                     rhs=self._cma_ops[op_name]["arg"].
                                     proxy_name_indexed+"%"+param))

    def _invoke_declarations(self, parent):
        '''
        Generate the necessary PSy-layer declarations for all column-wise
        operators and their associated parameters.
        Note: PSy layer in LFRic does not modify the CMA operator objects.
        Hence, their Fortran intents are always "in" (the data updated in the
        kernels is only pointed to from the column-wise operator object and is
        thus not a part of the object).

        :param parent: the f2pygen node representing the PSy-layer routine.
        :type parent: :py:class:`psyclone.f2pygen.SubroutineGen`

        '''
        api_config = Config.get().api_conf("dynamo0.3")

        # If we have no CMA operators then we do nothing
        if not self._cma_ops:
            return

        # Add the Invoke subroutine argument declarations for column-wise
        # operators
        cma_op_args = self._invoke.unique_declarations(
            argument_types=["gh_columnwise_operator"])
        # Create a list of column-wise operator names
        cma_op_arg_list = [arg.declaration_name for arg in cma_op_args]
        if cma_op_arg_list:
            op_type = cma_op_args[0].data_type
            op_mod = cma_op_args[0].module_name
            parent.add(TypeDeclGen(parent,
                                   datatype=op_type,
                                   entity_decls=cma_op_arg_list,
                                   intent="in"))
            (self._invoke.invokes.psy.infrastructure_modules[op_mod].
             add(op_type))

        for op_name in self._cma_ops:
            # Declare the operator matrix itself
            cma_name = self._symbol_table.find_or_create_tag(
                op_name+"_matrix").name
            cma_dtype = self._cma_ops[op_name]["datatype"]
            cma_kind = self._cma_ops[op_name]["kind"]
            parent.add(DeclGen(parent, datatype=cma_dtype,
                               kind=cma_kind, pointer=True,
                               entity_decls=[cma_name+"(:,:,:) => null()"]))
            const = LFRicConstants()
            const_mod = const.UTILITIES_MOD_MAP["constants"]["module"]
            const_mod_list = self._invoke.invokes.psy. \
                infrastructure_modules[const_mod]
            if cma_kind not in const_mod_list:
                # Record that we will need to import the kind of this
                # cma operator from the appropriate infrastructure
                # module
                const_mod_list.append(cma_kind)

            # Declare the associated integer parameters
            param_names = []
            for param in self._cma_ops[op_name]["params"]:
                param_names.append(self._symbol_table.find_or_create_tag(
                    op_name+"_"+param).name)
            parent.add(DeclGen(parent, datatype="integer",
                               kind=api_config.default_kind["integer"],
                               entity_decls=param_names))

    def _stub_declarations(self, parent):
        '''
        Generate all necessary declarations for CMA operators being passed to
        a Kernel stub.

        :param parent: f2pygen node representing the Kernel stub.
        :type parent: :py:class:`psyclone.f2pygen.SubroutineGen`

        '''
        api_config = Config.get().api_conf("dynamo0.3")

        # If we have no CMA operators then we do nothing
        if not self._cma_ops:
            return

        symtab = self._symbol_table

        # CMA operators always need the current cell index and the number
        # of columns in the mesh
        parent.add(DeclGen(parent, datatype="integer",
                           kind=api_config.default_kind["integer"],
                           intent="in", entity_decls=["cell", "ncell_2d"]))

        for op_name in self._cma_ops:
            # Declare the associated scalar arguments before the array because
            # some of them are used to dimension the latter (and some compilers
            # get upset if this ordering is not followed)
            _local_args = []
            for param in self._cma_ops[op_name]["params"]:
                param_name = symtab.find_or_create_tag(op_name+"_"+param).name
                _local_args.append(param_name)
            parent.add(DeclGen(parent, datatype="integer",
                               kind=api_config.default_kind["integer"],
                               intent="in", entity_decls=_local_args))
            # Declare the array that holds the CMA operator
            bandwidth = op_name + "_bandwidth"
            nrow = op_name + "_nrow"
            intent = self._cma_ops[op_name]["intent"]
            op_dtype = self._cma_ops[op_name]["datatype"]
            op_kind = self._cma_ops[op_name]["kind"]
            parent.add(DeclGen(parent, datatype=op_dtype, kind=op_kind,
                               dimension=",".join([bandwidth,
                                                   nrow, "ncell_2d"]),
                               intent=intent, entity_decls=[op_name]))


class DynMeshes():
    '''
    Holds all mesh-related information (including colour maps if
    required).  If there are no inter-grid kernels then there is only
    one mesh object required (when calling kernels with operates_on==domain,
    colouring, doing distributed memory or querying the reference element).
    However, kernels performing inter-grid operations require multiple mesh
    objects as well as mesh maps and other quantities.

    There are two types of inter-grid operation; the first is "prolongation"
    where a field on a coarse mesh is mapped onto a fine mesh. The second
    is "restriction" where a field on a fine mesh is mapped onto a coarse
    mesh.

    :param invoke: the Invoke for which to extract information on all \
                   required inter-grid operations.
    :type invoke: :py:class:`psyclone.dynamo0p3.DynInvoke`
    :param unique_psy_vars: list of arguments to the PSy-layer routine.
    :type unique_psy_vars: list of \
                      :py:class:`psyclone.dynamo0p3.DynKernelArgument` objects.
    '''

    def __init__(self, invoke, unique_psy_vars):
        # Dict of DynInterGrid objects holding information on the mesh-related
        # variables required by each inter-grid kernel. Keys are the kernel
        # names.
        self._ig_kernels = OrderedDict()
        # List of names of unique mesh variables referenced in the Invoke
        self._mesh_tag_names = []
        # Whether or not the associated Invoke requires colourmap information
        self._needs_colourmap = False
        self._needs_colourmap_halo = False
        # Keep a reference to the InvokeSchedule so we can check for colouring
        # later
        self._schedule = invoke.schedule
        self._symbol_table = self._schedule.symbol_table
        # Set used to generate a list of the unique mesh objects
        _name_set = set()

        # Find the first non-scalar argument to this PSy layer routine. We
        # will use this to look-up the mesh if there are no inter-grid
        # kernels in this invoke.
        self._first_var = None
        for var in unique_psy_vars:
            if not var.is_scalar:
                self._first_var = var
                break

        # Loop over all kernel calls in the schedule. Keep a list of
        # any non-intergrid kernels so that we can generate a verbose error
        # message if necessary.
        non_intergrid_kernels = []
        for call in self._schedule.coded_kernels():

            if (call.reference_element.properties or call.mesh.properties or
                    call.iterates_over == "domain" or call.cma_operation):
                _name_set.add("mesh")

            if not call.is_intergrid:
                non_intergrid_kernels.append(call)
                # Skip over any non-inter-grid kernels
                continue

            fine_args = psyGen.args_filter(call.arguments.args,
                                           arg_meshes=["gh_fine"])
            coarse_args = psyGen.args_filter(call.arguments.args,
                                             arg_meshes=["gh_coarse"])
            fine_arg = fine_args[0]
            coarse_arg = coarse_args[0]

            # Create an object to capture info. on this inter-grid kernel
            # and store in our dictionary
            self._ig_kernels[id(call)] = DynInterGrid(fine_arg, coarse_arg)

            # Create and store the names of the associated mesh objects
            _name_set.add("mesh_{0}".format(fine_arg.name))
            _name_set.add("mesh_{0}".format(coarse_arg.name))

        # If we found a mixture of both inter-grid and non-inter-grid kernels
        # then we reject the invoke()
        if non_intergrid_kernels and self._ig_kernels:
            raise GenerationError(
                "An invoke containing inter-grid kernels must contain no "
                "other kernel types but kernels '{0}' in invoke '{1}' are "
                "not inter-grid kernels.".format(
                    ", ".join([call.name for call in non_intergrid_kernels]),
                    invoke.name))

        # If distributed memory is enabled then we will need at least
        # one mesh object if we have one or more kernels that operate
        # on cell-columns or are doing redundant computation for a
        # kernel that operates on dofs. Since the latter condition
        # comes about through the application of a transformation, we
        # don't yet know whether or not a mesh is required. Therefore,
        # the only solution is to assume that a mesh object is
        # required if distributed memory is enabled. We also require a
        # mesh object if any of the kernels require properties of
        # either the reference element or the mesh. (Colourmaps also
        # require a mesh object but that is handled in _colourmap_init().)
        if not _name_set and Config.get().distributed_memory:
            # We didn't already have a requirement for a mesh so add one now.
            _name_set.add("mesh")

        self._add_mesh_symbols(list(_name_set))

    def _add_mesh_symbols(self, mesh_tags):
        '''
        Add DataSymbols for the supplied list of mesh names and store the
        corresponding list of tags.

        A ContainerSymbol is created for the LFRic mesh module and a TypeSymbol
        for the mesh type. If distributed memory is enabled then a DataSymbol
        to hold the maximum halo depth is created for each mesh.

        :param mesh_tags: tag names for every mesh object required.
        :type mesh_tags: list of str

        '''
        if not mesh_tags:
            return

        self._mesh_tag_names = sorted(mesh_tags)

        # Look up the names of the module and type for the mesh object
        # from the LFRic constants class.
        const = LFRicConstants()
        mmod = const.MESH_TYPE_MAP["mesh"]["module"]
        mtype = const.MESH_TYPE_MAP["mesh"]["type"]
        # Create a Container symbol for the module
        csym = self._symbol_table.find_or_create_tag(
            mmod, symbol_type=ContainerSymbol)
        # Create a TypeSymbol for the mesh type
        mtype_sym = self._symbol_table.find_or_create_tag(
            mtype, symbol_type=DataTypeSymbol,
            datatype=DeferredType(),
            interface=ImportInterface(csym))

        name_list = []
        for name in mesh_tags:
            name_list.append(self._symbol_table.find_or_create_tag(
                name, symbol_type=DataSymbol, datatype=mtype_sym).name)

        if Config.get().distributed_memory:
            # If distributed memory is enabled then we require a variable
            # holding the maximum halo depth for each mesh.
            for name in mesh_tags:
                # TODO #1258 this variable should have precision 'i_def'.
                self._symbol_table.find_or_create_tag(f"max_halo_depth_{name}",
                                                      symbol_type=DataSymbol,
                                                      datatype=INTEGER_TYPE)

    def _colourmap_init(self):
        '''
        Sets-up information on any required colourmaps. This cannot be done
        in the constructor since colouring is applied by Transformations
        and happens after the Schedule has already been constructed.

        '''
        const = LFRicConstants()
        have_non_intergrid = False

        array_type_1d = ArrayType(INTEGER_TYPE, [ArrayType.Extent.DEFERRED])

        array_type_2d = ArrayType(INTEGER_TYPE, [ArrayType.Extent.DEFERRED,
                                                 ArrayType.Extent.DEFERRED])
        for call in [call for call in self._schedule.coded_kernels() if
                     call.is_coloured()]:
            # Keep a record of whether or not any kernels (loops) in this
            # invoke have been coloured and, if so, whether the associated loop
            # goes into the halo.
            if (call.parent.parent.upper_bound_name in
                    const.HALO_ACCESS_LOOP_BOUNDS):
                self._needs_colourmap_halo = True
            else:
                self._needs_colourmap = True

            if not call.is_intergrid:
                have_non_intergrid = True
                continue

            # This is an inter-grid kernel so look-up the names of
            # the colourmap variables associated with the coarse
            # mesh (since that determines the iteration space).
            carg_name = self._ig_kernels[id(call)].coarse.name
            # Colour map
            base_name = "cmap_" + carg_name
            colour_map = self._schedule.symbol_table.find_or_create_tag(
                base_name, symbol_type=DataSymbol,
                datatype=array_type_2d).name
            # No. of colours
            # TODO #1258 this variable should have precision 'i_def'.
            base_name = "ncolour_" + carg_name
            ncolours = self._schedule.symbol_table.find_or_create_tag(
                base_name, symbol_type=DataSymbol,
                datatype=INTEGER_TYPE).name
            # Array holding the last halo or edge cell of a given colour
            # and halo depth.
            if Config.get().distributed_memory:
                base_name = "last_halo_cell_all_colours_" + carg_name
                last_cell = self._schedule.symbol_table.find_or_create_tag(
                    base_name, symbol_type=DataSymbol,
                    datatype=array_type_2d).name
            else:
                base_name = "last_edge_cell_all_colours_" + carg_name
                last_cell = self._schedule.symbol_table.find_or_create_tag(
                    base_name, symbol_type=DataSymbol,
                    datatype=array_type_1d).name
            # Add these names into the dictionary entry for this
            # inter-grid kernel
            self._ig_kernels[id(call)].colourmap = colour_map
            self._ig_kernels[id(call)].ncolours_var = ncolours
            self._ig_kernels[id(call)].last_cell_var = last_cell

        if have_non_intergrid and (self._needs_colourmap or
                                   self._needs_colourmap_halo):
            # There aren't any inter-grid kernels but we do need colourmap
            # information and that means we'll need a mesh object
            self._add_mesh_symbols(["mesh"])
            colour_map = self._schedule.symbol_table.find_or_create_tag(
                "cmap", symbol_type=DataSymbol, datatype=array_type_2d).name
            # No. of colours
            # TODO #1258 this variable should have precision 'i_def'.
            ncolours = self._schedule.symbol_table.find_or_create_tag(
                "ncolour", symbol_type=DataSymbol, datatype=INTEGER_TYPE).name
            if self._needs_colourmap_halo:
                dtype = array_type_2d
                self._symbol_table.find_or_create_tag(
                    "last_halo_cell_all_colours", symbol_type=DataSymbol,
                    datatype=dtype)
            if self._needs_colourmap:
                dtype = array_type_1d
                self._symbol_table.find_or_create_tag(
                    "last_edge_cell_all_colours", symbol_type=DataSymbol,
                    datatype=dtype)

    def declarations(self, parent):
        '''
        Declare variables specific to mesh objects.

        :param parent: the parent node to which to add the declarations
        :type parent: an instance of :py:class:`psyclone.f2pygen.BaseGen`

        '''
        api_config = Config.get().api_conf("dynamo0.3")
        const = LFRicConstants()

        # Since we're now generating code, any transformations must
        # have been applied so we can set-up colourmap information
        self._colourmap_init()

        # We'll need various typedefs from the mesh module
        mtype = const.MESH_TYPE_MAP["mesh"]["type"]
        mmod = const.MESH_TYPE_MAP["mesh"]["module"]
        mmap_type = const.MESH_TYPE_MAP["mesh_map"]["type"]
        mmap_mod = const.MESH_TYPE_MAP["mesh_map"]["module"]
        if self._mesh_tag_names:
            name = self._symbol_table.lookup_with_tag(mtype).name
            parent.add(UseGen(parent, name=mmod, only=True,
                              funcnames=[name]))
        if self._ig_kernels:
            parent.add(UseGen(parent, name=mmap_mod, only=True,
                              funcnames=[mmap_type]))
        # Declare the mesh object(s) and associated halo depths
        for tag_name in self._mesh_tag_names:
            name = self._symbol_table.lookup_with_tag(tag_name).name
            parent.add(TypeDeclGen(parent, pointer=True, datatype=mtype,
                                   entity_decls=[name + " => null()"]))
            # For each mesh we also need the maximum halo depth.
            if Config.get().distributed_memory:
                name = self._symbol_table.lookup_with_tag(
                    f"max_halo_depth_{tag_name}").name
                parent.add(DeclGen(parent, datatype="integer",
                                   kind=api_config.default_kind["integer"],
                                   entity_decls=[name]))

        # Declare the inter-mesh map(s) and cell map(s)
        for kern in self._ig_kernels.values():
            parent.add(TypeDeclGen(parent, pointer=True,
                                   datatype=mmap_type,
                                   entity_decls=[kern.mmap + " => null()"]))
            parent.add(
                DeclGen(parent, pointer=True, datatype="integer",
                        kind=api_config.default_kind["integer"],
                        entity_decls=[kern.cell_map + "(:,:,:) => null()"]))

            # Declare the number of cells in the fine mesh and how many fine
            # cells there are per coarse cell
            parent.add(DeclGen(parent, datatype="integer",
                               kind=api_config.default_kind["integer"],
                               entity_decls=[kern.ncell_fine,
                                             kern.ncellpercellx,
                                             kern.ncellpercelly]))
            # Declare variables to hold the colourmap information if required
            if kern.colourmap:
                parent.add(
                    DeclGen(parent, datatype="integer",
                            kind=api_config.default_kind["integer"],
                            pointer=True,
                            entity_decls=[kern.colourmap+"(:,:)"]))
                parent.add(
                    DeclGen(parent, datatype="integer",
                            kind=api_config.default_kind["integer"],
                            entity_decls=[kern.ncolours_var]))
                decln = kern.last_cell_var
                if Config.get().distributed_memory:
                    # If DM is enabled then the cell-count array is 2D because
                    # it has a halo-depth dimension.
                    decln += "(:,:)"
                else:
                    decln += "(:)"
                parent.add(
                    DeclGen(parent, datatype="integer", allocatable=True,
                            kind=api_config.default_kind["integer"],
                            entity_decls=[decln]))

        if not self._ig_kernels and (self._needs_colourmap or
                                     self._needs_colourmap_halo):
            # There aren't any inter-grid kernels but we do need
            # colourmap information
            base_name = "cmap"
            colour_map = \
                self._schedule.symbol_table.find_or_create_tag(base_name).name
            # No. of colours
            base_name = "ncolour"
            ncolours = \
                self._schedule.symbol_table.find_or_create_tag(base_name).name
            # Add declarations for these variables
            parent.add(DeclGen(parent, datatype="integer",
                               kind=api_config.default_kind["integer"],
                               pointer=True,
                               entity_decls=[colour_map+"(:,:)"]))
            parent.add(DeclGen(parent, datatype="integer",
                               kind=api_config.default_kind["integer"],
                               entity_decls=[ncolours]))
            if self._needs_colourmap_halo:
                last_cell = self._symbol_table.find_or_create_tag(
                    "last_halo_cell_all_colours")
                parent.add(DeclGen(parent, datatype="integer",
                                   kind=api_config.default_kind["integer"],
                                   allocatable=True,
                                   entity_decls=[last_cell.name+"(:,:)"]))
            if self._needs_colourmap:
                last_cell = self._symbol_table.find_or_create_tag(
                    "last_edge_cell_all_colours")
                parent.add(DeclGen(parent, datatype="integer",
                                   kind=api_config.default_kind["integer"],
                                   allocatable=True,
                                   entity_decls=[last_cell.name+"(:)"]))

    def initialise(self, parent):
        '''
        Initialise parameters specific to inter-grid kernels.

        :param parent: the parent node to which to add the initialisations.
        :type parent: an instance of :py:class:`psyclone.f2pygen.BaseGen`

        '''
        # pylint: disable=too-many-branches
        # If we haven't got any need for a mesh in this invoke then we
        # don't do anything
        if not self._mesh_tag_names:
            return

        parent.add(CommentGen(parent, ""))

        if len(self._mesh_tag_names) == 1:
            # We only require one mesh object which means that this invoke
            # contains no inter-grid kernels (which would require at least 2)
            parent.add(CommentGen(parent, " Create a mesh object"))
            parent.add(CommentGen(parent, ""))
            rhs = "%".join([self._first_var.proxy_name_indexed,
                            self._first_var.ref_name(), "get_mesh()"])
            mesh_name = self._symbol_table.lookup_with_tag(
                self._mesh_tag_names[0]).name
            parent.add(AssignGen(parent, pointer=True, lhs=mesh_name, rhs=rhs))
            if Config.get().distributed_memory:
                # If distributed memory is enabled then we need the maximum
                # halo depth.
                depth_name = self._symbol_table.lookup_with_tag(
                    f"max_halo_depth_{self._mesh_tag_names[0]}").name
                parent.add(AssignGen(parent, lhs=depth_name,
                                     rhs=f"{mesh_name}%get_halo_depth()"))
            if self._needs_colourmap or self._needs_colourmap_halo:
                parent.add(CommentGen(parent, ""))
                parent.add(CommentGen(parent, " Get the colourmap"))
                parent.add(CommentGen(parent, ""))
                # Look-up variable names for colourmap and number of colours
                colour_map = self._schedule.symbol_table.find_or_create_tag(
                    "cmap").name
                ncolour = \
                    self._schedule.symbol_table.find_or_create_tag("ncolour")\
                                               .name
                # Get the number of colours
                parent.add(AssignGen(
                    parent, lhs=ncolour, rhs=f"{mesh_name}%get_ncolours()"))
                # Get the colour map
                parent.add(AssignGen(parent, pointer=True, lhs=colour_map,
                                     rhs=f"{mesh_name}%get_colour_map()"))
            return

        parent.add(CommentGen(
            parent,
            " Look-up mesh objects and loop limits for inter-grid kernels"))
        parent.add(CommentGen(parent, ""))

        # Keep a list of quantities that we've already initialised so
        # that we don't generate duplicate assignments
        initialised = []

        # Loop over the DynInterGrid objects in our dictionary
        for dig in self._ig_kernels.values():
            # We need pointers to both the coarse and the fine mesh as well
            # as the maximum halo depth for each.
            fine_mesh = self._schedule.symbol_table.find_or_create_tag(
                f"mesh_{dig.fine.name}").name
            coarse_mesh = self._schedule.symbol_table.find_or_create_tag(
                f"mesh_{dig.coarse.name}").name
            if fine_mesh not in initialised:
                initialised.append(fine_mesh)
                parent.add(
                    AssignGen(parent, pointer=True,
                              lhs=fine_mesh,
                              rhs="%".join([dig.fine.proxy_name_indexed,
                                            dig.fine.ref_name(),
                                            "get_mesh()"])))
                if Config.get().distributed_memory:
                    max_halo_f_mesh = (
                        self._schedule.symbol_table.find_or_create_tag(
                            f"max_halo_depth_mesh_{dig.fine.name}").name)

                    parent.add(AssignGen(parent, lhs=max_halo_f_mesh,
                                         rhs=f"{fine_mesh}%get_halo_depth()"))
            if coarse_mesh not in initialised:
                initialised.append(coarse_mesh)
                parent.add(
                    AssignGen(parent, pointer=True,
                              lhs=coarse_mesh,
                              rhs="%".join([dig.coarse.proxy_name_indexed,
                                            dig.coarse.ref_name(),
                                            "get_mesh()"])))
                if Config.get().distributed_memory:
                    max_halo_c_mesh = (
                        self._schedule.symbol_table.find_or_create_tag(
                            f"max_halo_depth_mesh_{dig.coarse.name}").name)
                    parent.add(AssignGen(
                        parent, lhs=max_halo_c_mesh,
                        rhs=f"{coarse_mesh}%get_halo_depth()"))
            # We also need a pointer to the mesh map which we get from
            # the coarse mesh
            if dig.mmap not in initialised:
                initialised.append(dig.mmap)
                parent.add(
                    AssignGen(parent, pointer=True,
                              lhs=dig.mmap,
                              rhs="{0}%get_mesh_map({1})".format(coarse_mesh,
                                                                 fine_mesh)))

            # Cell map. This is obtained from the mesh map.
            if dig.cell_map not in initialised:
                initialised.append(dig.cell_map)
                parent.add(
                    AssignGen(parent, pointer=True, lhs=dig.cell_map,
                              rhs=dig.mmap+"%get_whole_cell_map()"))

            # Number of cells in the fine mesh
            if dig.ncell_fine not in initialised:
                initialised.append(dig.ncell_fine)
                if Config.get().distributed_memory:
                    # TODO this hardwired depth of 2 will need changing in
                    # order to support redundant computation
                    parent.add(
                        AssignGen(parent, lhs=dig.ncell_fine,
                                  rhs=(fine_mesh+"%get_last_halo_cell"
                                       "(depth=2)")))
                else:
                    parent.add(
                        AssignGen(parent, lhs=dig.ncell_fine,
                                  rhs="%".join([dig.fine.proxy_name,
                                                dig.fine.ref_name(),
                                                "get_ncell()"])))

            # Number of fine cells per coarse cell in x.
            if dig.ncellpercellx not in initialised:
                initialised.append(dig.ncellpercellx)
                parent.add(
                    AssignGen(parent, lhs=dig.ncellpercellx,
                              rhs=dig.mmap +
                              "%get_ntarget_cells_per_source_x()"))

            # Number of fine cells per coarse cell in y.
            if dig.ncellpercelly not in initialised:
                initialised.append(dig.ncellpercelly)
                parent.add(
                    AssignGen(parent, lhs=dig.ncellpercelly,
                              rhs=dig.mmap +
                              "%get_ntarget_cells_per_source_y()"))

            # Colour map for the coarse mesh (if required)
            if dig.colourmap:
                # Number of colours
                parent.add(AssignGen(parent, lhs=dig.ncolours_var,
                                     rhs=coarse_mesh + "%get_ncolours()"))
                # Colour map itself
                parent.add(AssignGen(parent, lhs=dig.colourmap,
                                     pointer=True,
                                     rhs=coarse_mesh + "%get_colour_map()"))
                if Config.get().distributed_memory:
                    name = "%get_last_halo_cell_all_colours()"
                else:
                    name = "%get_last_edge_cell_all_colours()"
                parent.add(AssignGen(parent, lhs=dig.last_cell_var,
                                     rhs=coarse_mesh + name))

    @property
    def intergrid_kernels(self):
        ''' Getter for the dictionary of intergrid kernels.

        :returns: Dictionary of intergrid kernels, indexed by name.
        :rtype: :py:class:`collections.OrderedDict`
        '''
        return self._ig_kernels


class DynInterGrid():
    '''
    Holds information on quantities required by an inter-grid kernel.

    :param fine_arg: Kernel argument on the fine mesh.
    :type fine_arg: :py:class:`psyclone.dynamo0p3.DynKernelArgument`
    :param coarse_arg: Kernel argument on the coarse mesh.
    :type coarse_arg: :py:class:`psyclone.dynamo0p3.DynKernelArgument`
    '''
    # pylint: disable=too-few-public-methods, too-many-instance-attributes
    def __init__(self, fine_arg, coarse_arg):

        # Arguments on the coarse and fine grids
        self.coarse = coarse_arg
        self.fine = fine_arg

        # Get a reference to the InvokeSchedule SymbolTable
        symtab = self.coarse.call.ancestor(InvokeSchedule).symbol_table

        # Generate name for inter-mesh map
        base_mmap_name = f"mmap_{fine_arg.name}_{coarse_arg.name}"
        self.mmap = symtab.find_or_create_tag(base_mmap_name).name

        # Generate name for ncell variables
        self.ncell_fine = symtab.find_or_create_tag(
            f"ncell_{fine_arg.name}").name
        # No. of fine cells per coarse cell in x
        self.ncellpercellx = symtab.find_or_create_tag(
            f"ncpc_{fine_arg.name}_{coarse_arg.name}_x").name
        # No. of fine cells per coarse cell in y
        self.ncellpercelly = symtab.find_or_create_tag(
            f"ncpc_{fine_arg.name}_{coarse_arg.name}_y").name
        # Name for cell map
        base_name = "cell_map_" + coarse_arg.name
        self.cell_map = symtab.find_or_create_tag(base_name).name

        # We have no colourmap information when first created
        self.colourmap = ""
        # Name of the variable holding the number of colours
        self.ncolours_var = ""
        # Name of the variable holding the last cell of a particular colour
        self.last_cell_var = ""


class DynBasisFunctions(DynCollection):
    ''' Holds all information on the basis and differential basis
    functions required by an invoke or kernel call. This covers both those
    required for quadrature and for evaluators.

    :param node: either the schedule of an Invoke or a single Kernel object \
                 for which to extract information on all required \
                 basis/diff-basis functions.
    :type node: :py:class:`psyclone.dynamo0p3.DynInvokeSchedule` or \
                :py:class:`psyclone.dynamo0p3.DynKern`

    :raises InternalError: if a call has an unrecognised evaluator shape.

    '''
    # Dimensioning vars for the basis function arrays required by each
    # type of quadrature
    qr_dim_vars = {"xyoz": ["np_xy", "np_z"],
                   "edge": ["np_xyz", "nedges"],
                   "face": ["np_xyz", "nfaces"]}
    # The different weights arrays required by each type of quadrature
    qr_weight_vars = {"xyoz": ["weights_xy", "weights_z"],
                      "edge": ["weights_xyz"],
                      "face": ["weights_xyz"]}

    def __init__(self, node):

        super(DynBasisFunctions, self).__init__(node)

        # Construct a list of all the basis/diff-basis functions required
        # by this invoke. Each entry in the list is a dictionary holding
        # the shape, the function space and the 'target' function spaces
        # (upon which the basis functions are evaluated).
        self._basis_fns = []
        # The dictionary of quadrature objects passed to this invoke. Keys
        # are the various VALID_QUADRATURE_SHAPES, values are a list of
        # associated quadrature variables. (i.e. we have a list of
        # quadrature arguments for each shape.)
        self._qr_vars = OrderedDict()
        # The dict of target function spaces upon which we must provide
        # evaluators. Keys are the FS names, values are (FunctionSpace,
        # DynKernelArgument) tuples.
        self._eval_targets = OrderedDict()

        for call in self._calls:

            if isinstance(call, LFRicBuiltIn) or not call.eval_shapes:
                # Skip this kernel if it doesn't require basis/diff basis fns
                continue

            for shape, rule in call.qr_rules.items():

                # This kernel requires quadrature
                if shape not in self._qr_vars:
                    # We haven't seen a quadrature arg with this shape
                    # before so create a dictionary entry with an
                    # empty list
                    self._qr_vars[shape] = []
                if rule.psy_name not in self._qr_vars[shape]:
                    # Add this qr argument to the list of those that
                    # have this shape
                    self._qr_vars[shape].append(rule.psy_name)

            if "gh_evaluator" in call.eval_shapes:
                # An evaluator consists of basis or diff basis functions
                # for one FS evaluated on the nodes of another 'target' FS.
                # Make a dict of 2-tuples, each containing the
                # FunctionSpace and associated kernel argument for the
                # target FSs.

                # Loop over the target FS for evaluators required by this
                # kernel
                for fs_name in call.eval_targets:
                    if fs_name not in self._eval_targets:
                        # We don't already have this space in our list so
                        # add it to the list of target spaces
                        self._eval_targets[fs_name] = \
                            call.eval_targets[fs_name]

            # Both quadrature and evaluators require basis and/or differential
            # basis functions. This helper routine populates self._basis_fns
            # with entries describing the basis functions required by
            # this call.
            self._setup_basis_fns_for_call(call)

    @staticmethod
    def basis_first_dim_name(function_space):
        '''
        Get the name of the variable holding the first dimension of a
        basis function

        :param function_space: the function space the basis function is for
        :type function_space: :py:class:`psyclone.domain.lfric.FunctionSpace`
        :return: a Fortran variable name
        :rtype: str

        '''
        return "dim_" + function_space.mangled_name

    @staticmethod
    def basis_first_dim_value(function_space):
        '''
        Get the size of the first dimension of a basis function.

        :param function_space: the function space the basis function is for
        :type function_space: :py:class:`psyclone.domain.lfric.FunctionSpace`
        :return: an integer length.
        :rtype: string

        :raises GenerationError: if an unsupported function space is supplied \
                                 (e.g. ANY_SPACE_*, ANY_DISCONTINUOUS_SPACE_*)
        '''
        if function_space.has_scalar_basis:
            first_dim = "1"
        elif function_space.has_vector_basis:
            first_dim = "3"
        else:
            # It is not possible to determine explicitly the first basis
            # function array dimension from the metadata for any_space or
            # any_discontinuous_space. This information needs to be passed
            # from the PSy layer to the kernels (see issue #461).
            const = LFRicConstants()
            raise GenerationError(
                "Unsupported space for basis function, "
                "expecting one of {0} but found "
                "'{1}'".format(const.VALID_FUNCTION_SPACES,
                               function_space.orig_name))
        return first_dim

    @staticmethod
    def diff_basis_first_dim_name(function_space):
        '''
        Get the name of the variable holding the first dimension of a
        differential basis function.

        :param function_space: the function space the diff-basis function \
                               is for.
        :type function_space: :py:class:`psyclone.domain.lfric.FunctionSpace`
        :return: a Fortran variable name.
        :rtype: str

        '''
        return "diff_dim_" + function_space.mangled_name

    @staticmethod
    def diff_basis_first_dim_value(function_space):
        '''
        Get the size of the first dimension of an array for a
        differential basis function.

        :param function_space: the function space the diff-basis function \
                               is for.
        :type function_space: :py:class:`psyclone.domain.lfric.FunctionSpace`
        :return: an integer length.
        :rtype: str

        :raises GenerationError: if an unsupported function space is \
                                 supplied (e.g. ANY_SPACE_*, \
                                 ANY_DISCONTINUOUS_SPACE_*)

        '''
        if function_space.has_scalar_diff_basis:
            first_dim = "1"
        elif function_space.has_vector_diff_basis:
            first_dim = "3"
        else:
            # It is not possible to determine explicitly the first
            # differential basis function array dimension from the metadata
            # for any_space or any_discontinuous_space. This information
            # needs to be passed from the PSy layer to the kernels
            # (see issue #461).
            const = LFRicConstants()
            raise GenerationError(
                "Unsupported space for differential basis function, expecting "
                "one of {0} but found '{1}'"
                .format(const.VALID_FUNCTION_SPACES,
                        function_space.orig_name))
        return first_dim

    def _setup_basis_fns_for_call(self, call):
        '''
        Populates self._basis_fns with entries describing the basis
        functions required by the supplied Call.

        :param call: the kernel call for which basis functions are required.
        :type call: :py:class:`psyclone.dynamo0p3.DynKern`

        :raises InternalError: if the supplied call is of incorrect type.
        :raises InternalError: if the supplied call has an unrecognised \
                               evaluator shape.
        '''
        if not isinstance(call, DynKern):
            raise InternalError("Expected a DynKern object but got: '{0}'".
                                format(type(call)))
        const = LFRicConstants()
        # We need a full FunctionSpace object for each function space
        # that has basis functions associated with it.
        for fsd in call.fs_descriptors.descriptors:

            # We need the full FS object, not just the name. Therefore
            # we first have to get a kernel argument that is on this
            # space...
            arg, fspace = call.arguments.get_arg_on_space_name(fsd.fs_name)

            for shape in call.eval_shapes:

                # Populate a dict with the shape, function space and
                # associated kernel argument for this basis/diff-basis f'n.
                entry = {"shape": shape,
                         "fspace": fspace,
                         "arg": arg}
                if shape in const.VALID_QUADRATURE_SHAPES:
                    # This is for quadrature - store the name of the
                    # qr variable
                    entry["qr_var"] = call.qr_rules[shape].psy_name
                    # Quadrature weights are evaluated at pre-determined
                    # points rather than at the nodes of another FS.
                    # We put one entry of None in the list of target
                    # spaces to facilitate cases where we loop over
                    # this list.
                    entry["nodal_fspaces"] = [None]
                elif shape == "gh_evaluator":
                    # This is an evaluator
                    entry["qr_var"] = None
                    # Store a list of the FunctionSpace objects for which
                    # these basis functions are to be evaluated
                    entry["nodal_fspaces"] = [items[0] for items in
                                              call.eval_targets.values()]
                else:
                    raise InternalError("Unrecognised evaluator shape: '{0}'. "
                                        "Should be one of {1}".format(
                                            shape,
                                            const.VALID_EVALUATOR_SHAPES))

                # Add our newly-constructed dict object to the list describing
                # the required basis and/or differential basis functions for
                # this Invoke.
                if fsd.requires_basis:
                    entry["type"] = "basis"
                    self._basis_fns.append(entry)
                if fsd.requires_diff_basis:
                    # Take a shallow copy of the dict and just modify the
                    # 'type' of the basis function it describes (this works
                    # because the 'type' entry is a primitive type [str]).
                    diff_entry = entry.copy()
                    diff_entry["type"] = "diff-basis"
                    self._basis_fns.append(diff_entry)

    def _stub_declarations(self, parent):
        '''
        Insert the variable declarations required by the basis functions into
        the Kernel stub.

        :param parent: the f2pygen node representing the Kernel stub.
        :type parent: :py:class:`psyclone.f2pygen.SubroutineGen`

        :raises InternalError: if an unsupported quadrature shape is found.

        '''
        api_config = Config.get().api_conf("dynamo0.3")

        if not self._qr_vars and not self._eval_targets:
            return

        # The quadrature shapes that this method supports
        supported_shapes = ["gh_quadrature_xyoz", "gh_quadrature_face",
                            "gh_quadrature_edge"]

        # Get the lists of dimensioning variables and basis arrays
        var_dims, basis_arrays = self._basis_fn_declns()

        if var_dims:
            parent.add(DeclGen(parent, datatype="integer",
                               kind=api_config.default_kind["integer"],
                               intent="in", entity_decls=var_dims))
        for basis in basis_arrays:
            parent.add(DeclGen(parent, datatype="real",
                               kind=api_config.default_kind["real"],
                               intent="in",
                               dimension=",".join(basis_arrays[basis]),
                               entity_decls=[basis]))

        const = LFRicConstants()

        for shape in self._qr_vars:
            qr_name = "_qr_" + shape.split("_")[-1]
            if shape == "gh_quadrature_xyoz":
                datatype = const.QUADRATURE_TYPE_MAP[shape]["intrinsic"]
                kind = const.QUADRATURE_TYPE_MAP[shape]["kind"]
                parent.add(DeclGen(
                    parent, datatype=datatype, kind=kind,
                    intent="in", dimension="np_xy"+qr_name,
                    entity_decls=["weights_xy"+qr_name]))
                parent.add(DeclGen(
                    parent, datatype=datatype, kind=kind,
                    intent="in", dimension="np_z"+qr_name,
                    entity_decls=["weights_z"+qr_name]))
            elif shape == "gh_quadrature_face":
                parent.add(DeclGen(
                    parent,
                    datatype=const.QUADRATURE_TYPE_MAP[shape]["intrinsic"],
                    kind=const.QUADRATURE_TYPE_MAP[shape]["kind"], intent="in",
                    dimension=",".join(["np_xyz"+qr_name, "nfaces"+qr_name]),
                    entity_decls=["weights_xyz"+qr_name]))
            elif shape == "gh_quadrature_edge":
                parent.add(DeclGen(
                    parent,
                    datatype=const.QUADRATURE_TYPE_MAP[shape]["intrinsic"],
                    kind=const.QUADRATURE_TYPE_MAP[shape]["kind"], intent="in",
                    dimension=",".join(["np_xyz"+qr_name, "nedges"+qr_name]),
                    entity_decls=["weights_xyz"+qr_name]))
            else:
                raise InternalError(
                    "Quadrature shapes other than {0} are not yet "
                    "supported - got: '{1}'".format(supported_shapes, shape))

    def _invoke_declarations(self, parent):
        '''
        Add basis-function declarations to the PSy layer.

        :param parent: f2pygen node represening the PSy-layer routine.
        :type parent: :py:class:`psyclone.f2pygen.SubroutineGen`

        '''
        # Create a single declaration for each quadrature type
        const = LFRicConstants()
        for shape in const.VALID_QUADRATURE_SHAPES:
            if shape in self._qr_vars and self._qr_vars[shape]:
                # The PSy-layer routine is passed objects of
                # quadrature_* type
                parent.add(
                    TypeDeclGen(parent,
                                datatype=const.
                                QUADRATURE_TYPE_MAP[shape]["type"],
                                entity_decls=self._qr_vars[shape],
                                intent="in"))
                # For each of these we'll need a corresponding proxy, use
                # the symbol_table to avoid clashes...
                var_names = []
                for var in self._qr_vars[shape]:
                    var_names.append(
                        self._symbol_table.find_or_create_tag(var+"_proxy")
                                          .name)
                parent.add(
                    TypeDeclGen(
                        parent,
                        datatype=const.
                        QUADRATURE_TYPE_MAP[shape]["proxy_type"],
                        entity_decls=var_names))

    def initialise(self, parent):
        '''
        Create the declarations and assignments required for the
        basis-functions required by an invoke. These are added as children
        of the supplied parent node in the AST.

        :param parent: the node in the f2pygen AST that will be the
                       parent of all of the declarations and assignments.
        :type parent: :py:class:`psyclone.f2pygen.SubroutineGen`

        :raises InternalError: if an invalid entry is encountered in the \
                               self._basis_fns list.
        '''
        # pylint: disable=too-many-branches, too-many-locals
        api_config = Config.get().api_conf("dynamo0.3")
        const = LFRicConstants()
        basis_declarations = []

        # We need BASIS and/or DIFF_BASIS if any kernel requires quadrature
        # or an evaluator
        if self._qr_vars or self._eval_targets:
            parent.add(
                UseGen(parent, name=const.
                       FUNCTION_SPACE_TYPE_MAP["function_space"]["module"],
                       only=True, funcnames=["BASIS", "DIFF_BASIS"]))

        if self._qr_vars:
            parent.add(CommentGen(parent, ""))
            parent.add(CommentGen(parent, " Look-up quadrature variables"))
            parent.add(CommentGen(parent, ""))

            # Look-up the module- and type-names from the QUADRATURE_TYPE_MAP
            for shp in self._qr_vars:
                quad_map = const.QUADRATURE_TYPE_MAP[shp]
                parent.add(UseGen(parent,
                                  name=quad_map["module"],
                                  only=True,
                                  funcnames=[quad_map["type"],
                                             quad_map["proxy_type"]]))
            self._initialise_xyz_qr(parent)
            self._initialise_xyoz_qr(parent)
            self._initialise_xoyoz_qr(parent)
            self._initialise_face_or_edge_qr(parent, "face")
            self._initialise_face_or_edge_qr(parent, "edge")

        if self._eval_targets:
            parent.add(CommentGen(parent, ""))
            parent.add(CommentGen(parent,
                                  " Initialise evaluator-related quantities "
                                  "for the target function spaces"))
            parent.add(CommentGen(parent, ""))

        for (fspace, arg) in self._eval_targets.values():
            # We need the list of nodes for each unique FS upon which we need
            # to evaluate basis/diff-basis functions
            nodes_name = "nodes_" + fspace.mangled_name
            parent.add(AssignGen(
                parent, lhs=nodes_name,
                rhs="%".join([arg.proxy_name_indexed, arg.ref_name(fspace),
                              "get_nodes()"]),
                pointer=True))
            my_kind = api_config.default_kind["real"]
            parent.add(DeclGen(parent, datatype="real",
                               kind=my_kind,
                               pointer=True,
                               entity_decls=[nodes_name+"(:,:) => null()"]))
            const_mod = const.UTILITIES_MOD_MAP["constants"]["module"]
            const_mod_list = self._invoke.invokes.psy. \
                infrastructure_modules[const_mod]
            if my_kind not in const_mod_list:
                # Record that we will need to import the kind for a
                # pointer declaration (associated with a function
                # space) from the appropriate infrastructure module
                const_mod_list.append(my_kind)

        if self._basis_fns:
            parent.add(CommentGen(parent, ""))
            parent.add(CommentGen(parent, " Allocate basis/diff-basis arrays"))
            parent.add(CommentGen(parent, ""))

        var_dim_list = []
        for basis_fn in self._basis_fns:
            # Get the extent of the first dimension of the basis array.
            if basis_fn['type'] == "basis":
                first_dim = self.basis_first_dim_name(basis_fn["fspace"])
                dim_space = "get_dim_space()"
            elif basis_fn['type'] == "diff-basis":
                first_dim = self.diff_basis_first_dim_name(
                    basis_fn["fspace"])
                dim_space = "get_dim_space_diff()"
            else:
                raise InternalError(
                    "Unrecognised type of basis function: '{0}'. Should "
                    "be either 'basis' or 'diff-basis'.".format(
                        basis_fn['type']))

            if first_dim not in var_dim_list:
                var_dim_list.append(first_dim)
                rhs = "%".join(
                    [basis_fn["arg"].proxy_name_indexed,
                     basis_fn["arg"].ref_name(basis_fn["fspace"]),
                     dim_space])
                parent.add(AssignGen(parent, lhs=first_dim, rhs=rhs))

        var_dims, basis_arrays = self._basis_fn_declns()

        if var_dims:
            # declare dim and diff_dim for all function spaces
            parent.add(DeclGen(parent, datatype="integer",
                               kind=api_config.default_kind["integer"],
                               entity_decls=var_dims))

        basis_declarations = []
        for basis in basis_arrays:
            parent.add(
                AllocateGen(parent,
                            basis+"("+", ".join(basis_arrays[basis])+")"))
            basis_declarations.append(
                basis+"("+",".join([":"]*len(basis_arrays[basis]))+")")

        # declare the basis function arrays
        if basis_declarations:
            my_kind = api_config.default_kind["real"]
            parent.add(DeclGen(parent, datatype="real", kind=my_kind,
                               allocatable=True,
                               entity_decls=basis_declarations))
            const_mod = const.UTILITIES_MOD_MAP["constants"]["module"]
            const_mod_list = self._invoke.invokes.psy. \
                infrastructure_modules[const_mod]
            # Default kind (r_def) will always already exist due to
            # arrays associated with gh_shape, so there is no need to
            # declare it here.

        # Compute the values for any basis arrays
        self._compute_basis_fns(parent)

    def _basis_fn_declns(self):
        '''
        Extracts all information relating to the necessary declarations
        for basis-function arrays.

        :returns: a 2-tuple containing a list of dimensioning variables & a \
                  dict of basis arrays.
        :rtype: (list of str, dict)

        :raises InternalError: if neither self._invoke or self._kernel are set.
        :raises InternalError: if an unrecognised type of basis function is \
                               encountered.
        :raises InternalError: if an unrecognised evaluator shape is \
                               encountered.
        :raises InternalError: if there is no name for the quadrature object \
                               when generating PSy-layer code.

        '''
        # pylint: disable=too-many-branches
        # Dictionary of basis arrays where key values are the array names and
        # entries are a list of dimensions.
        basis_arrays = OrderedDict()
        # List of names of dimensioning (scalar) variables
        var_dim_list = []

        const = LFRicConstants()
        # Loop over the list of dicts describing each basis function
        # required by this Invoke.
        for basis_fn in self._basis_fns:
            # Get the extent of the first dimension of the basis array and
            # store whether we have a basis or a differential basis function.
            # Currently there are only those two possible types of basis
            # function and we store the required diff basis name in basis_name.
            if basis_fn['type'] == "basis":
                if self._invoke:
                    first_dim = self.basis_first_dim_name(basis_fn["fspace"])
                elif self._kernel:
                    first_dim = self.basis_first_dim_value(basis_fn["fspace"])
                else:
                    raise InternalError("Require basis functions but do not "
                                        "have either a Kernel or an "
                                        "Invoke. Should be impossible.")
                basis_name = "gh_basis"
            elif basis_fn['type'] == "diff-basis":
                if self._invoke:
                    first_dim = self.diff_basis_first_dim_name(
                        basis_fn["fspace"])
                elif self._kernel:
                    first_dim = self.diff_basis_first_dim_value(
                        basis_fn["fspace"])
                else:
                    raise InternalError("Require differential basis functions "
                                        "but do not have either a Kernel or "
                                        "an Invoke. Should be impossible.")
                basis_name = "gh_diff_basis"
            else:
                raise InternalError(
                    "Unrecognised type of basis function: '{0}'. Should "
                    "be either 'basis' or 'diff-basis'.".format(
                        basis_fn['type']))

            if self._invoke and first_dim not in var_dim_list:
                var_dim_list.append(first_dim)

            if basis_fn["shape"] in const.VALID_QUADRATURE_SHAPES:

                qr_var = basis_fn["qr_var"]
                if not qr_var:
                    raise InternalError(
                        "Quadrature '{0}' is required but have no name for the"
                        " associated Quadrature object.".format(
                            basis_fn["shape"]))

                op_name = basis_fn["fspace"].get_operator_name(basis_name,
                                                               qr_var=qr_var)
                if op_name in basis_arrays:
                    # We've already seen a basis with this name so skip
                    continue

                # Dimensionality of the basis arrays depends on the
                # type of quadrature...
                alloc_args = qr_basis_alloc_args(first_dim, basis_fn)
                for arg in alloc_args:
                    # In a kernel stub the first dimension of the array is
                    # a numerical value so make sure we don't try and declare
                    # it as a variable.
                    if not arg[0].isdigit() and arg not in var_dim_list:
                        var_dim_list.append(arg)
                basis_arrays[op_name] = alloc_args

            elif basis_fn["shape"].lower() == "gh_evaluator":
                # This is an evaluator and thus may be required on more than
                # one function space
                for target_space in basis_fn["nodal_fspaces"]:
                    op_name = basis_fn["fspace"].\
                        get_operator_name(basis_name,
                                          qr_var=basis_fn["qr_var"],
                                          on_space=target_space)
                    if op_name in basis_arrays:
                        continue
                    # We haven't seen a basis with this name before so
                    # need to store its dimensions
                    basis_arrays[op_name] = [
                        first_dim,
                        basis_fn["fspace"].ndf_name,
                        target_space.ndf_name]
            else:
                raise InternalError(
                    "Unrecognised evaluator shape: '{0}'. Should be one of "
                    "{1}".format(basis_fn["shape"],
                                 const.VALID_EVALUATOR_SHAPES))

        return (var_dim_list, basis_arrays)

    def _initialise_xyz_qr(self, parent):
        '''
        Add in the initialisation of variables needed for XYZ
        quadrature

        :param parent: the node in the AST representing the PSy subroutine
                       in which to insert the initialisation
        :type parent: :py:class:`psyclone.f2pygen.SubroutineGen`

        '''
        # pylint: disable=no-self-use,unused-argument
        # This shape is not yet supported so we do nothing
        return

    def _initialise_xyoz_qr(self, parent):
        '''
        Add in the initialisation of variables needed for XYoZ
        quadrature

        :param parent: the node in the AST representing the PSy subroutine
                       in which to insert the initialisation
        :type parent: :py:class:`psyclone.f2pygen.SubroutineGen`

        '''
        api_config = Config.get().api_conf("dynamo0.3")

        if "gh_quadrature_xyoz" not in self._qr_vars:
            return

        for qr_arg_name in self._qr_vars["gh_quadrature_xyoz"]:

            # We generate unique names for the integers holding the numbers
            # of quadrature points by appending the name of the quadrature
            # argument
            parent.add(
                DeclGen(
                    parent, datatype="integer",
                    kind=api_config.default_kind["integer"],
                    entity_decls=[name+"_"+qr_arg_name
                                  for name in self.qr_dim_vars["xyoz"]]))
            decl_list = [name+"_"+qr_arg_name+"(:) => null()"
                         for name in self.qr_weight_vars["xyoz"]]
            const = LFRicConstants()
            datatype = \
                const.QUADRATURE_TYPE_MAP["gh_quadrature_xyoz"]["intrinsic"]
            kind = const.QUADRATURE_TYPE_MAP["gh_quadrature_xyoz"]["kind"]
            parent.add(
                DeclGen(parent, datatype=datatype, kind=kind,
                        pointer=True, entity_decls=decl_list))
            const_mod = const.UTILITIES_MOD_MAP["constants"]["module"]
            const_mod_list = self._invoke.invokes.psy. \
                infrastructure_modules[const_mod]
            if kind not in const_mod_list:
                # Record that we will need to import the kind for a
                # declaration (associated with quadrature) from
                # the appropriate infrastructure module
                const_mod_list.append(kind)

            # Get the quadrature proxy
            proxy_name = qr_arg_name + "_proxy"
            parent.add(
                AssignGen(parent, lhs=proxy_name,
                          rhs=qr_arg_name+"%"+"get_quadrature_proxy()"))
            # Number of points in each dimension
            for qr_var in self.qr_dim_vars["xyoz"]:
                parent.add(
                    AssignGen(parent, lhs=qr_var+"_"+qr_arg_name,
                              rhs=proxy_name+"%"+qr_var))
            # Pointers to the weights arrays
            for qr_var in self.qr_weight_vars["xyoz"]:
                parent.add(
                    AssignGen(parent, pointer=True,
                              lhs=qr_var+"_"+qr_arg_name,
                              rhs=proxy_name+"%"+qr_var))

    def _initialise_xoyoz_qr(self, parent):
        '''
        Add in the initialisation of variables needed for XoYoZ
        quadrature.

        :param parent: the node in the AST representing the PSy subroutine \
                       in which to insert the initialisation.
        :type parent: :py:class:`psyclone.f2pygen.SubroutineGen`

        '''
        # pylint: disable=no-self-use,unused-argument
        # This shape is not yet supported so we do nothing
        return

    def _initialise_face_or_edge_qr(self, parent, qr_type):
        '''
        Add in the initialisation of variables needed for face or edge
        quadrature.

        :param parent: the node in the AST representing the PSy subroutine \
                       in which to insert the initialisation.
        :type parent: :py:class:`psyclone.f2pygen.SubroutineGen`
        :param str qr_type: whether to generate initialisation code for \
                            "face" or "edge" quadrature.

        :raises InternalError: if `qr_type` is not "face" or "edge".

        '''
        if qr_type not in ["face", "edge"]:
            raise InternalError(
                "_initialise_face_or_edge_qr: qr_type argument must be either "
                "'face' or 'edge' but got: '{0}'".format(qr_type))

        quadrature_name = "gh_quadrature_" + qr_type

        if quadrature_name not in self._qr_vars:
            return

        api_config = Config.get().api_conf("dynamo0.3")
        symbol_table = self._symbol_table

        for qr_arg_name in self._qr_vars[quadrature_name]:
            # We generate unique names for the integers holding the numbers
            # of quadrature points by appending the name of the quadrature
            # argument
            decl_list = [
                symbol_table.find_or_create_tag(name+"_"+qr_arg_name).name
                for name in self.qr_dim_vars[qr_type]]
            parent.add(DeclGen(parent, datatype="integer",
                               kind=api_config.default_kind["integer"],
                               entity_decls=decl_list))

            decl_list = [
                symbol_table.find_or_create_tag(name+"_"+qr_arg_name).name
                + "(:,:) => null()" for name in self.qr_weight_vars[qr_type]]
            const = LFRicConstants()
            datatype = const.QUADRATURE_TYPE_MAP[quadrature_name]["intrinsic"]
            kind = const.QUADRATURE_TYPE_MAP[quadrature_name]["kind"]
            parent.add(
                DeclGen(parent, datatype=datatype, pointer=True, kind=kind,
                        entity_decls=decl_list))
            const_mod = const.UTILITIES_MOD_MAP["constants"]["module"]
            const_mod_list = self._invoke.invokes.psy. \
                infrastructure_modules[const_mod]
            if kind not in const_mod_list:
                # Record that we will need to import the kind for a
                # declaration (associated with quadrature) from the
                # appropriate infrastructure module
                const_mod_list.append(kind)
            # Get the quadrature proxy
            proxy_name = symbol_table.find_or_create_tag(
                qr_arg_name+"_proxy").name
            parent.add(
                AssignGen(parent, lhs=proxy_name,
                          rhs=qr_arg_name+"%"+"get_quadrature_proxy()"))
            # The dimensioning variables required for this quadrature
            # (e.g. nedges/nfaces, np_xyz)
            for qr_var in self.qr_dim_vars[qr_type]:
                parent.add(
                    AssignGen(parent, lhs=qr_var+"_"+qr_arg_name,
                              rhs=proxy_name+"%"+qr_var))
            # Pointers to the weights arrays
            for qr_var in self.qr_weight_vars[qr_type]:
                parent.add(
                    AssignGen(parent, pointer=True,
                              lhs=qr_var+"_"+qr_arg_name,
                              rhs=proxy_name+"%"+qr_var))

    def _compute_basis_fns(self, parent):
        '''
        Generates the necessary Fortran to compute the values of
        any basis/diff-basis arrays required

        :param parent: Node in the f2pygen AST which will be the parent
                       of the assignments created in this routine
        :type parent: :py:class:`psyclone.f2pygen.SubroutineGen`

        '''
        # pylint: disable=too-many-locals
        const = LFRicConstants()
        api_config = Config.get().api_conf("dynamo0.3")

        loop_var_list = set()
        op_name_list = []
        # add calls to compute the values of any basis arrays
        if self._basis_fns:
            parent.add(CommentGen(parent, ""))
            parent.add(CommentGen(parent, " Compute basis/diff-basis arrays"))
            parent.add(CommentGen(parent, ""))

        for basis_fn in self._basis_fns:

            # Currently there are only two possible types of basis function
            # and we store the corresponding strings to use in basis_name,
            # basis_type, and first_dim. If support for other basis function
            # types is added in future then more tests need to be added here.
            if basis_fn["type"] == "diff-basis":
                basis_name = "gh_diff_basis"
                basis_type = "DIFF_BASIS"
                first_dim = self.diff_basis_first_dim_name(basis_fn["fspace"])
            elif basis_fn["type"] == "basis":
                basis_name = "gh_basis"
                basis_type = "BASIS"
                first_dim = self.basis_first_dim_name(basis_fn["fspace"])
            else:
                raise InternalError(
                    "Unrecognised type of basis function: '{0}'. Expected one "
                    "of 'basis' or 'diff-basis'.". format(basis_fn["type"]))
            if basis_fn["shape"] in const.VALID_QUADRATURE_SHAPES:
                op_name = basis_fn["fspace"].\
                    get_operator_name(basis_name, qr_var=basis_fn["qr_var"])
                if op_name in op_name_list:
                    # Jump over any basis arrays we've seen before
                    continue
                op_name_list.append(op_name)

                # Create the argument list
                args = [basis_type, basis_fn["arg"].proxy_name_indexed + "%" +
                        basis_fn["arg"].ref_name(basis_fn["fspace"]),
                        first_dim, basis_fn["fspace"].ndf_name, op_name]

                # insert the basis array call
                parent.add(
                    CallGen(parent,
                            name=basis_fn["qr_var"]+"%compute_function",
                            args=args))
            elif basis_fn["shape"].lower() == "gh_evaluator":
                # We have an evaluator. We may need this on more than one
                # function space.
                for space in basis_fn["nodal_fspaces"]:
                    op_name = basis_fn["fspace"].\
                        get_operator_name(basis_name, on_space=space)
                    if op_name in op_name_list:
                        # Jump over any basis arrays we've seen before
                        continue
                    op_name_list.append(op_name)

                    nodal_loop_var = "df_nodal"
                    loop_var_list.add(nodal_loop_var)

                    # Loop over dofs of target function space
                    nodal_dof_loop = DoGen(
                        parent, nodal_loop_var, "1", space.ndf_name)
                    parent.add(nodal_dof_loop)

                    dof_loop_var = "df_" + basis_fn["fspace"].mangled_name
                    loop_var_list.add(dof_loop_var)

                    dof_loop = DoGen(nodal_dof_loop, dof_loop_var,
                                     "1", basis_fn["fspace"].ndf_name)
                    nodal_dof_loop.add(dof_loop)
                    lhs = op_name + "(:," + "df_" + \
                        basis_fn["fspace"].mangled_name + "," + "df_nodal)"
                    rhs = "{0}%{1}%call_function({2},{3},nodes_{4}(:,{5}))"\
                        .format(basis_fn["arg"].proxy_name_indexed,
                                basis_fn["arg"].ref_name(basis_fn["fspace"]),
                                basis_type, dof_loop_var, space.mangled_name,
                                nodal_loop_var)
                    dof_loop.add(AssignGen(dof_loop, lhs=lhs, rhs=rhs))
            else:
                raise InternalError(
                    "Unrecognised shape '{0}' specified for basis function. "
                    "Should be one of: {1}"
                    .format(basis_fn['shape'], const.VALID_EVALUATOR_SHAPES))
        if loop_var_list:
            # Declare any loop variables
            parent.add(DeclGen(parent, datatype="integer",
                               kind=api_config.default_kind["integer"],
                               entity_decls=sorted(loop_var_list)))

    def deallocate(self, parent):
        '''
        Add code to deallocate all basis/diff-basis function arrays

        :param parent: node in the f2pygen AST to which the deallocate \
                       calls will be added.
        :type parent: :py:class:`psyclone.f2pygen.SubroutineGen`

        :raises InternalError: if an unrecognised type of basis function \
                               is encountered.
        '''
        if self._basis_fns:
            # deallocate all allocated basis function arrays
            parent.add(CommentGen(parent, ""))
            parent.add(CommentGen(parent, " Deallocate basis arrays"))
            parent.add(CommentGen(parent, ""))

        func_space_var_names = set()
        for basis_fn in self._basis_fns:
            # add the basis array name to the list to use later
            if basis_fn["type"] == "basis":
                basis_name = "gh_basis"
            elif basis_fn["type"] == "diff-basis":
                basis_name = "gh_diff_basis"
            else:
                raise InternalError(
                    "Unrecognised type of basis function: '{0}'. Should be "
                    "one of 'basis' or 'diff-basis'.".format(basis_fn["type"]))
            for fspace in basis_fn["nodal_fspaces"]:
                op_name = basis_fn["fspace"].\
                    get_operator_name(basis_name,
                                      qr_var=basis_fn["qr_var"],
                                      on_space=fspace)
                func_space_var_names.add(op_name)

        if func_space_var_names:
            # add the required deallocate call
            parent.add(DeallocateGen(parent, sorted(func_space_var_names)))


class DynBoundaryConditions(DynCollection):
    '''
    Manages declarations and initialisation of quantities required by
    kernels that need boundary condition information.

    :param node: the Invoke or Kernel stub for which we are to handle \
                 any boundary conditions.
    :type node: :py:class:`psyclone.dynamo0p3.DynInvoke` or \
                :py:class:`psyclone.dynamo0p3.DynKern`

    :raises GenerationError: if a kernel named "enforce_bc_code" is found \
                             but does not have an argument on ANY_SPACE_1.
    :raises GenerationError: if a kernel named "enforce_operator_bc_code" is \
                             found but does not have exactly one argument.
    '''
    # Define a BoundaryDofs namedtuple to help us manage the arrays that
    # are required.
    BoundaryDofs = namedtuple("BoundaryDofs", ["argument", "function_space"])

    def __init__(self, node):
        super(DynBoundaryConditions, self).__init__(node)

        self._boundary_dofs = []
        # Check through all the kernel calls to see whether any of them
        # require boundary conditions. Currently this is done by recognising
        # the kernel name.
        for call in self._calls:
            if call.name.lower() == "enforce_bc_code":
                bc_fs = None
                for fspace in call.arguments.unique_fss:
                    if fspace.orig_name == "any_space_1":
                        bc_fs = fspace
                        break
                if not bc_fs:
                    raise GenerationError(
                        "The enforce_bc_code kernel must have an argument on "
                        "ANY_SPACE_1 but failed to find such an argument.")
                farg = call.arguments.get_arg_on_space(bc_fs)
                self._boundary_dofs.append(self.BoundaryDofs(farg, bc_fs))
            elif call.name.lower() == "enforce_operator_bc_code":
                # Check that the kernel only has one argument
                if len(call.arguments.args) != 1:
                    raise GenerationError(
                        "The enforce_operator_bc_code kernel must have exactly"
                        " one argument but found {0}".format(
                            len(call.arguments.args)))
                op_arg = call.arguments.args[0]
                bc_fs = op_arg.function_space_to
                self._boundary_dofs.append(self.BoundaryDofs(op_arg, bc_fs))

    def _invoke_declarations(self, parent):
        '''
        Add declarations for any boundary-dofs arrays required by an Invoke.

        :param parent: node in the PSyIR to which to add declarations.
        :type parent: :py:class:`psyclone.psyir.nodes.Node`

        '''
        api_config = Config.get().api_conf("dynamo0.3")

        for dofs in self._boundary_dofs:
            name = "boundary_dofs_" + dofs.argument.name
            parent.add(DeclGen(parent, datatype="integer",
                               kind=api_config.default_kind["integer"],
                               pointer=True,
                               entity_decls=[name+"(:,:) => null()"]))

    def _stub_declarations(self, parent):
        '''
        Add declarations for any boundary-dofs arrays required by a kernel.

        :param parent: node in the PSyIR to which to add declarations.
        :type parent: :py:class:`psyclone.psyir.nodes.Node`

        '''
        api_config = Config.get().api_conf("dynamo0.3")

        for dofs in self._boundary_dofs:
            name = "boundary_dofs_" + dofs.argument.name
            ndf_name = dofs.function_space.ndf_name
            parent.add(DeclGen(parent, datatype="integer",
                               kind=api_config.default_kind["integer"],
                               intent="in",
                               dimension=",".join([ndf_name, "2"]),
                               entity_decls=[name]))

    def initialise(self, parent):
        '''
        Initialise any boundary-dofs arrays required by an Invoke.

        :param parent: node in PSyIR to which to add declarations.
        :type parent: :py:class:`psyclone.psyir.nodes.Node`

        '''
        for dofs in self._boundary_dofs:
            name = "boundary_dofs_" + dofs.argument.name
            parent.add(AssignGen(
                parent, pointer=True, lhs=name,
                rhs="%".join([dofs.argument.proxy_name,
                              dofs.argument.ref_name(dofs.function_space),
                              "get_boundary_dofs()"])))


class DynInvoke(Invoke):
    '''The Dynamo specific invoke class. This passes the Dynamo specific
    InvokeSchedule class to the base class so it creates the one we
    require.  Also overrides the gen_code method so that we generate
    dynamo specific invocation code.

    :param alg_invocation: object containing the invoke call information.
    :type alg_invocation: :py:class:`psyclone.parse.algorithm.InvokeCall`
    :param int idx: the position of the invoke in the list of invokes \
        contained in the Algorithm.
    :param invokes: the Invokes object containing this DynInvoke \
        object.
    :type invokes: :py:class:`psyclone.dynamo0p3.DynamoInvokes`

    :raises GenerationError: if integer reductions are required in the \
        psy-layer.

    '''
    # pylint: disable=too-many-instance-attributes
    def __init__(self, alg_invocation, idx, invokes):
        if not alg_invocation and not idx:
            # This if test is added to support pyreverse.
            return
        self._schedule = DynInvokeSchedule('name', None)  # for pyreverse
        reserved_names_list = []
        const = LFRicConstants()
        reserved_names_list.extend(const.STENCIL_MAPPING.values())
        reserved_names_list.extend(const.VALID_STENCIL_DIRECTIONS)
        reserved_names_list.extend(["omp_get_thread_num",
                                    "omp_get_max_threads"])
        Invoke.__init__(self, alg_invocation, idx, DynInvokeSchedule,
                        invokes, reserved_names=reserved_names_list)

        # The baseclass works out the algorithm code's unique argument
        # list and stores it in the self._alg_unique_args
        # list. However, the base class currently ignores any stencil and qr
        # arguments so we need to add them in.

        self.scalar_args = LFRicScalarArgs(self)

        # initialise our invoke stencil information
        self.stencil = DynStencils(self)

        # Initialise our information on the function spaces used by this Invoke
        self.function_spaces = DynFunctionSpaces(self)

        # Initialise the object holding all information on the dofmaps
        # required by this invoke.
        self.dofmaps = DynDofmaps(self)

        # Initialise information on all of the fields accessed in this Invoke.
        self.fields = LFRicFields(self)

        # Initialise info. on all of the LMA operators used in this Invoke.
        self.lma_ops = DynLMAOperators(self)

        # Initialise the object holding all information on the column-
        # -matrix assembly operators required by this invoke.
        self.cma_ops = DynCMAOperators(self)

        # Initialise the object holding all information on the quadrature
        # and/or evaluators required by this invoke
        self.evaluators = DynBasisFunctions(self)

        # Initialise the object holding all information related to meshes
        # and inter-grid operations
        self.meshes = DynMeshes(self, self.psy_unique_vars)

        # Initialise the object holding information on any boundary-condition
        # kernel calls
        self.boundary_conditions = DynBoundaryConditions(self)

        # Information on all proxies required by this Invoke
        self.proxies = DynProxies(self)

        # Run-time checks for this invoke
        self.run_time_checks = LFRicRunTimeChecks(self)

        # Information required by kernels that operate on cell-columns
        self.cell_iterators = DynCellIterators(self)

        # Information on the required properties of the reference element
        self.reference_element_properties = DynReferenceElement(self)

        # Properties of the mesh
        self.mesh_properties = LFRicMeshProperties(self)

        # Manage the variables used to store the upper and lower limits of
        # all loops in this Invoke.
        self.loop_bounds = LFRicLoopBounds(self)

        # Extend arg list with stencil information
        self._alg_unique_args.extend(self.stencil.unique_alg_vars)

        # adding in qr arguments
        self._alg_unique_qr_args = []
        for call in self.schedule.kernels():
            for rule in call.qr_rules.values():
                if rule.alg_name not in self._alg_unique_qr_args:
                    self._alg_unique_qr_args.append(rule.alg_name)
        self._alg_unique_args.extend(self._alg_unique_qr_args)
        # we also need to work out the names to use for the qr
        # arguments within the psy layer. These are stored in the
        # _psy_unique_qr_vars list
        self._psy_unique_qr_vars = []
        for call in self.schedule.kernels():
            for rule in call.qr_rules.values():
                if rule.psy_name not in self._psy_unique_qr_vars:
                    self._psy_unique_qr_vars.append(rule.psy_name)

        # lastly, add in halo exchange calls and global sums if
        # required. We only need to add halo exchange calls for fields
        # since operators are assembled in place and scalars don't
        # have halos. We only need to add global sum calls for scalars
        # which have a gh_sum access.
        if Config.get().distributed_memory:
            # halo exchange calls
            const = LFRicConstants()
            for loop in self.schedule.loops():
                loop.create_halo_exchanges()
            # global sum calls
            for loop in self.schedule.loops():
                for scalar in loop.args_filter(
                        arg_types=const.VALID_SCALAR_NAMES,
                        arg_accesses=AccessType.get_valid_reduction_modes(),
                        unique=True):
                    global_sum = DynGlobalSum(scalar, parent=loop.parent)
                    loop.parent.children.insert(loop.position+1, global_sum)

    def arg_for_funcspace(self, fspace):
        ''' Returns an argument object which is on the requested
        function space. Searches through all Kernel calls in this
        invoke. Currently the first argument object that is found is
        used. Throws an exception if no argument exists. '''
        for kern_call in self.schedule.kernels():
            try:
                return kern_call.arguments.get_arg_on_space(fspace)
            except FieldNotFoundError:
                pass
        raise GenerationError(
            "No argument found on '{0}' space".format(fspace.mangled_name))

    def unique_fss(self):
        ''' Returns the unique function space *objects* over all kernel
        calls in this invoke. '''
        unique_fs = []
        unique_fs_names = []
        for kern_call in self.schedule.kernels():
            kern_fss = kern_call.arguments.unique_fss
            for fspace in kern_fss:
                if fspace.mangled_name not in unique_fs_names:
                    unique_fs.append(fspace)
                    unique_fs_names.append(fspace.mangled_name)
        return unique_fs

    @property
    def operates_on_dofs_only(self):
        '''
        :returns: whether or not this Invoke consists only of kernels that \
                  operate on DoFs.
        :rtype: bool
        '''
        return all(call.iterates_over.lower() == "dof" for call in
                   self.schedule.kernels())

    def field_on_space(self, func_space):
        ''' If a field exists on this space for any kernel in this
        invoke then return that field. Otherwise return None. '''
        for kern_call in self.schedule.kernels():
            field = func_space.field_on_space(kern_call.arguments)
            if field:
                return field
        return None

    def gen_code(self, parent):
        '''
        Generates Dynamo specific invocation code (the subroutine
        called by the associated invoke call in the algorithm
        layer). This consists of the PSy invocation subroutine and the
        declaration of its arguments.
        :param parent: The parent node in the AST (of the code to be \
                       generated) to which the node describing the PSy \
                       subroutine will be added
        :type parent: :py:class:`psyclone.f2pygen.ModuleGen`

        '''
        # Create the subroutine
        invoke_sub = SubroutineGen(parent, name=self.name,
                                   args=self.psy_unique_var_names +
                                   self.stencil.unique_alg_vars +
                                   self._psy_unique_qr_vars)

        # Declare all quantities required by this PSy routine (invoke)
        for entities in [self.scalar_args, self.fields, self.lma_ops,
                         self.stencil, self.meshes,
                         self.function_spaces, self.dofmaps, self.cma_ops,
                         self.boundary_conditions, self.evaluators,
                         self.proxies, self.cell_iterators,
                         self.reference_element_properties,
                         self.mesh_properties, self.loop_bounds,
                         self.run_time_checks]:
            entities.declarations(invoke_sub)

        # Initialise all quantities required by this PSy routine (invoke)

        if self.schedule.reductions(reprod=True):
            # We have at least one reproducible reduction so we need
            # to know the number of OpenMP threads
            omp_function_name = "omp_get_max_threads"
            tag = "omp_num_threads"
            nthreads_name = \
                self.schedule.symbol_table.lookup_with_tag(tag).name
            invoke_sub.add(UseGen(invoke_sub, name="omp_lib", only=True,
                                  funcnames=[omp_function_name]))
            # Note: There is no assigned kind for integer nthreads as this
            # would imply assigning kind to th_idx and other elements of
            # the OMPParallelDirective
            invoke_sub.add(DeclGen(invoke_sub, datatype="integer",
                                   entity_decls=[nthreads_name]))
            invoke_sub.add(CommentGen(invoke_sub, ""))
            invoke_sub.add(CommentGen(
                invoke_sub, " Determine the number of OpenMP threads"))
            invoke_sub.add(CommentGen(invoke_sub, ""))
            invoke_sub.add(AssignGen(invoke_sub, lhs=nthreads_name,
                                     rhs=omp_function_name+"()"))

        for entities in [self.proxies, self.run_time_checks,
                         self.cell_iterators, self.meshes,
                         self.stencil, self.dofmaps,
                         self.cma_ops, self.boundary_conditions,
                         self.function_spaces, self.evaluators,
                         self.reference_element_properties,
                         self.mesh_properties, self.loop_bounds]:
            entities.initialise(invoke_sub)

        # Now that everything is initialised and checked, we can call
        # our kernels

        invoke_sub.add(CommentGen(invoke_sub, ""))
        if Config.get().distributed_memory:
            invoke_sub.add(CommentGen(invoke_sub, " Call kernels and "
                                      "communication routines"))
        else:
            invoke_sub.add(CommentGen(invoke_sub, " Call our kernels"))
        invoke_sub.add(CommentGen(invoke_sub, ""))

        # Add content from the schedule
        self.schedule.gen_code(invoke_sub)

        # Deallocate any basis arrays
        self.evaluators.deallocate(invoke_sub)

        invoke_sub.add(CommentGen(invoke_sub, ""))

        # finally, add me to my parent
        parent.add(invoke_sub)


class DynInvokeSchedule(InvokeSchedule):
    ''' The Dynamo specific InvokeSchedule sub-class. This passes the Dynamo-
    specific factories for creating kernel and infrastructure calls
    to the base class so it creates the ones we require.

    :param str name: name of the Invoke.
    :param arg: list of KernelCalls parsed from the algorithm layer.
    :type arg: list of :py:class:`psyclone.parse.algorithm.KernelCall`
    :param reserved_names: optional list of names that are not allowed in the \
                           new InvokeSchedule SymbolTable.
    :type reserved_names: list of str
    :param parent: the parent of this node in the PSyIR.
    :type parent: :py:class:`psyclone.psyir.nodes.Node`

    '''

    def __init__(self, name, arg, reserved_names=None, parent=None):
        InvokeSchedule.__init__(self, name, DynKernCallFactory,
                                LFRicBuiltInCallFactory, arg, reserved_names,
                                parent=parent)

    def node_str(self, colour=True):
        ''' Creates a text summary of this node.

        :param bool colour: whether or not to include control codes for colour.

        :returns: text summary of this node, optionally with control codes \
                  for colour highlighting.
        :rtype: str

        '''
        return (self.coloured_name(colour) + "[invoke='" + self.invoke.name +
                "', dm=" + str(Config.get().distributed_memory)+"]")


class DynGlobalSum(GlobalSum):
    '''
    Dynamo specific global sum class which can be added to and
    manipulated in a schedule.

    :param scalar: the kernel argument for which to perform a global sum.
    :type scalar: :py:class:`psyclone.dynamo0p3.DynKernelArgument`
    :param parent: the parent node of this node in the PSyIR.
    :type parent: :py:class:`psyclone.psyir.nodes.Node`

    :raises GenerationError: if distributed memory is not enabled.
    :raises InternalError: if the supplied argument is not a scalar.
    :raises GenerationError: if the scalar is not of "real" intrinsic type.

    '''
    def __init__(self, scalar, parent=None):
        # Check that distributed memory is enabled
        if not Config.get().distributed_memory:
            raise GenerationError(
                "It makes no sense to create a DynGlobalSum object when "
                "distributed memory is not enabled (dm=False).")
        # Check that the global sum argument is indeed a scalar
        if not scalar.is_scalar:
            raise InternalError(
                "DynGlobalSum.init(): A global sum argument should be "
                "a scalar but found argument of type '{0}'.".
                format(scalar.argument_type))
        # Check scalar intrinsic types that this class supports (only
        # "real" for now)
        if scalar.intrinsic_type != "real":
            raise GenerationError(
                "DynGlobalSum currently only supports real scalars, but "
                "argument '{0}' in Kernel '{1}' has '{2}' intrinsic type.".
                format(scalar.name, scalar.call.name, scalar.intrinsic_type))
        # Initialise the parent class
        super(DynGlobalSum, self).__init__(scalar, parent=parent)

    def gen_code(self, parent):
        '''
        Dynamo-specific code generation for this class.

        :param parent: f2pygen node to which to add AST nodes.
        :type parent: :py:class:`psyclone.f2pygen.SubroutineGen`

        '''
        name = self._scalar.name
        # Use InvokeSchedule SymbolTable to share the same symbol for all
        # GlobalSums in the Invoke.
        sum_name = self.ancestor(InvokeSchedule).symbol_table.\
            find_or_create_tag("global_sum").name
        sum_type = self._scalar.data_type
        sum_mod = self._scalar.module_name
        parent.add(UseGen(parent, name=sum_mod, only=True,
                          funcnames=[sum_type]))
        parent.add(TypeDeclGen(parent, datatype=sum_type,
                               entity_decls=[sum_name]))
        parent.add(AssignGen(parent, lhs=sum_name+"%value", rhs=name))
        parent.add(AssignGen(parent, lhs=name, rhs=sum_name+"%get_sum()"))


def _create_depth_list(halo_info_list, sym_table):
    '''Halo exchanges may have more than one dependency. This method
    simplifies multiple dependencies to remove duplicates and any
    obvious redundancy. For example, if one dependency is for depth=1
    and another for depth=2 then we do not need the former as it is
    covered by the latter. Similarly, if we have a depth=extent+1 and
    another for depth=extent+2 then we do not need the former as it is
    covered by the latter. It also takes into account
    needs_clean_outer, which indicates whether the outermost halo
    needs to be clean (and therefore whether there is a dependence).

    :param halo_info_list: a list containing halo access information \
        derived from all read fields dependent on this halo exchange.
    :type: :func:`list` of :py:class:`psyclone.dynamo0p3.HaloReadAccess`
    :param sym_table: the symbol table of the enclosing InvokeSchedule.
    :type sym_table: :py:class:`psyclone.psyir.symbols.SymbolTable`

    :returns: a list containing halo depth information derived from \
        the halo access information.
    :rtype: :func:`list` of :py:class:`psyclone.dynamo0p3.HaloDepth`

    '''
    # pylint: disable=too-many-branches
    depth_info_list = []
    # First look to see if all field dependencies are
    # annexed_only. If so we only care about annexed dofs.
    annexed_only = True
    for halo_info in halo_info_list:
        if not (halo_info.annexed_only or
                (halo_info.literal_depth == 1
                 and not halo_info.needs_clean_outer)):
            # There are two cases when we only care about accesses to
            # annexed dofs. 1) when annexed_only is set and 2) when
            # the halo depth is 1 but we only depend on annexed dofs
            # being up-to-date (needs_clean_outer is False).
            annexed_only = False
            break
    if annexed_only:
        depth_info = HaloDepth(sym_table)
        depth_info.set_by_value(max_depth=False, var_depth="",
                                literal_depth=1, annexed_only=True,
                                max_depth_m1=False)
        return [depth_info]
    # Next look to see if one of the field dependencies specifies
    # a max_depth access. If so the whole halo region is accessed
    # so we do not need to be concerned with other accesses.
    max_depth_m1 = False
    for halo_info in halo_info_list:
        if halo_info.max_depth:
            if halo_info.needs_clean_outer:
                # Found a max_depth access so we only need one
                # HaloDepth entry.
                depth_info = HaloDepth(sym_table)
                depth_info.set_by_value(max_depth=True, var_depth="",
                                        literal_depth=0, annexed_only=False,
                                        max_depth_m1=False)
                return [depth_info]
            # Remember that we found a max_depth-1 access.
            max_depth_m1 = True

    if max_depth_m1:
        # We have at least one max_depth-1 access.
        depth_info = HaloDepth(sym_table)
        depth_info.set_by_value(max_depth=False, var_depth="",
                                literal_depth=0, annexed_only=False,
                                max_depth_m1=True)
        depth_info_list.append(depth_info)

    for halo_info in halo_info_list:
        # Go through the halo information associated with each
        # read dependency, skipping any max_depth-1 accesses.
        if halo_info.max_depth and not halo_info.needs_clean_outer:
            continue
        var_depth = halo_info.var_depth
        literal_depth = halo_info.literal_depth
        if literal_depth and not halo_info.needs_clean_outer:
            # Decrease depth by 1 if we don't care about the outermost
            # access.
            literal_depth -= 1
        match = False
        # check whether we match with existing depth information
        for depth_info in depth_info_list:
            if depth_info.var_depth == var_depth and not match:
                # This dependence uses the same variable to
                # specify its depth as an existing one, or both do
                # not have a variable so we only have a
                # literal. Therefore we only need to update the
                # literal value with the maximum of the two
                # (e.g. var_name,1 and var_name,2 => var_name,2).
                depth_info.literal_depth = max(
                    depth_info.literal_depth, literal_depth)
                match = True
                break
        if not match:
            # No matches were found with existing entries so create a
            # new one (unless no 'var_depth' and 'literal_depth' is 0).
            if var_depth or literal_depth > 0:
                depth_info = HaloDepth(sym_table)
                depth_info.set_by_value(max_depth=False, var_depth=var_depth,
                                        literal_depth=literal_depth,
                                        annexed_only=False, max_depth_m1=False)
                depth_info_list.append(depth_info)
    return depth_info_list


class DynHaloExchange(HaloExchange):

    '''Dynamo specific halo exchange class which can be added to and
    manipulated in a schedule.

    :param field: the field that this halo exchange will act on
    :type field: :py:class:`psyclone.dynamo0p3.DynKernelArgument`
    :param check_dirty: optional argument default True indicating \
    whether this halo exchange should be subject to a run-time check \
    for clean/dirty halos.
    :type check_dirty: bool
    :param vector_index: optional vector index (default None) to \
    identify which index of a vector field this halo exchange is \
    responsible for
    :type vector_index: int
    :param parent: optional PSyIRe parent node (default None) of this \
    object
    :type parent: :py:class:`psyclone.psyir.nodes.Node`

    '''
    def __init__(self, field, check_dirty=True,
                 vector_index=None, parent=None):
        HaloExchange.__init__(self, field, check_dirty=check_dirty,
                              vector_index=vector_index, parent=parent)
        # set up some defaults for this class
        self._halo_exchange_name = "halo_exchange"

    def _compute_stencil_type(self):
        '''Dynamically work out the type of stencil required for this halo
        exchange as it could change as transformations are applied to
        the schedule. If all stencil accesses are of the same type then we
        return that stencil, otherwise we return the "region" stencil
        type (as it is safe for all stencils).

        :return: the type of stencil required for this halo exchange
        :rtype: str

        '''
        # get information about stencil accesses from all read fields
        # dependendent on this halo exchange
        halo_info_list = self._compute_halo_read_info()

        trial_stencil = halo_info_list[0].stencil_type
        for halo_info in halo_info_list:
            # assume that if stencil accesses are different that we
            # simply revert to region. We could be more clever in the
            # future e.g. x and y implies cross.
            if halo_info.stencil_type != trial_stencil:
                return "region"
        return trial_stencil

    def _compute_halo_depth(self):
        '''Dynamically determine the depth of the halo for this halo exchange,
        as the depth can change as transformations are applied to the
        schedule.

        :return: the halo exchange depth as a Fortran string
        :rtype: str

        '''
        # get information about reading from the halo from all read fields
        # dependendent on this halo exchange
        depth_info_list = self._compute_halo_read_depth_info()

        # if there is only one entry in the list we can just return
        # the depth
        if len(depth_info_list) == 1:
            return str(depth_info_list[0])
        # the depth information can't be reduced to a single
        # expression, therefore we need to determine the maximum
        # of all expresssions
        depth_str_list = [str(depth_info) for depth_info in
                          depth_info_list]
        return "max("+",".join(depth_str_list)+")"

    def _compute_halo_read_depth_info(self, ignore_hex_dep=False):
        '''Take a list of `psyclone.dynamo0p3.HaloReadAccess` objects and
        create an equivalent list of `psyclone.dynamo0p3.HaloDepth`
        objects. Whilst doing this we simplify the
        `psyclone.dynamo0p3.HaloDepth` list to remove redundant depth
        information e.g. depth=1 is not required if we have a depth=2.
        If the optional ignore_hex_dep argument is set to True then
        any read accesses contained in halo exchange nodes are
        ignored. This option can therefore be used to filter out any
        halo exchange dependencies and only return non-halo exchange
        dependencies if and when required.

        :param bool ignore_hex_dep: if True then ignore any read \
            accesses contained in halo exchanges. This is an optional \
            argument that defaults to False.

        :return: a list containing halo depth information derived from \
            all fields dependent on this halo exchange.
        :rtype: :func:`list` of :py:class:`psyclone.dynamo0p3.HaloDepth`

        '''
        # get our halo information
        halo_info_list = self._compute_halo_read_info(ignore_hex_dep)
        # use the halo information to generate depth information
        depth_info_list = _create_depth_list(halo_info_list,
                                             self._symbol_table)
        return depth_info_list

    def _compute_halo_read_info(self, ignore_hex_dep=False):
        '''Dynamically computes all halo read dependencies and returns the
        required halo information (i.e. halo depth and stencil type)
        in a list of HaloReadAccess objects. If the optional
        ignore_hex_dep argument is set to True then any read accesses
        contained in halo exchange nodes are ignored. This option can
        therefore be used to filter out any halo exchange dependencies
        and only return non-halo exchange dependencies if and when
        required.

        :param bool ignore_hex_dep: if True then ignore any read \
            accesses contained in halo exchanges. This is an optional \
            argument that defaults to False.

        :return: a list containing halo information for each read dependency.
        :rtype: :func:`list` of :py:class:`psyclone.dynamo0p3.HaloReadAccess`

        :raises InternalError: if there is more than one read \
            dependency associated with a halo exchange.
        :raises InternalError: if there is a read dependency \
            associated with a halo exchange and it is not the last \
            entry in the read dependency list.
        :raises GenerationError: if there is a read dependency \
            associated with an asynchronous halo exchange.
        :raises InternalError: if no read dependencies are found.

        '''
        read_dependencies = self.field.forward_read_dependencies()
        hex_deps = [dep for dep in read_dependencies
                    if isinstance(dep.call, DynHaloExchange)]
        if hex_deps:
            # There is a field accessed by a halo exchange that is
            # a read dependence. As ignore_hex_dep is True this should
            # be ignored so this is removed from the list.
            if any(dep for dep in hex_deps
                   if isinstance(dep.call, (DynHaloExchangeStart,
                                            DynHaloExchangeEnd))):
                raise GenerationError(
                    "Please perform redundant computation transformations "
                    "before asynchronous halo exchange transformations.")

            # There can only be one field accessed by a
            # halo exchange that is a read dependence.
            if len(hex_deps) != 1:
                raise InternalError(
                    "There should only ever be at most one read dependency "
                    "associated with a halo exchange in the read dependency "
                    "list, but found {0} for field {1}."
                    "".format(len(hex_deps), self.field.name))
            # For sanity, check that the field accessed by the halo
            # exchange is the last dependence in the list.
            if not isinstance(read_dependencies[-1].call, DynHaloExchange):
                raise InternalError(
                    "If there is a read dependency associated with a halo "
                    "exchange in the list of read dependencies then it should "
                    "be the last one in the list.")
            if ignore_hex_dep:
                # Remove the last entry in the list (the field accessed by
                # the halo exchange).
                del read_dependencies[-1]

        if not read_dependencies:
            raise InternalError(
                "Internal logic error. There should be at least one read "
                "dependence for a halo exchange.")
        return [HaloReadAccess(read_dependency, self._symbol_table) for
                read_dependency in read_dependencies]

    def _compute_halo_write_info(self):
        '''Determines how much of the halo has been cleaned from any previous
        redundant computation

        :return: a HaloWriteAccess object containing the required \
        information, or None if no dependence information is found.
        :rtype: :py:class:`psyclone.dynamo0p3.HaloWriteAccess` or None
        :raises GenerationError: if more than one write dependence is \
        found for this halo exchange as this should not be possible

        '''
        write_dependencies = self.field.backward_write_dependencies()
        if not write_dependencies:
            # no write dependence information
            return None
        if len(write_dependencies) > 1:
            raise GenerationError(
                "Internal logic error. There should be at most one write "
                "dependence for a halo exchange. Found "
                "'{0}'".format(str(len(write_dependencies))))
        return HaloWriteAccess(write_dependencies[0], self._symbol_table)

    def required(self, ignore_hex_dep=False):
        '''Determines whether this halo exchange is definitely required
        ``(True, True)``, might be required ``(True, False)`` or is definitely
        not required ``(False, *)``.

        If the optional ignore_hex_dep argument is set to True then
        any read accesses contained in halo exchange nodes are
        ignored. This option can therefore be used to filter out any
        halo exchange dependencies and only consider non-halo exchange
        dependencies if and when required.

        Whilst a halo exchange is generally only ever added if it is
        required, or if it may be required, this situation can change
        if redundant computation transformations are applied. The
        first argument can be used to remove such halo exchanges if
        required.

        When the first return value is True, the second return value
        can be used to see if we need to rely on the runtime
        (set_dirty and set_clean calls) and therefore add a
        check_dirty() call around the halo exchange or whether we
        definitely know that this halo exchange is required.

        This routine assumes that a stencil size provided via a
        variable may take the value 0. If a variables value is
        constrained to be 1, or more, then the logic for deciding
        whether a halo exchange is definitely required should be
        updated. Note, the routine would still be correct as is, it
        would just return more unknown results than it should).

        :param bool ignore_hex_dep: if True then ignore any read \
            accesses contained in halo exchanges. This is an optional \
            argument that defaults to False.

        :returns: (x, y) where x specifies whether this halo \
            exchange is (or might be) required - True, or is not \
            required - False. If the first tuple item is True then the \
            second argument specifies whether we definitely know that \
            we need the HaloExchange - True, or are not sure - False.
        :rtype: (bool, bool)

        '''
        # pylint: disable=too-many-branches, too-many-return-statements
        # get *aggregated* information about halo reads
        required_clean_info = self._compute_halo_read_depth_info(
            ignore_hex_dep)
        # get information about the halo write
        clean_info = self._compute_halo_write_info()

        # no need to test whether we return at least one read
        # dependency as _compute_halo_read_depth_info() raises an
        # exception if none are found

        if Config.get().api_conf("dynamo0.3").compute_annexed_dofs and \
           len(required_clean_info) == 1 and \
           required_clean_info[0].annexed_only:
            # We definitely don't need the halo exchange as we
            # only read annexed dofs and these are always clean as
            # they are computed by default when iterating over
            # dofs and kept up-to-date by redundant computation
            # when iterating over cells.
            required = False
            known = True  # redundant information as it is always known
            return required, known

        if not clean_info:
            # this halo exchange has no previous write dependencies so
            # we do not know the initial state of the halo. This means
            # that we do not know if we need a halo exchange or not
            required = True
            known = False
            return required, known

        if clean_info.max_depth:
            if not clean_info.dirty_outer:
                # all of the halo is cleaned by redundant computation
                # so halo exchange is not required
                required = False
                known = True  # redundant information as it is always known
            else:
                # the last level halo is dirty
                if required_clean_info[0].max_depth:
                    # we know that we need to clean the outermost halo level
                    required = True
                    known = True
                else:
                    # we don't know whether the halo exchange is
                    # required or not as the reader reads the halo to
                    # a specified depth but we don't know the depth
                    # of the halo
                    required = True
                    known = False
            return required, known

        # at this point we know that clean_info.max_depth is False

        if not clean_info.literal_depth:
            # if literal_depth is 0 then the writer does not
            # redundantly compute so we definitely need the halo
            # exchange
            required = True
            known = True
            return required, known

        if clean_info.literal_depth == 1 and clean_info.dirty_outer:
            # the writer redundantly computes in the level 1 halo but
            # leaves it dirty (although annexed dofs are now clean).
            if len(required_clean_info) == 1 and \
               required_clean_info[0].annexed_only:
                # we definitely don't need the halo exchange as we
                # only read annexed dofs and these have been made
                # clean by the redundant computation
                required = False
                known = True  # redundant information as it is always known
            else:
                # we definitely need the halo exchange as the reader(s)
                # require the halo to be clean
                required = True
                known = True
            return required, known

        # At this point we know that the writer cleans the halo to a
        # known (literal) depth through redundant computation. We now
        # compute this value for use by the logic in the rest of the
        # routine.
        clean_depth = clean_info.literal_depth
        if clean_info.dirty_outer:
            # outer layer stays dirty
            clean_depth -= 1

        # If a literal value in any of the required clean halo depths
        # is greater than the cleaned depth then we definitely need
        # the halo exchange (as any additional variable depth would
        # increase the required depth value). We only look at the case
        # where we have multiple entries as the single entry case is
        # dealt with separately
        if len(required_clean_info) > 1:
            for required_clean in required_clean_info:
                if required_clean.literal_depth > clean_depth:
                    required = True
                    known = True
                    return required, known

        # The only other case where we know that a halo exchange is
        # required (or not) is where we read the halo to a known
        # literal depth. As the read inforation is aggregated, a known
        # literal depth will mean that there is only one
        # required_clean_info entry
        if len(required_clean_info) == 1:
            # the halo might be read to a fixed literal depth
            if required_clean_info[0].var_depth or \
               required_clean_info[0].max_depth:
                # no it isn't so we might need the halo exchange
                required = True
                known = False
            else:
                # the halo is read to a fixed literal depth.
                required_clean_depth = required_clean_info[0].literal_depth
                if clean_depth < required_clean_depth:
                    # we definitely need this halo exchange
                    required = True
                    known = True
                else:
                    # we definitely don't need this halo exchange
                    required = False
                    known = True  # redundant information as it is always known
            return required, known

        # We now know that at least one required_clean entry has a
        # variable depth and any required_clean fixed depths are less
        # than the cleaned depth so we may need a halo exchange.
        required = True
        known = False
        return required, known

    def node_str(self, colour=True):
        ''' Creates a text summary of this HaloExchange node.

        :param bool colour: whether or not to include control codes for colour.

        :returns: text summary of this node, optionally with control codes \
                  for colour highlighting.
        :rtype: str

        '''
        _, known = self.required()
        runtime_check = not known
        field_id = self._field.name
        if self.vector_index:
            field_id += "({0})".format(self.vector_index)
        return ("{0}[field='{1}', type='{2}', depth={3}, "
                "check_dirty={4}]".format(self.coloured_name(colour), field_id,
                                          self._compute_stencil_type(),
                                          self._compute_halo_depth(),
                                          runtime_check))

    def gen_code(self, parent):
        '''Dynamo specific code generation for this class.

        :param parent: an f2pygen object that will be the parent of \
        f2pygen objects created in this method
        :type parent: :py:class:`psyclone.f2pygen.BaseGen`

        '''
        if self.vector_index:
            ref = f"({self.vector_index})"
        else:
            ref = ""
        _, known = self.required()
        if not known:
            if_then = IfThenGen(parent, self._field.proxy_name + ref +
                                "%is_dirty(depth=" +
                                self._compute_halo_depth() + ")")
            parent.add(if_then)
            halo_parent = if_then
        else:
            halo_parent = parent
        halo_parent.add(
            CallGen(
                halo_parent, name=self._field.proxy_name + ref +
                "%" + self._halo_exchange_name +
                "(depth=" + self._compute_halo_depth() + ")"))
        parent.add(CommentGen(parent, ""))


class DynHaloExchangeStart(DynHaloExchange):
    '''The start of an asynchronous halo exchange. This is similar to a
    regular halo exchange except that the Fortran name of the call is
    different and the routine only reads the data being transferred
    (the associated field is specified as having a read access). As a
    result this class is not able to determine some important
    properties (such as whether the halo exchange is known to be
    required or not). This is solved by finding the corresponding
    asynchronous halo exchange end (a halo exchange start always has a
    corresponding halo exchange end and vice versa) and calling its
    methods (a halo exchange end is specified as having readwrite
    access to its associated field and therefore is able to determine
    the required properties).

    :param field: the field that this halo exchange will act on
    :type field: :py:class:`psyclone.dynamo0p3.DynKernelArgument`
    :param check_dirty: optional argument (default True) indicating \
    whether this halo exchange should be subject to a run-time check \
    for clean/dirty halos.
    :type check_dirty: bool
    :param vector_index: optional vector index (default None) to \
    identify which component of a vector field this halo exchange is \
    responsible for
    :type vector_index: int
    :param parent: optional PSyIRe parent node (default None) of this \
    object
    :type parent: :py:class:`psyclone.psyir.nodes.Node`

    '''
    # Textual description of the node.
    _text_name = "HaloExchangeStart"
    _colour = "yellow"

    def __init__(self, field, check_dirty=True,
                 vector_index=None, parent=None):
        DynHaloExchange.__init__(self, field, check_dirty=check_dirty,
                                 vector_index=vector_index, parent=parent)
        # Update the field's access appropriately. Here "gh_read"
        # specifies that the start of a halo exchange only reads
        # the field's data.
        self._field.access = AccessType.READ
        # override appropriate parent class names
        self._halo_exchange_name = "halo_exchange_start"

    def _compute_stencil_type(self):
        '''Call the required method in the corresponding halo exchange end
        object. This is done as the field in halo exchange start is
        only read and the dependence analysis beneath this call
        requires the field to be modified.

        :return: Return the type of stencil required for this pair of \
        halo exchanges
        :rtype: str

        '''
        # pylint: disable=protected-access
        return self._get_hex_end()._compute_stencil_type()

    def _compute_halo_depth(self):
        '''Call the required method in the corresponding halo exchange end
        object. This is done as the field in halo exchange start is
        only read and the dependence analysis beneath this call
        requires the field to be modified.

        :return: Return the halo exchange depth as a Fortran string
        :rtype: str

        '''
        # pylint: disable=protected-access
        return self._get_hex_end()._compute_halo_depth()

    def required(self):
        '''Call the required method in the corresponding halo exchange end
        object. This is done as the field in halo exchange start is
        only read and the dependence analysis beneath this call
        requires the field to be modified.

        :returns: (x, y) where x specifies whether this halo exchange \
                  is (or might be) required - True, or is not required \
                  - False. If the first tuple item is True then the second \
                  argument specifies whether we definitely know that we need \
                  the HaloExchange - True, or are not sure - False.
        :rtype: (bool, bool)

        '''
        return self._get_hex_end().required()

    def _get_hex_end(self):
        '''An internal helper routine for this class which finds the halo
        exchange end object corresponding to this halo exchange start
        object or raises an exception if one is not found.

        :return: The corresponding halo exchange end object
        :rtype: :py:class:`psyclone.dynamo0p3.DynHaloExchangeEnd`
        :raises GenerationError: If no matching HaloExchangeEnd is \
        found, or if the first matching haloexchange that is found is \
        not a HaloExchangeEnd

        '''
        # Look at all nodes following this one in schedule order
        # (which is PSyIRe node order)
        for node in self.following():
            if self.sameParent(node) and isinstance(node, DynHaloExchange):
                # Found a following `haloexchange`,
                # `haloexchangestart` or `haloexchangeend` PSyIRe node
                # that is at the same calling hierarchy level as this
                # haloexchangestart
                access = DataAccess(self.field)
                if access.overlaps(node.field):
                    if isinstance(node, DynHaloExchangeEnd):
                        return node
                    raise GenerationError(
                        "Halo exchange start for field '{0}' should match "
                        "with a halo exchange end, but found {1}".format(
                            self.field.name, type(node)))
        # no match has been found which is an error as a halo exchange
        # start should always have a matching halo exchange end that
        # follows it in schedule (PSyIRe sibling) order
        raise GenerationError(
            "Halo exchange start for field '{0}' has no matching halo "
            "exchange end".format(self.field.name))


class DynHaloExchangeEnd(DynHaloExchange):
    '''The end of an asynchronous halo exchange. This is similar to a
    regular halo exchange except that the Fortran name of the call is
    different and the routine only writes to the data being
    transferred.

    :param field: the field that this halo exchange will act on
    :type field: :py:class:`psyclone.dynamo0p3.DynKernelArgument`
    :param check_dirty: optional argument (default True) indicating \
    whether this halo exchange should be subject to a run-time check \
    for clean/dirty halos.
    :type check_dirty: bool
    :param vector_index: optional vector index (default None) to \
    identify which index of a vector field this halo exchange is \
    responsible for
    :type vector_index: int
    :param parent: optional PSyIRe parent node (default None) of this \
    object
    :type parent: :py:class:`psyclone.psyir.nodes.Node`

    '''
    # Textual description of the node.
    _text_name = "HaloExchangeEnd"
    _colour = "yellow"

    def __init__(self, field, check_dirty=True,
                 vector_index=None, parent=None):
        DynHaloExchange.__init__(self, field, check_dirty=check_dirty,
                                 vector_index=vector_index, parent=parent)
        # Update field properties appropriately. The associated field is
        # written to. However, a readwrite field access needs to be
        # specified as this is required for the halo exchange logic to
        # work correctly.
        self._field.access = AccessType.READWRITE
        # override appropriate parent class names
        self._halo_exchange_name = "halo_exchange_finish"


class HaloDepth():
    '''Determines how much of the halo a read to a field accesses (the
    halo depth).

    :param sym_table: the symbol table of the enclosing InvokeSchedule.
    :type sym_table: :py:class:`psyclone.psyir.symbols.SymbolTable`

    '''
    def __init__(self, sym_table):
        # literal_depth is used to store any known (literal) component
        # of the depth of halo that is accessed. It may not be the
        # full depth as there may also be an additional var_depth
        # specified.
        self._literal_depth = 0
        # var_depth is used to store any variable component of the
        # depth of halo that is accessed. It may not be the full depth
        # as there may also be an additional literal_depth specified.
        self._var_depth = None
        # max_depth specifies whether the full depth of halo (whatever
        # that might be) is accessed. If this is set then
        # literal_depth, var_depth and max_depth_m1 have no
        # meaning. max_depth being False does not necessarily mean the
        # full halo depth is not accessed, rather it means that we do
        # not know.
        self._max_depth = False
        # max_depth_m1 specifies whether the full depth of halo
        # (whatever that might be) apart from the outermost level is
        # accessed. If this is set then literal_depth, var_depth and
        # max_depth have no meaning.
        self._max_depth_m1 = False
        # annexed only is True if the only access in the halo is for
        # annexed dofs
        self._annexed_only = False
        # Keep a reference to the symbol table so that we can look-up
        # variables holding the maximum halo depth.
        self._symbol_table = sym_table

    @property
    def annexed_only(self):
        '''
        :returns: True if only annexed dofs are accessed in the halo and \
                  False otherwise.
        :rtype: bool
        '''
        return self._annexed_only

    @property
    def max_depth(self):
        '''
        :returns: True if the read to the field is known to access all \
                  of the halo and False otherwise.
        :rtype: bool
        '''
        return self._max_depth

    @property
    def max_depth_m1(self):
        '''Returns whether the read to the field is known to access all of the
        halo except the outermost level or not.

        :returns: True if the read to the field is known to access all \
                  of the halo except the outermost and False otherwise.
        :rtype: bool

        '''
        return self._max_depth_m1

    @property
    def var_depth(self):
        '''Returns the name of the variable specifying the depth of halo
        access if one is provided. Note, a variable will only be provided for
        stencil accesses. Also note, this depth should be added to the
        literal_depth to find the total depth.

        :returns: a variable name specifying the halo access depth \
                  if one exists, and None if not.
        :rtype: str

        '''
        return self._var_depth

    @property
    def literal_depth(self):
        '''Returns the known fixed (literal) depth of halo access. Note, this
        depth should be added to the var_depth to find the total depth.

        :returns: the known fixed (literal) halo access depth.
        :rtype: int

        '''
        return self._literal_depth

    @literal_depth.setter
    def literal_depth(self, value):
        ''' Set the known fixed (literal) depth of halo access.

        :param int value: Set the known fixed (literal) halo access depth.

        '''
        self._literal_depth = value

    def set_by_value(self, max_depth, var_depth, literal_depth, annexed_only,
                     max_depth_m1):
        # pylint: disable=too-many-arguments
        '''Set halo depth information directly

        :param bool max_depth: True if the field accesses all of the \
        halo and False otherwise
        :param str var_depth: A variable name specifying the halo \
        access depth, if one exists, and None if not
        :param int literal_depth: The known fixed (literal) halo \
        access depth
        :param bool annexed_only: True if only the halo's annexed dofs \
        are accessed and False otherwise
        :param bool max_depth_m1: True if the field accesses all of \
        the halo but does not require the outermost halo to be correct \
        and False otherwise

        '''
        self._max_depth = max_depth
        self._var_depth = var_depth
        self._literal_depth = literal_depth
        self._annexed_only = annexed_only
        self._max_depth_m1 = max_depth_m1

    def __str__(self):
        '''return the depth of a halo dependency
        as a string'''
        depth_str = ""
        if self.max_depth:
            max_depth = self._symbol_table.lookup_with_tag(
                "max_halo_depth_mesh")
            depth_str += max_depth.name
        elif self.max_depth_m1:
            max_depth = self._symbol_table.lookup_with_tag(
                "max_halo_depth_mesh")
            depth_str += f"{max_depth.name}-1"
        else:
            if self.var_depth:
                depth_str += self.var_depth
                if self.literal_depth:
                    # Ignores depth == 0
                    depth_str += f"+{self.literal_depth}"
            elif self.literal_depth is not None:
                # Returns depth if depth has any value, including 0
                depth_str = str(self.literal_depth)
        return depth_str


def halo_check_arg(field, access_types):
    '''
    Support function which performs checks to ensure the first argument
    is a field, that the field is contained within Kernel or Builtin
    call and that the field is accessed in one of the ways specified
    by the second argument. If no error is reported it returns the
    call object containing this argument.

    :param field: the argument object we are checking
    :type field: :py:class:`psyclone.dynamo0p3.DynArgument`
    :param access_types: List of allowed access types.
    :type access_types: List of :py:class:`psyclone.psyGen.AccessType`.
    :return: the call containing the argument object
    :rtype: sub-class of :py:class:`psyclone.psyGen.Kern`

    :raises GenerationError: if the first argument to this function is \
                             the wrong type.
    :raises GenerationError: if the first argument is not accessed in one of \
                    the ways specified by the second argument to the function.
    :raises GenerationError: if the first argument is not contained \
                             within a call object.

    '''
    try:
        # Get the kernel/built-in call associated with this field
        call = field.call
    except AttributeError as err:
        six.raise_from(GenerationError(
            "HaloInfo class expects an argument of type DynArgument, or "
            "equivalent, on initialisation, but found, "
            "'{0}'".format(type(field))), err)

    if field.access not in access_types:
        api_strings = [access.api_specific_name() for access in access_types]
        raise GenerationError(
            "In HaloInfo class, field '{0}' should be one of {1}, but found "
            "'{2}'".format(field.name, api_strings,
                           field.access.api_specific_name()))
    if not isinstance(call, (LFRicBuiltIn, DynKern)):
        raise GenerationError(
            "In HaloInfo class, field '{0}' should be from a call but "
            "found {1}".format(field.name, type(call)))
    return call


class HaloWriteAccess(HaloDepth):
    '''Determines how much of a field's halo is written to (the halo depth)
    when a field is accessed in a particular kernel within a
    particular loop nest.

    :param field: the field that we are concerned with.
    :type field: :py:class:`psyclone.dynamo0p3.DynArgument`
    :param sym_table: the symbol table associated with the scoping region \
                      that contains this halo access.
    :type sym_table: :py:class:`psyclone.psyir.symbols.SymbolTable`

    '''
    def __init__(self, field, sym_table):
        HaloDepth.__init__(self, sym_table)
        self._compute_from_field(field)

    @property
    def dirty_outer(self):
        '''Returns True if the writer is continuous and accesses the halo and
        False otherwise. It indicates that the outer level of halo that has
        been written to is actually dirty (well to be precise it is a partial
        sum).

        :returns: True if the outer layer of halo that is written \
                  to remains dirty and False otherwise.
        :rtype: bool

        '''
        return self._dirty_outer

    def _compute_from_field(self, field):
        '''Internal method to compute what parts of a field's halo are written
        to in a certain kernel and loop. The information computed is
        the depth of access and validity of the data after
        writing. The depth of access can be the maximum halo depth or
        a literal depth and the outer halo layer that is written to
        may be dirty or clean.

        :param field: the field that we are concerned with.
        :type field: :py:class:`psyclone.dynamo0p3.DynArgument`

        '''
        const = LFRicConstants()

        call = halo_check_arg(field, AccessType.all_write_accesses())
        # no test required here as all calls exist within a loop

        loop = call.parent.parent
        # The outermost halo level that is written to is dirty if it
        # is a continuous field which writes into the halo in a loop
        # over cells
        self._dirty_outer = (
            not field.discontinuous and
            loop.iteration_space == "cell_column" and
            loop.upper_bound_name in const.HALO_ACCESS_LOOP_BOUNDS)
        depth = 0
        max_depth = False
        if loop.upper_bound_name in const.HALO_ACCESS_LOOP_BOUNDS:
            # loop does redundant computation
            if loop.upper_bound_halo_depth:
                # loop redundant computation is to a fixed literal depth
                depth = loop.upper_bound_halo_depth
            else:
                # loop redundant computation is to the maximum depth
                max_depth = True
        # If this is an inter-grid kernel and we're writing to the
        # field on the fine mesh then the halo depth is effectively
        # doubled
        if call.is_intergrid and field.mesh == "gh_fine":
            depth *= 2
        # The third argument for set_by_value specifies the name of a
        # variable used to specify the depth. Variables are currently
        # not used when a halo is written to, so we pass None which
        # indicates there is no variable.  the fifth argument for
        # set_by_value indicates whether we only access
        # annexed_dofs. At the moment this is not possible when
        # modifying a field so we always return False. The sixth
        # argument indicates if the depth of access is the
        # maximum-1. This is not possible here so we return False.
        HaloDepth.set_by_value(self, max_depth, None, depth, False, False)


class HaloReadAccess(HaloDepth):
    '''Determines how much of a field's halo is read (the halo depth) and
    additionally the access pattern (the stencil) when a field is
    accessed in a particular kernel within a particular loop nest.

    :param field: the field for which we want information.
    :type field: :py:class:`psyclone.dynamo0p3.DynKernelArgument`
    :param sym_table: the symbol table associated with the scoping region \
                      that contains this halo access.
    :type sym_table: :py:class:`psyclone.psyir.symbols.SymbolTable`

    '''
    def __init__(self, field, sym_table):
        HaloDepth.__init__(self, sym_table)
        self._stencil_type = None
        self._needs_clean_outer = None
        self._compute_from_field(field)

    @property
    def needs_clean_outer(self):
        '''Returns False if the reader has a gh_inc access and accesses the
        halo. Otherwise returns True.  Indicates that the outer level
        of halo that has been read does not need to be clean (although
        any annexed dofs do).

        :return: Returns False if the outer layer of halo that is read \
        does not need to be clean and True otherwise.
        :rtype: bool

        '''
        return self._needs_clean_outer

    @property
    def stencil_type(self):
        '''Returns the type of stencil access used by the field(s) in the halo
        if one exists. If redundant computation (accessing the full
        halo) is combined with a stencil access (potentially accessing
        a subset of the halo) then the access is assumed to be full
        access (region) for all depths.

        :returns: the type of stencil access used or None if there is no \
                  stencil.
        :rtype: str

        '''
        return self._stencil_type

    def _compute_from_field(self, field):
        '''Internal method to compute which parts of a field's halo are read
        in a certain kernel and loop. The information computed is the
        depth of access and the access pattern. The depth of access
        can be the maximum halo depth, a variable specifying the depth
        and/or a literal depth. The access pattern will only be
        specified if the kernel code performs a stencil access on the
        field.

        :param field: the field that we are concerned with
        :type field: :py:class:`psyclone.dynamo0p3.DynArgument`

        '''
        # pylint: disable=too-many-branches
        const = LFRicConstants()

        self._annexed_only = False
        call = halo_check_arg(field, AccessType.all_read_accesses())

        loop = call.ancestor(DynLoop)

        # For GH_INC we accumulate contributions into the field being
        # modified. In order to get correct results for owned and
        # annexed dofs, this requires that the fields we are
        # accumulating contributions from have up-to-date values in
        # the halo cell(s). However, we do not need to be concerned
        # with the values of the modified field in the last-level of
        # the halo. This is because we only have enough information to
        # partially compute the contributions in those cells
        # anyway. (If the values of the field being modified are
        # required, at some later point, in that level of the halo
        # then we do a halo swap.)
        self._needs_clean_outer = (
            not (field.access == AccessType.INC
                 and loop.upper_bound_name in ["cell_halo",
                                               "colour_halo"]))
        # now we have the parent loop we can work out what part of the
        # halo this field accesses
        if loop.upper_bound_name in const.HALO_ACCESS_LOOP_BOUNDS:
            # this loop performs redundant computation
            if loop.upper_bound_halo_depth:
                # loop redundant computation is to a fixed literal depth
                self._literal_depth = loop.upper_bound_halo_depth
            else:
                # loop redundant computation is to the maximum depth
                self._max_depth = True
        elif loop.upper_bound_name == "ncolour":
            # Loop is coloured but does not access the halo.
            pass
        elif loop.upper_bound_name in ["ncells", "nannexed"]:
            if field.descriptor.stencil:
                # no need to worry about annexed dofs (if they exist)
                # as the stencil will cover these (this is currently
                # guaranteed as halo exchanges only exchange full
                # halos)
                pass
            else:  # there is no stencil
                if (field.discontinuous or call.iterates_over == "dof" or
                        call.all_updates_are_writes):
                    # There are only local accesses or the kernel is of the
                    # special form where any iteration is guaranteed to write
                    # the same value to a given shared entity.
                    pass
                else:
                    # This is a continuous field which therefore
                    # accesses annexed dofs. We set access to the
                    # level 1 halo here as there is currently no
                    # mechanism to perform a halo exchange solely on
                    # annexed dofs.
                    self._literal_depth = 1
                    self._annexed_only = True
        elif loop.upper_bound_name == "ndofs":
            # we only access owned dofs so there is no access to the
            # halo
            pass
        else:
            raise GenerationError(
                "Internal error in HaloReadAccess._compute_from_field. Found "
                "unexpected loop upper bound name '{0}'".
                format(loop.upper_bound_name))

        if self._max_depth or self._var_depth or self._literal_depth:
            # Whilst stencil type has no real meaning when there is no
            # stencil it is convenient to set it to "region" when
            # there is redundant computation as the halo exchange
            # logic is interested in the access pattern irrespective
            # of whether there is a stencil access or not. We use
            # "region" as it means access all of the halo data which
            # is what is done when performing redundant computation
            # with no stencil.
            self._stencil_type = "region"
        if field.descriptor.stencil:
            # field has a stencil access
            if self._max_depth:
                raise GenerationError(
                    "redundant computation to max depth with a stencil is "
                    "invalid")
            self._stencil_type = field.descriptor.stencil['type']
            if self._literal_depth:
                # halo exchange does not support mixed accesses to the halo
                self._stencil_type = "region"
            stencil_depth = field.descriptor.stencil['extent']
            if stencil_depth:
                # stencil_depth is provided in the kernel metadata
                self._literal_depth += stencil_depth
            else:
                # Stencil_depth is provided by the algorithm layer.
                # It is currently not possible to specify kind for an
                # integer literal stencil depth in a kernel call. This
                # will be enabled when addressing issue #753.
                if field.stencil.extent_arg.is_literal():
                    # a literal is specified
                    value_str = field.stencil.extent_arg.text
                    self._literal_depth += int(value_str)
                else:
                    # a variable is specified
                    self._var_depth = field.stencil.extent_arg.varname
        # If this is an intergrid kernel and the field in question is on
        # the fine mesh then we must double the halo depth
        if call.is_intergrid and field.mesh == "gh_fine":
            if self._literal_depth:
                self._literal_depth *= 2
            if self._var_depth:
                self._var_depth = "2*" + self._var_depth


class DynLoop(PSyLoop):
    '''
    The LFRic-specific PSyLoop class. This passes the LFRic-specific
    loop information to the base class so it creates the one
    we require.  Creates LFRic-specific loop bounds when the code is
    being generated.

    :param str loop_type: the type (iteration space) of this loop.
    :param kwargs: additional keyword arguments provided to the PSyIR node.
    :type kwargs: unwrapped dict.

    :raises InternalError: if an unrecognised loop_type is specified.

    '''
    # pylint: disable=too-many-instance-attributes
    def __init__(self, loop_type="", **kwargs):
        const = LFRicConstants()
        super().__init__(valid_loop_types=const.VALID_LOOP_TYPES, **kwargs)
        self.loop_type = loop_type

        # Set our variable at initialisation as it might be required
        # by other classes before code generation. A 'null' loop does not
        # have an associated variable.
        if self.loop_type != "null":

            if self.loop_type == "colours":
                tag = "colours_loop_idx"
                suggested_name = "colour"
            elif self.loop_type == "colour":
                tag = "cell_loop_idx"
                suggested_name = "cell"
            elif self.loop_type == "dof":
                tag = "dof_loop_idx"
                suggested_name = "df"
            elif self.loop_type == "":
                tag = "cell_loop_idx"
                suggested_name = "cell"
            else:
                raise InternalError(
                    "Unsupported loop type '{0}' found when creating loop "
                    "variable. Supported values are 'colours', 'colour', "
                    "'dof' or '' (for cell-columns).".format(self.loop_type))

            symtab = self.scope.symbol_table
            try:
                self.variable = symtab.lookup_with_tag(tag)
            except KeyError:
                # TODO #696 - each loop variable should have KIND i_def.
                self.variable = symtab.new_symbol(
                    suggested_name, tag, symbol_type=DataSymbol,
                    datatype=INTEGER_TYPE)

        # Pre-initialise the Loop children  # TODO: See issue #440
        self.addchild(Literal("NOT_INITIALISED", INTEGER_TYPE,
                              parent=self))  # start
        self.addchild(Literal("NOT_INITIALISED", INTEGER_TYPE,
                              parent=self))  # stop
        self.addchild(Literal("1", INTEGER_TYPE, parent=self))  # step
        self.addchild(Schedule(parent=self))  # loop body

        # At this stage we don't know what our loop bounds are
        self._lower_bound_name = None
        self._lower_bound_index = None
        self._upper_bound_name = None
        self._upper_bound_halo_depth = None

    def XXreference_accesses(self, var_accesses):
        # TODO 1876, Item 1
        '''Get all variable access information. It combines the data from
        the loop bounds (start, stop and step), as well as the loop body.
        The loop variable is marked as 'READ+WRITE' and references in start,
        stop and step are marked as 'READ'.

        :param var_accesses: VariablesAccessInfo instance that stores the \
            information about variable accesses.
        :type var_accesses: \
            :py:class:`psyclone.core.access_info.VariablesAccessInfo`
        '''

        # It is important to first add the WRITE access, since this way
        # the dependency analysis for declaring openmp private variables
        # will automatically declare the loop variables to be private
        # (write access before read)
        var_accesses.add_access(Signature(self.variable.name),
                                AccessType.WRITE, self)
        var_accesses.add_access(Signature(self.variable.name),
                                AccessType.READ, self)

        # Accesses of the start/stop/step expressions
        inv_sched = self.ancestor(InvokeSchedule)
        sym_table = inv_sched.symbol_table
        loops = inv_sched.loops()
        posn = None
        for index, loop in enumerate(loops):
            if loop is self:
                posn = index
                break

        var_accesses.add_access(Signature(f"loop{posn}_start"),
                                AccessType.READ, self)

        if self._loop_type == "colour":
            const = LFRicConstants()
            if (self.ancestor(Loop).upper_bound_name in
                    const.HALO_ACCESS_LOOP_BOUNDS):
                stop = "last_halo_cell_all_colours"
            else:
                stop = "last_edge_cell_all_colours"
        else:
            stop = f"loop{posn}_stop"
        var_accesses.add_access(Signature(stop), AccessType.READ, self)
        self.step_expr.reference_accesses(var_accesses)
        var_accesses.next_location()

        for child in self.loop_body.children:
            child.reference_accesses(var_accesses)
            var_accesses.next_location()

    def node_str(self, colour=True):
        ''' Creates a text summary of this loop node. We override this
        method from the Loop class because, in Dynamo0.3, the function
        space is now an object and we need to call orig_name on it. We
        also include the upper loop bound as this can now be modified.

        :param bool colour: whether or not to include control codes for colour.

        :returns: text summary of this node, optionally with control codes \
                  for colour highlighting.
        :rtype: str

        '''
        if self._loop_type == "null":
            return "{0}[type='null']".format(self.coloured_name(colour))

        if self._upper_bound_halo_depth:
            upper_bound = "{0}({1})".format(self._upper_bound_name,
                                            self._upper_bound_halo_depth)
        else:
            upper_bound = self._upper_bound_name
        return ("{0}[type='{1}', field_space='{2}', it_space='{3}', "
                "upper_bound='{4}']".format(
                    self.coloured_name(colour),
                    self._loop_type,
                    self._field_space.orig_name,
                    self.iteration_space, upper_bound))

    def load(self, kern):
        '''
        Load the state of this Loop using the supplied Kernel
        object. This method is provided so that we can individually
        construct Loop objects for a given kernel call.

        :param kern: Kernel object to use to populate state of Loop
        :type kern: :py:class:`psyclone.dynamo0p3.DynKern`

        :raises GenerationError: if the field updated by the kernel has an \
            unexpected function space or if the kernel's 'operates-on' is \
            not consistent with the loop type.

        '''
        self._kern = kern

        self._field = kern.arguments.iteration_space_arg()
        self._field_name = self._field.name
        self._field_space = self._field.function_space

        if self.loop_type == "null" and kern.iterates_over != "domain":
            raise GenerationError(
                "A DynLoop of type 'null' can only contain a kernel that "
                "operates on the 'domain' but kernel '{0}' operates on "
                "'{1}'.".format(kern.name, kern.iterates_over))
        self._iteration_space = kern.iterates_over  # cell_columns etc.

        # Loop bounds
        self.set_lower_bound("start")
        const = LFRicConstants()
        if isinstance(kern, LFRicBuiltIn):
            # If the kernel is a built-in/pointwise operation
            # then this loop must be over DoFs
            if Config.get().api_conf("dynamo0.3").compute_annexed_dofs \
               and Config.get().distributed_memory \
               and not kern.is_reduction:
                self.set_upper_bound("nannexed")
            else:
                self.set_upper_bound("ndofs")
        else:
            if Config.get().distributed_memory:
                if self._field.is_operator:
                    # We always compute operators redundantly out to the L1
                    # halo
                    self.set_upper_bound("cell_halo", index=1)
                elif (self.field_space.orig_name in
                      const.VALID_DISCONTINUOUS_NAMES):
                    # Iterate to ncells for all discontinuous quantities,
                    # including any_discontinuous_space
                    self.set_upper_bound("ncells")
                elif (self.field_space.orig_name in
                      const.CONTINUOUS_FUNCTION_SPACES):
                    # Must iterate out to L1 halo for continuous quantities
                    # unless the only arguments that are updated all have
                    # 'GH_WRITE' access. The only time such an access is
                    # permitted for a field on a continuous space is when the
                    # kernel is implemented such that any writes to a given
                    # shared dof are guaranteed to write the same value. There
                    # is therefore no need to iterate into the L1 halo in order
                    # to get correct values for annexed dofs.
                    if not kern.all_updates_are_writes:
                        self.set_upper_bound("cell_halo", index=1)
                    else:
                        self.set_upper_bound("ncells")
                elif (self.field_space.orig_name in
                      const.VALID_ANY_SPACE_NAMES):
                    # We don't know whether any_space is continuous or not
                    # so we have to err on the side of caution and assume that
                    # it is. Again, if the only arguments that are updated have
                    # 'GH_WRITE' access then we can relax this condition.
                    if not kern.all_updates_are_writes:
                        self.set_upper_bound("cell_halo", index=1)
                    else:
                        self.set_upper_bound("ncells")
                else:
                    raise GenerationError(
                        "Unexpected function space found. Expecting one of "
                        "{0} but found '{1}'".format(
                            str(const.VALID_FUNCTION_SPACES),
                            self.field_space.orig_name))
            else:  # sequential
                self.set_upper_bound("ncells")

    def set_lower_bound(self, name, index=None):
        ''' Set the lower bounds of this loop '''
        const = LFRicConstants()
        if name not in const.VALID_LOOP_BOUNDS_NAMES:
            raise GenerationError(
                "The specified lower bound loop name is invalid")
        if name in ["inner"] + const.HALO_ACCESS_LOOP_BOUNDS and index < 1:
            raise GenerationError(
                "The specified index '{0}' for this lower loop bound is "
                "invalid".format(str(index)))
        self._lower_bound_name = name
        self._lower_bound_index = index

    def set_upper_bound(self, name, index=None):
        '''Set the upper bound of this loop

        :param name: A loop upper bound name. This should be a supported name.
        :type name: String
        :param index: An optional argument indicating the depth of halo
        :type index: int

        '''
        const = LFRicConstants()
        if name not in const.VALID_LOOP_BOUNDS_NAMES:
            raise GenerationError(
                "The specified upper loop bound name is invalid. Expected one "
                "of {0} but found '{1}'".format(const.VALID_LOOP_BOUNDS_NAMES,
                                                name))
        if name == "start":
            raise GenerationError("'start' is not a valid upper bound")
        # Only halo bounds and inner may have an index. We could just
        # test for index here and assume that index is None for other
        # types of bounds, but checking the type of bound as well is a
        # safer option.
        if name in (["inner"] + const.HALO_ACCESS_LOOP_BOUNDS) and \
           index is not None:
            if index < 1:
                raise GenerationError(
                    "The specified index '{0}' for this upper loop bound is "
                    "invalid".format(str(index)))
        self._upper_bound_name = name
        self._upper_bound_halo_depth = index

    @property
    def upper_bound_name(self):
        ''' Returns the name of the upper loop bound '''
        return self._upper_bound_name

    @property
    def upper_bound_halo_depth(self):
        '''Returns the index of the upper loop bound. This is None if the upper
        bound name is not in HALO_ACCESS_LOOP_BOUNDS.

        :returns: the depth of the halo for a loops upper bound. If it \
            is None then a depth has not been provided. The depth value is \
            only valid when the upper-bound name is associated with a halo \
            e.g. 'cell_halo'.
        :rtype: int

        '''
        return self._upper_bound_halo_depth

    def _lower_bound_fortran(self):
        '''
        Create the associated Fortran code for the type of lower bound.

        TODO: Issue #440. lower_bound_fortran should generate PSyIR.

        :returns: the Fortran code for the lower bound.
        :rtype: str

        :raises GenerationError: if self._lower_bound_name is not "start" \
                                 for sequential code.
        :raises GenerationError: if self._lower_bound_name is unrecognised.

        '''
        if not Config.get().distributed_memory and \
           self._lower_bound_name != "start":
            raise GenerationError(
                "The lower bound must be 'start' if we are sequential but "
                "found '{0}'".format(self._upper_bound_name))
        if self._lower_bound_name == "start":
            return "1"

        # the start of our space is the end of the previous space +1
        if self._lower_bound_name == "inner":
            prev_space_name = self._lower_bound_name
            prev_space_index_str = str(self._lower_bound_index + 1)
        elif self._lower_bound_name == "ncells":
            prev_space_name = "inner"
            prev_space_index_str = "1"
        elif (self._lower_bound_name == "cell_halo" and
              self._lower_bound_index == 1):
            prev_space_name = "ncells"
            prev_space_index_str = ""
        elif (self._lower_bound_name == "cell_halo" and
              self._lower_bound_index > 1):
            prev_space_name = self._lower_bound_name
            prev_space_index_str = str(self._lower_bound_index - 1)
        else:
            raise GenerationError(
                "Unsupported lower bound name '{0}' "
                "found".format(self._lower_bound_name))
        # Use InvokeSchedule SymbolTable to share the same symbol for all
        # Loops in the Invoke.
        mesh_obj_name = self.ancestor(InvokeSchedule).symbol_table.\
            find_or_create_tag("mesh").name
        return mesh_obj_name + "%get_last_" + prev_space_name + "_cell(" \
            + prev_space_index_str + ")+1"

    @property
    def _mesh_name(self):
        '''
        :returns: the name of the mesh variable from which to get the bounds \
                  for this loop.
        :rtype: str
        '''
        # We must allow for self._kern being None (as it will be for
        # a built-in).
        if self._kern and self._kern.is_intergrid:
            # We have more than one mesh object to choose from and we
            # want the coarse one because that determines the iteration
            # space. _field_name holds the name of the argument that
            # determines the iteration space of this kernel and that
            # is set-up to be the one on the coarse mesh (in
            # DynKernelArguments.iteration_space_arg()).
            tag_name = "mesh_" + self._field_name
        else:
            # It's not an inter-grid kernel so there's only one mesh
            tag_name = "mesh"

        # The symbol for the mesh will already have been added to the
        # symbol table associated with the InvokeSchedule.
        return self.ancestor(InvokeSchedule).symbol_table.\
            lookup_with_tag(tag_name).name

    def _upper_bound_fortran(self):
        ''' Create the Fortran code that gives the appropriate upper bound
        value for this type of loop.

        TODO: Issue #440. upper_bound_fortran should generate PSyIR.

        :returns: Fortran code for the upper bound of this loop.
        :rtype: str

        '''
        # pylint: disable=too-many-branches, too-many-return-statements
        # precompute halo_index as a string as we use it in more than
        # one of the if clauses
        halo_index = ""
        if self._upper_bound_halo_depth:
            halo_index = str(self._upper_bound_halo_depth)

        if self._upper_bound_name == "ncolours":
            # Loop over colours
            kernels = self.walk(DynKern)
            if not kernels:
                raise InternalError(
                    "Failed to find a kernel within a loop over colours.")
            # Check that all kernels have been coloured. We can't check the
            # number of colours since that is only known at runtime.
            ncolours = kernels[0].ncolours_var
            for kern in kernels:
                if not kern.ncolours_var:
                    raise InternalError(
                        f"All kernels within a loop over colours must have "
                        f"been coloured but kernel '{kern.name}' has not")
            return ncolours
        if self._upper_bound_name == "ncolour":
            # Loop over cells of a particular colour when DM is disabled.
            # We use the same, DM API as that returns sensible values even
            # when running without MPI.
            root_name = "last_edge_cell_all_colours"
            if self._kern.is_intergrid:
                root_name += "_" + self._field_name
            sym = self.ancestor(
                InvokeSchedule).symbol_table.find_or_create_tag(root_name)
            return f"{sym.name}(colour)"
        if self._upper_bound_name == "colour_halo":
            # Loop over cells of a particular colour when DM is enabled. The
            # LFRic API used here allows for colouring with redundant
            # computation.
            sym_tab = self.ancestor(InvokeSchedule).symbol_table
            if halo_index:
                # The colouring API provides a 2D array that holds the last
                # halo cell for a given colour and halo depth.
                depth = halo_index
            else:
                # If no depth is specified then we go to the full halo depth
                depth = sym_tab.find_or_create_tag(
                    f"max_halo_depth_{self._mesh_name}").name
            root_name = "last_halo_cell_all_colours"
            if self._kern.is_intergrid:
                root_name += "_" + self._field_name
            sym = sym_tab.find_or_create_tag(root_name)
            return f"{sym.name}(colour, {depth})"
        if self._upper_bound_name in ["ndofs", "nannexed"]:
            if Config.get().distributed_memory:
                if self._upper_bound_name == "ndofs":
                    result = (f"{self.field.proxy_name_indexed}%"
                              f"{self.field.ref_name()}%get_last_dof_owned()")
                else:  # nannexed
                    result = (
                        f"{self.field.proxy_name_indexed}%"
                        f"{self.field.ref_name()}%get_last_dof_annexed()")
            else:
                result = self._kern.undf_name
            return result
        if self._upper_bound_name == "ncells":
            if Config.get().distributed_memory:
                result = f"{self._mesh_name}%get_last_edge_cell()"
            else:
                result = (f"{self.field.proxy_name_indexed}%"
                          f"{self.field.ref_name()}%get_ncell()")
            return result
        if self._upper_bound_name == "cell_halo":
            if Config.get().distributed_memory:
                return f"{self._mesh_name}%get_last_halo_cell({halo_index})"
            raise GenerationError(
                "'cell_halo' is not a valid loop upper bound for "
                "sequential/shared-memory code")
        if self._upper_bound_name == "dof_halo":
            if Config.get().distributed_memory:
                return (f"{self.field.proxy_name_indexed}%"
                        f"{self.field.ref_name()}%get_last_dof_halo("
                        f"{halo_index})")
            raise GenerationError(
                "'dof_halo' is not a valid loop upper bound for "
                "sequential/shared-memory code")
        if self._upper_bound_name == "inner":
            if Config.get().distributed_memory:
                return f"{self._mesh_name}%get_last_inner_cell({halo_index})"
            raise GenerationError(
                "'inner' is not a valid loop upper bound for "
                "sequential/shared-memory code")
        raise GenerationError(
            "Unsupported upper bound name '{0}' found in dynloop.upper_"
            "bound_fortran()".format(self._upper_bound_name))

    def _halo_read_access(self, arg):
        '''
        Determines whether the supplied argument has (or might have) its
        halo data read within this loop. Returns True if it does, or if
        it might and False if it definitely does not.

        :param arg: an argument contained within this loop.
        :type arg: :py:class:`psyclone.dynamo0p3.DynArgument`

        :returns: True if the argument reads, or might read from the \
            halo and False otherwise.
        :rtype: bool

        :raises GenerationError: if an unsupported upper loop bound name is \
            provided for kernels with stencil access.
        :raises InternalError: if an unsupported field access is found.
        :raises InternalError: if an unsupported argument type is found.

        '''
        const = LFRicConstants()
        if arg.is_scalar or arg.is_operator:
            # Scalars and operators do not have halos
            return False
        if arg.is_field:
            # This is a field so might read from a halo
            if arg.access in [AccessType.WRITE]:
                # This is not a read access
                return False
            if arg.access in AccessType.all_read_accesses():
                # This is a read access
                if arg.descriptor.stencil:
                    if self._upper_bound_name not in ["cell_halo", "ncells"]:
                        raise GenerationError(
                            "Loop bounds other than 'cell_halo' and 'ncells' "
                            "are currently unsupported for kernels with "
                            "stencil accesses. Found '{0}'."
                            "".format(self._upper_bound_name))
                    # An upper bound of 'cell_halo' means that the
                    # halo might be accessed irrespective of the
                    # stencil and a stencil read access with upper
                    # bound 'ncells' might read from the
                    # halo due to the stencil.
                    return True
                # This is a non-stencil read access
                if self._upper_bound_name in const.HALO_ACCESS_LOOP_BOUNDS:
                    # An upper bound that is part of the halo means
                    # that the halo might be accessed.
                    return True
                if (not arg.discontinuous and
                        self.kernel.iterates_over == "cell_column" and
                        self.kernel.all_updates_are_writes and
                        self._upper_bound_name == "ncells"):
                    # This is the special case of a kernel that guarantees to
                    # write the same value to any given dof, irrespective of
                    # cell column.
                    return False
                if not arg.discontinuous and \
                   self._upper_bound_name in ["ncells", "nannexed"]:
                    # Annexed dofs may be accessed. Return False if we
                    # always compute annexed dofs and True if we don't
                    # (as annexed dofs are part of the level 1 halo).
                    return not Config.get().api_conf("dynamo0.3").\
                        compute_annexed_dofs
                # The halo is not accessed.
                return False
            raise InternalError(
                "Unexpected field access type '{0}' found for arg '{1}'."
                "".format(arg.access, arg.name))
        raise InternalError(
            "Expecting arg '{0}' to be an operator, scalar or field, "
            "but found '{1}'.".format(arg.name, arg.argument_type))

    def _add_field_component_halo_exchange(self, halo_field, idx=None):
        '''An internal helper method to add the halo exchange call immediately
        before this loop using the halo_field argument for the
        associated field information and the optional idx argument if
        the field is a vector field.

        In certain situations the halo exchange will not be
        required. This is dealt with by adding the halo exchange,
        asking it if it is required and then removing it if it is
        not. This may seem strange but the logic for determining
        whether a halo exchange is required is within the halo
        exchange class so it is simplest to do it this way

        :param halo_field: the argument requiring a halo exchange
        :type halo_field: :py:class:`psyclone.dynamo0p3.DynArgument`
        :param index: optional argument providing the vector index if
        there is one and None if not. Defaults to None.
        :type index: int or None

        :raises InternalError: if there are two forward write \
            dependencies and they are both associated with halo \
            exchanges.

        '''
        exchange = DynHaloExchange(halo_field,
                                   parent=self.parent,
                                   vector_index=idx)
        self.parent.children.insert(self.position,
                                    exchange)

        # Is this halo exchange required? The halo exchange being
        # added may replace an existing halo exchange, which would
        # then be returned as a halo exchange dependence and an
        # exception raised (as a halo exchange should not have another
        # halo exchange as a dependence). Therefore, halo exchange
        # dependencies are ignored here by setting the ignore_hex_dep
        # optional argument.
        required, _ = exchange.required(ignore_hex_dep=True)
        if not required:
            exchange.detach()
        else:
            # The halo exchange we have added may be replacing an
            # existing one. If so, the one being replaced will be the
            # first and only write dependence encountered and must be
            # removed.
            results = exchange.field.forward_write_dependencies()
            if results:
                first_dep_call = results[0].call
                if isinstance(first_dep_call, HaloExchange):
                    # Sanity check. If the first dependence is a field
                    # accessed within a halo exchange then the
                    # subsequent one must not be.
                    next_results = results[0].forward_write_dependencies()
                    if next_results and any(tmp for tmp in next_results
                                            if isinstance(tmp.call,
                                                          HaloExchange)):
                        raise InternalError(
                            "When replacing a halo exchange with another one "
                            "for field {0}, a subsequent dependent halo "
                            "exchange was found. This should never happen."
                            "".format(exchange.field.name))
                    first_dep_call.detach()

    def _add_halo_exchange(self, halo_field):
        '''Internal helper method to add (a) halo exchange call(s) immediately
        before this loop using the halo_field argument for the
        associated field information. If the field is a vector then
        add the appropriate number of halo exchange calls.

        :param halo_field: the argument requiring a halo exchange
        :type halo_field: :py:class:`psyclone.dynamo0p3.DynArgument`

        '''
        if halo_field.vector_size > 1:
            # the range function below returns values from
            # 1 to the vector size which is what we
            # require in our Fortran code
            for idx in range(1, halo_field.vector_size+1):
                self._add_field_component_halo_exchange(halo_field, idx)
        else:
            self._add_field_component_halo_exchange(halo_field)

    def update_halo_exchanges(self):
        '''add and/or remove halo exchanges due to changes in the loops
        bounds'''
        # this call adds any new halo exchanges that are
        # required. This is done by adding halo exchanges before this
        # loop for any fields in the loop that require a halo exchange
        # and don't already have one
        self.create_halo_exchanges()
        # Now remove any existing halo exchanges that are no longer
        # required. This is done by removing halo exchanges after this
        # loop where a field in this loop previously had a forward
        # dependence on a halo exchange but no longer does
        # pylint: disable=too-many-nested-blocks
        for call in self.kernels():
            for arg in call.arguments.args:
                if arg.access in AccessType.all_write_accesses():
                    dep_arg_list = arg.forward_read_dependencies()
                    for dep_arg in dep_arg_list:
                        if isinstance(dep_arg.call, DynHaloExchange):
                            # found a halo exchange as a forward dependence
                            # ask the halo exchange if it is required
                            halo_exchange = dep_arg.call
                            required, _ = halo_exchange.required()
                            if not required:
                                halo_exchange.detach()

    def create_halo_exchanges(self):
        '''Add halo exchanges before this loop as required by fields within
        this loop. To keep the logic simple we assume that any field
        that accesses the halo will require a halo exchange and then
        remove the halo exchange if this is not the case (when
        previous writers perform sufficient redundant computation). It
        is implemented this way as the halo exchange class determines
        whether it is required or not so a halo exchange needs to
        exist in order to find out. The appropriate logic is coded in
        the _add_halo_exchange helper method. In some cases a new halo
        exchange will replace an existing one. In this situation that
        routine also removes the old one.

        '''
        for halo_field in self.unique_fields_with_halo_reads():
            # for each unique field in this loop that has its halo
            # read (including annexed dofs), find the previous update
            # of this field
            prev_arg_list = halo_field.backward_write_dependencies()
            if not prev_arg_list:
                # field has no previous dependence so create new halo
                # exchange(s) as we don't know the state of the fields
                # halo on entry to the invoke
                self._add_halo_exchange(halo_field)
            else:
                # field has one or more previous dependencies
                if len(prev_arg_list) > 1:
                    # field has more than one previous dependencies so
                    # should be a vector
                    if halo_field.vector_size <= 1:
                        raise GenerationError(
                            "Error in create_halo_exchanges. Expecting field "
                            "'{0}' to be a vector as it has multiple previous "
                            "dependencies".format(halo_field.name))
                    if len(prev_arg_list) != halo_field.vector_size:
                        raise GenerationError(
                            "Error in create_halo_exchanges. Expecting a "
                            "dependence for each vector index for field '{0}' "
                            "but the number of dependencies is '{1}' and the "
                            "vector size is '{2}'.".format(
                                halo_field.name, halo_field.vector_size,
                                len(prev_arg_list)))
                    for arg in prev_arg_list:
                        if not isinstance(arg.call, DynHaloExchange):
                            raise GenerationError(
                                "Error in create_halo_exchanges. Expecting "
                                "all dependent nodes to be halo exchanges")
                prev_node = prev_arg_list[0].call
                if not isinstance(prev_node, DynHaloExchange):
                    # previous dependence is not a halo exchange so
                    # call the add halo exchange logic which
                    # determines whether a halo exchange is required
                    # or not
                    self._add_halo_exchange(halo_field)

    @property
    def start_expr(self):
        '''
        :returns: the PSyIR for the lower bound of this loop.
        :rtype: :py:class:`psyclone.psyir.Node`

        '''
        if isinstance(self.children[0], Reference):
            return self.children[0]

        inv_sched = self.ancestor(InvokeSchedule)
        sym_table = inv_sched.symbol_table
        loops = inv_sched.loops()
        posn = None
        for index, loop in enumerate(loops):
            if loop is self:
                posn = index
                break
        root_name = f"loop{posn}_start"
        try:
            lbound = sym_table.lookup_with_tag(root_name)
        except KeyError:
            # TODO #1258 the loop bound symbol should be of
            # precision 'i_def'.
            lbound = sym_table.new_symbol(root_name=root_name,
                                          tag=root_name,
                                          symbol_type=DataSymbol,
                                          datatype=INTEGER_TYPE)

        self.children[0] = Reference(lbound)
        return self.children[0]

    @property
    def stop_expr(self):
        '''
        :returns: the PSyIR for the upper bound of this loop.
        :rtype: :py:class:`psyclone.psyir.Node`

        '''
        if isinstance(self.children[1], Reference):
            return self.children[1]

        inv_sched = self.ancestor(InvokeSchedule)
        sym_table = inv_sched.symbol_table

        if self._loop_type == "colour":
            # If this loop is over all cells of a given colour then we must
            # lookup the loop bound as it depends on the current colour.
            parent_loop = self.ancestor(Loop)
            colour_var = parent_loop.variable

            asym = sym_table.lookup(self.kernel.last_cell_all_colours)
            const = LFRicConstants()

            if self.upper_bound_name in const.HALO_ACCESS_LOOP_BOUNDS:
                if self._upper_bound_halo_depth:
                    # TODO: #696 Add kind (precision) once the
                    # DynInvokeSchedule constructor has been extended to
                    # create the necessary symbols.
                    halo_depth = Literal(str(self._upper_bound_halo_depth),
                                         INTEGER_TYPE)
                else:
                    # We need to go to the full depth of the halo.
                    root_name = "mesh"
                    if self.kernels()[0].is_intergrid:
                        root_name += f"_{self._field_name}"
                    depth_sym = sym_table.lookup_with_tag(
                        f"max_halo_depth_{root_name}")
                    halo_depth = Reference(depth_sym)

                return ArrayReference.create(asym, [Reference(colour_var),
                                                    halo_depth])
            return ArrayReference.create(asym, [Reference(colour_var)])

        # This isn't a 'colour' loop so we have already set-up a
        # variable that holds the upper bound.
        loops = inv_sched.loops()
        posn = None
        for index, loop in enumerate(loops):
            if loop is self:
                posn = index
                break
        root_name = f"loop{posn}_stop"
        try:
            ubound = sym_table.lookup_with_tag(root_name)
        except KeyError:
            # TODO #1258 the loop bound symbol should be of
            # precision 'i_def'.
            ubound = sym_table.new_symbol(root_name=root_name,
                                          tag=root_name,
                                          symbol_type=DataSymbol,
                                          datatype=INTEGER_TYPE)

        self.children[1] = Reference(ubound)
        return self.children[1]

    def gen_code(self, parent):
        ''' Call the base class to generate the code and then add any
        required halo exchanges.

        :param parent: an f2pygen object that will be the parent of \
            f2pygen objects created in this method.
        :type parent: :py:class:`psyclone.f2pygen.BaseGen`

        :raises GenerationError: if a loop over colours is within an \
            OpenMP parallel region (as it must be serial).

        '''
        # pylint: disable=too-many-statements, too-many-branches
        # Check that we're not within an OpenMP parallel region if
        # we are a loop over colours.
        if self._loop_type == "colours" and self.is_openmp_parallel():
            raise GenerationError("Cannot have a loop over colours within an "
                                  "OpenMP parallel region.")

        if self._loop_type != "null":
            super().gen_code(parent)
        else:
            # This is a 'null' loop and therefore we do not actually generate
            # a loop - we go on down to the children instead.
            for child in self.loop_body.children:
                child.gen_code(parent)

        if not (Config.get().distributed_memory and
                self._loop_type != "colour"):
            # No need to add halo exchanges so we are done.
            return

        # Set halo clean/dirty for all fields that are modified
        if not self.unique_modified_args("gh_field"):
            return

        if self.ancestor((ACCRegionDirective, OMPRegionDirective)):
            # We cannot include calls to set halos dirty/clean within OpenACC
            # regions. This is handled by the appropriate Directive class
            # instead.
            # TODO #1755 can this check be made more general (e.g. to include
            # Extraction regions)?
            return

        parent.add(CommentGen(parent, ""))
        if self._loop_type != "null":
            prev_node_name = "loop"
        else:
            prev_node_name = "kernel"
        parent.add(CommentGen(parent, f" Set halos dirty/clean for fields "
                              f"modified in the above {prev_node_name}"))
        parent.add(CommentGen(parent, ""))

        self.gen_mark_halos_clean_dirty(parent)

        parent.add(CommentGen(parent, ""))

    def gen_mark_halos_clean_dirty(self, parent):
        '''
        Generates the necessary code to mark halo regions for all modified
        fields as clean or dirty following execution of this loop.

        :param parent: the node in the f2pygen AST to which to add content.
        :type parent: :py:class:`psyclone.f2pygen.BaseGen`

        '''
        # Set halo clean/dirty for all fields that are modified
        fields = self.unique_modified_args("gh_field")

        sym_table = self.ancestor(InvokeSchedule).symbol_table

        # First set all of the halo dirty unless we are
        # subsequently going to set all of the halo clean
        for field in fields:
            # The HaloWriteAccess class provides information about how the
            # supplied field is accessed within its parent loop
            hwa = HaloWriteAccess(field, sym_table)
            if not hwa.max_depth or hwa.dirty_outer:
                # output set dirty as some of the halo will not be set to clean
                if field.vector_size > 1:
                    # the range function below returns values from 1 to the
                    # vector size which is what we require in our Fortran code
                    for index in range(1, field.vector_size+1):
                        parent.add(CallGen(parent, name=field.proxy_name +
                                           f"({index})%set_dirty()"))
                else:
                    parent.add(CallGen(parent, name=field.proxy_name +
                                       "%set_dirty()"))
            # Now set appropriate parts of the halo clean where
            # redundant computation has been performed.
            if hwa.literal_depth:
                # halo access(es) is/are to a fixed depth
                halo_depth = hwa.literal_depth
                if hwa.dirty_outer:
                    halo_depth -= 1
                if halo_depth > 0:
                    if field.vector_size > 1:
                        # The range function below returns values from 1 to the
                        # vector size, as required in our Fortran code.
                        for index in range(1, field.vector_size+1):
                            parent.add(CallGen(
                                parent, name=f"{field.proxy_name}({index})%"
                                f"set_clean({halo_depth})"))
                    else:
                        parent.add(CallGen(
                            parent, name=f"{field.proxy_name}%set_clean("
                            f"{halo_depth})"))
            elif hwa.max_depth:
                # halo accesses(s) is/are to the full halo
                # depth (-1 if continuous)
                halo_depth = sym_table.lookup_with_tag(
                    "max_halo_depth_mesh").name

                if hwa.dirty_outer:
                    # a continuous field iterating over cells leaves the
                    # outermost halo dirty
                    halo_depth += "-1"
                if field.vector_size > 1:
                    # the range function below returns values from 1 to the
                    # vector size which is what we require in our Fortran code
                    for index in range(1, field.vector_size+1):
                        call = CallGen(parent,
                                       name=f"{field.proxy_name}({index})%"
                                       f"set_clean({halo_depth})")
                        parent.add(call)
                else:
                    call = CallGen(parent, name=f"{field.proxy_name}%"
                                   f"set_clean({halo_depth})")
                    parent.add(call)


class DynKern(CodedKern):
    ''' Stores information about Dynamo Kernels as specified by the
    Kernel metadata and associated algorithm call. Uses this
    information to generate appropriate PSy layer code for the Kernel
    instance or to generate a Kernel stub.

    '''
    # pylint: disable=too-many-instance-attributes
    # An instance of this `namedtuple` is used to store information on each of
    # the quadrature rules required by a kernel.
    #
    # alg_name: The actual argument text specifying the QR object in the
    #           Alg. layer.
    # psy_name: The PSy-layer variable name for the QR object.
    # kernel_args: List of kernel arguments associated with this QR rule.
    QRRule = namedtuple("QRRule",
                        ["alg_name", "psy_name", "kernel_args"])

    def __init__(self):
        # The super-init is called from the _setup() method which in turn
        # is called from load().
        # pylint: disable=super-init-not-called
        if False:  # pylint: disable=using-constant-test
            self._arguments = DynKernelArguments(None, None)  # for pyreverse
        self._parent = None
        self._base_name = ""
        self._func_descriptors = None
        self._fs_descriptors = None
        # Whether this kernel requires quadrature
        self._qr_required = False
        # Whether this kernel requires basis functions
        self._basis_required = False
        # What shapes of evaluator/quadrature this kernel requires (if any)
        self._eval_shapes = []
        # The function spaces on which to *evaluate* basis/diff-basis
        # functions if an evaluator is required for this kernel. Is a dict with
        # (mangled) FS names as keys and associated kernel argument as value.
        self._eval_targets = OrderedDict()
        # Will hold a dict of QRRule namedtuple objects, one for each QR
        # rule required by a kernel, indexed by shape. Needs to be ordered
        # because we must preserve the ordering specified in the metadata.
        self._qr_rules = OrderedDict()
        self._cma_operation = None
        self._is_intergrid = False  # Whether this is an inter-grid kernel
        # The reference-element properties required by this kernel
        self._reference_element = None
        # The mesh properties required by this kernel
        self._mesh_properties = None
        # Initialise kinds (precisions) of all kernel arguments (start
        # with 'real' and 'integer' kinds)
        api_config = Config.get().api_conf("dynamo0.3")
        self._argument_kinds = {api_config.default_kind["real"],
                                api_config.default_kind["integer"]}

    def reference_accesses(self, var_accesses):
        '''Get all variable access information. All accesses are marked
        according to the kernel metadata

        :param var_accesses: VariablesAccessInfo instance that stores the \
            information about variable accesses.
        :type var_accesses: \
            :py:class:`psyclone.core.access_info.VariablesAccessInfo`
        '''

        # Use the KernelCallArgList class, which can also provide variable
        # access information:
        create_arg_list = KernCallArgList(self)
        create_arg_list.generate(var_accesses)

        super(DynKern, self).reference_accesses(var_accesses)
        # Set the current location index to the next location, since after
        # this kernel a new statement starts.
        var_accesses.next_location()

    def load(self, call, parent=None):
        '''
        Sets up kernel information with the call object which is
        created by the parser. This object includes information about
        the invoke call and the associated kernel.

        :param call: The KernelCall object from which to extract information
                     about this kernel
        :type call: :py:class:`psyclone.parse.algorithm.KernelCall`
        :param parent: The parent node of the kernel call in the AST
                       we are constructing. This will be a loop.
        :type parent: :py:class:`psyclone.dynamo0p3.DynLoop`
        '''
        self._setup_basis(call.ktype)
        self._setup(call.ktype, call.module_name, call.args, parent)

    def load_meta(self, ktype):
        '''
        Sets up kernel information with the kernel type object
        which is created by the parser. The object includes the
        metadata describing the kernel code.

        :param ktype: the kernel meta-data object produced by the parser
        :type ktype: :py:class:`psyclone.dynamo0p3.DynKernMetadata`

        :raises InternalError: for an invalid data type of a scalar argument.
        :raises GenerationError: if an invalid argument type is found \
                                 in the kernel.

        '''
        # pylint: disable=too-many-branches
        # Create a name for each argument
        args = []
        const = LFRicConstants()
        for idx, descriptor in enumerate(ktype.arg_descriptors):
            pre = None
            if descriptor.argument_type.lower() == "gh_operator":
                pre = "op_"
            elif descriptor.argument_type.lower() == "gh_columnwise_operator":
                pre = "cma_op_"
            elif descriptor.argument_type.lower() == "gh_field":
                pre = "field_"
            elif (descriptor.argument_type.lower() in
                  const.VALID_SCALAR_NAMES):
                if descriptor.data_type.lower() == "gh_real":
                    pre = "rscalar_"
                elif descriptor.data_type.lower() == "gh_integer":
                    pre = "iscalar_"
                elif descriptor.data_type.lower() == "gh_logical":
                    pre = "lscalar_"
                else:
                    raise InternalError(
                        "Expected one of {0} data types for a scalar "
                        "argument but found '{1}'.".
                        format(const.VALID_SCALAR_DATA_TYPES,
                               descriptor.data_type))
            else:
                raise GenerationError(
                    "DynKern.load_meta() expected one of {0} but found '{1}'".
                    format(const.VALID_ARG_TYPE_NAMES,
                           descriptor.argument_type))
            args.append(Arg("variable", pre+str(idx+1)))

            if descriptor.stencil:
                if not descriptor.stencil["extent"]:
                    # Stencil size (in cells) is passed in
                    args.append(Arg("variable",
                                    pre+str(idx+1)+"_stencil_size"))
                if descriptor.stencil["type"] == "xory1d":
                    # Direction is passed in
                    args.append(Arg("variable", pre+str(idx+1)+"_direction"))

        # Initialise basis/diff basis so we can test whether quadrature
        # or an evaluator is required
        self._setup_basis(ktype)
        if self._basis_required:
            for shape in self._eval_shapes:
                if shape in const.VALID_QUADRATURE_SHAPES:
                    # Add a quadrature argument for each required quadrature
                    # rule.
                    args.append(Arg("variable", "qr_"+shape))
        self._setup(ktype, "dummy_name", args, None, check=False)

    def _setup_basis(self, kmetadata):
        '''
        Initialisation of the basis/diff basis information. This may be
        needed before general setup so is computed in a separate method.

        :param kmetadata: The kernel meta-data object produced by the parser.
        :type kmetadata: :py:class:`psyclone.dynamo0p3.DynKernMetadata`
        '''
        for descriptor in kmetadata.func_descriptors:
            if len(descriptor.operator_names) > 0:
                self._basis_required = True
                self._eval_shapes = kmetadata.eval_shapes[:]
                break

    def _setup(self, ktype, module_name, args, parent, check=True):
        '''Internal setup of kernel information.

        :param ktype: object holding information on the parsed metadata for \
                      this kernel.
        :type ktype: :py:class:`psyclone.dynamo0p3.DynKernMetadata`
        :param str module_name: the name of the Fortran module that contains \
                                the source of this Kernel.
        :param args: list of Arg objects produced by the parser for the \
                     arguments of this kernel call.
        :type args: list of :py:class:`psyclone.parse.algorithm.Arg` objects
        :param parent: the parent of this kernel call in the generated \
                       AST (will be a loop object).
        :type parent: :py:class:`psyclone.dynamo0p3.DynLoop`
        :param bool check: whether to check for consistency between the \
            kernel metadata and the algorithm layer. Defaults to True.

        '''
        # pylint: disable=too-many-branches, too-many-locals
        CodedKern.__init__(self, DynKernelArguments,
                           KernelCall(module_name, ktype, args),
                           parent, check)
        # Remove "_code" from the name if it exists to determine the
        # base name which (if dynamo0.3 naming conventions are
        # followed) is used as the root for the module and subroutine
        # names.
        if self.name.lower().endswith("_code"):
            self._base_name = self.name[:-5]
        else:
            # TODO: #11 add a warning here when logging is added
            self._base_name = self.name
        self._func_descriptors = ktype.func_descriptors
        # Keep a record of the type of CMA kernel identified when
        # parsing the kernel meta-data
        self._cma_operation = ktype.cma_operation
        self._fs_descriptors = FSDescriptors(ktype.func_descriptors)

        # Record whether or not the kernel meta-data specifies that this
        # is an inter-grid kernel
        self._is_intergrid = ktype.is_intergrid

        const = LFRicConstants()
        # Check that all specified evaluator shapes are recognised
        invalid_shapes = set(self._eval_shapes) \
            - set(const.VALID_EVALUATOR_SHAPES)
        if invalid_shapes:
            raise InternalError(
                "Evaluator shape(s) {0} is/are not recognised. "
                "Must be one of {1}.".format(list(invalid_shapes),
                                             const.VALID_EVALUATOR_SHAPES))

        # If there are any quadrature rule(s), what are the names of the
        # corresponding algorithm arguments? Can't use set() here because
        # we need to preserve the ordering specified in the metadata.
        qr_shapes = [shape for shape in self._eval_shapes if
                     shape in const.VALID_QUADRATURE_SHAPES]

        # The quadrature-related arguments to a kernel always come last so
        # construct an enumerator with start value -<no. of qr rules>
        for idx, shape in enumerate(qr_shapes, -len(qr_shapes)):

            qr_arg = args[idx]

            # Use the InvokeSchedule symbol_table to create a unique symbol
            # name for the whole Invoke.
            if qr_arg.varname:
                tag = "AlgArgs_" + qr_arg.text
                qr_name = self.ancestor(InvokeSchedule).symbol_table.\
                    find_or_create_tag(tag, qr_arg.varname).name
            else:
                # If we don't have a name then we must be doing kernel-stub
                # generation so create a suitable name.
                # TODO #719 we don't yet have a symbol table to prevent
                # clashes.
                qr_name = "qr_"+shape.split("_")[-1]

            # Dynamo 0.3 api kernels require quadrature rule arguments to be
            # passed in if one or more basis functions are used by the kernel
            # and gh_shape == "gh_quadrature_***".
            # if self._eval_shape == "gh_quadrature_xyz":
            #     self._qr_args = ["np_xyz", "weights_xyz"]
            if shape == "gh_quadrature_xyoz":
                qr_args = ["np_xy", "np_z", "weights_xy", "weights_z"]
            # elif self._eval_shape == "gh_quadrature_xoyoz":
            #     qr_args = ["np_x", "np_y", "np_z",
            #                "weights_x", "weights_y", "weights_z"]
            elif shape == "gh_quadrature_face":
                qr_args = ["nfaces", "np_xyz", "weights_xyz"]
            elif shape == "gh_quadrature_edge":
                qr_args = ["nedges", "np_xyz", "weights_xyz"]
            else:
                raise InternalError("Unsupported quadrature shape ('{0}') "
                                    "found in DynKern._setup".format(shape))

            # Append the name of the qr argument to the names of the qr-related
            # variables.
            qr_args = [arg + "_" + qr_name for arg in qr_args]

            self._qr_rules[shape] = self.QRRule(qr_arg.text, qr_name, qr_args)

        if "gh_evaluator" in self._eval_shapes:
            # Kernel has an evaluator. If gh_evaluator_targets is present
            # then that specifies the function spaces for which the evaluator
            # is required. Otherwise, the FS of the updated argument(s) tells
            # us upon which nodal points the evaluator will be required
            for fs_name in ktype.eval_targets:
                arg, fspace = self.arguments.get_arg_on_space_name(fs_name)
                # Set up our dict of evaluator targets, one entry per
                # target FS.
                if fspace.mangled_name not in self._eval_targets:
                    self._eval_targets[fspace.mangled_name] = (fspace, arg)

        # Properties of the reference element required by this kernel
        self._reference_element = ktype.reference_element

        # Properties of the mesh required by this kernel
        self._mesh_properties = ktype.mesh

    @property
    def qr_rules(self):
        '''
        :return: details of each of the quadrature rules required by this \
                 kernel.
        :rtype: OrderedDict containing \
                :py:class:`psyclone.dynamo0p3.DynKern.QRRule` indexed by \
                quadrature shape.
        '''
        return self._qr_rules

    @property
    def cma_operation(self):
        ''' Returns the type of CMA operation performed by this kernel
        (one of 'assembly', 'apply' or 'matrix-matrix') or None if the
        the kernel does not involve CMA operators '''
        return self._cma_operation

    @property
    def is_intergrid(self):
        '''
        Getter for whether or not this is an inter-grid kernel call
        :return: True if it is an inter-grid kernel, False otherwise
        :rtype: bool
        '''
        return self._is_intergrid

    @property
    def colourmap(self):
        '''
        Getter for the name of the colourmap associated with this kernel call.

        :returns: name of the colourmap (Fortran array).
        :rtype: str

        :raises InternalError: if this kernel is not coloured or the \
                               dictionary of inter-grid kernels and \
                               colourmaps has not been constructed.

        '''
        if not self.is_coloured():
            raise InternalError(f"Kernel '{self.name}' is not inside a "
                                f"coloured loop.")
        if self._is_intergrid:
            invoke = self.ancestor(InvokeSchedule).invoke
            if id(self) not in invoke.meshes.intergrid_kernels:
                raise InternalError(
                    f"Colourmap information for kernel '{self.name}' has "
                    f"not yet been initialised")
            cmap = invoke.meshes.intergrid_kernels[id(self)].colourmap
        else:
            # TODO 1876, Item 2
            # cmap = self.scope.symbol_table.lookup_with_tag("cmap").name
            try:
                cmap = self.scope.symbol_table.lookup_with_tag("cmap").name
            except KeyError:
                return "cmap"
        return cmap

    @property
    def last_cell_all_colours(self):
        '''
        Getter for the name of the array holding the index of the last cell of
        each colour.

        :returns: name of the array.
        :rtype: str

        :raises InternalError: if this kernel is not coloured or the \
                               dictionary of inter-grid kernels and \
                               colourmaps has not been constructed.
        '''
        if not self.is_coloured():
            raise InternalError("Kernel '{0}' is not inside a coloured "
                                "loop.".format(self.name))
        if self._is_intergrid:
            invoke = self.ancestor(InvokeSchedule).invoke
            if id(self) not in invoke.meshes.intergrid_kernels:
                raise InternalError(
                    "Colourmap information for kernel '{0}' has not yet "
                    "been initialised".format(self.name))
            return invoke.meshes.intergrid_kernels[id(self)].last_cell_var

        const = LFRicConstants()

        if (self.ancestor(Loop).upper_bound_name in
                const.HALO_ACCESS_LOOP_BOUNDS):
            return self.scope.symbol_table.lookup_with_tag(
                "last_halo_cell_all_colours").name
        else:
            return self.scope.symbol_table.lookup_with_tag(
                "last_edge_cell_all_colours").name

    @property
    def ncolours_var(self):
        '''
        Getter for the name of the variable holding the number of colours
        associated with this kernel call.

        :return: name of the variable holding the number of colours
        :rtype: str
        :raises InternalError: if this kernel is not coloured or the \
                               colour-map information has not been initialised.
        '''
        if not self.is_coloured():
            raise InternalError("Kernel '{0}' is not inside a coloured "
                                "loop.".format(self.name))
        if self._is_intergrid:
            invoke = self.ancestor(InvokeSchedule).invoke
            if id(self) not in invoke.meshes.intergrid_kernels:
                raise InternalError(
                    "Colourmap information for kernel '{0}' has not yet "
                    "been initialised".format(self.name))
            ncols = invoke.meshes.intergrid_kernels[id(self)].ncolours_var
        else:
            ncols = self.scope.symbol_table.lookup_with_tag("ncolour").name
        return ncols

    @property
    def fs_descriptors(self):
        ''' Returns a list of function space descriptor objects of
        type FSDescriptor which contain information about the function
        spaces. '''
        return self._fs_descriptors

    @property
    def qr_required(self):
        '''
        :return: True if this kernel requires quadrature, else returns False.
        :rtype: bool

        '''
        return self._basis_required and self.qr_rules

    @property
    def eval_shapes(self):
        '''
        :return: the value(s) of GH_SHAPE for this kernel or an empty list \
                 if none are specified.
        :rtype: list

        '''
        return self._eval_shapes

    @property
    def eval_targets(self):
        '''
        :return: the function spaces upon which basis/diff-basis functions \
                 are to be evaluated for this kernel.
        :rtype: dict of (:py:class:`psyclone.domain.lfric.FunctionSpace`, \
                :py:class`psyclone.dynamo0p3.DynKernelArgument`), indexed by \
                the names of the target function spaces.
        '''
        return self._eval_targets

    @property
    def reference_element(self):
        '''
        :returns: the reference-element properties required by this kernel.
        :rtype: :py:class:`psyclone.dynamo0p3.RefElementMetaData`
        '''
        return self._reference_element

    @property
    def mesh(self):
        '''
        :returns: the mesh properties required by this kernel.
        :rtype: :py:class`psyclone.dynamo0p3.MeshPropertiesMetaData`
        '''
        return self._mesh_properties

    @property
    def all_updates_are_writes(self):
        '''
        :returns: True if all of the arguments updated by this kernel have \
                  'GH_WRITE' access, False otherwise.
        :rtype: bool

        '''
        if self.is_intergrid:
            # This is not a special kernel
            return False
        accesses = set(arg.access for arg in self.args)
        all_writes = AccessType.all_write_accesses()
        all_writes.remove(AccessType.WRITE)
        return (not accesses.intersection(set(all_writes)))

    def local_vars(self):
        ''' Returns the names used by the Kernel that vary from one
        invocation to the next and therefore require privatisation
        when parallelised. '''
        return []

    @property
    def base_name(self):
        '''
        :returns: a base name for this kernel.
        :rtype: str
        '''
        return self._base_name

    @property
    def argument_kinds(self):
        '''
        :returns: kinds (precisions) for all arguments in a kernel.
        :rtype: set of str

        '''
        return self._argument_kinds

    @property
    def gen_stub(self):
        '''
        Create the fparser1 AST for a kernel stub.

        :returns: root of fparser1 AST for the stub routine.
        :rtype: :py:class:`fparser.one.block_statements.Module`

        :raises GenerationError: if the supplied kernel stub does not operate \
            on a supported subset of the domain (currently only "cell_column").

        '''
        # The operates-on/iterates-over values supported by the stub generator.
        const = LFRicConstants()
        supported_operates_on = const.USER_KERNEL_ITERATION_SPACES[:]
        # TODO #925 Add support for 'domain' kernels
        supported_operates_on.remove("domain")

        # Check operates-on (iteration space) before generating code
        if self.iterates_over not in supported_operates_on:
            raise GenerationError(
                "The LFRic API kernel-stub generator supports kernels that "
                "operate on one of {0} but found '{1}' "
                "in kernel '{2}'.".format(supported_operates_on,
                                          self.iterates_over, self.name))

        # Create an empty PSy layer module
        psy_module = ModuleGen(self._base_name+"_mod")

        # Create the subroutine
        sub_stub = SubroutineGen(psy_module, name=self._base_name+"_code",
                                 implicitnone=True)

        # Add all the declarations
        for entities in [DynCellIterators, DynDofmaps, DynFunctionSpaces,
                         DynCMAOperators, LFRicScalarArgs, LFRicFields,
                         DynLMAOperators, DynStencils, DynBasisFunctions,
                         DynBoundaryConditions, DynReferenceElement,
                         LFRicMeshProperties]:
            entities(self).declarations(sub_stub)

        # Add wildcard "use" statement for all supported argument
        # kinds (precisions)
        sub_stub.add(
            UseGen(sub_stub,
                   name=const.UTILITIES_MOD_MAP["constants"]["module"]))

        # Create the arglist
        create_arg_list = KernStubArgList(self)
        create_arg_list.generate()

        # Add the arglist
        sub_stub.args = create_arg_list.arglist

        # Add the subroutine to the parent module
        psy_module.add(sub_stub)
        return psy_module.root

    def gen_code(self, parent):
        '''
        Generates LFRic (Dynamo 0.3) specific PSy layer code for a call
        to this user-supplied LFRic kernel.

        :param parent: an f2pygen object that will be the parent of \
                       f2pygen objects created in this method.
        :type parent: :py:class:`psyclone.f2pygen.BaseGen`

        :raises GenerationError: if this kernel does not have a supported \
                        operates-on (currently only "cell_column").
        :raises GenerationError: if the loop goes beyond the level 1 \
                        halo and an operator is accessed.
        :raises GenerationError: if a kernel in the loop has an inc access \
                        and the loop is not coloured but is within an OpenMP \
                        parallel region.

        '''
        # Check operates-on (iteration space) before generating code
        const = LFRicConstants()
        if self.iterates_over not in const.USER_KERNEL_ITERATION_SPACES:
            raise GenerationError(
                "The LFRic API supports calls to user-supplied kernels "
                "that operate on one of {0}, but kernel '{1}' "
                "operates on '{2}'.".
                format(const.USER_KERNEL_ITERATION_SPACES, self.name,
                       self.iterates_over))

        # Get configuration for valid argument kinds
        api_config = Config.get().api_conf("dynamo0.3")

        parent.add(DeclGen(parent, datatype="integer",
                           kind=api_config.default_kind["integer"],
                           entity_decls=["cell"]))

        parent_loop = self.ancestor(DynLoop)

        # Check whether this kernel reads from an operator
        op_args = parent_loop.args_filter(
            arg_types=const.VALID_OPERATOR_NAMES,
            arg_accesses=[AccessType.READ, AccessType.READWRITE])
        if op_args:
            # It does. We must check that our parent loop does not
            # go beyond the L1 halo.
            if parent_loop.upper_bound_name == "cell_halo" and \
               parent_loop.upper_bound_halo_depth > 1:
                raise GenerationError(
                    "Kernel '{0}' reads from an operator and therefore "
                    "cannot be used for cells beyond the level 1 halo. "
                    "However the containing loop goes out to level {1}".
                    format(self._name, parent_loop.upper_bound_halo_depth))

        if not self.is_coloured():
            # This kernel call has not been coloured
            #  - is it OpenMP parallel, i.e. are we a child of
            # an OpenMP directive?
            if self.is_openmp_parallel():
                try:
                    # It is OpenMP parallel - does it have an argument
                    # with INC access?
                    arg = self.incremented_arg()
                except FieldNotFoundError:
                    arg = None
                if arg:
                    raise GenerationError("Kernel {0} has an argument with "
                                          "INC access and therefore must "
                                          "be coloured in order to be "
                                          "parallelised with OpenMP".
                                          format(self._name))

        parent.add(CommentGen(parent, ""))

        super(DynKern, self).gen_code(parent)

    def get_kernel_schedule(self):
        '''Returns a PSyIR Schedule representing the kernel code. The base
        class creates the PSyIR schedule on first invocation which is
        then checked for consistency with the kernel metadata
        here. The Schedule is just generated on first invocation, this
        allows us to retain transformations that may subsequently be
        applied to the Schedule.

        Once issue #935 is implemented, this routine will return the
        PSyIR Schedule using LFRic-specific PSyIR where possible.

        :returns: Schedule representing the kernel code.
        :rtype: :py:class:`psyclone.psyGen.KernelSchedule`

        '''
        if self._kern_schedule is None:
            # Get the PSyIR Kernel Schedule
            psyir_schedule = super(DynKern, self).get_kernel_schedule()

            # Before transforming, check the validity of the kernel
            # arguments
            self.validate_kernel_code_args()

            # TODO replace the PSyIR argument data symbols with LFRic
            # data symbols, see issue #935. For the moment we simply
            # return the unmodified PSyIR schedule
            self._kern_schedule = psyir_schedule

        return self._kern_schedule

    def validate_kernel_code_args(self):
        '''Check that the arguments in the kernel code match the expected
        arguments as defined by the kernel metadata and the LFRic
        API.

        '''
        # Get the kernel code arguments
        psyir_schedule = super(DynKern, self).get_kernel_schedule()
        symbol_table = psyir_schedule.symbol_table
        kern_code_args = symbol_table.argument_list

        # Get the kernel code interface according to the kernel
        # metadata and LFRic API
        interface_info = KernelInterface(self)
        interface_info.generate()
        interface_args = interface_info.arglist

        # 1: Check the the number of arguments match
        actual_n_args = len(kern_code_args)
        expected_n_args = len(interface_args)
        if actual_n_args != expected_n_args:
            raise GenerationError(
                "In kernel '{0}' the number of arguments indicated by the "
                "kernel metadata is {1} but the actual number of kernel "
                "arguments found is {2}.".format(
                    self.name, expected_n_args, actual_n_args))

        # 2: Check that the properties of each argument matches
        for idx, kern_code_arg in enumerate(kern_code_args):
            interface_arg = interface_args[idx]
            try:
                alg_idx = interface_info.metadata_index_from_actual_index(idx)
                alg_arg = self.arguments.args[alg_idx]
            except KeyError:
                # There's no algorithm argument directly associated with this
                # kernel argument. (We only care about the data associated
                # with scalar, field and operator arguments.)
                alg_arg = None
            self._validate_kernel_code_arg(kern_code_arg, interface_arg,
                                           alg_arg)

    def _validate_kernel_code_arg(self, kern_code_arg, interface_arg,
                                  alg_arg=None):
        '''Internal method to check that the supplied argument descriptions
        match and raise appropriate exceptions if not.

        :param kern_code_arg: kernel code argument.
        :type kern_code_arg: :py:class:`psyclone.psyir.symbols.DataSymbol`
        :param interface_arg: expected argument.
        :type interface_arg: :py:class:`psyclone.psyir.symbols.DataSymbol`
        :param alg_arg: the associated argument in the Algorithm layer. Note \
            that only kernel arguments holding the data associated with \
            scalar, field and operator arguments directly correspond to \
            arguments that appear in the Algorithm layer.
        :type alg_arg: \
            Optional[:py:class`psyclone.dynamo0p3.DynKernelArgument`]

        :raises GenerationError: if the contents of the arguments do \
            not match.
        :raises InternalError: if an unexpected datatype is found.

        '''
        # 1: intrinsic datatype
        actual_datatype = kern_code_arg.datatype.intrinsic
        expected_datatype = interface_arg.datatype.intrinsic
        if actual_datatype != expected_datatype:
            raise GenerationError(
                "Kernel argument '{0}' has datatype '{1}' "
                "in kernel '{2}' but the LFRic API expects '{3}'."
                "".format(kern_code_arg.name, actual_datatype,
                          self.name, expected_datatype))
        # 2a: precision
        actual_precision = kern_code_arg.datatype.precision
        expected_precision = interface_arg.datatype.precision
        if actual_precision.name != expected_precision.name:
            raise GenerationError(
                "Kernel argument '{0}' has precision '{1}' "
                "in kernel '{2}' but the LFRic API expects '{3}'."
                "".format(kern_code_arg.name, actual_precision.name,
                          self.name, expected_precision.name))
        # 2b: precision at compile time
        if alg_arg:
            # TODO #1892 - check that precision derived from algorithm layer
            # matches the subroutine interface.
            pass

        # 3: intent
        actual_intent = kern_code_arg.interface.access
        expected_intent = interface_arg.interface.access
        if actual_intent.name != expected_intent.name:
            raise GenerationError(
                "Kernel argument '{0}' has intent '{1}' "
                "in kernel '{2}' but the LFRic API expects intent '{3}'."
                "".format(kern_code_arg.name, actual_intent.name,
                          self.name, expected_intent.name))
        # 4: scalar or array
        if interface_arg.is_scalar:
            if not kern_code_arg.is_scalar:
                raise GenerationError(
                    "Argument '{0}' to kernel '{1}' should be a scalar "
                    "according to the LFRic API, but it is not."
                    "".format(kern_code_arg.name, self.name))
        elif interface_arg.is_array:
            if not kern_code_arg.is_array:
                raise GenerationError(
                    "Argument '{0}' to kernel '{1}' should be an array "
                    "according to the LFRic API, but it is not."
                    "".format(kern_code_arg.name, self.name))
            # 4.1: array dimensions
            if len(interface_arg.shape) != len(kern_code_arg.shape):
                raise GenerationError(
                    "Argument '{0}' to kernel '{1}' should be an array "
                    "with {2} dimension(s) according to the LFRic API, but "
                    "found {3}.".format(kern_code_arg.name, self.name,
                                        len(interface_arg.shape),
                                        len(kern_code_arg.shape)))
            for dim_idx, kern_code_arg_dim in enumerate(kern_code_arg.shape):
                if not isinstance(kern_code_arg_dim, ArrayType.ArrayBounds):
                    continue
                if (not isinstance(kern_code_arg_dim.lower, Literal) or
                        kern_code_arg_dim.lower.value != "1"):
                    raise GenerationError(
                        "All array arguments to LFRic kernels must have lower "
                        "bounds of 1 for all dimensions. However, array '{0}' "
                        "has a lower bound of '{1}' for dimension {2}".format(
                            kern_code_arg.name, str(kern_code_arg_dim.lower),
                            dim_idx))
                kern_code_arg_upper_dim = kern_code_arg_dim.upper
                interface_arg_upper_dim = interface_arg.shape[dim_idx].upper
                if (isinstance(kern_code_arg_upper_dim, Reference) and
                        isinstance(interface_arg_upper_dim, Reference) and
                        isinstance(kern_code_arg_upper_dim.symbol,
                                   DataSymbol) and
                        isinstance(interface_arg_upper_dim.symbol,
                                   DataSymbol)):
                    # Only check when there is a symbol. Unspecified
                    # dimensions, dimensions with scalar values,
                    # offsets, or dimensions that include arithmetic
                    # are skipped.
                    try:
                        self._validate_kernel_code_arg(
                            kern_code_arg_upper_dim.symbol,
                            interface_arg_upper_dim.symbol)
                    except GenerationError as info:
                        six.raise_from(GenerationError(
                            "For dimension {0} in array argument '{1}' to "
                            "kernel '{2}' the following error was found: "
                            "{3}".format(dim_idx+1, kern_code_arg.name,
                                         self.name, str(info.args[0]))), info)
        else:
            raise InternalError(
                "unexpected argument type found for '{0}' in kernel '{1}'. "
                "Expecting a scalar or an array.".format(
                    kern_code_arg.name, self.name))


class FSDescriptor():
    ''' Provides information about a particular function space used by
    a meta-funcs entry in the kernel metadata. '''

    def __init__(self, descriptor):
        self._descriptor = descriptor

    @property
    def requires_basis(self):
        ''' Returns True if a basis function is associated with this
        function space, otherwise it returns False. '''
        return "gh_basis" in self._descriptor.operator_names

    @property
    def requires_diff_basis(self):
        ''' Returns True if a differential basis function is
        associated with this function space, otherwise it returns
        False. '''
        return "gh_diff_basis" in self._descriptor.operator_names

    @property
    def fs_name(self):
        ''' Returns the raw metadata value of this function space. '''
        return self._descriptor.function_space_name


class FSDescriptors():
    ''' Contains a collection of FSDescriptor objects and methods
    that provide information across these objects. We have one
    FSDescriptor for each meta-funcs entry in the kernel
    meta-data.
    # TODO #274 this should actually be named something like
    BasisFuncDescriptors as it holds information describing the
    basis/diff-basis functions required by a kernel.

    :param descriptors: list of objects describing the basis/diff-basis \
                        functions required by a kernel, as obtained from \
                        meta-data.
    :type descriptors: list of :py:class:`psyclone.DynFuncDescriptor03`.

    '''
    def __init__(self, descriptors):
        self._orig_descriptors = descriptors
        self._descriptors = []
        for descriptor in descriptors:
            self._descriptors.append(FSDescriptor(descriptor))

    def exists(self, fspace):
        ''' Return True if a descriptor with the specified function
        space exists, otherwise return False. '''
        for descriptor in self._descriptors:
            # FS descriptors hold information taken from the kernel
            # metadata and therefore it is the original name of
            # the supplied function space that we must look at
            if descriptor.fs_name == fspace.orig_name:
                return True
        return False

    def get_descriptor(self, fspace):
        ''' Return the descriptor with the specified function space
        name. If it does not exist raise an error.'''
        for descriptor in self._descriptors:
            if descriptor.fs_name == fspace.orig_name:
                return descriptor
        raise GenerationError(
            "FSDescriptors:get_descriptor: there is no descriptor for "
            "function space {0}".format(fspace.orig_name))

    @property
    def descriptors(self):
        '''
        :return: the list of Descriptors, one for each of the meta-funcs
                 entries in the kernel meta-data.
        :rtype: List of :py:class:`psyclone.dynamo0p3.FSDescriptor`
        '''
        return self._descriptors


def check_args(call):
    '''
    Checks that the kernel arguments provided via the invoke call are
    consistent with the information expected, as specified by the
    kernel metadata

    :param call: the object produced by the parser that describes the
                 kernel call to be checked.
    :type call: :py:class:`psyclone.parse.algorithm.KernelCall`
    :raises: GenerationError if the kernel arguments in the Algorithm layer
             do not match up with the kernel meta-data
    '''
    # stencil arguments
    stencil_arg_count = 0
    for arg_descriptor in call.ktype.arg_descriptors:
        if arg_descriptor.stencil:
            if not arg_descriptor.stencil['extent']:
                # an extent argument must be provided
                stencil_arg_count += 1
            if arg_descriptor.stencil['type'] == 'xory1d':
                # a direction argument must be provided
                stencil_arg_count += 1

    const = LFRicConstants()
    # Quadrature arguments - will have as many as there are distinct
    # quadrature shapes specified in the metadata.
    qr_arg_count = len(set(call.ktype.eval_shapes).intersection(
        set(const.VALID_QUADRATURE_SHAPES)))

    expected_arg_count = len(call.ktype.arg_descriptors) + \
        stencil_arg_count + qr_arg_count

    if expected_arg_count != len(call.args):
        raise GenerationError(
            "error: expected '{0}' arguments in the algorithm layer but "
            "found '{1}'. Expected '{2}' standard arguments, '{3}' "
            "stencil arguments and '{4}' qr_arguments'".format(
                expected_arg_count, len(call.args),
                len(call.ktype.arg_descriptors), stencil_arg_count,
                qr_arg_count))


class DynStencil():
    ''' Provides stencil information about a Dynamo argument '''
    def __init__(self, name):
        self._name = name
        self._extent = None
        self._extent_arg = None
        self._direction_arg = None

    @property
    def extent(self):
        '''Returns the extent of the stencil if it is known. It will be known
        if it is specified in the metadata.'''
        return self._extent

    @property
    def extent_arg(self):
        '''Returns the algorithm argument associated with the extent value if
        extent has not been provided in the metadata.'''
        return self._extent_arg

    @extent_arg.setter
    def extent_arg(self, value):
        ''' sets the extent_arg argument. '''
        self._extent_arg = value

    @property
    def direction_arg(self):
        '''returns the direction argument associated with the direction of
        the stencil if the direction of the stencil is not known'''
        return self._direction_arg

    @direction_arg.setter
    def direction_arg(self, value):
        ''' sets the direction_arg argument. '''
        self._direction_arg = value


class DynKernelArguments(Arguments):
    '''
    Provides information about Dynamo kernel call arguments
    collectively, as specified by the kernel argument metadata.

    :param call: the kernel meta-data for which to extract argument info.
    :type call: :py:class:`psyclone.parse.KernelCall`
    :param parent_call: the kernel-call object.
    :type parent_call: :py:class:`psyclone.dynamo0p3.DynKern`
    :param bool check: whether to check for consistency between the \
        kernel metadata and the algorithm layer. Defaults to True.

    :raises GenerationError: if the kernel meta-data specifies stencil extent.
    '''
    def __init__(self, call, parent_call, check=True):
        # pylint: disable=too-many-branches
        if False:  # pylint: disable=using-constant-test
            # For pyreverse
            self._0_to_n = DynKernelArgument(None, None, None, None)

        Arguments.__init__(self, parent_call)

        # check that the arguments provided by the algorithm layer are
        # consistent with those expected by the kernel(s)
        check_args(call)

        # create our arguments and add in stencil information where
        # appropriate.
        self._args = []
        idx = 0
        for arg in call.ktype.arg_descriptors:
            dyn_argument = DynKernelArgument(self, arg, call.args[idx],
                                             parent_call, check)
            idx += 1
            if dyn_argument.descriptor.stencil:
                # Create a stencil object and store a reference to it in our
                # new DynKernelArgument object.
                stencil = DynStencil(dyn_argument.descriptor.stencil['type'])
                dyn_argument.stencil = stencil

                if dyn_argument.descriptor.stencil['extent']:
                    raise GenerationError("extent metadata not yet supported")
                    # if supported we would add the following
                    # line. However, note there is currently no setter
                    # for extent in DynStencil so this would need to
                    # be added.  stencil.extent =
                    # dyn_argument.descriptor.stencil['extent']
                # An extent argument has been added.
                stencil.extent_arg = call.args[idx]
                idx += 1
                if dyn_argument.descriptor.stencil['type'] == 'xory1d':
                    # a direction argument has been added
                    stencil.direction_arg = call.args[idx]
                    idx += 1
            self._args.append(dyn_argument)

        # We have now completed the construction of the kernel arguments so
        # we can go back and update the names of any stencil size and/or
        # direction variable names to ensure there are no clashes.
        if self._parent_call:
            inv_sched = self._parent_call.ancestor(InvokeSchedule)
            if hasattr(inv_sched, "symbol_table"):
                symtab = inv_sched.symbol_table
            else:
                symtab = SymbolTable()
        else:
            # TODO 719 The symtab is not connected to other parts of the
            # Stub generation.
            symtab = SymbolTable()
        const = LFRicConstants()
        for arg in self._args:
            if not arg.descriptor.stencil:
                continue
            if not arg.stencil.extent_arg.is_literal():
                if arg.stencil.extent_arg.varname:
                    # Ensure extent argument name is registered in the
                    # symbol_table.
                    tag = "AlgArgs_" + arg.stencil.extent_arg.text
                    root = arg.stencil.extent_arg.varname
                    new_name = symtab.find_or_create_tag(tag, root).name
                    arg.stencil.extent_arg.varname = new_name
            if arg.descriptor.stencil['type'] == 'xory1d':
                # a direction argument has been added
                if arg.stencil.direction_arg.varname and \
                   arg.stencil.direction_arg.varname not in \
                   const.VALID_STENCIL_DIRECTIONS:
                    # Register the name of the direction argument to ensure
                    # it is unique in the PSy layer
                    tag = "AlgArgs_" + arg.stencil.direction_arg.text
                    root = arg.stencil.direction_arg.varname
                    new_name = symtab.find_or_create_tag(tag, root).name
                    arg.stencil.direction_arg.varname = new_name

        self._dofs = []

        # Generate a static list of unique function-space names used
        # by the set of arguments: store the mangled names as these
        # are what we use at the level of an Invoke
        self._unique_fs_names = []
        # List of corresponding unique function-space objects
        self._unique_fss = []
        for arg in self._args:
            for function_space in arg.function_spaces:
                # We check that function_space is not None because scalar
                # args don't have one and fields only have one (only
                # operators have two).
                if function_space and \
                   function_space.mangled_name not in self._unique_fs_names:
                    self._unique_fs_names.append(function_space.mangled_name)
                    self._unique_fss.append(function_space)

    def get_arg_on_space_name(self, func_space_name):
        '''
        Returns the first argument (field or operator) found that is on
        the named function space, as specified in the kernel metadata. Also
        returns the associated FunctionSpace object.

        :param str func_space_name: Name of the function space (as specified \
                                    in kernel meta-data) for which to \
                                    find an argument.
        :return: the first kernel argument that is on the named function \
                 space and the associated FunctionSpace object.
        :rtype: (:py:class:`psyclone.dynamo0p3.DynKernelArgument`,
                 :py:class:`psyclone.domain.lfric.FunctionSpace`)
        :raises: FieldNotFoundError if no field or operator argument is found \
                 for the named function space.
        '''
        for arg in self._args:
            for function_space in arg.function_spaces:
                if function_space:
                    if func_space_name == function_space.orig_name:
                        return arg, function_space
        raise FieldNotFoundError("DynKernelArguments:get_arg_on_space_name: "
                                 "there is no field or operator with function "
                                 "space {0}".format(func_space_name))

    def get_arg_on_space(self, func_space):
        '''
        Returns the first argument (field or operator) found that is on
        the specified function space. The mangled name of the supplied
        function space is used for comparison.

        :param func_space: The function space for which to find an argument.
        :type func_space: :py:class:`psyclone.domain.lfric.FunctionSpace`
        :return: the first kernel argument that is on the supplied function
                 space
        :rtype: :py:class:`psyclone.dynamo0p3.DynKernelArgument`
        :raises: FieldNotFoundError if no field or operator argument is found
                 for the specified function space.
        '''
        for arg in self._args:
            for function_space in arg.function_spaces:
                if function_space:
                    if func_space.mangled_name == function_space.mangled_name:
                        return arg
        raise FieldNotFoundError("DynKernelArguments:get_arg_on_space: there "
                                 "is no field or operator with function space "
                                 "{0} (mangled name = '{1}')".format(
                                     func_space.orig_name,
                                     func_space.mangled_name))

    def has_operator(self, op_type=None):
        ''' Returns true if at least one of the arguments is an operator
        of type op_type (either gh_operator [LMA] or gh_columnwise_operator
        [CMA]). If op_type is None then searches for *any* valid operator
        type. '''
        const = LFRicConstants()
        if op_type and op_type not in const.VALID_OPERATOR_NAMES:
            raise GenerationError(
                "If supplied, 'op_type' must be a valid operator type (one "
                "of {0}) but got '{1}'".
                format(const.VALID_OPERATOR_NAMES, op_type))
        if not op_type:
            # If no operator type is specified then we match any type
            op_list = const.VALID_OPERATOR_NAMES
        else:
            op_list = [op_type]
        for arg in self._args:
            if arg.argument_type in op_list:
                return True
        return False

    @property
    def unique_fss(self):
        ''' Returns a unique list of function space objects used by the
        arguments of this kernel '''
        return self._unique_fss

    @property
    def unique_fs_names(self):
        ''' Return the list of unique function space names used by the
        arguments of this kernel. The names are unmangled (i.e. as
        specified in the kernel metadata) '''
        return self._unique_fs_names

    def iteration_space_arg(self):
        '''
        Returns an argument we can use to dereference the iteration
        space. This can be a field or operator that is modified or
        alternatively a field that is read if one or more scalars
        are modified. If a kernel writes to more than one argument then
        that requiring the largest iteration space is selected.

        :return: Kernel argument from which to obtain iteration space
        :rtype: :py:class:`psyclone.dynamo0p3.DynKernelArgument`
        '''

        # Since we always compute operators out to the L1 halo we first
        # check whether this kernel writes to an operator
        write_accesses = AccessType.all_write_accesses()
        const = LFRicConstants()
        op_args = psyGen.args_filter(
            self._args,
            arg_types=const.VALID_OPERATOR_NAMES,
            arg_accesses=write_accesses)
        if op_args:
            return op_args[0]

        # Is this an inter-grid kernel? If so, then the iteration space
        # is determined by the coarse mesh, irrespective of whether
        # we are prolonging (and thus writing to a field on the fine mesh)
        # or restricting.
        if self._parent_call.is_intergrid:
            fld_args = psyGen.args_filter(
                self._args,
                arg_types=const.VALID_FIELD_NAMES,
                arg_meshes=["gh_coarse"])
            return fld_args[0]

        # This is not an inter-grid kernel and it does not write to an
        # operator. We now check for fields that are written to. We
        # check first for any modified field on a continuous function
        # space, failing that we try any_space function spaces
        # (because we must assume such a space is continuous) and
        # finally we try all discontinuous function spaces including
        # any_discontinuous_space. We do this because if a quantity on
        # a continuous FS is modified then our iteration space must be
        # larger (include L1-halo cells)
        const = LFRicConstants()
        write_accesses = AccessType.all_write_accesses()
        fld_args = psyGen.args_filter(
            self._args,
            arg_types=const.VALID_FIELD_NAMES,
            arg_accesses=write_accesses)
        if fld_args:
            for spaces in [const.CONTINUOUS_FUNCTION_SPACES,
                           const.VALID_ANY_SPACE_NAMES,
                           const.VALID_DISCONTINUOUS_NAMES]:
                for arg in fld_args:
                    if arg.function_space.orig_name in spaces:
                        return arg

        # No modified fields or operators. Check for unmodified fields...
        fld_args = psyGen.args_filter(
            self._args,
            arg_types=const.VALID_FIELD_NAMES)
        if fld_args:
            return fld_args[0]

        # it is an error if we get to here
        raise GenerationError(
            "iteration_space_arg(). The dynamo0.3 api must have a modified "
            "field, a modified operator, or an unmodified field (in the case "
            "of a modified scalar). None of these were found.")

    @property
    def dofs(self):
        ''' Currently required for Invoke base class although this
        makes no sense for Dynamo. Need to refactor the Invoke base class
        and remove the need for this property (#279). '''
        return self._dofs

    def raw_arg_list(self):
        '''
        Constructs the class-specific argument list for a kernel.

        :returns: a list of all of the actual arguments to the \
                  kernel call.
        :rtype: list of str.

        '''
        create_arg_list = KernCallArgList(self._parent_call)
        create_arg_list.generate()
        self._raw_arg_list = create_arg_list.arglist

        return self._raw_arg_list

    def psyir_expressions(self):
        '''
        :returns: the PSyIR expressions representing this Argument list.
        :rtype: list of :py:class:`psyclone.psyir.nodes.Node`

        '''
<<<<<<< HEAD
        symtab = self._parent_call.scope.symbol_table
        create_arg_list = KernCallArgList(self._parent_call)
        create_arg_list.generate()
        reader = FortranReader()
        symtab = create_arg_list._symtab
        l = [reader.psyir_from_expression(arg, symtab) for arg in self._raw_arg_list]
        return [arg.psyir_expression() for arg in self.args]
=======

        # TODO check if this is correct
        create_arg_list = KernCallArgList(self._parent_call)
        create_arg_list.generate()
        return create_arg_list.psyir_arglist
>>>>>>> 2872b727

    @property
    def acc_args(self):
        '''
        :returns: the list of quantities that must be available on an \
                  OpenACC device before the associated kernel can be launched.
        :rtype: list of str

        '''
        create_acc_arg_list = KernCallAccArgList(self._parent_call)
        create_acc_arg_list.generate()
        return create_acc_arg_list.arglist

    @property
    def scalars(self):
        '''
        Provides the list of names of scalar arguments required by the
        kernel associated with this Arguments object. If there are none
        then the returned list is empty.

        :returns: A list of the names of scalar arguments in this object.
        :rtype: list of str
        '''
        # Return nothing for the moment as it is unclear whether
        # scalars need to be explicitly dealt with (for OpenACC) in
        # the dynamo api.
        return []


class DynKernelArgument(KernelArgument):
    '''
    This class provides information about individual LFRic kernel call
    arguments as specified by the kernel argument metadata and the
    kernel invocation in the Algorithm layer.

    :param kernel_args: object encapsulating all arguments to the \
                        kernel call.
    :type kernel_args: :py:class:`psyclone.dynamo0p3.DynKernelArguments`
    :param arg_meta_data: information obtained from the meta-data for \
                          this kernel argument.
    :type arg_meta_data: :py:class:`psyclone.domain.lfric.LFRicArgDescriptor`
    :param arg_info: information on how this argument is specified in \
                     the Algorithm layer.
    :type arg_info: :py:class:`psyclone.parse.algorithm.Arg`
    :param call: the kernel object with which this argument is associated.
    :type call: :py:class:`psyclone.dynamo0p3.DynKern`
    :param bool check: whether to check for consistency between the \
        kernel metadata and the algorithm layer. Defaults to True.

    :raises InternalError: for an unsupported metadata in the argument \
                           descriptor data type.

    '''
    # pylint: disable=too-many-public-methods, too-many-instance-attributes
    def __init__(self, kernel_args, arg_meta_data, arg_info, call, check=True):
        # Keep a reference to DynKernelArguments object that contains
        # this argument. This permits us to manage name-mangling for
        # any-space function spaces.
        self._kernel_args = kernel_args
        self._vector_size = arg_meta_data.vector_size
        self._argument_type = arg_meta_data.argument_type
        self._stencil = None
        if arg_meta_data.mesh:
            self._mesh = arg_meta_data.mesh.lower()
        else:
            self._mesh = None

        # The list of function-space objects for this argument. Each
        # object can be queried for its original name and for the
        # mangled name (used to make any-space arguments distinct
        # within an invoke). The argument will only have more than
        # one function-space associated with it if it is an operator.
        fs1 = None
        fs2 = None

        if self.is_operator:

            fs1 = FunctionSpace(arg_meta_data.function_space_to,
                                self._kernel_args)
            fs2 = FunctionSpace(arg_meta_data.function_space_from,
                                self._kernel_args)
        else:
            if arg_meta_data.function_space:
                fs1 = FunctionSpace(arg_meta_data.function_space,
                                    self._kernel_args)
        self._function_spaces = [fs1, fs2]

        # Set the argument's intrinsic type from its descriptor's
        # data type and check if an invalid data type is passed from
        # the argument descriptor.
        try:
            const = LFRicConstants()
            self._intrinsic_type = const.MAPPING_DATA_TYPES[
                arg_meta_data.data_type]
        except KeyError as err:
            six.raise_from(InternalError(
                "DynKernelArgument.__init__(): Found unsupported data "
                "type '{0}' in the kernel argument descriptor '{1}'.".
                format(arg_meta_data.data_type, arg_meta_data)), err)

        # Addressing issue #753 will allow us to perform static checks
        # for consistency between the algorithm and the kernel
        # metadata. This will include checking that a field on a read
        # only function space is not passed to a kernel that modifies
        # it. Note, issue #79 is also related to this.
        KernelArgument.__init__(self, arg_meta_data, arg_info, call)
        # Argument proxy data type (if/as defined in LFRic infrastructure)
        self._proxy_data_type = None
        # Set up kernel argument information for scalar, field and operator
        # arguments: precision, module name, data type and proxy data type
        self._init_data_type_properties(arg_info, check)
        # Complete the initialisation of the argument (after
        # _init_data_type_properties() so the precision info etc is
        # already set up)
        self._complete_init(arg_info)

    def ref_name(self, function_space=None):
        '''
        Returns the name used to dereference this type of argument (depends
        on whether it is a field or operator and, if the latter, whether it
        is the to- or from-space that is specified).

        :param function_space: the function space of this argument
        :type function_space: :py:class:`psyclone.domain.lfric.FunctionSpace`

        :returns: the name used to dereference this argument.
        :rtype: str

        :raises GenerationError: if the supplied function space is not one \
                                 of the function spaces associated with \
                                 this argument.
        :raises GenerationError: if the supplied function space is not being \
                                 returned by either 'function_space_from' or \
                                 'function_space_to'.
        :raises GenerationError: if the argument type is not supported.

        '''
        # pylint: disable=too-many-branches
        if not function_space:
            if self.is_operator:
                # For an operator we use the 'from' FS
                function_space = self._function_spaces[1]
            else:
                function_space = self._function_spaces[0]
        else:
            # Check that the supplied function space is valid for this
            # argument
            found = False
            for fspace in self.function_spaces:
                if fspace and fspace.orig_name == function_space.orig_name:
                    found = True
                    break
            if not found:
                raise GenerationError(
                    "DynKernelArgument.ref_name(fs): The supplied function "
                    "space (fs='{0}') is not one of the function spaces "
                    "associated with this argument (fss={1}).".format(
                        function_space.orig_name,
                        self.function_space_names))
        if self.is_field:
            return "vspace"
        if self.is_operator:
            if function_space.orig_name == self.descriptor.function_space_from:
                return "fs_from"
            if function_space.orig_name == self.descriptor.function_space_to:
                return "fs_to"
            raise GenerationError(
                "DynKernelArgument.ref_name(fs): Function space '{0}' "
                "is one of the 'gh_operator' function spaces '{1}' but "
                "is not being returned by either function_space_from "
                "'{2}' or function_space_to '{3}'.".format(
                    function_space.orig_name, self.function_spaces,
                    self.descriptor.function_space_from,
                    self.descriptor.function_space_to))
        raise GenerationError(
            "DynKernelArgument.ref_name(fs): Found unsupported argument "
            "type '{0}'.".format(self._argument_type))

    def _init_data_type_properties(self, arg_info, check=True):
        '''Set up kernel argument information from LFRicConstants: precision,
        data type, proxy data type and module name. This is currently
        supported for scalar, field and operator arguments.

        :param arg_info: information on how this argument is specified \
            in the Algorithm layer.
        :type arg_info: :py:class:`psyclone.parse.algorithm.Arg`
        :param bool check: whether to use the algorithm \
            information. Optional argument that defaults to True.

        '''
        alg_datatype_info = None
        if arg_info:
            alg_datatype_info = arg_info._datatype
        alg_datatype = None
        alg_precision = None
        if alg_datatype_info:
            alg_datatype, alg_precision = alg_datatype_info

        const = LFRicConstants()
        if arg_info and arg_info.form == "collection":
            try:
                alg_datatype = const.FIELD_VECTOR_TO_FIELD_MAP[alg_datatype]
            except KeyError:
                # The collection datatype is not recognised or supported.
                alg_datatype = None

        if self.is_scalar:
            self._init_scalar_properties(alg_datatype, alg_precision,
                                         check)
        elif self.is_field:
            self._init_field_properties(alg_datatype, check)
        elif self.is_operator:
            self._init_operator_properties(alg_datatype, check)
        else:
            raise InternalError(
                f"Supported argument types are scalar, field and operator, "
                f"but the argument '{self.name}' in kernel "
                f"'{self._call.name}' is none of these.")

    def _init_scalar_properties(
            self, alg_datatype, alg_precision, check=True):
        '''Set up the properties of this scalar using algorithm datatype
        information if it is available.

        :param alg_datatype: the datatype of this argument as \
            specified in the algorithm layer or None if it is not \
            known.
        :type alg_datatype: str or NoneType
        :param alg_precision: the precision of this argument as \
            specified in the algorithm layer or None if it is not \
            known.
        :type alg_precision: str or NoneType
        :param bool check: whether to use the algorithm \
            information. Optional argument that defaults to True.

        :raises InternalError: if the intrinsic type of the scalar is \
            not supported.
        :raises GenerationError: if the datatype specified in the \
            algorithm layer is inconsistent with the kernel metadata.
        :raises GenerationError: if the datatype for a gh_scalar \
            could not be found in the algorithm layer.
        :raises NotImplementedError: if the scalar is a reduction and \
            its intrinsic type is not real.
        :raises GenerationError: if the scalar is a reduction and is \
            not declared with default precision.

        '''
        const = LFRicConstants()
        # Check the type of scalar defined in the metadata is supported.
        if self.intrinsic_type not in const.VALID_INTRINSIC_TYPES:
            raise InternalError(
                f"Expected one of {const.VALID_INTRINSIC_TYPES} intrinsic "
                f"types for a scalar argument but found "
                f"'{self.intrinsic_type}' in the metadata of kernel "
                f"{self._call.name} for argument {self.name}.")

        # Check the metadata and algorithm types are consistent if
        # the algorithm information is available and is not being ignored.
        if check and alg_datatype and \
           alg_datatype != self.intrinsic_type:
            raise GenerationError(
                f"The kernel metadata for argument '{self.name}' in "
                f"kernel '{self._call.name}' specifies this argument "
                f"should be a scalar of type '{self.intrinsic_type}' but "
                f"in the algorithm layer it is defined as a "
                f"'{alg_datatype}'.")

        # If the algorithm information is not being ignored and
        # the datatype is known in the algorithm layer and it is
        # not a literal then its precision should also be defined.
        if check and alg_datatype and not alg_precision and \
           not self.is_literal:
            raise GenerationError(
                f"LFRic coding standards require scalars to have "
                f"their precision defined in the algorithm layer but "
                f"'{self.name}' in '{self._call.name}' does not.")

        if self.access in AccessType.get_valid_reduction_modes():
            # Treat reductions separately to other scalars as it
            # is expected that they should match the precision of
            # the field they are reducing. At the moment there is
            # an assumption that the precision will always be a
            # particular value (the default), see issue #1570.

            # Only real reductions are supported.
            if not self.intrinsic_type == "real":
                raise NotImplementedError(
                    "Reductions for datatypes other than real are not yet "
                    "supported in PSyclone.")

            expected_precision = const.DATA_TYPE_MAP["reduction"]["kind"]
            # If the algorithm information is not being ignored
            # then check that the expected precision and the
            # precision defined in the algorithn layer are
            # the same.
            if check and alg_precision and \
               alg_precision != expected_precision:
                raise GenerationError(
                    f"This scalar is a reduction which assumes precision "
                    f"of type '{expected_precision}' but the algorithm "
                    f"declares this scalar with precision "
                    f"'{alg_precision}'.")

            # Use the default 'real' scalar reduction properties.
            self._precision = expected_precision
            self._data_type = const.DATA_TYPE_MAP["reduction"]["type"]
            self._proxy_data_type = const.DATA_TYPE_MAP[
                "reduction"]["proxy_type"]
            self._module_name = const.DATA_TYPE_MAP["reduction"]["module"]
        else:
            # This is a scalar that is not part of a reduction.

            if check and alg_precision:
                # Use the algorithm precision if it is available
                # and not being ignored.
                self._precision = alg_precision
            else:
                # Use default precision for this datatype if the
                # algorithm precision is either not avaiable or is
                # being ignored.
                self._precision = const.SCALAR_PRECISION_MAP[
                    self.intrinsic_type]

    def _init_field_properties(self, alg_datatype, check=True):
        '''Set up the properties of this field using algorithm datatype
        information if it is available.

        :param alg_datatype: the datatype of this argument as \
            specified in the algorithm layer or None if it is not \
            known.
        :type alg_datatype: str or NoneType
        :param bool check: whether to use the algorithm \
            information. Optional argument that defaults to True.

        :raises GenerationError: if the datatype for a gh_field \
            could not be found in the algorithm layer.
        :raises GenerationError: if the datatype specified in the \
            algorithm layer is inconsistent with the kernel metadata.
        :raises InternalError: if the intrinsic type of the field is \
            not supported (i.e. is not real or integer).

        '''
        const = LFRicConstants()
        argtype = None
        # If the algorithm information is not being ignored then
        # it must be available.
        if check and not alg_datatype:
            raise GenerationError(
                f"It was not possible to determine the field type from "
                f"the algorithm layer for argument '{self.name}' in "
                f"kernel '{self._call.name}'.")

        # If the algorithm information is not being ignored then
        # check the metadata and algorithm type are consistent and
        # that the metadata specifies a supported intrinsic type.
        if self.intrinsic_type == "real":
            if not check:
                # Use the default as we are ignoring any algorithm info
                argtype = "field"
            elif alg_datatype == "field_type":
                argtype = "field"
            elif alg_datatype == "r_solver_field_type":
                argtype = "r_solver_field"
            elif alg_datatype == "r_tran_field_type":
                argtype = "r_tran_field"
            else:
                raise GenerationError(
                    f"The metadata for argument '{self.name}' in kernel "
                    f"'{self._call.name}' specifies that this is a real "
                    f"field, however it is declared as a "
                    f"'{alg_datatype}' in the algorithm code.")

        elif self.intrinsic_type == "integer":
            if check and alg_datatype != "integer_field_type":
                raise GenerationError(
                    f"The metadata for argument '{self.name}' in kernel "
                    f"'{self._call.name}' specifies that this is an "
                    f"integer field, however it is declared as a "
                    f"'{alg_datatype}' in the algorithm code.")
            argtype = "integer_field"
        else:
            raise InternalError(
                f"Expected one of {const.VALID_FIELD_INTRINSIC_TYPES} "
                f"intrinsic types for a field argument but found "
                f"'{self.intrinsic_type}'.")
        self._data_type = const.DATA_TYPE_MAP[argtype]["type"]
        self._precision = const.DATA_TYPE_MAP[argtype]["kind"]
        self._proxy_data_type = const.DATA_TYPE_MAP[argtype]["proxy_type"]
        self._module_name = const.DATA_TYPE_MAP[argtype]["module"]

    def _init_operator_properties(self, alg_datatype, check=True):
        '''Set up the properties of this operator using algorithm datatype
        information if it is available.

        :param alg_datatype: the datatype of this argument as \
            specified in the algorithm layer or None if it is not \
            known.
        :type alg_datatype: str or NoneType
        :param bool check: whether to use the algorithm \
            information. Optional argument that defaults to True.
        :raises GenerationError: if the datatype for a gh_operator \
            could not be found in the algorithm layer (and check is \
            True).
        :raises GenerationError: if the datatype specified in the \
            algorithm layer is inconsistent with the kernel metadata.
        :raises InternalError: if this argument is not an operator.

        '''
        const = LFRicConstants()
        argtype = None
        if self.argument_type == "gh_operator":
            if not check:
                # Use the default as we are ignoring any algorithm info
                argtype = "operator"
            elif not alg_datatype:
                # Raise an exception as we require algorithm
                # information to determine the precision of the
                # operator
                raise GenerationError(
                    f"It was not possible to determine the operator type "
                    f"from the algorithm layer for argument '{self.name}' "
                    f"in kernel '{self._call.name}'.")
            elif alg_datatype == "operator_type":
                argtype = "operator"
            elif alg_datatype == "r_solver_operator_type":
                argtype = "r_solver_operator"
            else:
                raise GenerationError(
                    f"The metadata for argument '{self.name}' in kernel "
                    f"'{self._call.name}' specifies that this is an "
                    f"operator, however it is declared as a "
                    f"'{alg_datatype}' in the algorithm code.")
        elif self.argument_type == "gh_columnwise_operator":
            if check and alg_datatype and \
               alg_datatype != "columnwise_operator_type":
                raise GenerationError(
                    f"The metadata for argument '{self.name}' in kernel "
                    f"'{self._call.name}' specifies that this is a "
                    f"columnwise operator, however it is declared as a "
                    f"'{alg_datatype}' in the algorithm code.")
            argtype = "columnwise_operator"
        else:
            raise InternalError(
                f"Expected 'gh_operator' or 'gh_columnwise_operator' "
                f"argument type but found '{self.argument_type}'.")
        self._data_type = const.DATA_TYPE_MAP[argtype]["type"]
        self._precision = const.DATA_TYPE_MAP[argtype]["kind"]
        self._proxy_data_type = const.DATA_TYPE_MAP[argtype]["proxy_type"]
        self._module_name = const.DATA_TYPE_MAP[argtype]["module"]

    @property
    def is_scalar(self):
        '''
        :returns: True if this kernel argument represents a scalar, \
                  False otherwise.
        :rtype: bool
        '''
        const = LFRicConstants()
        return self._argument_type in const.VALID_SCALAR_NAMES

    @property
    def is_field(self):
        '''
        :returns: True if this kernel argument represents a field, \
                  False otherwise.
        :rtype: bool
        '''
        const = LFRicConstants()
        return self._argument_type in const.VALID_FIELD_NAMES

    @property
    def is_operator(self):
        '''
        :returns: True if this kernel argument represents an operator, \
                  False otherwise.
        :rtype: bool
        '''
        const = LFRicConstants()
        return self._argument_type in const.VALID_OPERATOR_NAMES

    @property
    def descriptor(self):
        '''
        :returns: a descriptor object which contains Kernel metadata \
                  about this argument.
        :rtype: :py:class:`psyclone.domain.lfric.LFRicArgDescriptor`
        '''
        return self._arg

    @property
    def argument_type(self):
        '''
        :returns: the API type of this argument, as specified in \
                  the metadata.
        :rtype: str
        '''
        return self._argument_type

    @property
    def intrinsic_type(self):
        '''
        :returns: the intrinsic Fortran type of this argument for scalars \
                  or of the argument's data for fields and operators.
        :rtype: str
        '''
        return self._intrinsic_type

    @property
    def mesh(self):
        '''
        :returns: mesh associated with argument ('GH_FINE' or 'GH_COARSE').
        :rtype: str
        '''
        return self._mesh

    @property
    def vector_size(self):
        '''
        :returns: the vector size of this argument as specified in \
                  the Kernel metadata.
        :rtype: str
        '''
        return self._vector_size

    @property
    def name_indexed(self):
        '''
        :returns: the name for this argument with an additional index \
                  which accesses the first element for a vector argument.
        :rtype: str
        '''
        if self._vector_size > 1:
            return self._name+"(1)"
        return self._name

    def psyir_expression(self):
        '''
        Looks up or creates a reference to a suitable Symbol for this kernel
        argument. If the argument is a scalar that has been provided as a
        literal (in the Algorithm layer) then the PSyIR of the expression
        is returned.

        :returns: the PSyIR for this kernel argument.
        :rtype: :py:class:`psyclone.psyir.nodes.Node`

        :raises NotImplementedError: if this argument is not a literal, scalar
                                     or field.

        '''
        symbol_table = self._call.scope.symbol_table

        if self.is_literal:
            reader = FortranReader()
            return reader.psyir_from_expression(self.name, symbol_table)

        if self.is_scalar:
            try:
                scalar_sym = symbol_table.lookup(self.name)
            except KeyError:
                # TODO once #1258 is done the symbols should already exist
                # and therefore we should raise an exception if not.
                scalar_sym = symbol_table.new_symbol(
                    self.name, symbol_type=DataSymbol,
                    datatype=self.infer_datatype())
            return Reference(scalar_sym)

        if self.is_field:
            # Although the argument to a Kernel is a field, the data itself
            # is accessed through a field_proxy.
            try:
                sym = symbol_table.lookup(self.proxy_name)
            except KeyError:
                # TODO once #1258 is done the symbols should already exist
                # and therefore we should raise an exception if not.
                sym = symbol_table.new_symbol(
                    self.proxy_name, symbol_type=DataSymbol,
                    datatype=self.infer_datatype(proxy=True))
            return StructureReference.create(sym, ["data"])

        raise NotImplementedError(
            "Unsupported kernel argument type: '{0}' is of type '{1}' "
            "which is not recognised as being a literal, scalar or "
            "field.".format(self.name, self.argument_type))

    @property
    def declaration_name(self):
        '''
        :returns: the name for this argument with the array dimensions \
                  added if required.
        :rtype: str
        '''
        if self._vector_size > 1:
            return self._name+"("+str(self._vector_size)+")"
        return self._name

    @property
    def proxy_name(self):
        '''
        :returns: the proxy name for this argument.
        :rtype: str
        '''
        return self._name+"_proxy"

    @property
    def proxy_name_indexed(self):
        '''
        :returns: the proxy name for this argument with an additional \
                  index which accesses the first element for a vector \
                  argument.
        :rtype: str
        '''
        if self._vector_size > 1:
            return self._name+"_proxy(1)"
        return self._name+"_proxy"

    @property
    def proxy_declaration_name(self):
        '''
        :returns: the proxy name for this argument with the array \
                  dimensions added if required.
        :rtype: str
        '''
        if self._vector_size > 1:
            return self.proxy_name+"("+str(self._vector_size)+")"
        return self.proxy_name

    @property
    def proxy_data_type(self):
        '''
        :returns: the type of this argument's proxy (if it exists) as \
                  defined in LFRic infrastructure.
        :rtype: str or NoneType

        '''
        return self._proxy_data_type

    @property
    def function_space(self):
        '''
        Returns the expected finite element function space for a kernel
        argument as specified by the kernel argument metadata: a single
        function space for a field and function_space_from for an operator.

        :returns: function space for this argument.
        :rtype: :py:class:`psyclone.domain.lfric.FunctionSpace`
        '''
        if self._argument_type == "gh_operator":
            # We return the 'from' space for an operator argument
            return self.function_space_from
        return self._function_spaces[0]

    @property
    def function_space_to(self):
        '''
        :returns: the 'to' function space of an operator.
        :rtype: str
        '''
        return self._function_spaces[0]

    @property
    def function_space_from(self):
        '''
        :returns:  the 'from' function space of an operator.
        :rtype: str
        '''
        return self._function_spaces[1]

    @property
    def function_spaces(self):
        '''
        Returns the expected finite element function space for a kernel
        argument as specified by the kernel argument metadata: a single
        function space for a field and a list containing
        function_space_to and function_space_from for an operator.

        :returns: function space(s) for this argument.
        :rtype: list of :py:class:`psyclone.domain.lfric.FunctionSpace`

        '''
        return self._function_spaces

    @property
    def function_space_names(self):
        '''
        Returns a list of the names of the function spaces associated
        with this argument. We have more than one function space when
        dealing with operators.

        :returns: list of function space names for this argument.
        :rtype: list of str

        '''
        fs_names = []
        for fspace in self._function_spaces:
            if fspace:
                fs_names.append(fspace.orig_name)
        return fs_names

    @property
    def intent(self):
        '''
        Returns the Fortran intent of this argument as defined by the
        valid access types for this API

        :returns: the expected Fortran intent for this argument as \
                  specified by the kernel argument metadata
        :rtype: str

        '''
        write_accesses = AccessType.all_write_accesses()
        if self.access == AccessType.READ:
            return "in"
        if self.access in write_accesses:
            return "inout"
        # An argument access other than the pure "read" or one of
        # the "write" accesses is invalid
        valid_accesses = [AccessType.READ.api_specific_name()] + \
            [access.api_specific_name() for access in write_accesses]
        raise GenerationError(
            "In the LFRic API the argument access must be one of {0}, "
            "but found '{1}'.".format(valid_accesses, self.access))

    @property
    def discontinuous(self):
        '''
        Returns True if this argument is known to be on a discontinuous
        function space including any_discontinuous_space, otherwise
        returns False.

        :returns: whether the argument is discontinuous.
        :rtype: bool

        '''
        const = LFRicConstants()
        if self.function_space.orig_name in \
           const.VALID_DISCONTINUOUS_NAMES:
            return True
        if self.function_space.orig_name in \
           const.VALID_ANY_SPACE_NAMES:
            # We will eventually look this up based on our dependence
            # analysis but for the moment we assume the worst
            return False
        return False

    @property
    def stencil(self):
        '''
        :returns: stencil information for this argument if it exists.
        :rtype: :py:class:`psyclone.dynamo0p3.DynStencil`
        '''
        return self._stencil

    @stencil.setter
    def stencil(self, value):
        '''
        Sets stencil information for this kernel argument.

        :param value: stencil information for this argument.
        :type value: :py:class:`psyclone.dynamo0p3.DynStencil`

        '''
        self._stencil = value

    def infer_datatype(self, proxy=False):
        '''
        Infer the datatype of this kernel argument in the PSy layer using
        the LFRic API rules. If any LFRic infrastructure modules are required
        but are not already present then suitable ContainerSymbols are added
        to the outermost symbol table. Similarly, DataTypeSymbols are added for
        any required LFRic derived types that are not already in the symbol
        table.

        TODO #1258 - ultimately this routine should not have to create any
        DataTypeSymbols as that should already have been done.

        :param bool proxy: whether or not we want the type of the proxy \
            object for this kernel argument. Defaults to False (i.e.
            return the type rather than the proxy type).

        :returns: the datatype of this argument.
        :rtype: :py:class:`psyclone.psyir.symbols.DataType`

        :raises NotImplementedError: if an unsupported argument type is found.

        '''
        # We want to put any Container symbols in the outermost scope so find
        # the corresponding symbol table.
        symbol_table = self._call.scope.symbol_table
        root_table = symbol_table
        while root_table.parent_symbol_table():
            root_table = root_table.parent_symbol_table()

        def _find_or_create_type(mod_name, type_name):
            '''
            Utility to find or create a DataTypeSymbol with the supplied name,
            imported from the named module.

            :param str mod_name: the name of the module from which the \
                                 DataTypeSymbol should be imported.
            :param str type_name: the name of the derived type for which to \
                                  create a DataTypeSymbol.

            :returns: the symbol for the requested type.
            :rtype: :py:class:`psyclone.psyir.symbols.DataTypeSymbol`

            '''
            return root_table.find_or_create(
                    type_name,
                    symbol_type=DataTypeSymbol,
                    datatype=DeferredType(),
                    interface=ImportInterface(root_table.find_or_create(
                        mod_name,
                        symbol_type=ContainerSymbol)
                        ))

        if self.is_scalar:
            # Find or create the DataType for the appropriate scalar type.
            if self.intrinsic_type == "real":
                prim_type = ScalarType.Intrinsic.REAL
            elif self.intrinsic_type == "integer":
                prim_type = ScalarType.Intrinsic.INTEGER
            elif self.intrinsic_type == "logical":
                prim_type = ScalarType.Intrinsic.BOOLEAN
            else:
                raise NotImplementedError(
                    f"Unsupported scalar type '{self.intrinsic_type}'")

            kind_name = self.precision
            try:
                kind_symbol = symbol_table.lookup(kind_name)
            except KeyError:
                try:
                    constants_container = symbol_table.lookup(
                        "constants_mod")
                except KeyError:
                    # TODO Once #696 is done, we should *always* have a
                    # symbol for this container at this point so should
                    # raise an exception if we haven't. Also, the name
                    # of the Fortran module should be read from the config
                    # file.
                    constants_container = ContainerSymbol("constants_mod")
                    root_table.add(constants_container)
                kind_symbol = DataSymbol(
                    kind_name, INTEGER_SINGLE_TYPE,
                    interface=ImportInterface(constants_container))
                root_table.add(kind_symbol)
            return ScalarType(prim_type, kind_symbol)

        if self.is_field or self.is_operator:
            # Find or create the DataTypeSymbol for the appropriate
            # field or operator type.
            mod_name = self._module_name
            if proxy:
                type_name = self._proxy_data_type
            else:
                type_name = self._data_type
            return _find_or_create_type(mod_name, type_name)

        raise NotImplementedError(
            f"'{str(self)}' is not a scalar, field or operator argument")


class DynKernCallFactory():
    ''' Create the necessary framework for a Dynamo kernel call.
    This consists of a Loop over cells containing a call to the
    user-supplied kernel routine.

    '''
    # pylint: disable=too-few-public-methods
    @staticmethod
    def create(call, parent=None):
        '''
        Create the objects needed for a call to the kernel
        described in the call object.

        :param call: information on the kernel call as obtained from the \
                     Algorithm layer.
        :type call: :py:class:`psyclone.parse.algorithm.KernelCall`
        :param parent: the parent of this kernel call in the PSyIR.
        :type parent: :py:class:`psyclone.psyir.nodes.Schedule`

        '''
        if call.ktype.iterates_over == "domain":
            # Kernel operates on whole domain so there is no loop.
            # We still need a loop object though as that is where the logic
            # for handling halo exchanges is currently implemented.
            loop_type = "null"
        else:
            # Loop over cells, indicated by an empty string.
            loop_type = ""
        cloop = DynLoop(parent=parent, loop_type=loop_type)

        # The kernel itself
        kern = DynKern()
        kern.load(call, cloop.loop_body)

        # Add the kernel as a child of the loop
        cloop.loop_body.addchild(kern)

        # Set-up the loop now we have the kernel object
        cloop.load(kern)
        return cloop


class DynACCEnterDataDirective(ACCEnterDataDirective):
    '''
    Sub-classes ACCEnterDataDirective to provide an API-specific implementation
    of data_on_device().

    '''
    def data_on_device(self, _):
        '''
        Provide a hook to be able to add information about data being on a
        device (or not). This is currently not used in dynamo0p3.

        '''
        return None


# ---------- Documentation utils -------------------------------------------- #
# The list of module members that we wish AutoAPI to generate
# documentation for. (See https://psyclone-ref.readthedocs.io)
__all__ = [
    'DynFuncDescriptor03',
    'DynKernMetadata',
    'DynamoPSy',
    'DynamoInvokes',
    'DynCollection',
    'DynStencils',
    'DynDofmaps',
    'DynFunctionSpaces',
    'LFRicFields',
    'DynProxies',
    'DynCellIterators',
    'LFRicScalarArgs',
    'DynLMAOperators',
    'DynCMAOperators',
    'DynMeshes',
    'DynInterGrid',
    'DynBasisFunctions',
    'DynBoundaryConditions',
    'DynInvoke',
    'DynInvokeSchedule',
    'DynGlobalSum',
    'DynHaloExchange',
    'DynHaloExchangeStart',
    'DynHaloExchangeEnd',
    'HaloDepth',
    'HaloWriteAccess',
    'HaloReadAccess',
    'DynLoop',
    'DynKern',
    'FSDescriptor',
    'FSDescriptors',
    'DynStencil',
    'DynKernelArguments',
    'DynKernelArgument',
    'DynKernCallFactory',
    'DynACCEnterDataDirective']<|MERGE_RESOLUTION|>--- conflicted
+++ resolved
@@ -9177,21 +9177,11 @@
         :rtype: list of :py:class:`psyclone.psyir.nodes.Node`
 
         '''
-<<<<<<< HEAD
-        symtab = self._parent_call.scope.symbol_table
-        create_arg_list = KernCallArgList(self._parent_call)
-        create_arg_list.generate()
-        reader = FortranReader()
-        symtab = create_arg_list._symtab
-        l = [reader.psyir_from_expression(arg, symtab) for arg in self._raw_arg_list]
-        return [arg.psyir_expression() for arg in self.args]
-=======
 
         # TODO check if this is correct
         create_arg_list = KernCallArgList(self._parent_call)
         create_arg_list.generate()
         return create_arg_list.psyir_arglist
->>>>>>> 2872b727
 
     @property
     def acc_args(self):
