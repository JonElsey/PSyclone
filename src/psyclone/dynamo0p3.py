--- conflicted
+++ resolved
@@ -59,13 +59,8 @@
 from psyclone.domain.lfric import (FunctionSpace, KernCallAccArgList,
                                    KernCallArgList, KernStubArgList,
                                    LFRicArgDescriptor, KernelInterface,
-<<<<<<< HEAD
                                    LFRicCollection, LFRicConstants,
-                                   LFRicSymbolTable)
-=======
-                                   LFRicConstants, LFRicSymbolTable,
-                                   LFRicKernCallFactory)
->>>>>>> 6019e2f3
+                                   LFRicSymbolTable, LFRicKernCallFactory)
 from psyclone.errors import GenerationError, InternalError, FieldNotFoundError
 from psyclone.f2pygen import (AllocateGen, AssignGen, CallGen, CommentGen,
                               DeallocateGen, DeclGen, DoGen, IfThenGen,
