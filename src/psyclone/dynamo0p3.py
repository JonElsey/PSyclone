--- conflicted
+++ resolved
@@ -58,16 +58,9 @@
                                                   LFRicBuiltIn, BUILTIN_MAP)
 from psyclone.domain.common.psylayer import PSyLoop
 from psyclone.domain.lfric import (FunctionSpace, KernCallAccArgList,
-<<<<<<< HEAD
                                    KernCallArgList, LFRicArgDescriptor,
                                    LFRicConstants, LFRicSymbolTable,
-                                   LFRicKern)
-=======
-                                   KernCallArgList, KernStubArgList,
-                                   LFRicArgDescriptor, KernelInterface,
-                                   LFRicConstants, LFRicSymbolTable,
-                                   LFRicKernCallFactory)
->>>>>>> 6019e2f3
+                                   LFRicKern, LFRicKernCallFactory)
 from psyclone.errors import GenerationError, InternalError, FieldNotFoundError
 from psyclone.f2pygen import (AllocateGen, AssignGen, CallGen, CommentGen,
                               DeallocateGen, DeclGen, DoGen, IfThenGen,
@@ -9268,51 +9261,6 @@
             f"'{str(self)}' is not a scalar, field or operator argument")
 
 
-<<<<<<< HEAD
-class DynKernCallFactory():
-    ''' Create the necessary framework for a Dynamo kernel call.
-    This consists of a Loop over cells containing a call to the
-    user-supplied kernel routine.
-
-    '''
-    # pylint: disable=too-few-public-methods
-    @staticmethod
-    def create(call, parent=None):
-        '''
-        Create the objects needed for a call to the kernel
-        described in the call object.
-
-        :param call: information on the kernel call as obtained from the \
-                     Algorithm layer.
-        :type call: :py:class:`psyclone.parse.algorithm.KernelCall`
-        :param parent: the parent of this kernel call in the PSyIR.
-        :type parent: :py:class:`psyclone.psyir.nodes.Schedule`
-
-        '''
-        if call.ktype.iterates_over == "domain":
-            # Kernel operates on whole domain so there is no loop.
-            # We still need a loop object though as that is where the logic
-            # for handling halo exchanges is currently implemented.
-            loop_type = "null"
-        else:
-            # Loop over cells, indicated by an empty string.
-            loop_type = ""
-        cloop = DynLoop(parent=parent, loop_type=loop_type)
-
-        # The kernel itself
-        kern = LFRicKern()
-        kern.load(call, cloop.loop_body)
-
-        # Add the kernel as a child of the loop
-        cloop.loop_body.addchild(kern)
-
-        # Set-up the loop now we have the kernel object
-        cloop.load(kern)
-        return cloop
-
-
-=======
->>>>>>> 6019e2f3
 class DynACCEnterDataDirective(ACCEnterDataDirective):
     '''
     Sub-classes ACCEnterDataDirective to provide an API-specific implementation
