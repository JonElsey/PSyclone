# -----------------------------------------------------------------------------
# BSD 3-Clause License
#
# Copyright (c) 2017-2024, Science and Technology Facilities Council.
# All rights reserved.
#
# Redistribution and use in source and binary forms, with or without
# modification, are permitted provided that the following conditions are met:
#
# * Redistributions of source code must retain the above copyright notice, this
#   list of conditions and the following disclaimer.
#
# * Redistributions in binary form must reproduce the above copyright notice,
#   this list of conditions and the following disclaimer in the documentation
#   and/or other materials provided with the distribution.
#
# * Neither the name of the copyright holder nor the names of its
#   contributors may be used to endorse or promote products derived from
#   this software without specific prior written permission.
#
# THIS SOFTWARE IS PROVIDED BY THE COPYRIGHT HOLDERS AND CONTRIBUTORS
# "AS IS" AND ANY EXPRESS OR IMPLIED WARRANTIES, INCLUDING, BUT NOT
# LIMITED TO, THE IMPLIED WARRANTIES OF MERCHANTABILITY AND FITNESS
# FOR A PARTICULAR PURPOSE ARE DISCLAIMED. IN NO EVENT SHALL THE
# COPYRIGHT HOLDER OR CONTRIBUTORS BE LIABLE FOR ANY DIRECT, INDIRECT,
# INCIDENTAL, SPECIAL, EXEMPLARY, OR CONSEQUENTIAL DAMAGES (INCLUDING,
# BUT NOT LIMITED TO, PROCUREMENT OF SUBSTITUTE GOODS OR SERVICES;
# LOSS OF USE, DATA, OR PROFITS; OR BUSINESS INTERRUPTION) HOWEVER
# CAUSED AND ON ANY THEORY OF LIABILITY, WHETHER IN CONTRACT, STRICT
# LIABILITY, OR TORT (INCLUDING NEGLIGENCE OR OTHERWISE) ARISING IN
# ANY WAY OUT OF THE USE OF THIS SOFTWARE, EVEN IF ADVISED OF THE
# POSSIBILITY OF SUCH DAMAGE.
# -----------------------------------------------------------------------------
# Authors R. W. Ford, A. R. Porter and S. Siso, STFC Daresbury Lab
# Modified I. Kavcic, A. Coughtrie, L. Turner and O. Brunt, Met Office
# Modified J. Henrichs, Bureau of Meteorology
# Modified A. B. G. Chalk and N. Nobre, STFC Daresbury Lab

''' This module implements the PSyclone Dynamo 0.3 API by 1)
    specialising the required base classes in parser.py (KernelType) and
    adding a new class (DynFuncDescriptor03) to capture function descriptor
    metadata and 2) specialising the required base classes in psyGen.py
    (PSy, Invokes, Invoke, InvokeSchedule, Loop, Kern, Inf, Arguments and
    Argument). '''

import os
from enum import Enum
from collections import OrderedDict, namedtuple
from dataclasses import dataclass
from typing import Any

from psyclone import psyGen
from psyclone.configuration import Config
from psyclone.core import AccessType, Signature
from psyclone.domain.lfric.lfric_builtins import LFRicBuiltIn
from psyclone.domain.lfric import (FunctionSpace, KernCallAccArgList,
<<<<<<< HEAD
                                   KernCallArgList,
                                   LFRicCollection, LFRicConstants,
                                   LFRicSymbolTable, LFRicKernCallFactory,
                                   LFRicKern, LFRicTypes, LFRicLoop)
=======
                                   KernCallArgList, LFRicCollection,
                                   LFRicConstants, LFRicSymbolTable, LFRicKern,
                                   LFRicInvokes, LFRicTypes, LFRicLoop)
>>>>>>> 453bfa67
from psyclone.errors import GenerationError, InternalError, FieldNotFoundError
from psyclone.f2pygen import (AllocateGen, AssignGen, CallGen, CommentGen,
                              DeallocateGen, DeclGen, DoGen, PSyIRGen,
                              TypeDeclGen, UseGen)
from psyclone.parse.kernel import getkerneldescriptors
from psyclone.parse.utils import ParseError
from psyclone.psyGen import (InvokeSchedule, Arguments,
                             KernelArgument, HaloExchange, GlobalSum,
                             DataAccess)
from psyclone.psyir.frontend.fortran import FortranReader
from psyclone.psyir.nodes import (
    Reference, ACCEnterDataDirective, ArrayOfStructuresReference,
    StructureReference, Literal, IfBlock, Call, BinaryOperation, IntrinsicCall)
from psyclone.psyir.symbols import (INTEGER_TYPE, DataSymbol, ScalarType,
                                    UnresolvedType, DataTypeSymbol,
                                    ContainerSymbol, ImportInterface,
                                    ArrayType, UnsupportedFortranType)


# pylint: disable=too-many-lines
# --------------------------------------------------------------------------- #
# ========== First section : Parser specialisations and classes ============= #
# --------------------------------------------------------------------------- #
#

# ---------- Functions ------------------------------------------------------ #


def qr_basis_alloc_args(first_dim, basis_fn):
    '''
    Generate the list of dimensions required to allocate the
    supplied basis/diff-basis function

    :param str first_dim: the variable name for the first dimension
    :param basis_fn: dict holding details on the basis function
                     we want to allocate
    :type basis_fn: dict containing 'shape', 'fspace' and and 'qr_var' keys
                    holding the quadrature shape, FunctionSpace and name
                    of the associated quadrature variable (as specified in the
                    Algorithm layer), respectively
    :return: list of dimensions to use to allocate array
    :rtype: list of strings

    :raises InternalError: if an unrecognised quadrature shape is encountered.
    :raises NotImplementedError: if a quadrature shape other than \
                                 "gh_quadrature_xyoz" is supplied.
    '''
    const = LFRicConstants()
    if basis_fn["shape"] not in const.VALID_QUADRATURE_SHAPES:
        raise InternalError(
            f"Unrecognised shape ('{basis_fn['''shape''']}') specified in "
            f"dynamo0p3.qr_basis_alloc_args(). Should be one of: "
            f"{const.VALID_QUADRATURE_SHAPES}")

    qr_var = "_" + basis_fn["qr_var"]

    # Dimensionality of the basis arrays depends on the
    # type of quadrature...
    # if basis_fn["shape"] == "gh_quadrature_xyz":
    #     alloc_args = [first_dim, basis_fn["fspace"].ndf_name,
    #          "np_xyz"+"_"+basis_fn["qr_var"]]
    if basis_fn["shape"] == "gh_quadrature_xyoz":
        alloc_args = [first_dim, basis_fn["fspace"].ndf_name,
                      "np_xy"+qr_var, "np_z"+qr_var]
    # elif basis_fn["shape"] == "gh_quadrature_xoyoz":
    #     alloc_args = [first_dim, basis_fn["fspace"].ndf_name,
    #                   "np_x"+"_"+basis_fn["qr_var"],
    #                   "np_y"+"_"+basis_fn["qr_var"],
    #                   "np_z"+"_"+basis_fn["qr_var"]]
    elif basis_fn["shape"] == "gh_quadrature_face":
        alloc_args = [first_dim, basis_fn["fspace"].ndf_name,
                      "np_xyz"+qr_var, "nfaces"+qr_var]
    elif basis_fn["shape"] == "gh_quadrature_edge":
        alloc_args = [first_dim, basis_fn["fspace"].ndf_name,
                      "np_xyz"+qr_var, "nedges"+qr_var]
    else:
        raise NotImplementedError(
            f"Unrecognised shape '{basis_fn['''shape''']}' specified in "
            f"dynamo0p3.qr_basis_alloc_args(). Should be one of: "
            f"{const.VALID_QUADRATURE_SHAPES}")
    return alloc_args

# ---------- Classes -------------------------------------------------------- #


class DynFuncDescriptor03():
    ''' The Dynamo 0.3 API includes a function-space descriptor as
    well as an argument descriptor which is not supported by the base
    classes. This class captures the information specified in a
    function-space descriptor. '''

    def __init__(self, func_type):
        self._func_type = func_type
        if func_type.name != 'func_type':
            raise ParseError(
                f"In the dynamo0.3 API each meta_func entry must be of type "
                f"'func_type' but found '{func_type.name}'")
        if len(func_type.args) < 2:
            raise ParseError(
                f"In the dynamo0.3 API each meta_func entry must have at "
                f"least 2 args, but found {len(func_type.args)}")
        self._operator_names = []
        const = LFRicConstants()
        for idx, arg in enumerate(func_type.args):
            if idx == 0:  # first func_type arg
                if arg.name not in const.VALID_FUNCTION_SPACE_NAMES:
                    raise ParseError(
                        f"In the dynamo0p3 API the 1st argument of a "
                        f"meta_func entry should be a valid function space "
                        f"name (one of {const.VALID_FUNCTION_SPACE_NAMES}), "
                        f"but found '{arg.name}' in '{func_type}'")
                self._function_space_name = arg.name
            else:  # subsequent func_type args
                if arg.name not in const.VALID_METAFUNC_NAMES:
                    raise ParseError(
                        f"In the dynamo0.3 API, the 2nd argument and all "
                        f"subsequent arguments of a meta_func entry should "
                        f"be one of {const.VALID_METAFUNC_NAMES}, but found "
                        f"'{arg.name}' in '{func_type}'")
                if arg.name in self._operator_names:
                    raise ParseError(
                        f"In the dynamo0.3 API, it is an error to specify an "
                        f"operator name more than once in a meta_func entry, "
                        f"but '{arg.name}' is replicated in '{func_type}'")
                self._operator_names.append(arg.name)
        self._name = func_type.name

    @property
    def function_space_name(self):
        ''' Returns the name of the descriptors function space '''
        return self._function_space_name

    @property
    def operator_names(self):
        ''' Returns a list of operators that are associated with this
        descriptors function space '''
        return self._operator_names

    def __repr__(self):
        return f"DynFuncDescriptor03({self._func_type})"

    def __str__(self):
        res = "DynFuncDescriptor03 object" + os.linesep
        res += f"  name='{self._name}'" + os.linesep
        res += f"  nargs={len(self._operator_names)+1}" + os.linesep
        res += f"  function_space_name[{0}] = '{self._function_space_name}'" \
               + os.linesep
        for idx, arg in enumerate(self._operator_names):
            res += f"  operator_name[{idx+1}] = '{arg}'" + \
                   os.linesep
        return res


class RefElementMetaData():
    '''
    Class responsible for parsing reference-element metadata and storing
    the properties that a kernel requires.

    :param str kernel_name: name of the Kernel that the metadata is for.
    :param type_declns: list of fparser1 parse tree nodes representing type \
                        declaration statements
    :type type_declns: list of :py:class:`fparser.one.typedecl_statements.Type`

    :raises ParseError: if an unrecognised reference-element property is found.
    :raises ParseError: if a duplicate reference-element property is found.

    '''
    # pylint: disable=too-few-public-methods
    class Property(Enum):
        '''
        Enumeration of the various properties of the Reference Element
        (that a kernel can request). The names of each of these corresponds to
        the names that must be used in kernel metadata.

        '''
        NORMALS_TO_HORIZONTAL_FACES = 1
        NORMALS_TO_VERTICAL_FACES = 2
        NORMALS_TO_FACES = 3
        OUTWARD_NORMALS_TO_HORIZONTAL_FACES = 4
        OUTWARD_NORMALS_TO_VERTICAL_FACES = 5
        OUTWARD_NORMALS_TO_FACES = 6

    def __init__(self, kernel_name, type_declns):
        # The list of properties requested in the metadata (if any)
        self.properties = []

        re_properties = []
        # Search the supplied list of type declarations for the one
        # describing the reference-element properties required by the kernel.
        for line in type_declns:
            for entry in line.selector:
                if entry == "reference_element_data_type":
                    # getkerneldescriptors raises a ParseError if the named
                    # element cannot be found.
                    re_properties = getkerneldescriptors(
                        kernel_name, line, var_name="meta_reference_element",
                        var_type="reference_element_data_type")
                    break
            if re_properties:
                # Optimisation - stop searching if we've found a type
                # declaration for the reference-element data
                break
        try:
            # The metadata entry is a declaration of a Fortran array of type
            # reference_element_data_type. The initialisation of each member
            # of this array is done as a Fortran structure constructor, the
            # argument to which gives a property of the reference element.
            for re_prop in re_properties:
                for arg in re_prop.args:
                    self.properties.append(
                        self.Property[str(arg).upper()])
        except KeyError as err:
            # We found a reference-element property that we don't recognise.
            # Sort for consistency when testing.
            sorted_names = sorted([prop.name for prop in self.Property])
            raise ParseError(
                f"Unsupported reference-element property: '{arg}'. Supported "
                f"values are: {sorted_names}") from err

        # Check for duplicate properties
        for prop in self.properties:
            if self.properties.count(prop) > 1:
                raise ParseError(f"Duplicate reference-element property "
                                 f"found: '{prop}'.")


class MeshProperty(Enum):
    '''
    Enumeration of the various properties of the mesh that a kernel may
    require (either named in metadata or implicitly, depending on the type
    of kernel).

    '''
    # pylint: disable=too-few-public-methods
    ADJACENT_FACE = 1
    NCELL_2D = 2
    NCELL_2D_NO_HALOS = 3


class MeshPropertiesMetaData():
    '''
    Parses any mesh-property kernel metadata and stores the properties that
    a kernel requires.

    :param str kernel_name: name of the kernel that the metadata is for.
    :param type_declns: list of fparser1 parse tree nodes representing type \
                        declaration statements.
    :type type_declns: list of :py:class:`fparser.one.typedecl_statements.Type`

    :raises ParseError: if an unrecognised mesh property is found.
    :raises ParseError: if a duplicate mesh property is found.

    '''
    # pylint: disable=too-few-public-methods
    # The properties that may be specified in kernel metadata are a subset
    # of the MeshProperty enumeration values.
    supported_properties = [MeshProperty.ADJACENT_FACE]

    def __init__(self, kernel_name, type_declns):
        # The list of mesh properties requested in the metadata.
        self.properties = []

        mesh_props = []
        # Search the supplied list of type declarations for the one
        # describing the reference-element properties required by the kernel.
        for line in type_declns:
            for entry in line.selector:
                if entry == "mesh_data_type":
                    # getkerneldescriptors raises a ParseError if the named
                    # element cannot be found.
                    mesh_props = getkerneldescriptors(
                        kernel_name, line, var_name="meta_mesh",
                        var_type="mesh_data_type")
                    break
            if mesh_props:
                # Optimisation - stop searching if we've found a type
                # declaration for the mesh data
                break
        try:
            # The metadata entry is a declaration of a Fortran array of type
            # mesh_data_type. The initialisation of each member
            # of this array is done as a Fortran structure constructor, the
            # argument to which gives a mesh property.
            for prop in mesh_props:
                for arg in prop.args:
                    mesh_prop = MeshProperty[str(arg).upper()]
                    if mesh_prop not in self.supported_properties:
                        raise KeyError()
                    self.properties.append(mesh_prop)
        except KeyError as err:
            # We found a mesh property that we don't recognise or that
            # is not supported.
            supported_mesh_prop = [pr.name for pr in self.supported_properties]
            raise ParseError(f"Unsupported mesh property in metadata: "
                             f"'{arg}'. Supported values are: "
                             f"{supported_mesh_prop}") from err

        # Check for duplicate properties
        for prop in self.properties:
            if self.properties.count(prop) > 1:
                raise ParseError(f"Duplicate mesh property "
                                 f"found: '{prop}'.")

# --------------------------------------------------------------------------- #
# ========== Second section : PSy specialisations =========================== #
# --------------------------------------------------------------------------- #

# ---------- Classes -------------------------------------------------------- #


class LFRicMeshProperties(LFRicCollection):
    '''
    Holds all information on the the mesh properties required by either an
    invoke or a kernel stub. Note that the creation of a suitable mesh
    object is handled in the `DynMeshes` class. This class merely deals with
    extracting the necessary properties from that object and providing them to
    kernels.

    :param node: kernel or invoke for which to manage mesh properties.
    :type node: :py:class:`psyclone.domain.lfric.LFRicKern` or \
                :py:class:`psyclone.dynamo0p3.LFRicInvoke`

    '''
    def __init__(self, node):
        super().__init__(node)

        # The (ordered) list of mesh properties required by this invoke or
        # kernel stub.
        self._properties = []

        for call in self._calls:
            if call.mesh:
                self._properties += [prop for prop in call.mesh.properties
                                     if prop not in self._properties]
            # Kernels that operate on the 'domain' need the number of columns,
            # excluding those in the halo.
            if call.iterates_over == "domain":
                if MeshProperty.NCELL_2D_NO_HALOS not in self._properties:
                    self._properties.append(MeshProperty.NCELL_2D_NO_HALOS)
            # Kernels performing CMA operations need the number of columns,
            # including those in the halo.
            if call.cma_operation:
                if MeshProperty.NCELL_2D not in self._properties:
                    self._properties.append(MeshProperty.NCELL_2D)

        # Store properties in symbol table
        for prop in self._properties:
            name_lower = prop.name.lower()
            if prop.name in ["NCELL_2D", "NCELL_2D_NO_HALOS"]:
                # This is an integer:
                self._symbol_table.find_or_create_integer_symbol(
                    name_lower, tag=name_lower)
            else:
                # E.g.: adjacent_face
                self._symbol_table.find_or_create_array(
                    name_lower, 2, ScalarType.Intrinsic.INTEGER,
                    tag=name_lower)

    def kern_args(self, stub=False, var_accesses=None,
                  kern_call_arg_list=None):
        # pylint: disable=too-many-locals, too-many-branches
        '''
        Provides the list of kernel arguments associated with the mesh
        properties that the kernel requires. Optionally adds variable
        access information if var_accesses is given.

        :param bool stub: whether or not we are generating code for a \
                          kernel stub.
        :param var_accesses: optional VariablesAccessInfo instance to store \
            the information about variable accesses.
        :type var_accesses: \
            :py:class:`psyclone.core.VariablesAccessInfo`
        :param kern_call_arg_list: an optional KernCallArgList instance \
            used to store PSyIR representation of the arguments.
        :type kern_call_arg_list: \
            Optional[:py:class:`psyclone.domain.lfric.KernCallArgList`]

        :returns: the kernel arguments associated with the mesh properties.
        :rtype: list of str

        :raises InternalError: if the class has been constructed for an \
                               invoke rather than a single kernel call.
        :raises InternalError: if an unsupported mesh property is encountered.

        '''
        if not self._kernel:
            raise InternalError(
                "LFRicMeshProperties.kern_args() can only be called when "
                "LFRicMeshProperties has been instantiated for a kernel "
                "rather than an invoke.")

        arg_list = []

        for prop in self._properties:
            if prop == MeshProperty.ADJACENT_FACE:
                # Is this kernel already being passed the number of horizontal
                # faces of the reference element?
                has_nfaces = (
                    RefElementMetaData.Property.NORMALS_TO_HORIZONTAL_FACES
                    in self._kernel.reference_element.properties or
                    RefElementMetaData.Property.
                    OUTWARD_NORMALS_TO_HORIZONTAL_FACES
                    in self._kernel.reference_element.properties)
                if not has_nfaces:
                    if kern_call_arg_list:
                        sym = kern_call_arg_list.\
                            append_integer_reference("nfaces_re_h")
                        name = sym.name
                    else:
                        name = self._symbol_table.\
                            find_or_create_integer_symbol(
                                "nfaces_re_h", tag="nfaces_re_h").name
                    arg_list.append(name)
                    if var_accesses is not None:
                        var_accesses.add_access(Signature(name),
                                                AccessType.READ, self._kernel)

                adj_face = "adjacent_face"
                if not stub and kern_call_arg_list:
                    # Use the functionality in kern_call_arg_list to properly
                    # declare the symbol and to create a PSyIR reference for it
                    _, cell_ref = \
                        kern_call_arg_list.cell_ref_name(var_accesses)
                    adj_face_sym = kern_call_arg_list. \
                        append_array_reference(adj_face,
                                               [":", cell_ref],
                                               ScalarType.Intrinsic.INTEGER)
                    # Update the name in case there was a clash
                    adj_face = adj_face_sym.name
                    if var_accesses:
                        var_accesses.add_access(Signature(adj_face),
                                                AccessType.READ, self._kernel,
                                                [":", cell_ref])

                if not stub:
                    adj_face = self._symbol_table.find_or_create_tag(
                        "adjacent_face").name
                    cell_name = "cell"
                    if self._kernel.is_coloured():
                        colour_name = "colour"
                        cmap_name = self._symbol_table.find_or_create_tag(
                            "cmap", root_name="cmap").name
                        adj_face += (f"(:,{cmap_name}({colour_name},"
                                     f"{cell_name}))")
                    else:
                        adj_face += f"(:,{cell_name})"
                arg_list.append(adj_face)

                if var_accesses and not kern_call_arg_list:
                    # TODO #1320 Replace [1]
                    # The [1] just indicates that this variable is accessed
                    # as a rank 1 array. #1320 will improve this.
                    var_accesses.add_access(Signature(adj_face),
                                            AccessType.READ, self._kernel,
                                            [1])
            else:
                raise InternalError(
                    f"kern_args: found unsupported mesh property '{prop}' "
                    f"when generating arguments for kernel "
                    f"'{self._kernel.name}'. Only members of the MeshProperty "
                    f"Enum are permitted ({list(MeshProperty)}).")

        return arg_list

    def _invoke_declarations(self, parent):
        '''
        Creates the necessary declarations for variables needed in order to
        provide mesh properties to a kernel call.

        :param parent: node in the f2pygen AST to which to add declarations.
        :type parent: :py:class:`psyclone.f2pygen.SubroutineGen`

        :raises InternalError: if this class has been instantiated for a \
                               kernel instead of an invoke.
        :raises InternalError: if an unsupported mesh property is found.

        '''
        api_config = Config.get().api_conf("dynamo0.3")

        if not self._invoke:
            raise InternalError(
                "_invoke_declarations() cannot be called because "
                "LFRicMeshProperties has been instantiated for a kernel and "
                "not an invoke.")

        for prop in self._properties:
            # The DynMeshes class will have created a mesh object so we
            # don't need to do that here.
            if prop == MeshProperty.ADJACENT_FACE:
                adj_face = self._symbol_table.find_or_create_tag(
                    "adjacent_face").name + "(:,:) => null()"
                parent.add(DeclGen(parent, datatype="integer",
                                   kind=api_config.default_kind["integer"],
                                   pointer=True, entity_decls=[adj_face]))
            elif prop == MeshProperty.NCELL_2D_NO_HALOS:
                name = self._symbol_table.find_or_create_integer_symbol(
                    "ncell_2d_no_halos",
                    tag="ncell_2d_no_halos").name
                parent.add(DeclGen(parent, datatype="integer",
                                   kind=api_config.default_kind["integer"],
                                   entity_decls=[name]))
            elif prop == MeshProperty.NCELL_2D:
                name = self._symbol_table.find_or_create_integer_symbol(
                    "ncell_2d", tag="ncell_2d").name
                parent.add(DeclGen(parent, datatype="integer",
                                   kind=api_config.default_kind["integer"],
                                   entity_decls=[name]))
            else:
                raise InternalError(
                    f"Found unsupported mesh property '{prop}' when generating"
                    f" invoke declarations. Only members of the MeshProperty "
                    f"Enum are permitted ({list(MeshProperty)}).")

    def _stub_declarations(self, parent):
        '''
        Creates the necessary declarations for the variables needed in order
        to provide properties of the mesh in a kernel stub.

        :param parent: node in the f2pygen AST to which to add declarations.
        :type parent: :py:class:`psyclone.f2pygen.SubroutineGen`

        :raises InternalError: if the class has been instantiated for an \
                               invoke and not a kernel.
        :raises InternalError: if an unsupported mesh property is encountered.

        '''
        api_config = Config.get().api_conf("dynamo0.3")

        if not self._kernel:
            raise InternalError(
                "_stub_declarations() cannot be called because "
                "LFRicMeshProperties has been instantiated for an invoke and "
                "not a kernel.")

        for prop in self._properties:
            if prop == MeshProperty.ADJACENT_FACE:
                adj_face = self._symbol_table.find_or_create_array(
                    "adjacent_face", 2, ScalarType.Intrinsic.INTEGER,
                    tag="adjacent_face").name
                # 'nfaces_re_h' will have been declared by the
                # DynReferenceElement class.
                dimension = self._symbol_table.\
                    find_or_create_integer_symbol("nfaces_re_h",
                                                  tag="nfaces_re_h").name
                parent.add(
                    DeclGen(
                        parent, datatype="integer",
                        kind=api_config.default_kind["integer"],
                        dimension=dimension,
                        intent="in", entity_decls=[adj_face]))
            elif prop == MeshProperty.NCELL_2D:
                ncell_2d = self._symbol_table.find_or_create_integer_symbol(
                    "ncell_2d", tag="ncell_2d")
                parent.add(
                    DeclGen(parent, datatype="integer",
                            kind=api_config.default_kind["integer"],
                            intent="in", entity_decls=[ncell_2d.name]))
            else:
                raise InternalError(
                    f"Found unsupported mesh property '{prop}' when generating"
                    f" declarations for kernel stub. Only members of the "
                    f"MeshProperty Enum are permitted ({list(MeshProperty)})")

    def initialise(self, parent):
        '''
        Creates the f2pygen nodes for the initialisation of properties of
        the mesh.

        :param parent: node in the f2pygen tree to which to add statements.
        :type parent: :py:class:`psyclone.f2pygen.SubroutineGen`

        :raises InternalError: if an unsupported mesh property is encountered.

        '''
        const = LFRicConstants()
        # Since colouring is applied via transformations, we have to check for
        # it now, rather than when this class was first constructed.
        need_colour_limits = False
        need_colour_halo_limits = False
        for call in self._calls:
            if call.is_coloured() and not call.is_intergrid:
                loop = call.parent.parent
                # Record whether or not this coloured loop accesses the halo.
                if loop.upper_bound_name in const.HALO_ACCESS_LOOP_BOUNDS:
                    need_colour_halo_limits = True
                else:
                    need_colour_limits = True

        if not self._properties and not (need_colour_limits or
                                         need_colour_halo_limits):
            # If no mesh properties are required and there's no colouring
            # (which requires a mesh object to lookup loop bounds) then we
            # need do nothing.
            return

        parent.add(CommentGen(parent, ""))
        parent.add(CommentGen(parent, " Initialise mesh properties"))
        parent.add(CommentGen(parent, ""))

        mesh = self._symbol_table.find_or_create_tag("mesh").name

        for prop in self._properties:
            if prop == MeshProperty.ADJACENT_FACE:
                adj_face = self._symbol_table.find_or_create_tag(
                    "adjacent_face").name
                parent.add(AssignGen(parent, pointer=True, lhs=adj_face,
                                     rhs=mesh+"%get_adjacent_face()"))

            elif prop == MeshProperty.NCELL_2D_NO_HALOS:
                name = self._symbol_table.find_or_create_integer_symbol(
                    "ncell_2d_no_halos", tag="ncell_2d_no_halos").name
                parent.add(AssignGen(parent, lhs=name,
                                     rhs=mesh+"%get_last_edge_cell()"))

            elif prop == MeshProperty.NCELL_2D:
                name = self._symbol_table.find_or_create_integer_symbol(
                    "ncell_2d", tag="ncell_2d").name
                parent.add(AssignGen(parent, lhs=name,
                                     rhs=mesh+"%get_ncells_2d()"))
            else:
                raise InternalError(
                    f"Found unsupported mesh property '{str(prop)}' when "
                    f"generating initialisation code. Only members of the "
                    f"MeshProperty Enum are permitted ({list(MeshProperty)})")

        if need_colour_halo_limits:
            lhs = self._symbol_table.find_or_create_tag(
                "last_halo_cell_all_colours").name
            rhs = f"{mesh}%get_last_halo_cell_all_colours()"
            parent.add(AssignGen(parent, lhs=lhs, rhs=rhs))
        if need_colour_limits:
            lhs = self._symbol_table.find_or_create_tag(
                "last_edge_cell_all_colours").name
            rhs = f"{mesh}%get_last_edge_cell_all_colours()"
            parent.add(AssignGen(parent, lhs=lhs, rhs=rhs))


class DynReferenceElement(LFRicCollection):
    '''
    Holds all information on the properties of the Reference Element
    required by an Invoke or a Kernel stub.

    :param node: Kernel or Invoke for which to manage Reference-Element \
                 properties.
    :type node: :py:class:`psyclone.domain.lfric.LFRicKern` or \
                :py:class:`psyclone.dynamo0p3.LFRicInvoke`

    :raises InternalError: if an unsupported reference-element property \
                           is encountered.

    '''
    # pylint: disable=too-many-instance-attributes
    def __init__(self, node):
        # pylint: disable=too-many-branches, too-many-statements
        super().__init__(node)

        # Create a union of the reference-element properties required by all
        # kernels in this invoke. Use a list to preserve the order in the
        # kernel metadata (in the case of a kernel stub) and remove duplicate
        # entries by using OrderedDict.
        self._properties = []
        self._nfaces_h_required = False

        for call in self._calls:
            if call.reference_element:
                self._properties.extend(call.reference_element.properties)
            if call.mesh and call.mesh.properties:
                # If a kernel requires a property of the mesh then it will
                # also require the number of horizontal faces of the
                # reference element.
                self._nfaces_h_required = True

        if not (self._properties or self._nfaces_h_required):
            return

        if self._properties:
            self._properties = list(OrderedDict.fromkeys(self._properties))

        symtab = self._symbol_table

        # Create and store a name for the reference element object
        self._ref_elem_name = \
            symtab.find_or_create_tag("reference_element").name

        # Initialise names for the properties of the reference element object:
        # Number of horizontal/vertical/all faces,
        self._nfaces_h_symbol = None
        self._nfaces_v_symbol = None
        self._nfaces_symbol = None
        # Horizontal normals to faces,
        self._horiz_face_normals_symbol = None
        self._horiz_face_out_normals_symbol = None
        # Vertical normals to faces,
        self._vert_face_normals_symbol = None
        self._vert_face_out_normals_symbol = None
        # All normals to faces.
        self._face_normals_symbol = None
        self._face_out_normals_symbol = None

        # Store argument properties for kernel calls and stub declarations
        # and argument list
        self._arg_properties = OrderedDict()

        # Populate and check reference element properties
        # Provide no. of horizontal faces if required
        if (RefElementMetaData.Property.NORMALS_TO_HORIZONTAL_FACES
                in self._properties or
                RefElementMetaData.Property.OUTWARD_NORMALS_TO_HORIZONTAL_FACES
                in self._properties or
                self._nfaces_h_required):
            self._nfaces_h_symbol = symtab.find_or_create_integer_symbol(
                "nfaces_re_h", tag="nfaces_re_h")
        # Provide no. of vertical faces if required
        if (RefElementMetaData.Property.NORMALS_TO_VERTICAL_FACES
                in self._properties or
                RefElementMetaData.Property.OUTWARD_NORMALS_TO_VERTICAL_FACES
                in self._properties):
            self._nfaces_v_symbol = symtab.find_or_create_integer_symbol(
                "nfaces_re_v", tag="nfaces_re_v")
        # Provide no. of all faces if required
        if (RefElementMetaData.Property.NORMALS_TO_FACES
                in self._properties or
                RefElementMetaData.Property.OUTWARD_NORMALS_TO_FACES
                in self._properties):
            self._nfaces_symbol = symtab.find_or_create_integer_symbol(
                "nfaces_re", tag="nfaces_re")

        # Now the arrays themselves, in the order specified in the
        # kernel metadata (in the case of a kernel stub)
        for prop in self._properties:
            # Provide horizontal normals to faces
            if prop == RefElementMetaData.Property.NORMALS_TO_HORIZONTAL_FACES:
                name = "normals_to_horiz_faces"
                self._horiz_face_normals_symbol = \
                    symtab.find_or_create_array(name, 2,
                                                ScalarType.Intrinsic.REAL,
                                                tag=name)
                if self._horiz_face_normals_symbol not in self._arg_properties:
                    self._arg_properties[self._horiz_face_normals_symbol] = \
                         self._nfaces_h_symbol
            # Provide horizontal normals to "outward" faces
            elif prop == (RefElementMetaData.Property.
                          OUTWARD_NORMALS_TO_HORIZONTAL_FACES):
                name = "out_normals_to_horiz_faces"
                self._horiz_face_out_normals_symbol = \
                    symtab.find_or_create_array(name, 2,
                                                ScalarType.Intrinsic.REAL,
                                                tag=name)
                if self._horiz_face_out_normals_symbol not in \
                        self._arg_properties:
                    self._arg_properties[self._horiz_face_out_normals_symbol] \
                        = self._nfaces_h_symbol
            elif prop == (RefElementMetaData.Property.
                          NORMALS_TO_VERTICAL_FACES):
                name = "normals_to_vert_faces"
                self._vert_face_normals_symbol = \
                    symtab.find_or_create_array(name, 2,
                                                ScalarType.Intrinsic.REAL,
                                                tag=name)
                if self._vert_face_normals_symbol not in self._arg_properties:
                    self._arg_properties[self._vert_face_normals_symbol] = \
                         self._nfaces_v_symbol
            # Provide vertical normals to "outward" faces
            elif prop == (RefElementMetaData.Property.
                          OUTWARD_NORMALS_TO_VERTICAL_FACES):
                name = "out_normals_to_vert_faces"
                self._vert_face_out_normals_symbol = \
                    symtab.find_or_create_array(name, 2,
                                                ScalarType.Intrinsic.REAL,
                                                tag=name)
                if self._vert_face_out_normals_symbol not in \
                        self._arg_properties:
                    self._arg_properties[self._vert_face_out_normals_symbol] \
                        = self._nfaces_v_symbol
            # Provide normals to all faces
            elif prop == RefElementMetaData.Property.NORMALS_TO_FACES:
                name = "normals_to_faces"
                self._face_normals_symbol = \
                    symtab.find_or_create_array(name, 2,
                                                ScalarType.Intrinsic.REAL,
                                                tag=name)
                if self._face_normals_symbol not in self._arg_properties:
                    self._arg_properties[self._face_normals_symbol] = \
                        self._nfaces_symbol
            # Provide vertical normals to all "outward" faces
            elif prop == RefElementMetaData.Property.OUTWARD_NORMALS_TO_FACES:
                name = "out_normals_to_faces"
                self._face_out_normals_symbol = \
                    symtab.find_or_create_array(name, 2,
                                                ScalarType.Intrinsic.REAL,
                                                tag=name)
                if self._face_out_normals_symbol not in \
                   self._arg_properties:
                    self._arg_properties[self._face_out_normals_symbol] = \
                        self._nfaces_symbol
            else:
                all_props = [str(sprop)
                             for sprop in RefElementMetaData.Property]
                raise InternalError(
                    f"Unsupported reference-element property ('{prop}') "
                    f"found when generating arguments for kernel "
                    f"'{self._kernel.name}'. Supported properties are: "
                    f"{all_props}")

    def kern_args(self):
        '''
        :returns: the argument list for kernel call/stub arguments.
        :rtype: List[str]

        '''
        argdict = self._arg_properties
        # Remove duplicate "nfaces" by using OrderedDict
        nfaces = list(OrderedDict.fromkeys(argdict.values()))
        kern_args = nfaces + list(argdict.keys())
        return [sym.name for sym in kern_args]

    def kern_args_symbols(self):
        '''
        :returns: the argument symbol list for kernel call/stub arguments.
        :rtype: List[:py:class:`psyclone.psyir.symbols.Symbol`]

        '''
        argdict = self._arg_properties
        # Remove duplicate "nfaces" by using OrderedDict
        nfaces = list(OrderedDict.fromkeys(argdict.values()))
        return nfaces + list(argdict.keys())

    def _invoke_declarations(self, parent):
        '''
        Create the necessary declarations for the variables needed in order
        to provide properties of the reference element in a Kernel call.

        :param parent: node in the f2pygen AST to which to add declarations.
        :type parent: :py:class:`psyclone.f2pygen.SubroutineGen`

        '''
        # Get the list of the required scalars
        if self._properties:
            # remove duplicates with an OrderedDict
            nface_vars = list(OrderedDict.fromkeys(
                self._arg_properties.values()))
        elif self._nfaces_h_required:
            # We only need the number of 'horizontal' faces
            nface_vars = [self._nfaces_h_symbol]
        else:
            # No reference-element properties required
            return

        api_config = Config.get().api_conf("dynamo0.3")
        const = LFRicConstants()

        refelem_type = const.REFELEMENT_TYPE_MAP["refelement"]["type"]
        refelem_mod = const.REFELEMENT_TYPE_MAP["refelement"]["module"]
        parent.add(UseGen(parent, name=refelem_mod, only=True,
                          funcnames=[refelem_type]))
        parent.add(
            TypeDeclGen(parent, pointer=True, is_class=True,
                        datatype=refelem_type,
                        entity_decls=[self._ref_elem_name + " => null()"]))

        parent.add(DeclGen(parent, datatype="integer",
                           kind=api_config.default_kind["integer"],
                           entity_decls=[var.name for var in nface_vars]))

        if not self._properties:
            # We only need the number of horizontal faces so we're done
            return

        # Declare the necessary arrays
        array_decls = [f"{sym.name}(:,:)"
                       for sym in self._arg_properties.keys()]
        my_kind = api_config.default_kind["real"]
        parent.add(DeclGen(parent, datatype="real", kind=my_kind,
                           allocatable=True, entity_decls=array_decls))
        # Ensure the necessary kind parameter is imported.
        const_mod = const.UTILITIES_MOD_MAP["constants"]["module"]
        const_mod_uses = self._invoke.invokes.psy.infrastructure_modules[
            const_mod]
        const_mod_uses.add(my_kind)

    def _stub_declarations(self, parent):
        '''
        Create the necessary declarations for the variables needed in order
        to provide properties of the reference element in a Kernel stub.

        :param parent: node in the f2pygen AST to which to add declarations.
        :type parent: :py:class:`psyclone.f2pygen.SubroutineGen`

        '''
        api_config = Config.get().api_conf("dynamo0.3")

        if not (self._properties or self._nfaces_h_required):
            return

        # Declare the necessary scalars (duplicates are ignored by parent.add)
        scalars = list(self._arg_properties.values())
        nfaces_h = self._symbol_table.find_or_create_integer_symbol(
            "nfaces_re_h", tag="nfaces_re_h")
        if self._nfaces_h_required and nfaces_h not in scalars:
            scalars.append(nfaces_h)

        for nface in scalars:
            parent.add(DeclGen(parent, datatype="integer",
                               kind=api_config.default_kind["integer"],
                               intent="in", entity_decls=[nface.name]))

        # Declare the necessary arrays
        for arr, sym in self._arg_properties.items():
            dimension = f"3,{sym.name}"
            parent.add(DeclGen(parent, datatype="real",
                               kind=api_config.default_kind["real"],
                               intent="in", dimension=dimension,
                               entity_decls=[arr.name]))

    def initialise(self, parent):
        '''
        Creates the f2pygen nodes representing the necessary initialisation
        code for properties of the reference element.

        :param parent: node in the f2pygen tree to which to add statements.
        :type parent: :py:class:`psyclone.f2pygen.SubroutineGen`

        '''
        if not (self._properties or self._nfaces_h_required):
            return

        parent.add(CommentGen(parent, ""))
        parent.add(
            CommentGen(parent,
                       " Get the reference element and query its properties"))
        parent.add(CommentGen(parent, ""))

        mesh_obj_name = self._symbol_table.find_or_create_tag("mesh").name
        parent.add(AssignGen(parent, pointer=True, lhs=self._ref_elem_name,
                             rhs=mesh_obj_name+"%get_reference_element()"))

        if self._nfaces_h_symbol:
            parent.add(
                AssignGen(parent, lhs=self._nfaces_h_symbol.name,
                          rhs=self._ref_elem_name +
                          "%get_number_horizontal_faces()"))
        if self._nfaces_v_symbol:
            parent.add(
                AssignGen(
                    parent, lhs=self._nfaces_v_symbol.name,
                    rhs=self._ref_elem_name + "%get_number_vertical_faces()"))

        if self._nfaces_symbol:
            parent.add(
                AssignGen(
                    parent, lhs=self._nfaces_symbol.name,
                    rhs=self._ref_elem_name + "%get_number_faces()"))

        if self._horiz_face_normals_symbol:
            parent.add(
                CallGen(parent,
                        name=f"{self._ref_elem_name}%get_normals_to_"
                             f"horizontal_faces("
                             f"{self._horiz_face_normals_symbol.name})"))

        if self._horiz_face_out_normals_symbol:
            parent.add(
                CallGen(
                    parent,
                    name=f"{self._ref_elem_name}%get_outward_normals_to_"
                         f"horizontal_faces("
                         f"{self._horiz_face_out_normals_symbol.name})"))

        if self._vert_face_normals_symbol:
            parent.add(
                CallGen(parent,
                        name=f"{self._ref_elem_name}%get_normals_to_vertical_"
                             f"faces({self._vert_face_normals_symbol.name})"))

        if self._vert_face_out_normals_symbol:
            parent.add(
                CallGen(
                    parent,
                    name=f"{self._ref_elem_name}%get_outward_normals_to_"
                         f"vertical_faces"
                         f"({self._vert_face_out_normals_symbol.name})"))

        if self._face_normals_symbol:
            parent.add(
                CallGen(parent,
                        name=f"{self._ref_elem_name}%get_normals_to_faces"
                             f"({self._face_normals_symbol.name})"))

        if self._face_out_normals_symbol:
            parent.add(
                CallGen(
                    parent,
                    name=f"{self._ref_elem_name}%get_outward_normals_to_"
                    f"faces({self._face_out_normals_symbol.name})"))


class DynFunctionSpaces(LFRicCollection):
    '''
    Handles the declaration and initialisation of all function-space-related
    quantities required by an Invoke.

    :param invoke: the Invoke or Kernel object.
    '''
    def __init__(self, kern_or_invoke):
        super().__init__(kern_or_invoke)

        if self._invoke:
            self._function_spaces = self._invoke.unique_fss()[:]
        else:
            self._function_spaces = self._calls[0].arguments.unique_fss

        self._var_list = []

        # Loop over all unique function spaces used by our kernel(s)
        for function_space in self._function_spaces:

            # We need ndf for a space if a kernel operates on cell-columns,
            # has a field or operator on that space and is not a
            # CMA kernel performing a matrix-matrix operation.
            if self._invoke and not self._dofs_only or \
               self._kernel and self._kernel.cma_operation != "matrix-matrix":
                self._var_list.append(function_space.ndf_name)

            # If there is a field on this space then add undf to list
            # to declare later. However, if the invoke contains only
            # kernels that operate on dofs and distributed memory is
            # enabled then the number of dofs is obtained from the
            # field proxy and undf is not required.
            if self._invoke and self._invoke.field_on_space(function_space):
                if not (self._dofs_only and Config.get().distributed_memory):
                    self._var_list.append(function_space.undf_name)
            elif self._kernel and \
                    function_space.field_on_space(self._kernel.arguments):
                self._var_list.append(function_space.undf_name)

    def _stub_declarations(self, parent):
        '''
        Add function-space-related declarations to a Kernel stub.

        :param parent: the node in the f2pygen AST representing the kernel \
                       stub to which to add declarations.
        :type parent: :py:class:`psyclone.f2pygen.SubroutineGen`

        '''
        api_config = Config.get().api_conf("dynamo0.3")

        if self._var_list:
            # Declare ndf and undf for all function spaces
            parent.add(DeclGen(parent, datatype="integer",
                               kind=api_config.default_kind["integer"],
                               intent="in", entity_decls=self._var_list))

    def _invoke_declarations(self, parent):
        '''
        Add function-space-related declarations to a PSy-layer routine.

        :param parent: the node in the f2pygen AST to which to add \
                       declarations.
        :type parent: :py:class:`psyclone.f2pygen.SubroutineGen`

        '''
        api_config = Config.get().api_conf("dynamo0.3")

        if self._var_list:
            # Declare ndf and undf for all function spaces
            parent.add(DeclGen(parent, datatype="integer",
                               kind=api_config.default_kind["integer"],
                               entity_decls=self._var_list))

    def initialise(self, parent):
        '''
        Create the code that initialises function-space quantities.

        :param parent: the node in the f2pygen AST representing the PSy-layer \
                       routine.
        :type parent: :py:class:`psyclone.f2pygen.SubroutineGen`

        '''
        # Loop over all unique function spaces used by the kernels in
        # the invoke
        for function_space in self._function_spaces:
            # Initialise information associated with this function space.
            # If we have 1+ kernels that operate on cell-columns then we
            # will need ndf and undf. If we don't then we only need undf
            # (for the upper bound of the loop over dofs) if we're not
            # doing DM.
            if not (self._dofs_only and Config.get().distributed_memory):
                parent.add(CommentGen(parent, ""))
                parent.add(CommentGen(parent,
                                      " Initialise number of DoFs for " +
                                      function_space.mangled_name))
                parent.add(CommentGen(parent, ""))

            # Find argument proxy name used to dereference the argument
            arg = self._invoke.arg_for_funcspace(function_space)
            name = arg.proxy_name_indexed
            # Initialise ndf for this function space.
            if not self._dofs_only:
                ndf_name = function_space.ndf_name
                parent.add(AssignGen(parent, lhs=ndf_name,
                                     rhs=name +
                                     "%" + arg.ref_name(function_space) +
                                     "%get_ndf()"))
            # If there is a field on this space then initialise undf
            # for this function space. However, if the invoke contains
            # only kernels that operate on dofs and distributed
            # memory is enabled then the number of dofs is obtained
            # from the field proxy and undf is not required.
            if not (self._dofs_only and Config.get().distributed_memory):
                if self._invoke.field_on_space(function_space):
                    undf_name = function_space.undf_name
                    parent.add(AssignGen(parent, lhs=undf_name,
                                         rhs=name + "%" +
                                         arg.ref_name(function_space) +
                                         "%get_undf()"))


class DynProxies(LFRicCollection):
    '''
    Handles all proxy-related declarations and initialisation. Unlike other
    sub-classes of LFRicCollection, we do not have to handle Kernel-stub
    generation since Kernels know nothing about proxies.

    An instance of this class is instantiated for each Invoke before the
    PSy Layer is constructed. For each unique field or operator argument to
    a kernel in the Invoke it:

      * Creates a DataSymbol for the corresponding proxy;
      * Creates a DataSymbol for the pointer to the data array accessed via
        the proxy. If the argument is a field vector then a DataSymbol is
        created for each component of the vector;
      * Tags that DataSymbol so that the correct symbol can always be looked
        up, irrespective of any name clashes;

    Note that since the Fortran standard forbids (Note 12.34 in the
    Fortran2008 standard) aliasing of effective arguments that are written to,
    the set of unique kernel arguments must refer to unique memory locations
    or to those that are read only.

    '''
    def __init__(self, node):
        super().__init__(node)
        const = LFRicConstants()
        real_field_args = self._invoke.unique_declarations(
            argument_types=const.VALID_FIELD_NAMES,
            intrinsic_type=const.MAPPING_DATA_TYPES["gh_real"])
        int_field_args = self._invoke.unique_declarations(
            argument_types=const.VALID_FIELD_NAMES,
            intrinsic_type=const.MAPPING_DATA_TYPES["gh_integer"])
        op_args = self._invoke.unique_declarations(
            argument_types=const.VALID_OPERATOR_NAMES)

        # We put precision Symbols in the Container symbol table.
        ctable = self._invoke.schedule.parent.symbol_table

        for arg in real_field_args + int_field_args + op_args:
            # Create symbols that we will associate with the internal
            # data arrays of fields, field vectors and LMA operators.
            if arg.argument_type == "gh_columnwise_operator":
                # CMA operators are handled by the DynCMAOperators class.
                continue
            ctable.add_lfric_precision_symbol(arg.precision)
            intrinsic_type = "integer" if arg in int_field_args else "real"
            suffix = const.ARG_TYPE_SUFFIX_MAPPING[arg.argument_type]
            if arg.vector_size > 1:
                for idx in range(1, arg.vector_size+1):
                    # Make sure we're going to create a Symbol with a unique
                    # name.
                    new_name = self._symbol_table.next_available_name(
                        f"{arg.name}_{idx}_{suffix}")
                    tag = f"{arg.name}_{idx}:{suffix}"
                    # The data for a field lives in a rank-1 array.
                    self._add_symbol(new_name, tag, intrinsic_type, arg, 1)
            else:
                # Make sure we're going to create a Symbol with a unique
                # name (since this is hardwired into the
                # UnsupportedFortranType).
                new_name = self._symbol_table.next_available_name(
                    f"{arg.name}_{suffix}")
                tag = f"{arg.name}:{suffix}"
                # The data for an operator lives in a rank-3 array.
                rank = 1 if arg not in op_args else 3
                self._add_symbol(new_name, tag, intrinsic_type, arg, rank)

    def _add_symbol(self, name, tag, intrinsic_type, arg, rank):
        '''
        Creates a new DataSymbol representing either an LFRic field or
        operator and adds it to the SymbolTable associated with this class.
        The Symbol is of UnsupportedFortranType because it is a pointer
        to the internal data array and the PSyIR does not support pointers. The
        remainder of the type information is fully supplied in the
        `partial_datatype` property of the UnsupportedFortranType.
        The supplied Symbol name is assumed not to already exist in the
        SymbolTable (e.g. it is obtained with the `next_available_name` method
        of SymbolTable) because it is used in constructing the
        UnsupportedFortranType which must be done before the Symbol is created.

        :param str name: the name of the new Symbol.
        :param str tag: the tag to associate with the new Symbol.
        :param str intrinsic_type: whether the Symbol represents "real" or
                                   "integer" data.
        :param arg: the metadata description of the associated kernel argument.
        :type arg: :py:class:`psyclone.dynamo0p3.DynKernelArgument`
        :param int rank: the rank of the array represented by the Symbol.

        '''
        if intrinsic_type == "real":
            lfric_type = "LFRicRealScalarDataType"
        else:
            lfric_type = "LFRicIntegerScalarDataType"
        precision = LFRicConstants().precision_for_type(arg.data_type)
        array_type = ArrayType(
                LFRicTypes(lfric_type)(precision),
                [ArrayType.Extent.DEFERRED]*rank)

        # Since the PSyIR doesn't have the pointer concept, we have
        # to have an UnsupportedFortranType.
        index_str = ",".join(rank*[":"])
        dtype = UnsupportedFortranType(
            f"{intrinsic_type}(kind={arg.precision}), pointer, "
            f"dimension({index_str}) :: {name} => null()",
            partial_datatype=array_type)
        try:
            self._symbol_table.new_symbol(name,
                                          symbol_type=DataSymbol,
                                          datatype=dtype,
                                          tag=tag)
        except KeyError:
            # The tag already exists and therefore we don't need to do
            # anything. This can happen if the Symbol Table has already
            # been populated by a previous call to this constructor. Even if
            # this is not the case, within a single Invoke we can have user-
            # supplied kernels that accept a full field-vector as argument
            # but also individual components of that vector might
            # be passed to Builtins. Therefore a clash with an
            # existing tag may occur which we can safely ignore.
            pass

    def _invoke_declarations(self, parent):
        '''
        Insert declarations of all proxy-related quantities into the PSy layer.

        :param parent: the node in the f2pygen AST representing the PSy- \
                       layer routine.
        :type parent: :py:class:`psyclone.f2pygen.SubroutineGen`

        '''
        const = LFRicConstants()
        const_mod = const.UTILITIES_MOD_MAP["constants"]["module"]
        table = self._symbol_table

        # Declarations of real and integer field proxies

        # Filter field arguments by intrinsic type
        real_field_args = self._invoke.unique_declarations(
            argument_types=const.VALID_FIELD_NAMES,
            intrinsic_type=const.MAPPING_DATA_TYPES["gh_real"])
        int_field_args = self._invoke.unique_declarations(
            argument_types=const.VALID_FIELD_NAMES,
            intrinsic_type=const.MAPPING_DATA_TYPES["gh_integer"])

        # Create a field argument map that splits the (real and
        # integer) fields into their different datatypes for their
        # proxy's
        field_datatype_map = OrderedDict()
        for arg in real_field_args + int_field_args:
            try:
                field_datatype_map[
                    (arg.proxy_data_type, arg.module_name)].append(arg)
            except KeyError:
                # This datatype has not been seen before so create a
                # new entry
                field_datatype_map[
                    (arg.proxy_data_type, arg.module_name)] = [arg]

        # Add the Invoke subroutine declarations for the different
        # field-type proxies
        for (fld_type, fld_mod), args in field_datatype_map.items():
            arg_list = [arg.proxy_declaration_name for arg in args]
            parent.add(TypeDeclGen(parent, datatype=fld_type,
                                   entity_decls=arg_list))
            (self._invoke.invokes.psy.
             infrastructure_modules[fld_mod].add(fld_type))

            # Create declarations for the pointers to the internal
            # data arrays.
            for arg in args:
                (self._invoke.invokes.psy.infrastructure_modules[const_mod].
                 add(arg.precision))
                suffix = const.ARG_TYPE_SUFFIX_MAPPING[arg.argument_type]
                if arg.vector_size > 1:
                    entity_names = []
                    for idx in range(1, arg.vector_size+1):
                        ttext = f"{arg.name}_{idx}:{suffix}"
                        vsym = table.lookup_with_tag(ttext)
                        entity_names.append(vsym.name)
                else:
                    ttext = f"{arg.name}:{suffix}"
                    sym = table.lookup_with_tag(ttext)
                    entity_names = [sym.name]
                if entity_names:
                    parent.add(
                        DeclGen(
                            parent, datatype=arg.intrinsic_type,
                            kind=arg.precision, dimension=":",
                            entity_decls=[f"{name} => null()" for
                                          name in entity_names],
                            pointer=True))

        # Declarations of LMA operator proxies
        op_args = self._invoke.unique_declarations(
            argument_types=["gh_operator"])
        # Filter operators by their proxy datatype
        operators_datatype_map = OrderedDict()
        for op_arg in op_args:
            try:
                operators_datatype_map[op_arg.proxy_data_type].append(op_arg)
            except KeyError:
                # This proxy datatype has not been seen before so
                # create new entry
                operators_datatype_map[op_arg.proxy_data_type] = [op_arg]
        # Declare the operator proxies
        for operator_datatype, operators_list in \
                operators_datatype_map.items():
            operators_names = [arg.proxy_declaration_name for
                               arg in operators_list]
            parent.add(TypeDeclGen(parent, datatype=operator_datatype,
                                   entity_decls=operators_names))
            for arg in operators_list:
                name = arg.name
                suffix = const.ARG_TYPE_SUFFIX_MAPPING[arg.argument_type]
                ttext = f"{name}:{suffix}"
                sym = table.lookup_with_tag(ttext)
                # Declare the pointer to the stencil array.
                parent.add(DeclGen(parent, datatype="real",
                                   kind=arg.precision,
                                   dimension=":,:,:",
                                   entity_decls=[f"{sym.name} => null()"],
                                   pointer=True))
            op_mod = operators_list[0].module_name
            # Ensure the appropriate derived datatype will be imported.
            (self._invoke.invokes.psy.infrastructure_modules[op_mod].
             add(operator_datatype))
            # Ensure the appropriate kind parameter will be imported.
            (self._invoke.invokes.psy.infrastructure_modules[const_mod].
             add(arg.precision))

        # Declarations of CMA operator proxies
        cma_op_args = self._invoke.unique_declarations(
            argument_types=["gh_columnwise_operator"])
        cma_op_proxy_decs = [arg.proxy_declaration_name for
                             arg in cma_op_args]
        if cma_op_proxy_decs:
            op_type = cma_op_args[0].proxy_data_type
            op_mod = cma_op_args[0].module_name
            parent.add(TypeDeclGen(parent,
                                   datatype=op_type,
                                   entity_decls=cma_op_proxy_decs))
            (self._invoke.invokes.psy.infrastructure_modules[op_mod].
             add(op_type))

    def initialise(self, parent):
        '''
        Insert code into the PSy layer to initialise all necessary proxies.

        :param parent: node in the f2pygen AST representing the PSy-layer
                       routine.
        :type parent: :py:class:`psyclone.f2pygen.SubroutineGen`

        :raises InternalError: if a kernel argument of an unrecognised type
            is encountered.

        '''
        parent.add(CommentGen(parent, ""))
        parent.add(CommentGen(parent,
                              " Initialise field and/or operator proxies"))
        parent.add(CommentGen(parent, ""))
        for arg in self._invoke.psy_unique_vars:
            # We don't have proxies for scalars
            if arg.is_scalar:
                continue

            const = LFRicConstants()
            suffix = const.ARG_TYPE_SUFFIX_MAPPING[arg.argument_type]

            if arg.vector_size > 1:
                # the range function below returns values from
                # 1 to the vector size which is what we
                # require in our Fortran code
                for idx in range(1, arg.vector_size+1):
                    parent.add(
                        AssignGen(parent,
                                  lhs=arg.proxy_name+"("+str(idx)+")",
                                  rhs=arg.name+"("+str(idx)+")%get_proxy()"))
                    name = self._symbol_table.lookup_with_tag(
                        f"{arg.name}_{idx}:{suffix}").name
                    parent.add(
                        AssignGen(parent,
                                  lhs=name,
                                  rhs=f"{arg.proxy_name}({idx})%data",
                                  pointer=True))
            else:
                parent.add(AssignGen(parent, lhs=arg.proxy_name,
                                     rhs=arg.name+"%get_proxy()"))
                if arg.is_field:
                    name = self._symbol_table.lookup_with_tag(
                        f"{arg.name}:{suffix}").name
                    parent.add(
                        AssignGen(parent,
                                  lhs=name,
                                  rhs=f"{arg.proxy_name}%data",
                                  pointer=True))
                elif arg.is_operator:
                    if arg.argument_type == "gh_columnwise_operator":
                        # CMA operator arguments are handled in DynCMAOperators
                        pass
                    elif arg.argument_type == "gh_operator":
                        name = self._symbol_table.lookup_with_tag(
                            f"{arg.name}:{suffix}").name
                        parent.add(
                            AssignGen(parent,
                                      lhs=name,
                                      rhs=f"{arg.proxy_name}%local_stencil",
                                      pointer=True))
                    else:
                        raise InternalError(
                            f"Kernel argument '{arg.name}' is a recognised "
                            f"operator but its type ('{arg.argument_type}') is"
                            f" not supported by DynProxies.initialise()")
                else:
                    raise InternalError(
                        f"Kernel argument '{arg.name}' of type "
                        f"'{arg.argument_type}' not "
                        f"handled in DynProxies.initialise()")


class DynCellIterators(LFRicCollection):
    '''
    Handles all entities required by kernels that operate on cell-columns.

    :param kern_or_invoke: the Kernel or Invoke for which to manage cell \
                           iterators.
    :type kern_or_invoke: :py:class:`psyclone.domain.lfric.LFRicKern` or \
                          :py:class:`psyclone.dynamo0p3.LFRicInvoke`

    : raises GenerationError: if an Invoke has no field or operator arguments.

    '''
    def __init__(self, kern_or_invoke):
        super().__init__(kern_or_invoke)

        self._nlayers_name = self._symbol_table.find_or_create_tag(
            "nlayers", symbol_type=LFRicTypes("MeshHeightDataSymbol")).name

        # Store a reference to the first field/operator object that
        # we can use to look-up nlayers in the PSy layer.
        if not self._invoke:
            # We're not generating a PSy layer so we're done here.
            return
        first_var = None
        for var in self._invoke.psy_unique_vars:
            if not var.is_scalar:
                first_var = var
                break
        if not first_var:
            raise GenerationError(
                "Cannot create an Invoke with no field/operator arguments.")
        self._first_var = first_var

    def _invoke_declarations(self, parent):
        '''
        Declare entities required for iterating over cells in the Invoke.

        :param parent: the f2pygen node representing the PSy-layer routine.
        :type parent: :py:class:`psyclone.f2pygen.SubroutineGen`

        '''
        api_config = Config.get().api_conf("dynamo0.3")

        # We only need the number of layers in the mesh if we are calling
        # one or more kernels that operate on cell-columns.
        if not self._dofs_only:
            parent.add(DeclGen(parent, datatype="integer",
                               kind=api_config.default_kind["integer"],
                               entity_decls=[self._nlayers_name]))

    def _stub_declarations(self, parent):
        '''
        Declare entities required for a kernel stub that operates on
        cell-columns.

        :param parent: the f2pygen node representing the Kernel stub.
        :type parent: :py:class:`psyclone.f2pygen.SubroutineGen`

        '''
        api_config = Config.get().api_conf("dynamo0.3")

        if self._kernel.cma_operation not in ["apply", "matrix-matrix"]:
            parent.add(DeclGen(parent, datatype="integer",
                               kind=api_config.default_kind["integer"],
                               intent="in", entity_decls=[self._nlayers_name]))

    def initialise(self, parent):
        '''
        Look-up the number of vertical layers in the mesh in the PSy layer.

        :param parent: the f2pygen node representing the PSy-layer routine.
        :type parent: :py:class:`psyclone.f2pygen.SubroutineGen`

        '''
        if not self._dofs_only:
            parent.add(CommentGen(parent, ""))
            parent.add(CommentGen(parent, " Initialise number of layers"))
            parent.add(CommentGen(parent, ""))
            parent.add(AssignGen(
                parent, lhs=self._nlayers_name,
                rhs=self._first_var.proxy_name_indexed + "%" +
                self._first_var.ref_name() + "%get_nlayers()"))


class DynLMAOperators(LFRicCollection):
    '''
    Handles all entities associated with Local-Matrix-Assembly Operators.
    '''
    def _stub_declarations(self, parent):
        '''
        Declare all LMA-related quantities in a Kernel stub.

        :param parent: the f2pygen node representing the Kernel stub.
        :type parent: :py:class:`psyclone.f2pygen.SubroutineGen`

        '''
        api_config = Config.get().api_conf("dynamo0.3")

        lma_args = psyGen.args_filter(
            self._kernel.arguments.args, arg_types=["gh_operator"])
        if lma_args:
            parent.add(DeclGen(parent, datatype="integer",
                               kind=api_config.default_kind["integer"],
                               intent="in", entity_decls=["cell"]))
        for arg in lma_args:
            size = arg.name+"_ncell_3d"
            op_dtype = arg.intrinsic_type
            op_kind = arg.precision
            parent.add(DeclGen(parent, datatype="integer",
                               kind=api_config.default_kind["integer"],
                               intent="in", entity_decls=[size]))
            ndf_name_to = arg.function_space_to.ndf_name
            ndf_name_from = arg.function_space_from.ndf_name
            parent.add(DeclGen(parent, datatype=op_dtype, kind=op_kind,
                               dimension=",".join([ndf_name_to,
                                                   ndf_name_from, size]),
                               intent=arg.intent,
                               entity_decls=[arg.name]))

    def _invoke_declarations(self, parent):
        '''
        Declare all LMA-related quantities in a PSy-layer routine.
        Note: PSy layer in LFRic does not modify the LMA operator objects.
        Hence, their Fortran intents are always "in" (the data updated in the
        kernels is only pointed to from the LMA operator object and is thus
        not a part of the object).

        :param parent: the f2pygen node representing the PSy-layer routine.
        :type parent: :py:class:`psyclone.f2pygen.SubroutineGen`

        '''
        # Add the Invoke subroutine argument declarations for operators
        op_args = self._invoke.unique_declarations(
            argument_types=["gh_operator"])
        # Filter operators by their datatype
        operators_datatype_map = OrderedDict()
        for op_arg in op_args:
            try:
                operators_datatype_map[op_arg.data_type].append(op_arg)
            except KeyError:
                # This datatype has not been seen before so create new entry
                operators_datatype_map[op_arg.data_type] = [op_arg]
        # Declare the operators
        for op_datatype, op_list in operators_datatype_map.items():
            operators_names = [arg.declaration_name for arg in op_list]
            parent.add(TypeDeclGen(
                parent, datatype=op_datatype,
                entity_decls=operators_names, intent="in"))
            op_mod = op_list[0].module_name
            # Record that we will need to import this operator
            # datatype from the appropriate infrastructure module
            (self._invoke.invokes.psy.infrastructure_modules[op_mod].
             add(op_datatype))


class DynCMAOperators(LFRicCollection):
    '''
    Holds all information on the Column-Matrix-Assembly operators
    required by an Invoke or Kernel stub.

    :param node: either an Invoke schedule or a single Kernel object.
    :type node: :py:class:`psyclone.dynamo0p3.DynSchedule` or \
                :py:class:`psyclone.domain.lfric.LFRicKern`

    '''
    # The scalar parameters that must be passed along with a CMA operator
    # if its 'to' and 'from' spaces are the same
    cma_same_fs_params = ["nrow", "bandwidth", "alpha",
                          "beta", "gamma_m", "gamma_p"]
    # The scalar parameters that must be passed along with a CMA operator
    # if its 'to' and 'from' spaces are different
    cma_diff_fs_params = ["nrow", "ncol", "bandwidth", "alpha",
                          "beta", "gamma_m", "gamma_p"]

    def __init__(self, node):
        super().__init__(node)

        # Look at every kernel call and generate a set of
        # the unique CMA operators involved. For each one we create a
        # dictionary entry. The key is the name of the CMA argument in the
        # PSy layer and the entry is itself another dictionary containing
        # two entries: the first 'arg' is the CMA argument object and the
        # second 'params' is the list of integer variables associated with
        # that CMA operator. The contents of this list depend on whether
        # or not the to/from function spaces of the CMA operator are the
        # same.
        self._cma_ops = OrderedDict()
        # You can't index into an OrderedDict so we keep a separate ref
        # to the first CMA argument we find.
        self._first_cma_arg = None
        for call in self._calls:
            if call.cma_operation:
                # Get a list of all of the CMA arguments to this call
                cma_args = psyGen.args_filter(
                    call.arguments.args,
                    arg_types=["gh_columnwise_operator"])
                # Create a dictionary entry for each argument that we
                # have not already seen
                for arg in cma_args:
                    if arg.name not in self._cma_ops:
                        if arg.function_space_to.orig_name != \
                           arg.function_space_from.orig_name:
                            self._cma_ops[arg.name] = {
                                "arg": arg,
                                "params": self.cma_diff_fs_params}
                        else:
                            self._cma_ops[arg.name] = {
                                "arg": arg,
                                "params": self.cma_same_fs_params}
                        self._cma_ops[arg.name]["intent"] = arg.intent
                        self._cma_ops[arg.name]["datatype"] = \
                            arg.intrinsic_type
                        self._cma_ops[arg.name]["kind"] = arg.precision
                        # Keep a reference to the first CMA argument
                        if not self._first_cma_arg:
                            self._first_cma_arg = arg

        # Create all the necessary Symbols here so that they are available
        # without the need to do a 'gen'.
        symtab = self._symbol_table
        const = LFRicConstants()
        suffix = const.ARG_TYPE_SUFFIX_MAPPING["gh_columnwise_operator"]
        for op_name in self._cma_ops:
            new_name = self._symbol_table.next_available_name(
                f"{op_name}_{suffix}")
            tag = f"{op_name}:{suffix}"
            arg = self._cma_ops[op_name]["arg"]
            precision = LFRicConstants().precision_for_type(arg.data_type)
            array_type = ArrayType(
                LFRicTypes("LFRicRealScalarDataType")(precision),
                [ArrayType.Extent.DEFERRED]*3)
            index_str = ",".join(3*[":"])
            dtype = UnsupportedFortranType(
                f"real(kind={arg.precision}), pointer, "
                f"dimension({index_str}) :: {new_name} => null()",
                partial_datatype=array_type)
            symtab.new_symbol(new_name,
                              symbol_type=DataSymbol,
                              datatype=dtype,
                              tag=tag)
            # Now the various integer parameters of the operator.
            for param in self._cma_ops[op_name]["params"]:
                symtab.find_or_create_integer_symbol(
                    f"{op_name}_{param}", tag=f"{op_name}:{param}:{suffix}")

    def initialise(self, parent):
        '''
        Generates the calls to the LFRic infrastructure that look-up
        the various components of each CMA operator. Adds these as
        children of the supplied parent node.

        :param parent: f2pygen node representing the PSy-layer routine.
        :type parent: :py:class:`psyclone.f2pygen.SubroutineGen`

        '''
        # If we have no CMA operators then we do nothing
        if not self._cma_ops:
            return

        parent.add(CommentGen(parent, ""))
        parent.add(CommentGen(parent,
                              " Look-up information for each CMA operator"))
        parent.add(CommentGen(parent, ""))

        const = LFRicConstants()
        suffix = const.ARG_TYPE_SUFFIX_MAPPING["gh_columnwise_operator"]

        for op_name in self._cma_ops:
            # First, assign a pointer to the array containing the actual
            # matrix.
            cma_name = self._symbol_table.lookup_with_tag(
                f"{op_name}:{suffix}").name
            parent.add(AssignGen(parent, lhs=cma_name, pointer=True,
                                 rhs=self._cma_ops[op_name]["arg"].
                                 proxy_name_indexed+"%columnwise_matrix"))
            # Then make copies of the related integer parameters
            for param in self._cma_ops[op_name]["params"]:
                param_name = self._symbol_table.find_or_create_tag(
                    f"{op_name}:{param}:{suffix}").name
                parent.add(AssignGen(parent, lhs=param_name,
                                     rhs=self._cma_ops[op_name]["arg"].
                                     proxy_name_indexed+"%"+param))

    def _invoke_declarations(self, parent):
        '''
        Generate the necessary PSy-layer declarations for all column-wise
        operators and their associated parameters.
        Note: PSy layer in LFRic does not modify the CMA operator objects.
        Hence, their Fortran intents are always "in" (the data updated in the
        kernels is only pointed to from the column-wise operator object and is
        thus not a part of the object).

        :param parent: the f2pygen node representing the PSy-layer routine.
        :type parent: :py:class:`psyclone.f2pygen.SubroutineGen`

        '''
        api_config = Config.get().api_conf("dynamo0.3")

        # If we have no CMA operators then we do nothing
        if not self._cma_ops:
            return

        # Add the Invoke subroutine argument declarations for column-wise
        # operators
        cma_op_args = self._invoke.unique_declarations(
            argument_types=["gh_columnwise_operator"])
        # Create a list of column-wise operator names
        cma_op_arg_list = [arg.declaration_name for arg in cma_op_args]
        if cma_op_arg_list:
            op_type = cma_op_args[0].data_type
            op_mod = cma_op_args[0].module_name
            parent.add(TypeDeclGen(parent,
                                   datatype=op_type,
                                   entity_decls=cma_op_arg_list,
                                   intent="in"))
            (self._invoke.invokes.psy.infrastructure_modules[op_mod].
             add(op_type))

        const = LFRicConstants()
        suffix = const.ARG_TYPE_SUFFIX_MAPPING["gh_columnwise_operator"]
        for op_name in self._cma_ops:
            # Declare the operator matrix itself.
            tag_name = f"{op_name}:{suffix}"
            cma_name = self._symbol_table.lookup_with_tag(tag_name).name
            cma_dtype = self._cma_ops[op_name]["datatype"]
            cma_kind = self._cma_ops[op_name]["kind"]
            parent.add(DeclGen(parent, datatype=cma_dtype,
                               kind=cma_kind, pointer=True,
                               dimension=":,:,:",
                               entity_decls=[f"{cma_name} => null()"]))
            const = LFRicConstants()
            const_mod = const.UTILITIES_MOD_MAP["constants"]["module"]
            const_mod_uses = self._invoke.invokes.psy. \
                infrastructure_modules[const_mod]
            # Record that we will need to import the kind of this
            # cma operator from the appropriate infrastructure
            # module
            const_mod_uses.add(cma_kind)

            # Declare the associated integer parameters
            param_names = []
            for param in self._cma_ops[op_name]["params"]:
                name = f"{op_name}_{param}"
                tag = f"{op_name}:{param}:{suffix}"
                sym = self._symbol_table.find_or_create_integer_symbol(
                    name, tag=tag)
                param_names.append(sym.name)
            parent.add(DeclGen(parent, datatype="integer",
                               kind=api_config.default_kind["integer"],
                               entity_decls=param_names))

    def _stub_declarations(self, parent):
        '''
        Generate all necessary declarations for CMA operators being passed to
        a Kernel stub.

        :param parent: f2pygen node representing the Kernel stub.
        :type parent: :py:class:`psyclone.f2pygen.SubroutineGen`

        '''
        api_config = Config.get().api_conf("dynamo0.3")

        # If we have no CMA operators then we do nothing
        if not self._cma_ops:
            return

        symtab = self._symbol_table

        # CMA operators always need the current cell index and the number
        # of columns in the mesh
        parent.add(DeclGen(parent, datatype="integer",
                           kind=api_config.default_kind["integer"],
                           intent="in", entity_decls=["cell", "ncell_2d"]))

        const = LFRicConstants()
        suffix = const.ARG_TYPE_SUFFIX_MAPPING["gh_columnwise_operator"]

        for op_name in self._cma_ops:
            # Declare the associated scalar arguments before the array because
            # some of them are used to dimension the latter (and some compilers
            # get upset if this ordering is not followed)
            _local_args = []
            for param in self._cma_ops[op_name]["params"]:
                param_name = symtab.find_or_create_tag(
                    f"{op_name}:{param}:{suffix}",
                    root_name=f"{op_name}_{param}").name
                _local_args.append(param_name)
            parent.add(DeclGen(parent, datatype="integer",
                               kind=api_config.default_kind["integer"],
                               intent="in", entity_decls=_local_args))
            # Declare the array that holds the CMA operator
            bandwidth = symtab.find_or_create_tag(
                f"{op_name}:bandwidth:{suffix}",
                root_name=f"{op_name}_bandwidth").name
            nrow = symtab.find_or_create_tag(
                f"{op_name}:nrow:{suffix}",
                root_name=f"{op_name}_nrow").name
            intent = self._cma_ops[op_name]["intent"]
            op_dtype = self._cma_ops[op_name]["datatype"]
            op_kind = self._cma_ops[op_name]["kind"]
            parent.add(DeclGen(parent, datatype=op_dtype, kind=op_kind,
                               dimension=",".join([bandwidth,
                                                   nrow, "ncell_2d"]),
                               intent=intent, entity_decls=[op_name]))


class DynMeshes():
    '''
    Holds all mesh-related information (including colour maps if
    required).  If there are no inter-grid kernels then there is only
    one mesh object required (when calling kernels with operates_on==domain,
    colouring, doing distributed memory or querying the reference element).
    However, kernels performing inter-grid operations require multiple mesh
    objects as well as mesh maps and other quantities.

    There are two types of inter-grid operation; the first is "prolongation"
    where a field on a coarse mesh is mapped onto a fine mesh. The second
    is "restriction" where a field on a fine mesh is mapped onto a coarse
    mesh.

    :param invoke: the Invoke for which to extract information on all \
                   required inter-grid operations.
    :type invoke: :py:class:`psyclone.dynamo0p3.LFRicInvoke`
    :param unique_psy_vars: list of arguments to the PSy-layer routine.
    :type unique_psy_vars: list of \
                      :py:class:`psyclone.dynamo0p3.DynKernelArgument` objects.
    '''

    def __init__(self, invoke, unique_psy_vars):
        # List of names of unique mesh variables referenced in the Invoke
        self._mesh_tag_names = []
        # Whether or not the associated Invoke requires colourmap information
        self._needs_colourmap = False
        self._needs_colourmap_halo = False
        # Keep a reference to the InvokeSchedule so we can check for colouring
        # later
        self._schedule = invoke.schedule
        self._symbol_table = self._schedule.symbol_table
        # Set used to generate a list of the unique mesh objects
        _name_set = set()

        # Find the first non-scalar argument to this PSy layer routine. We
        # will use this to look-up the mesh if there are no inter-grid
        # kernels in this invoke.
        self._first_var = None
        for var in unique_psy_vars:
            if not var.is_scalar:
                self._first_var = var
                break

        # Loop over all kernel calls in the schedule. Keep a list of
        # any non-intergrid kernels so that we can generate a verbose error
        # message if necessary.
        non_intergrid_kernels = []
        has_intergrid = False
        for call in self._schedule.coded_kernels():

            if (call.reference_element.properties or call.mesh.properties or
                    call.iterates_over == "domain" or call.cma_operation):
                _name_set.add("mesh")

            if not call.is_intergrid:
                non_intergrid_kernels.append(call)
            else:
                has_intergrid = True
                # Create and store the names of the associated mesh objects
                _name_set.add(f"mesh_{call._intergrid_ref.fine.name}")
                _name_set.add(f"mesh_{call._intergrid_ref.coarse.name}")

        # If we found a mixture of both inter-grid and non-inter-grid kernels
        # then we reject the invoke()
        if non_intergrid_kernels and has_intergrid:
            raise GenerationError(
                f"An invoke containing inter-grid kernels must contain no "
                f"other kernel types but kernels "
                f"'{''', '''.join([c.name for c in non_intergrid_kernels])}' "
                f"in invoke '{invoke.name}' are not inter-grid kernels.")

        # If distributed memory is enabled then we will need at least
        # one mesh object if we have one or more kernels that operate
        # on cell-columns or are doing redundant computation for a
        # kernel that operates on dofs. Since the latter condition
        # comes about through the application of a transformation, we
        # don't yet know whether or not a mesh is required. Therefore,
        # the only solution is to assume that a mesh object is
        # required if distributed memory is enabled. We also require a
        # mesh object if any of the kernels require properties of
        # either the reference element or the mesh. (Colourmaps also
        # require a mesh object but that is handled in _colourmap_init().)
        if not _name_set and Config.get().distributed_memory:
            # We didn't already have a requirement for a mesh so add one now.
            _name_set.add("mesh")

        self._add_mesh_symbols(list(_name_set))

    def _add_mesh_symbols(self, mesh_tags):
        '''
        Add DataSymbols for the supplied list of mesh names and store the
        corresponding list of tags.

        A ContainerSymbol is created for the LFRic mesh module and a TypeSymbol
        for the mesh type. If distributed memory is enabled then a DataSymbol
        to hold the maximum halo depth is created for each mesh.

        :param mesh_tags: tag names for every mesh object required.
        :type mesh_tags: list of str

        '''
        if not mesh_tags:
            return

        self._mesh_tag_names = sorted(mesh_tags)

        # Look up the names of the module and type for the mesh object
        # from the LFRic constants class.
        const = LFRicConstants()
        mmod = const.MESH_TYPE_MAP["mesh"]["module"]
        mtype = const.MESH_TYPE_MAP["mesh"]["type"]
        # Create a Container symbol for the module
        csym = self._symbol_table.find_or_create_tag(
            mmod, symbol_type=ContainerSymbol)
        # Create a TypeSymbol for the mesh type
        mtype_sym = self._symbol_table.find_or_create_tag(
            mtype, symbol_type=DataTypeSymbol,
            datatype=UnresolvedType(),
            interface=ImportInterface(csym))

        name_list = []
        for name in mesh_tags:
            name_list.append(self._symbol_table.find_or_create_tag(
                name, symbol_type=DataSymbol, datatype=mtype_sym).name)

        if Config.get().distributed_memory:
            # If distributed memory is enabled then we require a variable
            # holding the maximum halo depth for each mesh.
            for name in mesh_tags:
                var_name = f"max_halo_depth_{name}"
                self._symbol_table.find_or_create_integer_symbol(
                    var_name, tag=var_name)

    def _colourmap_init(self):
        '''
        Sets-up information on any required colourmaps. This cannot be done
        in the constructor since colouring is applied by Transformations
        and happens after the Schedule has already been constructed. Therefore,
        this method is called at code-generation time.

        '''
        # pylint: disable=too-many-locals
        const = LFRicConstants()
        non_intergrid_kern = None
        sym_tab = self._schedule.symbol_table

        for call in [call for call in self._schedule.coded_kernels() if
                     call.is_coloured()]:
            # Keep a record of whether or not any kernels (loops) in this
            # invoke have been coloured and, if so, whether the associated loop
            # goes into the halo.
            if (call.parent.parent.upper_bound_name in
                    const.HALO_ACCESS_LOOP_BOUNDS):
                self._needs_colourmap_halo = True
            else:
                self._needs_colourmap = True

            if not call.is_intergrid:
                non_intergrid_kern = call
                continue

            # This is an inter-grid kernel so look-up the names of
            # the colourmap variables associated with the coarse
            # mesh (since that determines the iteration space).
            carg_name = call._intergrid_ref.coarse.name
            # Colour map
            base_name = "cmap_" + carg_name
            colour_map = sym_tab.find_or_create_array(
                base_name, 2, ScalarType.Intrinsic.INTEGER,
                tag=base_name)
            # No. of colours
            base_name = "ncolour_" + carg_name
            ncolours = sym_tab.find_or_create_integer_symbol(
                base_name, tag=base_name)
            # Array holding the last cell of a given colour.
            if (Config.get().distributed_memory and
                    not call.all_updates_are_writes):
                # This will require a loop into the halo and so the array is
                # 2D (indexed by colour *and* halo depth).
                base_name = "last_halo_cell_all_colours_" + carg_name
                last_cell = self._schedule.symbol_table.find_or_create_array(
                    base_name, 2, ScalarType.Intrinsic.INTEGER, tag=base_name)
            else:
                # Array holding the last edge cell of a given colour. Just 1D
                # as indexed by colour only.
                base_name = "last_edge_cell_all_colours_" + carg_name
                last_cell = self._schedule.symbol_table.find_or_create_array(
                    base_name, 1, ScalarType.Intrinsic.INTEGER, tag=base_name)
            # Add these symbols into the DynInterGrid entry for this kernel
            call._intergrid_ref.set_colour_info(colour_map, ncolours,
                                                last_cell)

        if non_intergrid_kern and (self._needs_colourmap or
                                   self._needs_colourmap_halo):
            # There aren't any inter-grid kernels but we do need colourmap
            # information and that means we'll need a mesh object
            self._add_mesh_symbols(["mesh"])
            # This creates the colourmap information for this invoke if we
            # don't already have one.
            colour_map = non_intergrid_kern.colourmap
            # No. of colours
            ncolours = sym_tab.find_or_create_integer_symbol(
                "ncolour", tag="ncolour").name
            if self._needs_colourmap_halo:
                sym_tab.find_or_create_array(
                    "last_halo_cell_all_colours", 2,
                    ScalarType.Intrinsic.INTEGER,
                    tag="last_halo_cell_all_colours")
            if self._needs_colourmap:
                sym_tab.find_or_create_array(
                    "last_edge_cell_all_colours", 1,
                    ScalarType.Intrinsic.INTEGER,
                    tag="last_edge_cell_all_colours")

    def declarations(self, parent):
        '''
        Declare variables specific to mesh objects.

        :param parent: the parent node to which to add the declarations
        :type parent: :py:class:`psyclone.f2pygen.BaseGen`

        '''
        # pylint: disable=too-many-locals, too-many-statements
        api_config = Config.get().api_conf("dynamo0.3")
        const = LFRicConstants()

        # Since we're now generating code, any transformations must
        # have been applied so we can set-up colourmap information
        self._colourmap_init()

        # We'll need various typedefs from the mesh module
        mtype = const.MESH_TYPE_MAP["mesh"]["type"]
        mmod = const.MESH_TYPE_MAP["mesh"]["module"]
        mmap_type = const.MESH_TYPE_MAP["mesh_map"]["type"]
        mmap_mod = const.MESH_TYPE_MAP["mesh_map"]["module"]
        if self._mesh_tag_names:
            name = self._symbol_table.lookup_with_tag(mtype).name
            parent.add(UseGen(parent, name=mmod, only=True,
                              funcnames=[name]))
        if self.intergrid_kernels:
            parent.add(UseGen(parent, name=mmap_mod, only=True,
                              funcnames=[mmap_type]))
        # Declare the mesh object(s) and associated halo depths
        for tag_name in self._mesh_tag_names:
            name = self._symbol_table.lookup_with_tag(tag_name).name
            parent.add(TypeDeclGen(parent, pointer=True, datatype=mtype,
                                   entity_decls=[name + " => null()"]))
            # For each mesh we also need the maximum halo depth.
            if Config.get().distributed_memory:
                name = self._symbol_table.lookup_with_tag(
                    f"max_halo_depth_{tag_name}").name
                parent.add(DeclGen(parent, datatype="integer",
                                   kind=api_config.default_kind["integer"],
                                   entity_decls=[name]))

        # Declare the inter-mesh map(s) and cell map(s)
        for kern in self.intergrid_kernels:
            parent.add(TypeDeclGen(parent, pointer=True,
                                   datatype=mmap_type,
                                   entity_decls=[kern.mmap + " => null()"]))
            parent.add(
                DeclGen(parent, pointer=True, datatype="integer",
                        kind=api_config.default_kind["integer"],
                        entity_decls=[kern.cell_map + "(:,:,:) => null()"]))

            # Declare the number of cells in the fine mesh and how many fine
            # cells there are per coarse cell
            parent.add(DeclGen(parent, datatype="integer",
                               kind=api_config.default_kind["integer"],
                               entity_decls=[kern.ncell_fine,
                                             kern.ncellpercellx,
                                             kern.ncellpercelly]))
            # Declare variables to hold the colourmap information if required
            if kern.colourmap_symbol:
                parent.add(
                    DeclGen(parent, datatype="integer",
                            kind=api_config.default_kind["integer"],
                            pointer=True,
                            entity_decls=[kern.colourmap_symbol.name+"(:,:)"]))
                parent.add(
                    DeclGen(parent, datatype="integer",
                            kind=api_config.default_kind["integer"],
                            entity_decls=[kern.ncolours_var_symbol.name]))
                # The cell-count array is 2D if we go into the halo and 1D
                # otherwise (i.e. no DM or this kernel is GH_WRITE only and
                # does not access the halo).
                dim_list = len(kern.last_cell_var_symbol.datatype.shape)*":"
                decln = (f"{kern.last_cell_var_symbol.name}("
                         f"{','.join(dim_list)})")
                parent.add(
                    DeclGen(parent, datatype="integer", allocatable=True,
                            kind=api_config.default_kind["integer"],
                            entity_decls=[decln]))

        if not self.intergrid_kernels and (self._needs_colourmap or
                                           self._needs_colourmap_halo):
            # There aren't any inter-grid kernels but we do need
            # colourmap information
            base_name = "cmap"
            csym = self._schedule.symbol_table.lookup_with_tag("cmap")
            colour_map = csym.name
            # No. of colours
            base_name = "ncolour"
            ncolours = \
                self._schedule.symbol_table.find_or_create_tag(base_name).name
            # Add declarations for these variables
            parent.add(DeclGen(parent, datatype="integer",
                               kind=api_config.default_kind["integer"],
                               pointer=True,
                               entity_decls=[colour_map+"(:,:)"]))
            parent.add(DeclGen(parent, datatype="integer",
                               kind=api_config.default_kind["integer"],
                               entity_decls=[ncolours]))
            if self._needs_colourmap_halo:
                last_cell = self._symbol_table.find_or_create_tag(
                    "last_halo_cell_all_colours")
                parent.add(DeclGen(parent, datatype="integer",
                                   kind=api_config.default_kind["integer"],
                                   allocatable=True,
                                   entity_decls=[last_cell.name+"(:,:)"]))
            if self._needs_colourmap:
                last_cell = self._symbol_table.find_or_create_tag(
                    "last_edge_cell_all_colours")
                parent.add(DeclGen(parent, datatype="integer",
                                   kind=api_config.default_kind["integer"],
                                   allocatable=True,
                                   entity_decls=[last_cell.name+"(:)"]))

    def initialise(self, parent):
        '''
        Initialise parameters specific to inter-grid kernels.

        :param parent: the parent node to which to add the initialisations.
        :type parent: :py:class:`psyclone.f2pygen.BaseGen`

        '''
        # pylint: disable=too-many-branches
        # If we haven't got any need for a mesh in this invoke then we
        # don't do anything
        if not self._mesh_tag_names:
            return

        parent.add(CommentGen(parent, ""))

        if len(self._mesh_tag_names) == 1:
            # We only require one mesh object which means that this invoke
            # contains no inter-grid kernels (which would require at least 2)
            parent.add(CommentGen(parent, " Create a mesh object"))
            parent.add(CommentGen(parent, ""))
            rhs = "%".join([self._first_var.proxy_name_indexed,
                            self._first_var.ref_name(), "get_mesh()"])
            mesh_name = self._symbol_table.lookup_with_tag(
                self._mesh_tag_names[0]).name
            parent.add(AssignGen(parent, pointer=True, lhs=mesh_name, rhs=rhs))
            if Config.get().distributed_memory:
                # If distributed memory is enabled then we need the maximum
                # halo depth.
                depth_name = self._symbol_table.lookup_with_tag(
                    f"max_halo_depth_{self._mesh_tag_names[0]}").name
                parent.add(AssignGen(parent, lhs=depth_name,
                                     rhs=f"{mesh_name}%get_halo_depth()"))
            if self._needs_colourmap or self._needs_colourmap_halo:
                parent.add(CommentGen(parent, ""))
                parent.add(CommentGen(parent, " Get the colourmap"))
                parent.add(CommentGen(parent, ""))
                # Look-up variable names for colourmap and number of colours
                colour_map = self._schedule.symbol_table.find_or_create_tag(
                    "cmap").name
                ncolour = \
                    self._schedule.symbol_table.find_or_create_tag("ncolour")\
                                               .name
                # Get the number of colours
                parent.add(AssignGen(
                    parent, lhs=ncolour, rhs=f"{mesh_name}%get_ncolours()"))
                # Get the colour map
                parent.add(AssignGen(parent, pointer=True, lhs=colour_map,
                                     rhs=f"{mesh_name}%get_colour_map()"))
            return

        parent.add(CommentGen(
            parent,
            " Look-up mesh objects and loop limits for inter-grid kernels"))
        parent.add(CommentGen(parent, ""))

        # Keep a list of quantities that we've already initialised so
        # that we don't generate duplicate assignments
        initialised = []

        # Loop over the DynInterGrid objects
        for dig in self.intergrid_kernels:
            # We need pointers to both the coarse and the fine mesh as well
            # as the maximum halo depth for each.
            fine_mesh = self._schedule.symbol_table.find_or_create_tag(
                f"mesh_{dig.fine.name}").name
            coarse_mesh = self._schedule.symbol_table.find_or_create_tag(
                f"mesh_{dig.coarse.name}").name
            if fine_mesh not in initialised:
                initialised.append(fine_mesh)
                parent.add(
                    AssignGen(parent, pointer=True,
                              lhs=fine_mesh,
                              rhs="%".join([dig.fine.proxy_name_indexed,
                                            dig.fine.ref_name(),
                                            "get_mesh()"])))
                if Config.get().distributed_memory:
                    max_halo_f_mesh = (
                        self._schedule.symbol_table.find_or_create_tag(
                            f"max_halo_depth_mesh_{dig.fine.name}").name)

                    parent.add(AssignGen(parent, lhs=max_halo_f_mesh,
                                         rhs=f"{fine_mesh}%get_halo_depth()"))
            if coarse_mesh not in initialised:
                initialised.append(coarse_mesh)
                parent.add(
                    AssignGen(parent, pointer=True,
                              lhs=coarse_mesh,
                              rhs="%".join([dig.coarse.proxy_name_indexed,
                                            dig.coarse.ref_name(),
                                            "get_mesh()"])))
                if Config.get().distributed_memory:
                    max_halo_c_mesh = (
                        self._schedule.symbol_table.find_or_create_tag(
                            f"max_halo_depth_mesh_{dig.coarse.name}").name)
                    parent.add(AssignGen(
                        parent, lhs=max_halo_c_mesh,
                        rhs=f"{coarse_mesh}%get_halo_depth()"))
            # We also need a pointer to the mesh map which we get from
            # the coarse mesh
            if dig.mmap not in initialised:
                initialised.append(dig.mmap)
                parent.add(
                    AssignGen(parent, pointer=True,
                              lhs=dig.mmap,
                              rhs=f"{coarse_mesh}%get_mesh_map({fine_mesh})"))

            # Cell map. This is obtained from the mesh map.
            if dig.cell_map not in initialised:
                initialised.append(dig.cell_map)
                parent.add(
                    AssignGen(parent, pointer=True, lhs=dig.cell_map,
                              rhs=dig.mmap+"%get_whole_cell_map()"))

            # Number of cells in the fine mesh
            if dig.ncell_fine not in initialised:
                initialised.append(dig.ncell_fine)
                if Config.get().distributed_memory:
                    # TODO this hardwired depth of 2 will need changing in
                    # order to support redundant computation
                    parent.add(
                        AssignGen(parent, lhs=dig.ncell_fine,
                                  rhs=(fine_mesh+"%get_last_halo_cell"
                                       "(depth=2)")))
                else:
                    parent.add(
                        AssignGen(parent, lhs=dig.ncell_fine,
                                  rhs="%".join([dig.fine.proxy_name,
                                                dig.fine.ref_name(),
                                                "get_ncell()"])))

            # Number of fine cells per coarse cell in x.
            if dig.ncellpercellx not in initialised:
                initialised.append(dig.ncellpercellx)
                parent.add(
                    AssignGen(parent, lhs=dig.ncellpercellx,
                              rhs=dig.mmap +
                              "%get_ntarget_cells_per_source_x()"))

            # Number of fine cells per coarse cell in y.
            if dig.ncellpercelly not in initialised:
                initialised.append(dig.ncellpercelly)
                parent.add(
                    AssignGen(parent, lhs=dig.ncellpercelly,
                              rhs=dig.mmap +
                              "%get_ntarget_cells_per_source_y()"))

            # Colour map for the coarse mesh (if required)
            if dig.colourmap_symbol:
                # Number of colours
                parent.add(AssignGen(parent, lhs=dig.ncolours_var_symbol.name,
                                     rhs=coarse_mesh + "%get_ncolours()"))
                # Colour map itself
                parent.add(AssignGen(parent, lhs=dig.colourmap_symbol.name,
                                     pointer=True,
                                     rhs=coarse_mesh + "%get_colour_map()"))
                # Last halo/edge cell per colour.
                sym = dig.last_cell_var_symbol
                if len(sym.datatype.shape) == 2:
                    # Array is 2D so is a halo access.
                    name = "%get_last_halo_cell_all_colours()"
                else:
                    # Array is just 1D so go to the last edge cell.
                    name = "%get_last_edge_cell_all_colours()"
                parent.add(AssignGen(parent, lhs=sym.name,
                                     rhs=coarse_mesh + name))

    @property
    def intergrid_kernels(self):
        '''
        :returns: A list of objects describing the intergrid kernels used in
            this invoke.
        :rtype: list[:py:class:`psyclone.dynamo3p0.DynInterGrid`]
        '''
        intergrids = []
        for call in self._schedule.coded_kernels():
            if call.is_intergrid:
                intergrids.append(call._intergrid_ref)
        return intergrids


class DynInterGrid():
    '''
    Holds information on quantities required by an inter-grid kernel.

    :param fine_arg: Kernel argument on the fine mesh.
    :type fine_arg: :py:class:`psyclone.dynamo0p3.DynKernelArgument`
    :param coarse_arg: Kernel argument on the coarse mesh.
    :type coarse_arg: :py:class:`psyclone.dynamo0p3.DynKernelArgument`
    '''
    # pylint: disable=too-few-public-methods, too-many-instance-attributes
    def __init__(self, fine_arg, coarse_arg):

        # Arguments on the coarse and fine grids
        self.coarse = coarse_arg
        self.fine = fine_arg

        # Get a reference to the InvokeSchedule SymbolTable
        symtab = self.coarse.call.ancestor(InvokeSchedule).symbol_table

        # Generate name for inter-mesh map
        base_mmap_name = f"mmap_{fine_arg.name}_{coarse_arg.name}"
        self.mmap = symtab.find_or_create_tag(base_mmap_name).name

        # Generate name for ncell variables
        name = f"ncell_{fine_arg.name}"
        self.ncell_fine = symtab.find_or_create_integer_symbol(
            name, tag=name).name
        # No. of fine cells per coarse cell in x
        name = f"ncpc_{fine_arg.name}_{coarse_arg.name}_x"
        self.ncellpercellx = symtab.find_or_create_integer_symbol(
            name, tag=name).name
        # No. of fine cells per coarse cell in y
        name = f"ncpc_{fine_arg.name}_{coarse_arg.name}_y"
        self.ncellpercelly = symtab.find_or_create_integer_symbol(
            name, tag=name).name
        # Name for cell map
        base_name = "cell_map_" + coarse_arg.name
        sym = symtab.find_or_create_array(base_name, 3,
                                          ScalarType.Intrinsic.INTEGER,
                                          tag=base_name)
        self.cell_map = sym.name

        # We have no colourmap information when first created
        self._colourmap_symbol = None
        # Symbol for the variable holding the number of colours
        self._ncolours_var_symbol = None
        # Symbol of the variable holding the last cell of a particular colour.
        # Will be a 2D array if the kernel iteration space includes the halo
        # and 1D otherwise.
        self._last_cell_var_symbol = None

    def set_colour_info(self, colour_map, ncolours, last_cell):
        '''Sets the colour_map, number of colours, and
        last cell of a particular colour.

        :param colour_map: the colour map symbol.
        :type: colour_map:py:class:`psyclone.psyir.symbols.Symbol`
        :param ncolours: the number of colours.
        :type: ncolours: :py:class:`psyclone.psyir.symbols.Symbol`
        :param last_cell: the last halo cell of a particular colour.
        :type last_cell: :py:class:`psyclone.psyir.symbols.Symbol`

        '''
        self._colourmap_symbol = colour_map
        self._ncolours_var_symbol = ncolours
        self._last_cell_var_symbol = last_cell

    @property
    def colourmap_symbol(self):
        ''':returns: the colour map symbol.
        :rtype: :py:class:`psyclone.psyir.symbols.Symbol`
        '''
        return self._colourmap_symbol

    @property
    def ncolours_var_symbol(self):
        ''':returns: the symbol for storing the number of colours.
        :rtype: :py:class:`psyclone.psyir.symbols.Symbol`
        '''
        return self._ncolours_var_symbol

    @property
    def last_cell_var_symbol(self):
        ''':returns: the last halo/edge cell variable.
        :rtype: :py:class:`psyclone.psyir.symbols.Symbol`
        '''
        return self._last_cell_var_symbol


class DynBasisFunctions(LFRicCollection):
    ''' Holds all information on the basis and differential basis
    functions required by an invoke or kernel call. This covers both those
    required for quadrature and for evaluators.

    :param node: either the schedule of an Invoke or a single Kernel object
                 for which to extract information on all required
                 basis/diff-basis functions.
    :type node: :py:class:`psyclone.domain.lfric.LFRicInvokeSchedule` or
                :py:class:`psyclone.domain.lfric.LFRicKern`

    :raises InternalError: if a call has an unrecognised evaluator shape.

    '''
    # Dimensioning vars for the basis function arrays required by each
    # type of quadrature
    qr_dim_vars = {"xyoz": ["np_xy", "np_z"],
                   "edge": ["np_xyz", "nedges"],
                   "face": ["np_xyz", "nfaces"]}
    # The different weights arrays required by each type of quadrature
    qr_weight_vars = {"xyoz": ["weights_xy", "weights_z"],
                      "edge": ["weights_xyz"],
                      "face": ["weights_xyz"]}

    def __init__(self, node):

        super().__init__(node)

        # Construct a list of all the basis/diff-basis functions required
        # by this invoke. Each entry in the list is a dictionary holding
        # the shape, the function space and the 'target' function spaces
        # (upon which the basis functions are evaluated).
        self._basis_fns = []
        # The dictionary of quadrature objects passed to this invoke. Keys
        # are the various VALID_QUADRATURE_SHAPES, values are a list of
        # associated quadrature variables. (i.e. we have a list of
        # quadrature arguments for each shape.)
        self._qr_vars = OrderedDict()
        # The dict of target function spaces upon which we must provide
        # evaluators. Keys are the FS names, values are (FunctionSpace,
        # DynKernelArgument) tuples.
        self._eval_targets = OrderedDict()

        for call in self._calls:

            if isinstance(call, LFRicBuiltIn) or not call.eval_shapes:
                # Skip this kernel if it doesn't require basis/diff basis fns
                continue

            for shape, rule in call.qr_rules.items():

                # This kernel requires quadrature
                if shape not in self._qr_vars:
                    # We haven't seen a quadrature arg with this shape
                    # before so create a dictionary entry with an
                    # empty list
                    self._qr_vars[shape] = []
                if rule.psy_name not in self._qr_vars[shape]:
                    # Add this qr argument to the list of those that
                    # have this shape
                    self._qr_vars[shape].append(rule.psy_name)

            if "gh_evaluator" in call.eval_shapes:
                # An evaluator consists of basis or diff basis functions
                # for one FS evaluated on the nodes of another 'target' FS.
                # Make a dict of 2-tuples, each containing the
                # FunctionSpace and associated kernel argument for the
                # target FSs.

                # Loop over the target FS for evaluators required by this
                # kernel
                for fs_name in call.eval_targets:
                    if fs_name not in self._eval_targets:
                        # We don't already have this space in our list so
                        # add it to the list of target spaces
                        self._eval_targets[fs_name] = \
                            call.eval_targets[fs_name]

            # Both quadrature and evaluators require basis and/or differential
            # basis functions. This helper routine populates self._basis_fns
            # with entries describing the basis functions required by
            # this call.
            self._setup_basis_fns_for_call(call)

    @staticmethod
    def basis_first_dim_name(function_space):
        '''
        Get the name of the variable holding the first dimension of a
        basis function

        :param function_space: the function space the basis function is for
        :type function_space: :py:class:`psyclone.domain.lfric.FunctionSpace`
        :return: a Fortran variable name
        :rtype: str

        '''
        return "dim_" + function_space.mangled_name

    @staticmethod
    def basis_first_dim_value(function_space):
        '''
        Get the size of the first dimension of a basis function.

        :param function_space: the function space the basis function is for
        :type function_space: :py:class:`psyclone.domain.lfric.FunctionSpace`
        :return: an integer length.
        :rtype: string

        :raises GenerationError: if an unsupported function space is supplied \
                                 (e.g. ANY_SPACE_*, ANY_DISCONTINUOUS_SPACE_*)
        '''
        if function_space.has_scalar_basis:
            first_dim = "1"
        elif function_space.has_vector_basis:
            first_dim = "3"
        else:
            # It is not possible to determine explicitly the first basis
            # function array dimension from the metadata for any_space or
            # any_discontinuous_space. This information needs to be passed
            # from the PSy layer to the kernels (see issue #461).
            const = LFRicConstants()
            raise GenerationError(
                f"Unsupported space for basis function, "
                f"expecting one of {const.VALID_FUNCTION_SPACES} but found "
                f"'{function_space.orig_name}'")
        return first_dim

    @staticmethod
    def diff_basis_first_dim_name(function_space):
        '''
        Get the name of the variable holding the first dimension of a
        differential basis function.

        :param function_space: the function space the diff-basis function \
                               is for.
        :type function_space: :py:class:`psyclone.domain.lfric.FunctionSpace`
        :return: a Fortran variable name.
        :rtype: str

        '''
        return "diff_dim_" + function_space.mangled_name

    @staticmethod
    def diff_basis_first_dim_value(function_space):
        '''
        Get the size of the first dimension of an array for a
        differential basis function.

        :param function_space: the function space the diff-basis function \
                               is for.
        :type function_space: :py:class:`psyclone.domain.lfric.FunctionSpace`
        :return: an integer length.
        :rtype: str

        :raises GenerationError: if an unsupported function space is \
                                 supplied (e.g. ANY_SPACE_*, \
                                 ANY_DISCONTINUOUS_SPACE_*)

        '''
        if function_space.has_scalar_diff_basis:
            first_dim = "1"
        elif function_space.has_vector_diff_basis:
            first_dim = "3"
        else:
            # It is not possible to determine explicitly the first
            # differential basis function array dimension from the metadata
            # for any_space or any_discontinuous_space. This information
            # needs to be passed from the PSy layer to the kernels
            # (see issue #461).
            const = LFRicConstants()
            raise GenerationError(
                f"Unsupported space for differential basis function, "
                f"expecting one of {const.VALID_FUNCTION_SPACES} but found "
                f"'{function_space.orig_name}'")
        return first_dim

    def _setup_basis_fns_for_call(self, call):
        '''
        Populates self._basis_fns with entries describing the basis
        functions required by the supplied Call.

        :param call: the kernel call for which basis functions are required.
        :type call: :py:class:`psyclone.domain.lfric.LFRicKern`

        :raises InternalError: if the supplied call is of incorrect type.
        :raises InternalError: if the supplied call has an unrecognised \
                               evaluator shape.
        '''
        if not isinstance(call, LFRicKern):
            raise InternalError(f"Expected a LFRicKern object but got: "
                                f"'{type(call)}'")
        const = LFRicConstants()
        # We need a full FunctionSpace object for each function space
        # that has basis functions associated with it.
        for fsd in call.fs_descriptors.descriptors:

            # We need the full FS object, not just the name. Therefore
            # we first have to get a kernel argument that is on this
            # space...
            arg, fspace = call.arguments.get_arg_on_space_name(fsd.fs_name)

            for shape in call.eval_shapes:

                # Populate a dict with the shape, function space and
                # associated kernel argument for this basis/diff-basis f'n.
                entry = {"shape": shape,
                         "fspace": fspace,
                         "arg": arg}
                if shape in const.VALID_QUADRATURE_SHAPES:
                    # This is for quadrature - store the name of the
                    # qr variable
                    entry["qr_var"] = call.qr_rules[shape].psy_name
                    # Quadrature weights are evaluated at pre-determined
                    # points rather than at the nodes of another FS.
                    # We put one entry of None in the list of target
                    # spaces to facilitate cases where we loop over
                    # this list.
                    entry["nodal_fspaces"] = [None]
                elif shape == "gh_evaluator":
                    # This is an evaluator
                    entry["qr_var"] = None
                    # Store a list of the FunctionSpace objects for which
                    # these basis functions are to be evaluated
                    entry["nodal_fspaces"] = [items[0] for items in
                                              call.eval_targets.values()]
                else:
                    raise InternalError(f"Unrecognised evaluator shape: "
                                        f"'{shape}'. Should be one of "
                                        f"{const.VALID_EVALUATOR_SHAPES}")

                # Add our newly-constructed dict object to the list describing
                # the required basis and/or differential basis functions for
                # this Invoke.
                if fsd.requires_basis:
                    entry["type"] = "basis"
                    self._basis_fns.append(entry)
                if fsd.requires_diff_basis:
                    # Take a shallow copy of the dict and just modify the
                    # 'type' of the basis function it describes (this works
                    # because the 'type' entry is a primitive type [str]).
                    diff_entry = entry.copy()
                    diff_entry["type"] = "diff-basis"
                    self._basis_fns.append(diff_entry)

    def _stub_declarations(self, parent):
        '''
        Insert the variable declarations required by the basis functions into
        the Kernel stub.

        :param parent: the f2pygen node representing the Kernel stub.
        :type parent: :py:class:`psyclone.f2pygen.SubroutineGen`

        :raises InternalError: if an unsupported quadrature shape is found.

        '''
        api_config = Config.get().api_conf("dynamo0.3")

        if not self._qr_vars and not self._eval_targets:
            return

        # The quadrature shapes that this method supports
        supported_shapes = ["gh_quadrature_xyoz", "gh_quadrature_face",
                            "gh_quadrature_edge"]

        # Get the lists of dimensioning variables and basis arrays
        var_dims, basis_arrays = self._basis_fn_declns()

        if var_dims:
            parent.add(DeclGen(parent, datatype="integer",
                               kind=api_config.default_kind["integer"],
                               intent="in", entity_decls=var_dims))
        for basis in basis_arrays:
            parent.add(DeclGen(parent, datatype="real",
                               kind=api_config.default_kind["real"],
                               intent="in",
                               dimension=",".join(basis_arrays[basis]),
                               entity_decls=[basis]))

        const = LFRicConstants()

        for shape in self._qr_vars:
            qr_name = "_qr_" + shape.split("_")[-1]
            if shape == "gh_quadrature_xyoz":
                datatype = const.QUADRATURE_TYPE_MAP[shape]["intrinsic"]
                kind = const.QUADRATURE_TYPE_MAP[shape]["kind"]
                parent.add(DeclGen(
                    parent, datatype=datatype, kind=kind,
                    intent="in", dimension="np_xy"+qr_name,
                    entity_decls=["weights_xy"+qr_name]))
                parent.add(DeclGen(
                    parent, datatype=datatype, kind=kind,
                    intent="in", dimension="np_z"+qr_name,
                    entity_decls=["weights_z"+qr_name]))
            elif shape == "gh_quadrature_face":
                parent.add(DeclGen(
                    parent,
                    datatype=const.QUADRATURE_TYPE_MAP[shape]["intrinsic"],
                    kind=const.QUADRATURE_TYPE_MAP[shape]["kind"], intent="in",
                    dimension=",".join(["np_xyz"+qr_name, "nfaces"+qr_name]),
                    entity_decls=["weights_xyz"+qr_name]))
            elif shape == "gh_quadrature_edge":
                parent.add(DeclGen(
                    parent,
                    datatype=const.QUADRATURE_TYPE_MAP[shape]["intrinsic"],
                    kind=const.QUADRATURE_TYPE_MAP[shape]["kind"], intent="in",
                    dimension=",".join(["np_xyz"+qr_name, "nedges"+qr_name]),
                    entity_decls=["weights_xyz"+qr_name]))
            else:
                raise InternalError(
                    f"Quadrature shapes other than {supported_shapes} are not "
                    f"yet supported - got: '{shape}'")

    def _invoke_declarations(self, parent):
        '''
        Add basis-function declarations to the PSy layer.

        :param parent: f2pygen node represening the PSy-layer routine.
        :type parent: :py:class:`psyclone.f2pygen.SubroutineGen`

        '''
        # Create a single declaration for each quadrature type
        const = LFRicConstants()
        for shape in const.VALID_QUADRATURE_SHAPES:
            if shape in self._qr_vars and self._qr_vars[shape]:
                # The PSy-layer routine is passed objects of
                # quadrature_* type
                parent.add(
                    TypeDeclGen(parent,
                                datatype=const.
                                QUADRATURE_TYPE_MAP[shape]["type"],
                                entity_decls=self._qr_vars[shape],
                                intent="in"))
                # For each of these we'll need a corresponding proxy, use
                # the symbol_table to avoid clashes...
                var_names = []
                for var in self._qr_vars[shape]:
                    var_names.append(
                        self._symbol_table.find_or_create_tag(var+"_proxy")
                                          .name)
                parent.add(
                    TypeDeclGen(
                        parent,
                        datatype=const.
                        QUADRATURE_TYPE_MAP[shape]["proxy_type"],
                        entity_decls=var_names))

    def initialise(self, parent):
        '''
        Create the declarations and assignments required for the
        basis-functions required by an invoke. These are added as children
        of the supplied parent node in the AST.

        :param parent: the node in the f2pygen AST that will be the
                       parent of all of the declarations and assignments.
        :type parent: :py:class:`psyclone.f2pygen.SubroutineGen`

        :raises InternalError: if an invalid entry is encountered in the \
                               self._basis_fns list.
        '''
        # pylint: disable=too-many-branches, too-many-locals
        api_config = Config.get().api_conf("dynamo0.3")
        const = LFRicConstants()
        basis_declarations = []

        # We need BASIS and/or DIFF_BASIS if any kernel requires quadrature
        # or an evaluator
        if self._qr_vars or self._eval_targets:
            parent.add(
                UseGen(parent, name=const.
                       FUNCTION_SPACE_TYPE_MAP["function_space"]["module"],
                       only=True, funcnames=["BASIS", "DIFF_BASIS"]))

        if self._qr_vars:
            parent.add(CommentGen(parent, ""))
            parent.add(CommentGen(parent, " Look-up quadrature variables"))
            parent.add(CommentGen(parent, ""))

            # Look-up the module- and type-names from the QUADRATURE_TYPE_MAP
            for shp in self._qr_vars:
                quad_map = const.QUADRATURE_TYPE_MAP[shp]
                parent.add(UseGen(parent,
                                  name=quad_map["module"],
                                  only=True,
                                  funcnames=[quad_map["type"],
                                             quad_map["proxy_type"]]))
            self._initialise_xyz_qr(parent)
            self._initialise_xyoz_qr(parent)
            self._initialise_xoyoz_qr(parent)
            self._initialise_face_or_edge_qr(parent, "face")
            self._initialise_face_or_edge_qr(parent, "edge")

        if self._eval_targets:
            parent.add(CommentGen(parent, ""))
            parent.add(CommentGen(parent,
                                  " Initialise evaluator-related quantities "
                                  "for the target function spaces"))
            parent.add(CommentGen(parent, ""))

        for (fspace, arg) in self._eval_targets.values():
            # We need the list of nodes for each unique FS upon which we need
            # to evaluate basis/diff-basis functions
            nodes_name = "nodes_" + fspace.mangled_name
            parent.add(AssignGen(
                parent, lhs=nodes_name,
                rhs="%".join([arg.proxy_name_indexed, arg.ref_name(fspace),
                              "get_nodes()"]),
                pointer=True))
            my_kind = api_config.default_kind["real"]
            parent.add(DeclGen(parent, datatype="real",
                               kind=my_kind,
                               pointer=True,
                               entity_decls=[nodes_name+"(:,:) => null()"]))
            const_mod = const.UTILITIES_MOD_MAP["constants"]["module"]
            const_mod_uses = self._invoke.invokes.psy. \
                infrastructure_modules[const_mod]
            # Record that we will need to import the kind for a
            # pointer declaration (associated with a function
            # space) from the appropriate infrastructure module
            const_mod_uses.add(my_kind)

        if self._basis_fns:
            parent.add(CommentGen(parent, ""))
            parent.add(CommentGen(parent, " Allocate basis/diff-basis arrays"))
            parent.add(CommentGen(parent, ""))

        var_dim_list = []
        for basis_fn in self._basis_fns:
            # Get the extent of the first dimension of the basis array.
            if basis_fn['type'] == "basis":
                first_dim = self.basis_first_dim_name(basis_fn["fspace"])
                dim_space = "get_dim_space()"
            elif basis_fn['type'] == "diff-basis":
                first_dim = self.diff_basis_first_dim_name(
                    basis_fn["fspace"])
                dim_space = "get_dim_space_diff()"
            else:
                raise InternalError(
                    f"Unrecognised type of basis function: "
                    f"'{basis_fn['''type''']}'. Should be either 'basis' or "
                    f"'diff-basis'.")

            if first_dim not in var_dim_list:
                var_dim_list.append(first_dim)
                rhs = "%".join(
                    [basis_fn["arg"].proxy_name_indexed,
                     basis_fn["arg"].ref_name(basis_fn["fspace"]),
                     dim_space])
                parent.add(AssignGen(parent, lhs=first_dim, rhs=rhs))

        var_dims, basis_arrays = self._basis_fn_declns()

        if var_dims:
            # declare dim and diff_dim for all function spaces
            parent.add(DeclGen(parent, datatype="integer",
                               kind=api_config.default_kind["integer"],
                               entity_decls=var_dims))

        basis_declarations = []
        for basis in basis_arrays:
            parent.add(
                AllocateGen(parent,
                            basis+"("+", ".join(basis_arrays[basis])+")"))
            basis_declarations.append(
                basis+"("+",".join([":"]*len(basis_arrays[basis]))+")")

        # declare the basis function arrays
        if basis_declarations:
            my_kind = api_config.default_kind["real"]
            parent.add(DeclGen(parent, datatype="real", kind=my_kind,
                               allocatable=True,
                               entity_decls=basis_declarations))
            # Default kind (r_def) will always already exist due to
            # arrays associated with gh_shape, so there is no need to
            # declare it here.

        # Compute the values for any basis arrays
        self._compute_basis_fns(parent)

    def _basis_fn_declns(self):
        '''
        Extracts all information relating to the necessary declarations
        for basis-function arrays.

        :returns: a 2-tuple containing a list of dimensioning variables & a \
                  dict of basis arrays.
        :rtype: (list of str, dict)

        :raises InternalError: if neither self._invoke or self._kernel are set.
        :raises InternalError: if an unrecognised type of basis function is \
                               encountered.
        :raises InternalError: if an unrecognised evaluator shape is \
                               encountered.
        :raises InternalError: if there is no name for the quadrature object \
                               when generating PSy-layer code.

        '''
        # pylint: disable=too-many-branches
        # Dictionary of basis arrays where key values are the array names and
        # entries are a list of dimensions.
        basis_arrays = OrderedDict()
        # List of names of dimensioning (scalar) variables
        var_dim_list = []

        const = LFRicConstants()
        # Loop over the list of dicts describing each basis function
        # required by this Invoke.
        for basis_fn in self._basis_fns:
            # Get the extent of the first dimension of the basis array and
            # store whether we have a basis or a differential basis function.
            # Currently there are only those two possible types of basis
            # function and we store the required diff basis name in basis_name.
            if basis_fn['type'] == "basis":
                if self._invoke:
                    first_dim = self.basis_first_dim_name(basis_fn["fspace"])
                elif self._kernel:
                    first_dim = self.basis_first_dim_value(basis_fn["fspace"])
                else:
                    raise InternalError("Require basis functions but do not "
                                        "have either a Kernel or an "
                                        "Invoke. Should be impossible.")
                basis_name = "gh_basis"
            elif basis_fn['type'] == "diff-basis":
                if self._invoke:
                    first_dim = self.diff_basis_first_dim_name(
                        basis_fn["fspace"])
                elif self._kernel:
                    first_dim = self.diff_basis_first_dim_value(
                        basis_fn["fspace"])
                else:
                    raise InternalError("Require differential basis functions "
                                        "but do not have either a Kernel or "
                                        "an Invoke. Should be impossible.")
                basis_name = "gh_diff_basis"
            else:
                raise InternalError(
                    f"Unrecognised type of basis function: "
                    f"'{basis_fn['''type''']}'. Should be either 'basis' or "
                    f"'diff-basis'.")

            if self._invoke and first_dim not in var_dim_list:
                var_dim_list.append(first_dim)

            if basis_fn["shape"] in const.VALID_QUADRATURE_SHAPES:

                qr_var = basis_fn["qr_var"]
                if not qr_var:
                    raise InternalError(
                        f"Quadrature '{basis_fn['''shape''']}' is required but"
                        f" have no name for the associated Quadrature object.")

                op_name = basis_fn["fspace"].get_operator_name(basis_name,
                                                               qr_var=qr_var)
                if op_name in basis_arrays:
                    # We've already seen a basis with this name so skip
                    continue

                # Dimensionality of the basis arrays depends on the
                # type of quadrature...
                alloc_args = qr_basis_alloc_args(first_dim, basis_fn)
                for arg in alloc_args:
                    # In a kernel stub the first dimension of the array is
                    # a numerical value so make sure we don't try and declare
                    # it as a variable.
                    if not arg[0].isdigit() and arg not in var_dim_list:
                        var_dim_list.append(arg)
                basis_arrays[op_name] = alloc_args

            elif basis_fn["shape"].lower() == "gh_evaluator":
                # This is an evaluator and thus may be required on more than
                # one function space
                for target_space in basis_fn["nodal_fspaces"]:
                    op_name = basis_fn["fspace"].\
                        get_operator_name(basis_name,
                                          qr_var=basis_fn["qr_var"],
                                          on_space=target_space)
                    if op_name in basis_arrays:
                        continue
                    # We haven't seen a basis with this name before so
                    # need to store its dimensions
                    basis_arrays[op_name] = [
                        first_dim,
                        basis_fn["fspace"].ndf_name,
                        target_space.ndf_name]
            else:
                raise InternalError(
                    f"Unrecognised evaluator shape: '{basis_fn['''shape''']}'."
                    f" Should be one of {const.VALID_EVALUATOR_SHAPES}")

        return (var_dim_list, basis_arrays)

    def _initialise_xyz_qr(self, parent):
        '''
        Add in the initialisation of variables needed for XYZ
        quadrature

        :param parent: the node in the AST representing the PSy subroutine
                       in which to insert the initialisation
        :type parent: :py:class:`psyclone.f2pygen.SubroutineGen`

        '''
        # pylint: disable=unused-argument
        # This shape is not yet supported so we do nothing
        return

    def _initialise_xyoz_qr(self, parent):
        '''
        Add in the initialisation of variables needed for XYoZ
        quadrature

        :param parent: the node in the AST representing the PSy subroutine
                       in which to insert the initialisation
        :type parent: :py:class:`psyclone.f2pygen.SubroutineGen`

        '''
        api_config = Config.get().api_conf("dynamo0.3")

        if "gh_quadrature_xyoz" not in self._qr_vars:
            return

        for qr_arg_name in self._qr_vars["gh_quadrature_xyoz"]:

            # We generate unique names for the integers holding the numbers
            # of quadrature points by appending the name of the quadrature
            # argument
            parent.add(
                DeclGen(
                    parent, datatype="integer",
                    kind=api_config.default_kind["integer"],
                    entity_decls=[name+"_"+qr_arg_name
                                  for name in self.qr_dim_vars["xyoz"]]))
            decl_list = [name+"_"+qr_arg_name+"(:) => null()"
                         for name in self.qr_weight_vars["xyoz"]]
            const = LFRicConstants()
            datatype = \
                const.QUADRATURE_TYPE_MAP["gh_quadrature_xyoz"]["intrinsic"]
            kind = const.QUADRATURE_TYPE_MAP["gh_quadrature_xyoz"]["kind"]
            parent.add(
                DeclGen(parent, datatype=datatype, kind=kind,
                        pointer=True, entity_decls=decl_list))
            const_mod = const.UTILITIES_MOD_MAP["constants"]["module"]
            const_mod_uses = self._invoke.invokes.psy. \
                infrastructure_modules[const_mod]
            # Record that we will need to import the kind for a
            # declaration (associated with quadrature) from
            # the appropriate infrastructure module
            const_mod_uses.add(kind)

            # Get the quadrature proxy
            proxy_name = qr_arg_name + "_proxy"
            parent.add(
                AssignGen(parent, lhs=proxy_name,
                          rhs=qr_arg_name+"%"+"get_quadrature_proxy()"))
            # Number of points in each dimension
            for qr_var in self.qr_dim_vars["xyoz"]:
                parent.add(
                    AssignGen(parent, lhs=qr_var+"_"+qr_arg_name,
                              rhs=proxy_name+"%"+qr_var))
            # Pointers to the weights arrays
            for qr_var in self.qr_weight_vars["xyoz"]:
                parent.add(
                    AssignGen(parent, pointer=True,
                              lhs=qr_var+"_"+qr_arg_name,
                              rhs=proxy_name+"%"+qr_var))

    def _initialise_xoyoz_qr(self, parent):
        '''
        Add in the initialisation of variables needed for XoYoZ
        quadrature.

        :param parent: the node in the AST representing the PSy subroutine \
                       in which to insert the initialisation.
        :type parent: :py:class:`psyclone.f2pygen.SubroutineGen`

        '''
        # pylint: disable=unused-argument
        # This shape is not yet supported so we do nothing
        return

    def _initialise_face_or_edge_qr(self, parent, qr_type):
        '''
        Add in the initialisation of variables needed for face or edge
        quadrature.

        :param parent: the node in the AST representing the PSy subroutine \
                       in which to insert the initialisation.
        :type parent: :py:class:`psyclone.f2pygen.SubroutineGen`
        :param str qr_type: whether to generate initialisation code for \
                            "face" or "edge" quadrature.

        :raises InternalError: if `qr_type` is not "face" or "edge".

        '''
        if qr_type not in ["face", "edge"]:
            raise InternalError(
                f"_initialise_face_or_edge_qr: qr_type argument must be "
                f"either 'face' or 'edge' but got: '{qr_type}'")

        quadrature_name = f"gh_quadrature_{qr_type}"

        if quadrature_name not in self._qr_vars:
            return

        api_config = Config.get().api_conf("dynamo0.3")
        symbol_table = self._symbol_table

        for qr_arg_name in self._qr_vars[quadrature_name]:
            # We generate unique names for the integers holding the numbers
            # of quadrature points by appending the name of the quadrature
            # argument
            decl_list = [
                symbol_table.find_or_create_integer_symbol(
                    name+"_"+qr_arg_name, tag=name+"_"+qr_arg_name).name
                for name in self.qr_dim_vars[qr_type]]
            parent.add(DeclGen(parent, datatype="integer",
                               kind=api_config.default_kind["integer"],
                               entity_decls=decl_list))

            names = [f"{name}_{qr_arg_name}"
                     for name in self.qr_weight_vars[qr_type]]
            decl_list = [
                symbol_table.find_or_create_array(name, 2,
                                                  ScalarType.Intrinsic.REAL,
                                                  tag=name).name
                + "(:,:) => null()" for name in names]
            const = LFRicConstants()
            datatype = const.QUADRATURE_TYPE_MAP[quadrature_name]["intrinsic"]
            kind = const.QUADRATURE_TYPE_MAP[quadrature_name]["kind"]
            parent.add(
                DeclGen(parent, datatype=datatype, pointer=True, kind=kind,
                        entity_decls=decl_list))
            const_mod = const.UTILITIES_MOD_MAP["constants"]["module"]
            const_mod_uses = self._invoke.invokes.psy. \
                infrastructure_modules[const_mod]
            # Record that we will need to import the kind for a
            # declaration (associated with quadrature) from the
            # appropriate infrastructure module
            const_mod_uses.add(kind)
            # Get the quadrature proxy
            proxy_name = symbol_table.find_or_create_tag(
                qr_arg_name+"_proxy").name
            parent.add(
                AssignGen(parent, lhs=proxy_name,
                          rhs=qr_arg_name+"%"+"get_quadrature_proxy()"))
            # The dimensioning variables required for this quadrature
            # (e.g. nedges/nfaces, np_xyz)
            for qr_var in self.qr_dim_vars[qr_type]:
                parent.add(
                    AssignGen(parent, lhs=qr_var+"_"+qr_arg_name,
                              rhs=proxy_name+"%"+qr_var))
            # Pointers to the weights arrays
            for qr_var in self.qr_weight_vars[qr_type]:
                parent.add(
                    AssignGen(parent, pointer=True,
                              lhs=qr_var+"_"+qr_arg_name,
                              rhs=proxy_name+"%"+qr_var))

    def _compute_basis_fns(self, parent):
        '''
        Generates the necessary Fortran to compute the values of
        any basis/diff-basis arrays required

        :param parent: Node in the f2pygen AST which will be the parent
                       of the assignments created in this routine
        :type parent: :py:class:`psyclone.f2pygen.SubroutineGen`

        '''
        # pylint: disable=too-many-locals
        const = LFRicConstants()
        api_config = Config.get().api_conf("dynamo0.3")

        loop_var_list = set()
        op_name_list = []
        # add calls to compute the values of any basis arrays
        if self._basis_fns:
            parent.add(CommentGen(parent, ""))
            parent.add(CommentGen(parent, " Compute basis/diff-basis arrays"))
            parent.add(CommentGen(parent, ""))

        for basis_fn in self._basis_fns:

            # Currently there are only two possible types of basis function
            # and we store the corresponding strings to use in basis_name,
            # basis_type, and first_dim. If support for other basis function
            # types is added in future then more tests need to be added here.
            if basis_fn["type"] == "diff-basis":
                basis_name = "gh_diff_basis"
                basis_type = "DIFF_BASIS"
                first_dim = self.diff_basis_first_dim_name(basis_fn["fspace"])
            elif basis_fn["type"] == "basis":
                basis_name = "gh_basis"
                basis_type = "BASIS"
                first_dim = self.basis_first_dim_name(basis_fn["fspace"])
            else:
                raise InternalError(
                    f"Unrecognised type of basis function: "
                    f"'{basis_fn['''type''']}'. Expected one of 'basis' or "
                    f"'diff-basis'.")
            if basis_fn["shape"] in const.VALID_QUADRATURE_SHAPES:
                op_name = basis_fn["fspace"].\
                    get_operator_name(basis_name, qr_var=basis_fn["qr_var"])
                if op_name in op_name_list:
                    # Jump over any basis arrays we've seen before
                    continue
                op_name_list.append(op_name)

                # Create the argument list
                args = [basis_type, basis_fn["arg"].proxy_name_indexed + "%" +
                        basis_fn["arg"].ref_name(basis_fn["fspace"]),
                        first_dim, basis_fn["fspace"].ndf_name, op_name]

                # insert the basis array call
                parent.add(
                    CallGen(parent,
                            name=basis_fn["qr_var"]+"%compute_function",
                            args=args))
            elif basis_fn["shape"].lower() == "gh_evaluator":
                # We have an evaluator. We may need this on more than one
                # function space.
                for space in basis_fn["nodal_fspaces"]:
                    op_name = basis_fn["fspace"].\
                        get_operator_name(basis_name, on_space=space)
                    if op_name in op_name_list:
                        # Jump over any basis arrays we've seen before
                        continue
                    op_name_list.append(op_name)

                    nodal_loop_var = "df_nodal"
                    loop_var_list.add(nodal_loop_var)

                    # Loop over dofs of target function space
                    nodal_dof_loop = DoGen(
                        parent, nodal_loop_var, "1", space.ndf_name)
                    parent.add(nodal_dof_loop)

                    dof_loop_var = "df_" + basis_fn["fspace"].mangled_name
                    loop_var_list.add(dof_loop_var)

                    dof_loop = DoGen(nodal_dof_loop, dof_loop_var,
                                     "1", basis_fn["fspace"].ndf_name)
                    nodal_dof_loop.add(dof_loop)
                    lhs = op_name + "(:," + "df_" + \
                        basis_fn["fspace"].mangled_name + "," + "df_nodal)"
                    rhs = (f"{basis_fn['arg'].proxy_name_indexed}%"
                           f"{basis_fn['arg'].ref_name(basis_fn['fspace'])}%"
                           f"call_function({basis_type},{dof_loop_var},nodes_"
                           f"{space.mangled_name}(:,{nodal_loop_var}))")
                    dof_loop.add(AssignGen(dof_loop, lhs=lhs, rhs=rhs))
            else:
                raise InternalError(
                    f"Unrecognised shape '{basis_fn['''shape''']}' specified "
                    f"for basis function. Should be one of: "
                    f"{const.VALID_EVALUATOR_SHAPES}")
        if loop_var_list:
            # Declare any loop variables
            parent.add(DeclGen(parent, datatype="integer",
                               kind=api_config.default_kind["integer"],
                               entity_decls=sorted(loop_var_list)))

    def deallocate(self, parent):
        '''
        Add code to deallocate all basis/diff-basis function arrays

        :param parent: node in the f2pygen AST to which the deallocate \
                       calls will be added.
        :type parent: :py:class:`psyclone.f2pygen.SubroutineGen`

        :raises InternalError: if an unrecognised type of basis function \
                               is encountered.
        '''
        if self._basis_fns:
            # deallocate all allocated basis function arrays
            parent.add(CommentGen(parent, ""))
            parent.add(CommentGen(parent, " Deallocate basis arrays"))
            parent.add(CommentGen(parent, ""))

        func_space_var_names = set()
        for basis_fn in self._basis_fns:
            # add the basis array name to the list to use later
            if basis_fn["type"] == "basis":
                basis_name = "gh_basis"
            elif basis_fn["type"] == "diff-basis":
                basis_name = "gh_diff_basis"
            else:
                raise InternalError(
                    f"Unrecognised type of basis function: "
                    f"'{basis_fn['''type''']}'. Should be one of 'basis' or "
                    f"'diff-basis'.")
            for fspace in basis_fn["nodal_fspaces"]:
                op_name = basis_fn["fspace"].\
                    get_operator_name(basis_name,
                                      qr_var=basis_fn["qr_var"],
                                      on_space=fspace)
                func_space_var_names.add(op_name)

        if func_space_var_names:
            # add the required deallocate call
            parent.add(DeallocateGen(parent, sorted(func_space_var_names)))


class DynBoundaryConditions(LFRicCollection):
    '''
    Manages declarations and initialisation of quantities required by
    kernels that need boundary condition information.

    :param node: the Invoke or Kernel stub for which we are to handle \
                 any boundary conditions.
    :type node: :py:class:`psyclone.dynamo0p3.LFRicInvoke` or \
                :py:class:`psyclone.domain.lfric.LFRicKern`

    :raises GenerationError: if a kernel named "enforce_bc_code" is found \
                             but does not have an argument on ANY_SPACE_1.
    :raises GenerationError: if a kernel named "enforce_operator_bc_code" is \
                             found but does not have exactly one argument.
    '''
    # Define a BoundaryDofs namedtuple to help us manage the arrays that
    # are required.
    BoundaryDofs = namedtuple("BoundaryDofs", ["argument", "function_space"])

    def __init__(self, node):
        super().__init__(node)

        self._boundary_dofs = []
        # Check through all the kernel calls to see whether any of them
        # require boundary conditions. Currently this is done by recognising
        # the kernel name.
        # pylint: disable=import-outside-toplevel
        from psyclone.domain.lfric.metadata_to_arguments_rules import (
            MetadataToArgumentsRules)
        for call in self._calls:
            if MetadataToArgumentsRules.bc_kern_regex.match(call.name):
                bc_fs = None
                for fspace in call.arguments.unique_fss:
                    if fspace.orig_name == "any_space_1":
                        bc_fs = fspace
                        break
                if not bc_fs:
                    raise GenerationError(
                        "The enforce_bc_code kernel must have an argument on "
                        "ANY_SPACE_1 but failed to find such an argument.")
                farg = call.arguments.get_arg_on_space(bc_fs)
                self._boundary_dofs.append(self.BoundaryDofs(farg, bc_fs))
            elif call.name.lower() == "enforce_operator_bc_code":
                # Check that the kernel only has one argument
                if len(call.arguments.args) != 1:
                    raise GenerationError(
                        f"The enforce_operator_bc_code kernel must have "
                        f"exactly one argument but found "
                        f"{len(call.arguments.args)}")
                op_arg = call.arguments.args[0]
                bc_fs = op_arg.function_space_to
                self._boundary_dofs.append(self.BoundaryDofs(op_arg, bc_fs))

    def _invoke_declarations(self, parent):
        '''
        Add declarations for any boundary-dofs arrays required by an Invoke.

        :param parent: node in the PSyIR to which to add declarations.
        :type parent: :py:class:`psyclone.psyir.nodes.Node`

        '''
        api_config = Config.get().api_conf("dynamo0.3")

        for dofs in self._boundary_dofs:
            name = "boundary_dofs_" + dofs.argument.name
            parent.add(DeclGen(parent, datatype="integer",
                               kind=api_config.default_kind["integer"],
                               pointer=True,
                               entity_decls=[name+"(:,:) => null()"]))

    def _stub_declarations(self, parent):
        '''
        Add declarations for any boundary-dofs arrays required by a kernel.

        :param parent: node in the PSyIR to which to add declarations.
        :type parent: :py:class:`psyclone.psyir.nodes.Node`

        '''
        api_config = Config.get().api_conf("dynamo0.3")

        for dofs in self._boundary_dofs:
            name = "boundary_dofs_" + dofs.argument.name
            ndf_name = dofs.function_space.ndf_name
            parent.add(DeclGen(parent, datatype="integer",
                               kind=api_config.default_kind["integer"],
                               intent="in",
                               dimension=",".join([ndf_name, "2"]),
                               entity_decls=[name]))

    def initialise(self, parent):
        '''
        Initialise any boundary-dofs arrays required by an Invoke.

        :param parent: node in PSyIR to which to add declarations.
        :type parent: :py:class:`psyclone.psyir.nodes.Node`

        '''
        for dofs in self._boundary_dofs:
            name = "boundary_dofs_" + dofs.argument.name
            parent.add(AssignGen(
                parent, pointer=True, lhs=name,
                rhs="%".join([dofs.argument.proxy_name,
                              dofs.argument.ref_name(dofs.function_space),
                              "get_boundary_dofs()"])))


class DynGlobalSum(GlobalSum):
    '''
    Dynamo specific global sum class which can be added to and
    manipulated in a schedule.

    :param scalar: the kernel argument for which to perform a global sum.
    :type scalar: :py:class:`psyclone.dynamo0p3.DynKernelArgument`
    :param parent: the parent node of this node in the PSyIR.
    :type parent: :py:class:`psyclone.psyir.nodes.Node`

    :raises GenerationError: if distributed memory is not enabled.
    :raises InternalError: if the supplied argument is not a scalar.
    :raises GenerationError: if the scalar is not of "real" intrinsic type.

    '''
    def __init__(self, scalar, parent=None):
        # Check that distributed memory is enabled
        if not Config.get().distributed_memory:
            raise GenerationError(
                "It makes no sense to create a DynGlobalSum object when "
                "distributed memory is not enabled (dm=False).")
        # Check that the global sum argument is indeed a scalar
        if not scalar.is_scalar:
            raise InternalError(
                f"DynGlobalSum.init(): A global sum argument should be a "
                f"scalar but found argument of type '{scalar.argument_type}'.")
        # Check scalar intrinsic types that this class supports (only
        # "real" for now)
        if scalar.intrinsic_type != "real":
            raise GenerationError(
                f"DynGlobalSum currently only supports real scalars, but "
                f"argument '{scalar.name}' in Kernel '{scalar.call.name}' has "
                f"'{scalar.intrinsic_type}' intrinsic type.")
        # Initialise the parent class
        super().__init__(scalar, parent=parent)

    def gen_code(self, parent):
        '''
        Dynamo-specific code generation for this class.

        :param parent: f2pygen node to which to add AST nodes.
        :type parent: :py:class:`psyclone.f2pygen.SubroutineGen`

        '''
        name = self._scalar.name
        # Use InvokeSchedule SymbolTable to share the same symbol for all
        # GlobalSums in the Invoke.
        sum_name = self.ancestor(InvokeSchedule).symbol_table.\
            find_or_create_tag("global_sum").name
        sum_type = self._scalar.data_type
        sum_mod = self._scalar.module_name
        parent.add(UseGen(parent, name=sum_mod, only=True,
                          funcnames=[sum_type]))
        parent.add(TypeDeclGen(parent, datatype=sum_type,
                               entity_decls=[sum_name]))
        parent.add(AssignGen(parent, lhs=sum_name+"%value", rhs=name))
        parent.add(AssignGen(parent, lhs=name, rhs=sum_name+"%get_sum()"))


def _create_depth_list(halo_info_list, sym_table):
    '''Halo exchanges may have more than one dependency. This method
    simplifies multiple dependencies to remove duplicates and any
    obvious redundancy. For example, if one dependency is for depth=1
    and another for depth=2 then we do not need the former as it is
    covered by the latter. Similarly, if we have a depth=extent+1 and
    another for depth=extent+2 then we do not need the former as it is
    covered by the latter. It also takes into account
    needs_clean_outer, which indicates whether the outermost halo
    needs to be clean (and therefore whether there is a dependence).

    :param halo_info_list: a list containing halo access information \
        derived from all read fields dependent on this halo exchange.
    :type: :func:`list` of :py:class:`psyclone.dynamo0p3.HaloReadAccess`
    :param sym_table: the symbol table of the enclosing InvokeSchedule.
    :type sym_table: :py:class:`psyclone.psyir.symbols.SymbolTable`

    :returns: a list containing halo depth information derived from \
        the halo access information.
    :rtype: :func:`list` of :py:class:`psyclone.dynamo0p3.HaloDepth`

    '''
    # pylint: disable=too-many-branches
    depth_info_list = []
    # First look to see if all field dependencies are
    # annexed_only. If so we only care about annexed dofs.
    annexed_only = True
    for halo_info in halo_info_list:
        if not (halo_info.annexed_only or
                (halo_info.literal_depth == 1
                 and not halo_info.needs_clean_outer)):
            # There are two cases when we only care about accesses to
            # annexed dofs. 1) when annexed_only is set and 2) when
            # the halo depth is 1 but we only depend on annexed dofs
            # being up-to-date (needs_clean_outer is False).
            annexed_only = False
            break
    if annexed_only:
        depth_info = HaloDepth(sym_table)
        depth_info.set_by_value(max_depth=False, var_depth="",
                                literal_depth=1, annexed_only=True,
                                max_depth_m1=False)
        return [depth_info]
    # Next look to see if one of the field dependencies specifies
    # a max_depth access. If so the whole halo region is accessed
    # so we do not need to be concerned with other accesses.
    max_depth_m1 = False
    for halo_info in halo_info_list:
        if halo_info.max_depth:
            if halo_info.needs_clean_outer:
                # Found a max_depth access so we only need one
                # HaloDepth entry.
                depth_info = HaloDepth(sym_table)
                depth_info.set_by_value(max_depth=True, var_depth="",
                                        literal_depth=0, annexed_only=False,
                                        max_depth_m1=False)
                return [depth_info]
            # Remember that we found a max_depth-1 access.
            max_depth_m1 = True

    if max_depth_m1:
        # We have at least one max_depth-1 access.
        depth_info = HaloDepth(sym_table)
        depth_info.set_by_value(max_depth=False, var_depth="",
                                literal_depth=0, annexed_only=False,
                                max_depth_m1=True)
        depth_info_list.append(depth_info)

    for halo_info in halo_info_list:
        # Go through the halo information associated with each
        # read dependency, skipping any max_depth-1 accesses.
        if halo_info.max_depth and not halo_info.needs_clean_outer:
            continue
        var_depth = halo_info.var_depth
        literal_depth = halo_info.literal_depth
        if literal_depth and not halo_info.needs_clean_outer:
            # Decrease depth by 1 if we don't care about the outermost
            # access.
            literal_depth -= 1
        match = False
        # check whether we match with existing depth information
        for depth_info in depth_info_list:
            if depth_info.var_depth == var_depth and not match:
                # This dependence uses the same variable to
                # specify its depth as an existing one, or both do
                # not have a variable so we only have a
                # literal. Therefore we only need to update the
                # literal value with the maximum of the two
                # (e.g. var_name,1 and var_name,2 => var_name,2).
                depth_info.literal_depth = max(
                    depth_info.literal_depth, literal_depth)
                match = True
                break
        if not match:
            # No matches were found with existing entries so create a
            # new one (unless no 'var_depth' and 'literal_depth' is 0).
            if var_depth or literal_depth > 0:
                depth_info = HaloDepth(sym_table)
                depth_info.set_by_value(max_depth=False, var_depth=var_depth,
                                        literal_depth=literal_depth,
                                        annexed_only=False, max_depth_m1=False)
                depth_info_list.append(depth_info)
    return depth_info_list


class LFRicHaloExchange(HaloExchange):

    '''Dynamo specific halo exchange class which can be added to and
    manipulated in a schedule.

    :param field: the field that this halo exchange will act on
    :type field: :py:class:`psyclone.dynamo0p3.DynKernelArgument`
    :param check_dirty: optional argument default True indicating \
    whether this halo exchange should be subject to a run-time check \
    for clean/dirty halos.
    :type check_dirty: bool
    :param vector_index: optional vector index (default None) to \
    identify which index of a vector field this halo exchange is \
    responsible for
    :type vector_index: int
    :param parent: optional PSyIRe parent node (default None) of this \
    object
    :type parent: :py:class:`psyclone.psyir.nodes.Node`

    '''
    def __init__(self, field, check_dirty=True,
                 vector_index=None, parent=None):
        HaloExchange.__init__(self, field, check_dirty=check_dirty,
                              vector_index=vector_index, parent=parent)
        # set up some defaults for this class
        self._halo_exchange_name = "halo_exchange"

    def _compute_stencil_type(self):
        '''Dynamically work out the type of stencil required for this halo
        exchange as it could change as transformations are applied to
        the schedule. If all stencil accesses are of the same type then we
        return that stencil, otherwise we return the "region" stencil
        type (as it is safe for all stencils).

        :return: the type of stencil required for this halo exchange
        :rtype: str

        '''
        # get information about stencil accesses from all read fields
        # dependent on this halo exchange
        halo_info_list = self._compute_halo_read_info()

        trial_stencil = halo_info_list[0].stencil_type
        for halo_info in halo_info_list:
            # assume that if stencil accesses are different that we
            # simply revert to region. We could be more clever in the
            # future e.g. x and y implies cross.
            if halo_info.stencil_type != trial_stencil:
                return "region"
        return trial_stencil

    def _compute_halo_depth(self):
        '''Dynamically determine the depth of the halo for this halo exchange,
        as the depth can change as transformations are applied to the
        schedule.

        :return: the halo exchange depth as a Fortran string
        :rtype: str

        '''
        # get information about reading from the halo from all read fields
        # dependent on this halo exchange
        depth_info_list = self._compute_halo_read_depth_info()

        # if there is only one entry in the list we can just return
        # the depth
        if len(depth_info_list) == 1:
            return str(depth_info_list[0])
        # the depth information can't be reduced to a single
        # expression, therefore we need to determine the maximum
        # of all expressions
        depth_str_list = [str(depth_info) for depth_info in
                          depth_info_list]
        return "max("+",".join(depth_str_list)+")"

    def _psyir_depth_expression(self):
        '''
        :returns: the PSyIR expression to compute the halo depth.
        :rtype: :py:class:`psyclone.psyir.nodes.Node`
        '''
        depth_info_list = self._compute_halo_read_depth_info()
        if len(depth_info_list) == 1:
            return depth_info_list[0].psyir_expression()

        return IntrinsicCall.create(
                IntrinsicCall.Intrinsic.MAX,
                [depth.psyir_expression() for depth in depth_info_list])

    def _compute_halo_read_depth_info(self, ignore_hex_dep=False):
        '''Take a list of `psyclone.dynamo0p3.HaloReadAccess` objects and
        create an equivalent list of `psyclone.dynamo0p3.HaloDepth`
        objects. Whilst doing this we simplify the
        `psyclone.dynamo0p3.HaloDepth` list to remove redundant depth
        information e.g. depth=1 is not required if we have a depth=2.
        If the optional ignore_hex_dep argument is set to True then
        any read accesses contained in halo exchange nodes are
        ignored. This option can therefore be used to filter out any
        halo exchange dependencies and only return non-halo exchange
        dependencies if and when required.

        :param bool ignore_hex_dep: if True then ignore any read \
            accesses contained in halo exchanges. This is an optional \
            argument that defaults to False.

        :return: a list containing halo depth information derived from \
            all fields dependent on this halo exchange.
        :rtype: :func:`list` of :py:class:`psyclone.dynamo0p3.HaloDepth`

        '''
        # get our halo information
        halo_info_list = self._compute_halo_read_info(ignore_hex_dep)
        # use the halo information to generate depth information
        depth_info_list = _create_depth_list(halo_info_list,
                                             self._symbol_table)
        return depth_info_list

    def _compute_halo_read_info(self, ignore_hex_dep=False):
        '''Dynamically computes all halo read dependencies and returns the
        required halo information (i.e. halo depth and stencil type)
        in a list of HaloReadAccess objects. If the optional
        ignore_hex_dep argument is set to True then any read accesses
        contained in halo exchange nodes are ignored. This option can
        therefore be used to filter out any halo exchange dependencies
        and only return non-halo exchange dependencies if and when
        required.

        :param bool ignore_hex_dep: if True then ignore any read \
            accesses contained in halo exchanges. This is an optional \
            argument that defaults to False.

        :return: a list containing halo information for each read dependency.
        :rtype: :func:`list` of :py:class:`psyclone.dynamo0p3.HaloReadAccess`

        :raises InternalError: if there is more than one read \
            dependency associated with a halo exchange.
        :raises InternalError: if there is a read dependency \
            associated with a halo exchange and it is not the last \
            entry in the read dependency list.
        :raises GenerationError: if there is a read dependency \
            associated with an asynchronous halo exchange.
        :raises InternalError: if no read dependencies are found.

        '''
        read_dependencies = self.field.forward_read_dependencies()
        hex_deps = [dep for dep in read_dependencies
                    if isinstance(dep.call, LFRicHaloExchange)]
        if hex_deps:
            # There is a field accessed by a halo exchange that is
            # a read dependence. As ignore_hex_dep is True this should
            # be ignored so this is removed from the list.
            if any(dep for dep in hex_deps
                   if isinstance(dep.call, (LFRicHaloExchangeStart,
                                            LFRicHaloExchangeEnd))):
                raise GenerationError(
                    "Please perform redundant computation transformations "
                    "before asynchronous halo exchange transformations.")

            # There can only be one field accessed by a
            # halo exchange that is a read dependence.
            if len(hex_deps) != 1:
                raise InternalError(
                    f"There should only ever be at most one read dependency "
                    f"associated with a halo exchange in the read dependency "
                    f"list, but found {len(hex_deps)} for field "
                    f"{self.field.name}.")
            # For sanity, check that the field accessed by the halo
            # exchange is the last dependence in the list.
            if not isinstance(read_dependencies[-1].call, LFRicHaloExchange):
                raise InternalError(
                    "If there is a read dependency associated with a halo "
                    "exchange in the list of read dependencies then it should "
                    "be the last one in the list.")
            if ignore_hex_dep:
                # Remove the last entry in the list (the field accessed by
                # the halo exchange).
                del read_dependencies[-1]

        if not read_dependencies:
            raise InternalError(
                "Internal logic error. There should be at least one read "
                "dependence for a halo exchange.")
        return [HaloReadAccess(read_dependency, self._symbol_table) for
                read_dependency in read_dependencies]

    def _compute_halo_write_info(self):
        '''Determines how much of the halo has been cleaned from any previous
        redundant computation

        :return: a HaloWriteAccess object containing the required \
        information, or None if no dependence information is found.
        :rtype: :py:class:`psyclone.dynamo0p3.HaloWriteAccess` or None
        :raises GenerationError: if more than one write dependence is \
        found for this halo exchange as this should not be possible

        '''
        write_dependencies = self.field.backward_write_dependencies()
        if not write_dependencies:
            # no write dependence information
            return None
        if len(write_dependencies) > 1:
            raise GenerationError(
                f"Internal logic error. There should be at most one write "
                f"dependence for a halo exchange. Found "
                f"'{len(write_dependencies)}'")
        return HaloWriteAccess(write_dependencies[0], self._symbol_table)

    def required(self, ignore_hex_dep=False):
        '''Determines whether this halo exchange is definitely required
        ``(True, True)``, might be required ``(True, False)`` or is definitely
        not required ``(False, *)``.

        If the optional ignore_hex_dep argument is set to True then
        any read accesses contained in halo exchange nodes are
        ignored. This option can therefore be used to filter out any
        halo exchange dependencies and only consider non-halo exchange
        dependencies if and when required.

        Whilst a halo exchange is generally only ever added if it is
        required, or if it may be required, this situation can change
        if redundant computation transformations are applied. The
        first argument can be used to remove such halo exchanges if
        required.

        When the first return value is True, the second return value
        can be used to see if we need to rely on the runtime
        (set_dirty and set_clean calls) and therefore add a
        check_dirty() call around the halo exchange or whether we
        definitely know that this halo exchange is required.

        This routine assumes that a stencil size provided via a
        variable may take the value 0. If a variables value is
        constrained to be 1, or more, then the logic for deciding
        whether a halo exchange is definitely required should be
        updated. Note, the routine would still be correct as is, it
        would just return more unknown results than it should).

        :param bool ignore_hex_dep: if True then ignore any read \
            accesses contained in halo exchanges. This is an optional \
            argument that defaults to False.

        :returns: (x, y) where x specifies whether this halo \
            exchange is (or might be) required - True, or is not \
            required - False. If the first tuple item is True then the \
            second argument specifies whether we definitely know that \
            we need the HaloExchange - True, or are not sure - False.
        :rtype: (bool, bool)

        '''
        # pylint: disable=too-many-branches, too-many-return-statements
        # get *aggregated* information about halo reads
        required_clean_info = self._compute_halo_read_depth_info(
            ignore_hex_dep)
        # get information about the halo write
        clean_info = self._compute_halo_write_info()

        # no need to test whether we return at least one read
        # dependency as _compute_halo_read_depth_info() raises an
        # exception if none are found

        if Config.get().api_conf("dynamo0.3").compute_annexed_dofs and \
           len(required_clean_info) == 1 and \
           required_clean_info[0].annexed_only:
            # We definitely don't need the halo exchange as we
            # only read annexed dofs and these are always clean as
            # they are computed by default when iterating over
            # dofs and kept up-to-date by redundant computation
            # when iterating over cells.
            required = False
            known = True  # redundant information as it is always known
            return required, known

        if not clean_info:
            # this halo exchange has no previous write dependencies so
            # we do not know the initial state of the halo. This means
            # that we do not know if we need a halo exchange or not
            required = True
            known = False
            return required, known

        if clean_info.max_depth:
            if not clean_info.dirty_outer:
                # all of the halo is cleaned by redundant computation
                # so halo exchange is not required
                required = False
                known = True  # redundant information as it is always known
            else:
                # the last level halo is dirty
                if required_clean_info[0].max_depth:
                    # we know that we need to clean the outermost halo level
                    required = True
                    known = True
                else:
                    # we don't know whether the halo exchange is
                    # required or not as the reader reads the halo to
                    # a specified depth but we don't know the depth
                    # of the halo
                    required = True
                    known = False
            return required, known

        # at this point we know that clean_info.max_depth is False

        if not clean_info.literal_depth:
            # if literal_depth is 0 then the writer does not
            # redundantly compute so we definitely need the halo
            # exchange
            required = True
            known = True
            return required, known

        if clean_info.literal_depth == 1 and clean_info.dirty_outer:
            # the writer redundantly computes in the level 1 halo but
            # leaves it dirty (although annexed dofs are now clean).
            if len(required_clean_info) == 1 and \
               required_clean_info[0].annexed_only:
                # we definitely don't need the halo exchange as we
                # only read annexed dofs and these have been made
                # clean by the redundant computation
                required = False
                known = True  # redundant information as it is always known
            else:
                # we definitely need the halo exchange as the reader(s)
                # require the halo to be clean
                required = True
                known = True
            return required, known

        # At this point we know that the writer cleans the halo to a
        # known (literal) depth through redundant computation. We now
        # compute this value for use by the logic in the rest of the
        # routine.
        clean_depth = clean_info.literal_depth
        if clean_info.dirty_outer:
            # outer layer stays dirty
            clean_depth -= 1

        # If a literal value in any of the required clean halo depths
        # is greater than the cleaned depth then we definitely need
        # the halo exchange (as any additional variable depth would
        # increase the required depth value). We only look at the case
        # where we have multiple entries as the single entry case is
        # dealt with separately
        if len(required_clean_info) > 1:
            for required_clean in required_clean_info:
                if required_clean.literal_depth > clean_depth:
                    required = True
                    known = True
                    return required, known

        # The only other case where we know that a halo exchange is
        # required (or not) is where we read the halo to a known
        # literal depth. As the read information is aggregated, a known
        # literal depth will mean that there is only one
        # required_clean_info entry
        if len(required_clean_info) == 1:
            # the halo might be read to a fixed literal depth
            if required_clean_info[0].var_depth or \
               required_clean_info[0].max_depth:
                # no it isn't so we might need the halo exchange
                required = True
                known = False
            else:
                # the halo is read to a fixed literal depth.
                required_clean_depth = required_clean_info[0].literal_depth
                if clean_depth < required_clean_depth:
                    # we definitely need this halo exchange
                    required = True
                    known = True
                else:
                    # we definitely don't need this halo exchange
                    required = False
                    known = True  # redundant information as it is always known
            return required, known

        # We now know that at least one required_clean entry has a
        # variable depth and any required_clean fixed depths are less
        # than the cleaned depth so we may need a halo exchange.
        required = True
        known = False
        return required, known

    def node_str(self, colour=True):
        ''' Creates a text summary of this HaloExchange node.

        :param bool colour: whether or not to include control codes for colour.

        :returns: text summary of this node, optionally with control codes \
                  for colour highlighting.
        :rtype: str

        '''
        _, known = self.required()
        runtime_check = not known
        field_id = self._field.name
        if self.vector_index:
            field_id += f"({self.vector_index})"
        return (f"{self.coloured_name(colour)}[field='{field_id}', "
                f"type='{self._compute_stencil_type()}', "
                f"depth={self._compute_halo_depth()}, "
                f"check_dirty={runtime_check}]")

    def gen_code(self, parent):
        '''Dynamo specific code generation for this class.

        :param parent: an f2pygen object that will be the parent of \
        f2pygen objects created in this method
        :type parent: :py:class:`psyclone.f2pygen.BaseGen`

        '''
        parent.add(PSyIRGen(parent, self))

    def lower_to_language_level(self):
        '''
        :returns: this node lowered to language-level PSyIR.
        :rtype: :py:class:`psyclone.psyir.nodes.Node`
        '''
        symbol = DataSymbol(self._field.proxy_name, UnresolvedType())
        method = self._halo_exchange_name
        depth_expr = self._psyir_depth_expression()

        # Create infrastructure Calls
        if self.vector_index:
            idx = Literal(str(self.vector_index), INTEGER_TYPE)
            if_condition = Call.create(
                ArrayOfStructuresReference.create(symbol, [idx], ['is_dirty']),
                [('depth', depth_expr)])
            if_body = Call.create(
                ArrayOfStructuresReference.create(
                    symbol, [idx.copy()], [method]),
                [('depth', depth_expr.copy())])
        else:
            if_condition = Call.create(
                StructureReference.create(symbol, ['is_dirty']),
                [('depth', depth_expr)])
            if_body = Call.create(
                StructureReference.create(symbol, [method]),
                [('depth', depth_expr.copy())])

        # Add the "if_dirty" check when necessary
        _, known = self.required()
        if not known:
            haloex = IfBlock.create(if_condition, [if_body])
        else:
            haloex = if_body

        self.replace_with(haloex)
        return haloex


class LFRicHaloExchangeStart(LFRicHaloExchange):
    '''The start of an asynchronous halo exchange. This is similar to a
    regular halo exchange except that the Fortran name of the call is
    different and the routine only reads the data being transferred
    (the associated field is specified as having a read access). As a
    result this class is not able to determine some important
    properties (such as whether the halo exchange is known to be
    required or not). This is solved by finding the corresponding
    asynchronous halo exchange end (a halo exchange start always has a
    corresponding halo exchange end and vice versa) and calling its
    methods (a halo exchange end is specified as having readwrite
    access to its associated field and therefore is able to determine
    the required properties).

    :param field: the field that this halo exchange will act on
    :type field: :py:class:`psyclone.dynamo0p3.DynKernelArgument`
    :param check_dirty: optional argument (default True) indicating \
    whether this halo exchange should be subject to a run-time check \
    for clean/dirty halos.
    :type check_dirty: bool
    :param vector_index: optional vector index (default None) to \
    identify which component of a vector field this halo exchange is \
    responsible for
    :type vector_index: int
    :param parent: optional PSyIRe parent node (default None) of this \
    object
    :type parent: :py:class:`psyclone.psyir.nodes.Node`

    '''
    # Textual description of the node.
    _text_name = "HaloExchangeStart"
    _colour = "yellow"

    def __init__(self, field, check_dirty=True,
                 vector_index=None, parent=None):
        LFRicHaloExchange.__init__(self, field, check_dirty=check_dirty,
                                   vector_index=vector_index, parent=parent)
        # Update the field's access appropriately. Here "gh_read"
        # specifies that the start of a halo exchange only reads
        # the field's data.
        self._field.access = AccessType.READ
        # override appropriate parent class names
        self._halo_exchange_name = "halo_exchange_start"

    def _compute_stencil_type(self):
        '''Call the required method in the corresponding halo exchange end
        object. This is done as the field in halo exchange start is
        only read and the dependence analysis beneath this call
        requires the field to be modified.

        :return: Return the type of stencil required for this pair of \
        halo exchanges
        :rtype: str

        '''
        # pylint: disable=protected-access
        return self._get_hex_end()._compute_stencil_type()

    def _compute_halo_depth(self):
        '''Call the required method in the corresponding halo exchange end
        object. This is done as the field in halo exchange start is
        only read and the dependence analysis beneath this call
        requires the field to be modified.

        :return: Return the halo exchange depth as a Fortran string
        :rtype: str

        '''
        # pylint: disable=protected-access
        return self._get_hex_end()._compute_halo_depth()

    def _psyir_depth_expression(self):
        '''
        Call the required method in the corresponding halo exchange end
        object. This is done as the field in halo exchange start is
        only read and the dependence analysis beneath this call
        requires the field to be modified.

        :returns: the PSyIR expression to compute the halo depth.
        :rtype: :py:class:`psyclone.psyir.nodes.Node`
        '''
        return self._get_hex_end()._psyir_depth_expression()

    def required(self):
        '''Call the required method in the corresponding halo exchange end
        object. This is done as the field in halo exchange start is
        only read and the dependence analysis beneath this call
        requires the field to be modified.

        :returns: (x, y) where x specifies whether this halo exchange \
                  is (or might be) required - True, or is not required \
                  - False. If the first tuple item is True then the second \
                  argument specifies whether we definitely know that we need \
                  the HaloExchange - True, or are not sure - False.
        :rtype: (bool, bool)

        '''
        return self._get_hex_end().required()

    def _get_hex_end(self):
        '''An internal helper routine for this class which finds the halo
        exchange end object corresponding to this halo exchange start
        object or raises an exception if one is not found.

        :return: The corresponding halo exchange end object
        :rtype: :py:class:`psyclone.dynamo0p3.LFRicHaloExchangeEnd`
        :raises GenerationError: If no matching HaloExchangeEnd is \
        found, or if the first matching haloexchange that is found is \
        not a HaloExchangeEnd

        '''
        # Look at all nodes following this one in schedule order
        # (which is PSyIRe node order)
        for node in self.following():
            if self.sameParent(node) and isinstance(node, LFRicHaloExchange):
                # Found a following `haloexchange`,
                # `haloexchangestart` or `haloexchangeend` PSyIRe node
                # that is at the same calling hierarchy level as this
                # haloexchangestart
                access = DataAccess(self.field)
                if access.overlaps(node.field):
                    if isinstance(node, LFRicHaloExchangeEnd):
                        return node
                    raise GenerationError(
                        f"Halo exchange start for field '{self.field.name}' "
                        f"should match with a halo exchange end, but found "
                        f"{type(node)}")
        # no match has been found which is an error as a halo exchange
        # start should always have a matching halo exchange end that
        # follows it in schedule (PSyIRe sibling) order
        raise GenerationError(
            f"Halo exchange start for field '{self.field.name}' has no "
            f"matching halo exchange end")


class LFRicHaloExchangeEnd(LFRicHaloExchange):
    '''The end of an asynchronous halo exchange. This is similar to a
    regular halo exchange except that the Fortran name of the call is
    different and the routine only writes to the data being
    transferred.

    :param field: the field that this halo exchange will act on
    :type field: :py:class:`psyclone.dynamo0p3.DynKernelArgument`
    :param check_dirty: optional argument (default True) indicating \
    whether this halo exchange should be subject to a run-time check \
    for clean/dirty halos.
    :type check_dirty: bool
    :param vector_index: optional vector index (default None) to \
    identify which index of a vector field this halo exchange is \
    responsible for
    :type vector_index: int
    :param parent: optional PSyIRe parent node (default None) of this \
    object
    :type parent: :py:class:`psyclone.psyir.nodes.Node`

    '''
    # Textual description of the node.
    _text_name = "HaloExchangeEnd"
    _colour = "yellow"

    def __init__(self, field, check_dirty=True,
                 vector_index=None, parent=None):
        LFRicHaloExchange.__init__(self, field, check_dirty=check_dirty,
                                   vector_index=vector_index, parent=parent)
        # Update field properties appropriately. The associated field is
        # written to. However, a readwrite field access needs to be
        # specified as this is required for the halo exchange logic to
        # work correctly.
        self._field.access = AccessType.READWRITE
        # override appropriate parent class names
        self._halo_exchange_name = "halo_exchange_finish"


class HaloDepth():
    '''Determines how much of the halo a read to a field accesses (the
    halo depth).

    :param sym_table: the symbol table of the enclosing InvokeSchedule.
    :type sym_table: :py:class:`psyclone.psyir.symbols.SymbolTable`

    '''
    def __init__(self, sym_table):
        # literal_depth is used to store any known (literal) component
        # of the depth of halo that is accessed. It may not be the
        # full depth as there may also be an additional var_depth
        # specified.
        self._literal_depth = 0
        # var_depth is used to store any variable component of the
        # depth of halo that is accessed. It may not be the full depth
        # as there may also be an additional literal_depth specified.
        self._var_depth = None
        # max_depth specifies whether the full depth of halo (whatever
        # that might be) is accessed. If this is set then
        # literal_depth, var_depth and max_depth_m1 have no
        # meaning. max_depth being False does not necessarily mean the
        # full halo depth is not accessed, rather it means that we do
        # not know.
        self._max_depth = False
        # max_depth_m1 specifies whether the full depth of halo
        # (whatever that might be) apart from the outermost level is
        # accessed. If this is set then literal_depth, var_depth and
        # max_depth have no meaning.
        self._max_depth_m1 = False
        # annexed only is True if the only access in the halo is for
        # annexed dofs
        self._annexed_only = False
        # Keep a reference to the symbol table so that we can look-up
        # variables holding the maximum halo depth.
        # FIXME #2503: This can become invalid if the HaloExchange
        # containing this HaloDepth changes its ancestors.
        self._symbol_table = sym_table

    @property
    def annexed_only(self):
        '''
        :returns: True if only annexed dofs are accessed in the halo and \
                  False otherwise.
        :rtype: bool
        '''
        return self._annexed_only

    @property
    def max_depth(self):
        '''
        :returns: True if the read to the field is known to access all \
                  of the halo and False otherwise.
        :rtype: bool
        '''
        return self._max_depth

    @property
    def max_depth_m1(self):
        '''Returns whether the read to the field is known to access all of the
        halo except the outermost level or not.

        :returns: True if the read to the field is known to access all \
                  of the halo except the outermost and False otherwise.
        :rtype: bool

        '''
        return self._max_depth_m1

    @property
    def var_depth(self):
        '''Returns the name of the variable specifying the depth of halo
        access if one is provided. Note, a variable will only be provided for
        stencil accesses. Also note, this depth should be added to the
        literal_depth to find the total depth.

        :returns: a variable name specifying the halo access depth \
                  if one exists, and None if not.
        :rtype: str

        '''
        return self._var_depth

    @property
    def literal_depth(self):
        '''Returns the known fixed (literal) depth of halo access. Note, this
        depth should be added to the var_depth to find the total depth.

        :returns: the known fixed (literal) halo access depth.
        :rtype: int

        '''
        return self._literal_depth

    @literal_depth.setter
    def literal_depth(self, value):
        ''' Set the known fixed (literal) depth of halo access.

        :param int value: Set the known fixed (literal) halo access depth.

        '''
        self._literal_depth = value

    def set_by_value(self, max_depth, var_depth, literal_depth, annexed_only,
                     max_depth_m1):
        # pylint: disable=too-many-arguments
        '''Set halo depth information directly

        :param bool max_depth: True if the field accesses all of the \
        halo and False otherwise
        :param str var_depth: A variable name specifying the halo \
        access depth, if one exists, and None if not
        :param int literal_depth: The known fixed (literal) halo \
        access depth
        :param bool annexed_only: True if only the halo's annexed dofs \
        are accessed and False otherwise
        :param bool max_depth_m1: True if the field accesses all of \
        the halo but does not require the outermost halo to be correct \
        and False otherwise

        '''
        self._max_depth = max_depth
        self._var_depth = var_depth
        self._literal_depth = literal_depth
        self._annexed_only = annexed_only
        self._max_depth_m1 = max_depth_m1

    def __str__(self):
        '''return the depth of a halo dependency
        as a string'''
        depth_str = ""
        if self.max_depth:
            max_depth = self._symbol_table.lookup_with_tag(
                "max_halo_depth_mesh")
            depth_str += max_depth.name
        elif self.max_depth_m1:
            max_depth = self._symbol_table.lookup_with_tag(
                "max_halo_depth_mesh")
            depth_str += f"{max_depth.name}-1"
        else:
            if self.var_depth:
                depth_str += self.var_depth
                if self.literal_depth:
                    # Ignores depth == 0
                    depth_str += f"+{self.literal_depth}"
            elif self.literal_depth is not None:
                # Returns depth if depth has any value, including 0
                depth_str = str(self.literal_depth)
        return depth_str

    def psyir_expression(self):
        '''
        :returns: the PSyIR expression representing this HaloDepth.
        :rtype: :py:class:`psyclone.psyir.nodes.Node`
        '''
        if self.max_depth:
            max_depth = self._symbol_table.lookup_with_tag(
                "max_halo_depth_mesh")
            return Reference(max_depth)
        if self.max_depth_m1:
            max_depth = self._symbol_table.lookup_with_tag(
                "max_halo_depth_mesh")
            return BinaryOperation.create(
                        BinaryOperation.Operator.SUB,
                        Reference(max_depth),
                        Literal('1', INTEGER_TYPE))
        if self.var_depth:
            depth_ref = Reference(self._symbol_table.lookup(self.var_depth))
            if self.literal_depth != 0:  # Ignores depth == 0
                return BinaryOperation.create(
                            BinaryOperation.Operator.ADD,
                            depth_ref,
                            Literal(f"{self.literal_depth}", INTEGER_TYPE))
            return depth_ref
        # Returns depth if depth has any value, including 0
        return Literal(str(self.literal_depth), INTEGER_TYPE)


def halo_check_arg(field, access_types):
    '''
    Support function which performs checks to ensure the first argument
    is a field, that the field is contained within Kernel or Builtin
    call and that the field is accessed in one of the ways specified
    by the second argument. If no error is reported it returns the
    call object containing this argument.

    :param field: the argument object we are checking
    :type field: :py:class:`psyclone.dynamo0p3.DynArgument`
    :param access_types: List of allowed access types.
    :type access_types: List of :py:class:`psyclone.psyGen.AccessType`.
    :return: the call containing the argument object
    :rtype: sub-class of :py:class:`psyclone.psyGen.Kern`

    :raises GenerationError: if the first argument to this function is \
                             the wrong type.
    :raises GenerationError: if the first argument is not accessed in one of \
                    the ways specified by the second argument to the function.
    :raises GenerationError: if the first argument is not contained \
                             within a call object.

    '''
    try:
        # Get the kernel/built-in call associated with this field
        call = field.call
    except AttributeError as err:
        raise GenerationError(
            f"HaloInfo class expects an argument of type DynArgument, or "
            f"equivalent, on initialisation, but found, "
            f"'{type(field)}'") from err

    if field.access not in access_types:
        api_strings = [access.api_specific_name() for access in access_types]
        raise GenerationError(
            f"In HaloInfo class, field '{field.name}' should be one of "
            f"{api_strings}, but found '{field.access.api_specific_name()}'")
    if not isinstance(call, (LFRicBuiltIn, LFRicKern)):
        raise GenerationError(
            f"In HaloInfo class, field '{field.name}' should be from a call "
            f"but found {type(call)}")
    return call


class HaloWriteAccess(HaloDepth):
    '''Determines how much of a field's halo is written to (the halo depth)
    when a field is accessed in a particular kernel within a
    particular loop nest.

    :param field: the field that we are concerned with.
    :type field: :py:class:`psyclone.dynamo0p3.DynArgument`
    :param sym_table: the symbol table associated with the scoping region \
                      that contains this halo access.
    :type sym_table: :py:class:`psyclone.psyir.symbols.SymbolTable`

    '''
    def __init__(self, field, sym_table):
        HaloDepth.__init__(self, sym_table)
        self._compute_from_field(field)

    @property
    def dirty_outer(self):
        '''Returns True if the writer is continuous and accesses the halo and
        False otherwise. It indicates that the outer level of halo that has
        been written to is actually dirty (well to be precise it is a partial
        sum).

        :returns: True if the outer layer of halo that is written \
                  to remains dirty and False otherwise.
        :rtype: bool

        '''
        return self._dirty_outer

    def _compute_from_field(self, field):
        '''Internal method to compute what parts of a field's halo are written
        to in a certain kernel and loop. The information computed is
        the depth of access and validity of the data after
        writing. The depth of access can be the maximum halo depth or
        a literal depth and the outer halo layer that is written to
        may be dirty or clean.

        :param field: the field that we are concerned with.
        :type field: :py:class:`psyclone.dynamo0p3.DynArgument`

        '''
        const = LFRicConstants()

        call = halo_check_arg(field, AccessType.all_write_accesses())
        # no test required here as all calls exist within a loop

        loop = call.parent.parent
        # The outermost halo level that is written to is dirty if it
        # is a continuous field which writes into the halo in a loop
        # over cells
        self._dirty_outer = (
            not field.discontinuous and
            loop.iteration_space == "cell_column" and
            loop.upper_bound_name in const.HALO_ACCESS_LOOP_BOUNDS)
        depth = 0
        max_depth = False
        if loop.upper_bound_name in const.HALO_ACCESS_LOOP_BOUNDS:
            # loop does redundant computation
            if loop.upper_bound_halo_depth:
                # loop redundant computation is to a fixed literal depth
                depth = loop.upper_bound_halo_depth
            else:
                # loop redundant computation is to the maximum depth
                max_depth = True
        # If this is an inter-grid kernel and we're writing to the
        # field on the fine mesh then the halo depth is effectively
        # doubled
        if call.is_intergrid and field.mesh == "gh_fine":
            depth *= 2
        # The third argument for set_by_value specifies the name of a
        # variable used to specify the depth. Variables are currently
        # not used when a halo is written to, so we pass None which
        # indicates there is no variable.  the fifth argument for
        # set_by_value indicates whether we only access
        # annexed_dofs. At the moment this is not possible when
        # modifying a field so we always return False. The sixth
        # argument indicates if the depth of access is the
        # maximum-1. This is not possible here so we return False.
        HaloDepth.set_by_value(self, max_depth, None, depth, False, False)


class HaloReadAccess(HaloDepth):
    '''Determines how much of a field's halo is read (the halo depth) and
    additionally the access pattern (the stencil) when a field is
    accessed in a particular kernel within a particular loop nest.

    :param field: the field for which we want information.
    :type field: :py:class:`psyclone.dynamo0p3.DynKernelArgument`
    :param sym_table: the symbol table associated with the scoping region \
                      that contains this halo access.
    :type sym_table: :py:class:`psyclone.psyir.symbols.SymbolTable`

    '''
    def __init__(self, field, sym_table):
        HaloDepth.__init__(self, sym_table)
        self._stencil_type = None
        self._needs_clean_outer = None
        self._compute_from_field(field)

    @property
    def needs_clean_outer(self):
        '''Returns False if the reader has a gh_inc access and accesses the
        halo. Otherwise returns True.  Indicates that the outer level
        of halo that has been read does not need to be clean (although
        any annexed dofs do).

        :return: Returns False if the outer layer of halo that is read \
        does not need to be clean and True otherwise.
        :rtype: bool

        '''
        return self._needs_clean_outer

    @property
    def stencil_type(self):
        '''Returns the type of stencil access used by the field(s) in the halo
        if one exists. If redundant computation (accessing the full
        halo) is combined with a stencil access (potentially accessing
        a subset of the halo) then the access is assumed to be full
        access (region) for all depths.

        :returns: the type of stencil access used or None if there is no \
                  stencil.
        :rtype: str

        '''
        return self._stencil_type

    def _compute_from_field(self, field):
        '''Internal method to compute which parts of a field's halo are read
        in a certain kernel and loop. The information computed is the
        depth of access and the access pattern. The depth of access
        can be the maximum halo depth, a variable specifying the depth
        and/or a literal depth. The access pattern will only be
        specified if the kernel code performs a stencil access on the
        field.

        :param field: the field that we are concerned with
        :type field: :py:class:`psyclone.dynamo0p3.DynArgument`

        '''
        # pylint: disable=too-many-branches
        const = LFRicConstants()

        self._annexed_only = False
        call = halo_check_arg(field, AccessType.all_read_accesses())

        loop = call.ancestor(LFRicLoop)

        # For GH_INC we accumulate contributions into the field being
        # modified. In order to get correct results for owned and
        # annexed dofs, this requires that the fields we are
        # accumulating contributions from have up-to-date values in
        # the halo cell(s). However, we do not need to be concerned
        # with the values of the modified field in the last-level of
        # the halo. This is because we only have enough information to
        # partially compute the contributions in those cells
        # anyway. (If the values of the field being modified are
        # required, at some later point, in that level of the halo
        # then we do a halo swap.)
        self._needs_clean_outer = (
            not (field.access == AccessType.INC
                 and loop.upper_bound_name in ["cell_halo",
                                               "colour_halo"]))
        # now we have the parent loop we can work out what part of the
        # halo this field accesses
        if loop.upper_bound_name in const.HALO_ACCESS_LOOP_BOUNDS:
            # this loop performs redundant computation
            if loop.upper_bound_halo_depth:
                # loop redundant computation is to a fixed literal depth
                self._literal_depth = loop.upper_bound_halo_depth
            else:
                # loop redundant computation is to the maximum depth
                self._max_depth = True
        elif loop.upper_bound_name == "ncolour":
            # Loop is coloured but does not access the halo.
            pass
        elif loop.upper_bound_name in ["ncells", "nannexed"]:
            if field.descriptor.stencil:
                # no need to worry about annexed dofs (if they exist)
                # as the stencil will cover these (this is currently
                # guaranteed as halo exchanges only exchange full
                # halos)
                pass
            else:  # there is no stencil
                if (field.discontinuous or call.iterates_over == "dof" or
                        call.all_updates_are_writes):
                    # There are only local accesses or the kernel is of the
                    # special form where any iteration is guaranteed to write
                    # the same value to a given shared entity.
                    pass
                else:
                    # This is a continuous field which therefore
                    # accesses annexed dofs. We set access to the
                    # level 1 halo here as there is currently no
                    # mechanism to perform a halo exchange solely on
                    # annexed dofs.
                    self._literal_depth = 1
                    self._annexed_only = True
        elif loop.upper_bound_name == "ndofs":
            # we only access owned dofs so there is no access to the
            # halo
            pass
        else:
            raise GenerationError(
                f"Internal error in HaloReadAccess._compute_from_field. Found "
                f"unexpected loop upper bound name '{loop.upper_bound_name}'")

        if self._max_depth or self._var_depth or self._literal_depth:
            # Whilst stencil type has no real meaning when there is no
            # stencil it is convenient to set it to "region" when
            # there is redundant computation as the halo exchange
            # logic is interested in the access pattern irrespective
            # of whether there is a stencil access or not. We use
            # "region" as it means access all of the halo data which
            # is what is done when performing redundant computation
            # with no stencil.
            self._stencil_type = "region"
        if field.descriptor.stencil:
            # field has a stencil access
            if self._max_depth:
                raise GenerationError(
                    "redundant computation to max depth with a stencil is "
                    "invalid")
            self._stencil_type = field.descriptor.stencil['type']
            if self._literal_depth:
                # halo exchange does not support mixed accesses to the halo
                self._stencil_type = "region"
            stencil_depth = field.descriptor.stencil['extent']
            if stencil_depth:
                # stencil_depth is provided in the kernel metadata
                self._literal_depth += stencil_depth
            else:
                # Stencil_depth is provided by the algorithm layer.
                # It is currently not possible to specify kind for an
                # integer literal stencil depth in a kernel call. This
                # will be enabled when addressing issue #753.
                if field.stencil.extent_arg.is_literal():
                    # a literal is specified
                    value_str = field.stencil.extent_arg.text
                    self._literal_depth += int(value_str)
                else:
                    # a variable is specified
                    self._var_depth = field.stencil.extent_arg.varname
        # If this is an intergrid kernel and the field in question is on
        # the fine mesh then we must double the halo depth
        if call.is_intergrid and field.mesh == "gh_fine":
            if self._literal_depth:
                self._literal_depth *= 2
            if self._var_depth:
                self._var_depth = "2*" + self._var_depth


class FSDescriptor():
    ''' Provides information about a particular function space used by
    a meta-funcs entry in the kernel metadata. '''

    def __init__(self, descriptor):
        self._descriptor = descriptor

    @property
    def requires_basis(self):
        ''' Returns True if a basis function is associated with this
        function space, otherwise it returns False. '''
        return "gh_basis" in self._descriptor.operator_names

    @property
    def requires_diff_basis(self):
        ''' Returns True if a differential basis function is
        associated with this function space, otherwise it returns
        False. '''
        return "gh_diff_basis" in self._descriptor.operator_names

    @property
    def fs_name(self):
        ''' Returns the raw metadata value of this function space. '''
        return self._descriptor.function_space_name


class FSDescriptors():
    ''' Contains a collection of FSDescriptor objects and methods
    that provide information across these objects. We have one
    FSDescriptor for each meta-funcs entry in the kernel
    metadata.
    # TODO #274 this should actually be named something like
    BasisFuncDescriptors as it holds information describing the
    basis/diff-basis functions required by a kernel.

    :param descriptors: list of objects describing the basis/diff-basis \
                        functions required by a kernel, as obtained from \
                        metadata.
    :type descriptors: list of :py:class:`psyclone.DynFuncDescriptor03`.

    '''
    def __init__(self, descriptors):
        self._orig_descriptors = descriptors
        self._descriptors = []
        for descriptor in descriptors:
            self._descriptors.append(FSDescriptor(descriptor))

    def exists(self, fspace):
        ''' Return True if a descriptor with the specified function
        space exists, otherwise return False. '''
        for descriptor in self._descriptors:
            # FS descriptors hold information taken from the kernel
            # metadata and therefore it is the original name of
            # the supplied function space that we must look at
            if descriptor.fs_name == fspace.orig_name:
                return True
        return False

    def get_descriptor(self, fspace):
        ''' Return the descriptor with the specified function space
        name. If it does not exist raise an error.'''
        for descriptor in self._descriptors:
            if descriptor.fs_name == fspace.orig_name:
                return descriptor
        raise GenerationError(
            f"FSDescriptors:get_descriptor: there is no descriptor for "
            f"function space {fspace.orig_name}")

    @property
    def descriptors(self):
        '''
        :return: the list of Descriptors, one for each of the meta-funcs
                 entries in the kernel metadata.
        :rtype: List of :py:class:`psyclone.dynamo0p3.FSDescriptor`
        '''
        return self._descriptors


def check_args(call):
    '''
    Checks that the kernel arguments provided via the invoke call are
    consistent with the information expected, as specified by the
    kernel metadata

    :param call: the object produced by the parser that describes the
                 kernel call to be checked.
    :type call: :py:class:`psyclone.parse.algorithm.KernelCall`
    :raises: GenerationError if the kernel arguments in the Algorithm layer
             do not match up with the kernel metadata
    '''
    # stencil arguments
    stencil_arg_count = 0
    for arg_descriptor in call.ktype.arg_descriptors:
        if arg_descriptor.stencil:
            if not arg_descriptor.stencil['extent']:
                # an extent argument must be provided
                stencil_arg_count += 1
            if arg_descriptor.stencil['type'] == 'xory1d':
                # a direction argument must be provided
                stencil_arg_count += 1

    const = LFRicConstants()
    # Quadrature arguments - will have as many as there are distinct
    # quadrature shapes specified in the metadata.
    qr_arg_count = len(set(call.ktype.eval_shapes).intersection(
        set(const.VALID_QUADRATURE_SHAPES)))

    expected_arg_count = len(call.ktype.arg_descriptors) + \
        stencil_arg_count + qr_arg_count

    if expected_arg_count != len(call.args):
        raise GenerationError(
            f"error: expected '{expected_arg_count}' arguments in the "
            f"algorithm layer but found '{len(call.args)}'. Expected "
            f"'{len(call.ktype.arg_descriptors)}' standard arguments, "
            f"'{stencil_arg_count}' tencil arguments and '{qr_arg_count}' "
            f"qr_arguments'")


@dataclass(frozen=True)
class LFRicArgStencil:
    '''
    Provides stencil information about an LFRic kernel argument.
    LFRicArgStencil can provide the extent, algorithm argument for the extent,
    and the direction argument of a stencil or set any of these properties.

    :param name:            the name of the stencil.
    :param extent:          the extent of the stencil if it is known. It will
                            be known if it is specified in the metadata.
    :param extent_arg:      the algorithm argument associated with the extent
                            value if extent was not found in the metadata.
    :param direction_arg:   the direction argument associated with the
                            direction of the stencil if the direction of the
                            stencil is not known.
    '''
    name: str
    extent: str = None
    extent_arg: Any = None
    direction_arg: Any = None


class DynKernelArguments(Arguments):
    '''
    Provides information about Dynamo kernel call arguments
    collectively, as specified by the kernel argument metadata.

    :param call: the kernel metadata for which to extract argument info.
    :type call: :py:class:`psyclone.parse.KernelCall`
    :param parent_call: the kernel-call object.
    :type parent_call: :py:class:`psyclone.domain.lfric.LFRicKern`
    :param bool check: whether to check for consistency between the \
        kernel metadata and the algorithm layer. Defaults to True.

    :raises GenerationError: if the kernel metadata specifies stencil extent.
    '''
    def __init__(self, call, parent_call, check=True):
        # pylint: disable=too-many-branches
        if False:  # pylint: disable=using-constant-test
            # For pyreverse
            self._0_to_n = DynKernelArgument(None, None, None, None)

        Arguments.__init__(self, parent_call)

        # check that the arguments provided by the algorithm layer are
        # consistent with those expected by the kernel(s)
        check_args(call)

        # create our arguments and add in stencil information where
        # appropriate.
        self._args = []
        idx = 0
        for arg in call.ktype.arg_descriptors:
            dyn_argument = DynKernelArgument(self, arg, call.args[idx],
                                             parent_call, check)
            idx += 1
            if dyn_argument.descriptor.stencil:
                if dyn_argument.descriptor.stencil['extent']:
                    raise GenerationError("extent metadata not yet supported")
                    # if supported we would add the following
                    # line: stencil.extent =
                    # dyn_argument.descriptor.stencil['extent']
                # An extent argument has been added.
                stencil_extent_arg = call.args[idx]
                idx += 1
                if dyn_argument.descriptor.stencil['type'] == 'xory1d':
                    # a direction argument has been added
                    stencil = LFRicArgStencil(
                        name=dyn_argument.descriptor.stencil['type'],
                        extent_arg=stencil_extent_arg,
                        direction_arg=call.args[idx]
                        )
                    idx += 1
                else:
                    # Create a stencil object and store a reference to it in
                    # our new DynKernelArgument object.
                    stencil = LFRicArgStencil(
                        name=dyn_argument.descriptor.stencil['type'],
                        extent_arg=stencil_extent_arg
                        )
                dyn_argument.stencil = stencil
            self._args.append(dyn_argument)

        # We have now completed the construction of the kernel arguments so
        # we can go back and update the names of any stencil size and/or
        # direction variable names to ensure there are no clashes.
        if self._parent_call:
            inv_sched = self._parent_call.ancestor(InvokeSchedule)
            if hasattr(inv_sched, "symbol_table"):
                symtab = inv_sched.symbol_table
            else:
                # This can happen in stub generation.
                symtab = LFRicSymbolTable()
        else:
            # TODO 719 The symtab is not connected to other parts of the
            # Stub generation.
            symtab = LFRicSymbolTable()
        const = LFRicConstants()
        for arg in self._args:
            if not arg.descriptor.stencil:
                continue
            if not arg.stencil.extent_arg.is_literal():
                if arg.stencil.extent_arg.varname:
                    # Ensure extent argument name is registered in the
                    # symbol_table.
                    tag = "AlgArgs_" + arg.stencil.extent_arg.text
                    root = arg.stencil.extent_arg.varname
                    new_name = symtab.find_or_create_tag(tag, root).name
                    arg.stencil.extent_arg.varname = new_name
            if arg.descriptor.stencil['type'] == 'xory1d':
                # a direction argument has been added
                if arg.stencil.direction_arg.varname and \
                   arg.stencil.direction_arg.varname not in \
                   const.VALID_STENCIL_DIRECTIONS:
                    # Register the name of the direction argument to ensure
                    # it is unique in the PSy layer
                    tag = "AlgArgs_" + arg.stencil.direction_arg.text
                    root = arg.stencil.direction_arg.varname
                    new_name = symtab.find_or_create_integer_symbol(
                        root, tag=tag).name
                    arg.stencil.direction_arg.varname = new_name

        self._dofs = []

        # Generate a static list of unique function-space names used
        # by the set of arguments: store the mangled names as these
        # are what we use at the level of an Invoke
        self._unique_fs_names = []
        # List of corresponding unique function-space objects
        self._unique_fss = []
        for arg in self._args:
            for function_space in arg.function_spaces:
                # We check that function_space is not None because scalar
                # args don't have one and fields only have one (only
                # operators have two).
                if function_space and \
                   function_space.mangled_name not in self._unique_fs_names:
                    self._unique_fs_names.append(function_space.mangled_name)
                    self._unique_fss.append(function_space)

    def get_arg_on_space_name(self, func_space_name):
        '''
        Returns the first argument (field or operator) found that is on
        the named function space, as specified in the kernel metadata. Also
        returns the associated FunctionSpace object.

        :param str func_space_name: Name of the function space (as specified \
                                    in kernel metadata) for which to \
                                    find an argument.
        :return: the first kernel argument that is on the named function \
                 space and the associated FunctionSpace object.
        :rtype: (:py:class:`psyclone.dynamo0p3.DynKernelArgument`,
                 :py:class:`psyclone.domain.lfric.FunctionSpace`)
        :raises: FieldNotFoundError if no field or operator argument is found \
                 for the named function space.
        '''
        for arg in self._args:
            for function_space in arg.function_spaces:
                if function_space:
                    if func_space_name == function_space.orig_name:
                        return arg, function_space
        raise FieldNotFoundError(f"DynKernelArguments:get_arg_on_space_name: "
                                 f"there is no field or operator with "
                                 f"function space {func_space_name}")

    def get_arg_on_space(self, func_space):
        '''
        Returns the first argument (field or operator) found that is on
        the specified function space. The mangled name of the supplied
        function space is used for comparison.

        :param func_space: The function space for which to find an argument.
        :type func_space: :py:class:`psyclone.domain.lfric.FunctionSpace`
        :return: the first kernel argument that is on the supplied function
                 space
        :rtype: :py:class:`psyclone.dynamo0p3.DynKernelArgument`
        :raises: FieldNotFoundError if no field or operator argument is found
                 for the specified function space.
        '''
        for arg in self._args:
            for function_space in arg.function_spaces:
                if function_space:
                    if func_space.mangled_name == function_space.mangled_name:
                        return arg

        raise FieldNotFoundError(f"DynKernelArguments:get_arg_on_space: there "
                                 f"is no field or operator with function space"
                                 f" {func_space.orig_name} (mangled name = "
                                 f"'{func_space.mangled_name}')")

    def has_operator(self, op_type=None):
        ''' Returns true if at least one of the arguments is an operator
        of type op_type (either gh_operator [LMA] or gh_columnwise_operator
        [CMA]). If op_type is None then searches for *any* valid operator
        type. '''
        const = LFRicConstants()
        if op_type and op_type not in const.VALID_OPERATOR_NAMES:
            raise GenerationError(
                f"If supplied, 'op_type' must be a valid operator type (one "
                f"of {const.VALID_OPERATOR_NAMES}) but got '{op_type}'")
        if not op_type:
            # If no operator type is specified then we match any type
            op_list = const.VALID_OPERATOR_NAMES
        else:
            op_list = [op_type]
        for arg in self._args:
            if arg.argument_type in op_list:
                return True
        return False

    @property
    def unique_fss(self):
        ''' Returns a unique list of function space objects used by the
        arguments of this kernel '''
        return self._unique_fss

    @property
    def unique_fs_names(self):
        ''' Return the list of unique function space names used by the
        arguments of this kernel. The names are unmangled (i.e. as
        specified in the kernel metadata) '''
        return self._unique_fs_names

    def iteration_space_arg(self):
        '''
        Returns an argument we can use to dereference the iteration
        space. This can be a field or operator that is modified or
        alternatively a field that is read if one or more scalars
        are modified. If a kernel writes to more than one argument then
        that requiring the largest iteration space is selected.

        :return: Kernel argument from which to obtain iteration space
        :rtype: :py:class:`psyclone.dynamo0p3.DynKernelArgument`
        '''

        # Since we always compute operators out to the L1 halo we first
        # check whether this kernel writes to an operator
        write_accesses = AccessType.all_write_accesses()
        const = LFRicConstants()
        op_args = psyGen.args_filter(
            self._args,
            arg_types=const.VALID_OPERATOR_NAMES,
            arg_accesses=write_accesses)
        if op_args:
            return op_args[0]

        # Is this an inter-grid kernel? If so, then the iteration space
        # is determined by the coarse mesh, irrespective of whether
        # we are prolonging (and thus writing to a field on the fine mesh)
        # or restricting.
        if self._parent_call.is_intergrid:
            fld_args = psyGen.args_filter(
                self._args,
                arg_types=const.VALID_FIELD_NAMES,
                arg_meshes=["gh_coarse"])
            return fld_args[0]

        # This is not an inter-grid kernel and it does not write to an
        # operator. We now check for fields that are written to. We
        # check first for any modified field on a continuous function
        # space, failing that we try any_space function spaces
        # (because we must assume such a space is continuous) and
        # finally we try all discontinuous function spaces including
        # any_discontinuous_space. We do this because if a quantity on
        # a continuous FS is modified then our iteration space must be
        # larger (include L1-halo cells)
        const = LFRicConstants()
        write_accesses = AccessType.all_write_accesses()
        fld_args = psyGen.args_filter(
            self._args,
            arg_types=const.VALID_FIELD_NAMES,
            arg_accesses=write_accesses)
        if fld_args:
            for spaces in [const.CONTINUOUS_FUNCTION_SPACES,
                           const.VALID_ANY_SPACE_NAMES,
                           const.VALID_DISCONTINUOUS_NAMES]:
                for arg in fld_args:
                    if arg.function_space.orig_name in spaces:
                        return arg

        # No modified fields or operators. Check for unmodified fields...
        fld_args = psyGen.args_filter(
            self._args,
            arg_types=const.VALID_FIELD_NAMES)
        if fld_args:
            return fld_args[0]

        # it is an error if we get to here
        raise GenerationError(
            "iteration_space_arg(). The dynamo0.3 api must have a modified "
            "field, a modified operator, or an unmodified field (in the case "
            "of a modified scalar). None of these were found.")

    @property
    def dofs(self):
        ''' Currently required for Invoke base class although this
        makes no sense for Dynamo. Need to refactor the Invoke base class
        and remove the need for this property (#279). '''
        return self._dofs

    def psyir_expressions(self):
        '''
        :returns: the PSyIR expressions representing this Argument list.
        :rtype: list of :py:class:`psyclone.psyir.nodes.Node`

        '''
        create_arg_list = KernCallArgList(self._parent_call)
        create_arg_list.generate()
        return create_arg_list.psyir_arglist

    @property
    def acc_args(self):
        '''
        :returns: the list of quantities that must be available on an \
                  OpenACC device before the associated kernel can be launched.
        :rtype: list of str

        '''
        create_acc_arg_list = KernCallAccArgList(self._parent_call)
        create_acc_arg_list.generate()
        return create_acc_arg_list.arglist

    @property
    def scalars(self):
        '''
        Provides the list of names of scalar arguments required by the
        kernel associated with this Arguments object. If there are none
        then the returned list is empty.

        :returns: A list of the names of scalar arguments in this object.
        :rtype: list of str
        '''
        # Return nothing for the moment as it is unclear whether
        # scalars need to be explicitly dealt with (for OpenACC) in
        # the dynamo api.
        return []


class DynKernelArgument(KernelArgument):
    '''
    This class provides information about individual LFRic kernel call
    arguments as specified by the kernel argument metadata and the
    kernel invocation in the Algorithm layer.

    :param kernel_args: object encapsulating all arguments to the \
                        kernel call.
    :type kernel_args: :py:class:`psyclone.dynamo0p3.DynKernelArguments`
    :param arg_meta_data: information obtained from the metadata for \
                          this kernel argument.
    :type arg_meta_data: :py:class:`psyclone.domain.lfric.LFRicArgDescriptor`
    :param arg_info: information on how this argument is specified in \
                     the Algorithm layer.
    :type arg_info: :py:class:`psyclone.parse.algorithm.Arg`
    :param call: the kernel object with which this argument is associated.
    :type call: :py:class:`psyclone.domain.lfric.LFRicKern`
    :param bool check: whether to check for consistency between the \
        kernel metadata and the algorithm layer. Defaults to True.

    :raises InternalError: for an unsupported metadata in the argument \
                           descriptor data type.

    '''
    # pylint: disable=too-many-public-methods, too-many-instance-attributes
    def __init__(self, kernel_args, arg_meta_data, arg_info, call, check=True):
        # Keep a reference to DynKernelArguments object that contains
        # this argument. This permits us to manage name-mangling for
        # any-space function spaces.
        self._kernel_args = kernel_args
        self._vector_size = arg_meta_data.vector_size
        self._argument_type = arg_meta_data.argument_type
        self._stencil = None
        if arg_meta_data.mesh:
            self._mesh = arg_meta_data.mesh.lower()
        else:
            self._mesh = None

        # The list of function-space objects for this argument. Each
        # object can be queried for its original name and for the
        # mangled name (used to make any-space arguments distinct
        # within an invoke). The argument will only have more than
        # one function-space associated with it if it is an operator.
        fs1 = None
        fs2 = None

        if self.is_operator:

            fs1 = FunctionSpace(arg_meta_data.function_space_to,
                                self._kernel_args)
            fs2 = FunctionSpace(arg_meta_data.function_space_from,
                                self._kernel_args)
        else:
            if arg_meta_data.function_space:
                fs1 = FunctionSpace(arg_meta_data.function_space,
                                    self._kernel_args)
        self._function_spaces = [fs1, fs2]

        # Set the argument's intrinsic type from its descriptor's
        # data type and check if an invalid data type is passed from
        # the argument descriptor.
        try:
            const = LFRicConstants()
            self._intrinsic_type = const.MAPPING_DATA_TYPES[
                arg_meta_data.data_type]
        except KeyError as err:
            raise InternalError(
                f"DynKernelArgument.__init__(): Found unsupported data "
                f"type '{arg_meta_data.data_type}' in the kernel argument "
                f"descriptor '{arg_meta_data}'.") from err

        # Addressing issue #753 will allow us to perform static checks
        # for consistency between the algorithm and the kernel
        # metadata. This will include checking that a field on a read
        # only function space is not passed to a kernel that modifies
        # it. Note, issue #79 is also related to this.
        KernelArgument.__init__(self, arg_meta_data, arg_info, call)
        # Argument proxy data type (if/as defined in LFRic infrastructure)
        self._proxy_data_type = None
        # Set up kernel argument information for scalar, field and operator
        # arguments: precision, module name, data type and proxy data type
        self._init_data_type_properties(arg_info, check)
        # Complete the initialisation of the argument (after
        # _init_data_type_properties() so the precision info etc is
        # already set up)
        self._complete_init(arg_info)

    def ref_name(self, function_space=None):
        '''
        Returns the name used to dereference this type of argument (depends
        on whether it is a field or operator and, if the latter, whether it
        is the to- or from-space that is specified).

        :param function_space: the function space of this argument
        :type function_space: :py:class:`psyclone.domain.lfric.FunctionSpace`

        :returns: the name used to dereference this argument.
        :rtype: str

        :raises GenerationError: if the supplied function space is not one \
                                 of the function spaces associated with \
                                 this argument.
        :raises GenerationError: if the supplied function space is not being \
                                 returned by either 'function_space_from' or \
                                 'function_space_to'.
        :raises GenerationError: if the argument type is not supported.

        '''
        # pylint: disable=too-many-branches
        if not function_space:
            if self.is_operator:
                # For an operator we use the 'from' FS
                function_space = self._function_spaces[1]
            else:
                function_space = self._function_spaces[0]
        else:
            # Check that the supplied function space is valid for this
            # argument
            found = False
            for fspace in self.function_spaces:
                if fspace and fspace.orig_name == function_space.orig_name:
                    found = True
                    break
            if not found:
                raise GenerationError(
                    f"DynKernelArgument.ref_name(fs): The supplied function "
                    f"space (fs='{function_space.orig_name}') is not one of "
                    f"the function spaces associated with this argument "
                    f"(fss={self.function_space_names}).")
        if self.is_field:
            return "vspace"
        if self.is_operator:
            if function_space.orig_name == self.descriptor.function_space_from:
                return "fs_from"
            if function_space.orig_name == self.descriptor.function_space_to:
                return "fs_to"
            raise GenerationError(
                f"DynKernelArgument.ref_name(fs): Function space "
                f"'{function_space.orig_name}' is one of the 'gh_operator' "
                f"function spaces '{self.function_spaces}' but is not being "
                f"returned by either function_space_from "
                f"'{self.descriptor.function_space_from}' or "
                f"function_space_to '{self.descriptor.function_space_to}'.")
        raise GenerationError(
            f"DynKernelArgument.ref_name(fs): Found unsupported argument "
            f"type '{self._argument_type}'.")

    def _init_data_type_properties(self, arg_info, check=True):
        '''Set up kernel argument information from LFRicConstants: precision,
        data type, proxy data type and module name. This is currently
        supported for scalar, field and operator arguments.

        :param arg_info: information on how this argument is specified \
            in the Algorithm layer.
        :type arg_info: :py:class:`psyclone.parse.algorithm.Arg`
        :param bool check: whether to use the algorithm \
            information. Optional argument that defaults to True.

        '''
        alg_datatype_info = None
        if arg_info:
            alg_datatype_info = arg_info._datatype
        alg_datatype = None
        alg_precision = None
        if alg_datatype_info:
            alg_datatype, alg_precision = alg_datatype_info

        const = LFRicConstants()
        if arg_info and arg_info.form == "collection":
            try:
                alg_datatype = const.FIELD_VECTOR_TO_FIELD_MAP[alg_datatype]
            except KeyError:
                # The collection datatype is not recognised or supported.
                alg_datatype = None

        if self.is_scalar:
            self._init_scalar_properties(alg_datatype, alg_precision,
                                         check)
        elif self.is_field:
            self._init_field_properties(alg_datatype, check)
        elif self.is_operator:
            self._init_operator_properties(alg_datatype, check)
        else:
            raise InternalError(
                f"Supported argument types are scalar, field and operator, "
                f"but the argument '{self.name}' in kernel "
                f"'{self._call.name}' is none of these.")

    def _init_scalar_properties(
            self, alg_datatype, alg_precision, check=True):
        '''Set up the properties of this scalar using algorithm datatype
        information if it is available.

        :param alg_datatype: the datatype of this argument as \
            specified in the algorithm layer or None if it is not \
            known.
        :type alg_datatype: str or NoneType
        :param alg_precision: the precision of this argument as \
            specified in the algorithm layer or None if it is not \
            known.
        :type alg_precision: str or NoneType
        :param bool check: whether to use the algorithm \
            information. Optional argument that defaults to True.

        :raises InternalError: if the intrinsic type of the scalar is \
            not supported.
        :raises GenerationError: if the datatype specified in the \
            algorithm layer is inconsistent with the kernel metadata.
        :raises GenerationError: if the datatype for a gh_scalar \
            could not be found in the algorithm layer.
        :raises NotImplementedError: if the scalar is a reduction and \
            its intrinsic type is not real.
        :raises GenerationError: if the scalar is a reduction and is \
            not declared with default precision.

        '''
        const = LFRicConstants()
        # Check the type of scalar defined in the metadata is supported.
        if self.intrinsic_type not in const.VALID_INTRINSIC_TYPES:
            raise InternalError(
                f"Expected one of {const.VALID_INTRINSIC_TYPES} intrinsic "
                f"types for a scalar argument but found "
                f"'{self.intrinsic_type}' in the metadata of kernel "
                f"{self._call.name} for argument {self.name}.")

        # Check the metadata and algorithm types are consistent if
        # the algorithm information is available and is not being ignored.
        if check and alg_datatype and \
           alg_datatype != self.intrinsic_type:
            raise GenerationError(
                f"The kernel metadata for argument '{self.name}' in "
                f"kernel '{self._call.name}' specifies this argument "
                f"should be a scalar of type '{self.intrinsic_type}' but "
                f"in the algorithm layer it is defined as a "
                f"'{alg_datatype}'.")

        # If the algorithm information is not being ignored and
        # the datatype is known in the algorithm layer and it is
        # not a literal then its precision should also be defined.
        if check and alg_datatype and not alg_precision and \
           not self.is_literal:
            raise GenerationError(
                f"LFRic coding standards require scalars to have "
                f"their precision defined in the algorithm layer but "
                f"'{self.name}' in '{self._call.name}' does not.")

        if self.access in AccessType.get_valid_reduction_modes():
            # Treat reductions separately to other scalars as it
            # is expected that they should match the precision of
            # the field they are reducing. At the moment there is
            # an assumption that the precision will always be a
            # particular value (the default), see issue #1570.

            # Only real reductions are supported.
            if not self.intrinsic_type == "real":
                raise NotImplementedError(
                    "Reductions for datatypes other than real are not yet "
                    "supported in PSyclone.")

            expected_precision = const.DATA_TYPE_MAP["reduction"]["kind"]
            # If the algorithm information is not being ignored
            # then check that the expected precision and the
            # precision defined in the algorithm layer are
            # the same.
            if check and alg_precision and \
               alg_precision != expected_precision:
                raise GenerationError(
                    f"This scalar is a reduction which assumes precision "
                    f"of type '{expected_precision}' but the algorithm "
                    f"declares this scalar with precision "
                    f"'{alg_precision}'.")

            # Use the default 'real' scalar reduction properties.
            self._precision = expected_precision
            self._data_type = const.DATA_TYPE_MAP["reduction"]["type"]
            self._proxy_data_type = const.DATA_TYPE_MAP[
                "reduction"]["proxy_type"]
            self._module_name = const.DATA_TYPE_MAP["reduction"]["module"]
        else:
            # This is a scalar that is not part of a reduction.

            if check and alg_precision:
                # Use the algorithm precision if it is available
                # and not being ignored.
                self._precision = alg_precision
            else:
                # Use default precision for this datatype if the
                # algorithm precision is either not available or is
                # being ignored.
                self._precision = const.SCALAR_PRECISION_MAP[
                    self.intrinsic_type]

    def _init_field_properties(self, alg_datatype, check=True):
        '''Set up the properties of this field using algorithm datatype
        information if it is available.

        :param alg_datatype: the datatype of this argument as \
            specified in the algorithm layer or None if it is not \
            known.
        :type alg_datatype: str or NoneType
        :param bool check: whether to use the algorithm \
            information. Optional argument that defaults to True.

        :raises GenerationError: if the datatype for a gh_field \
            could not be found in the algorithm layer.
        :raises GenerationError: if the datatype specified in the \
            algorithm layer is inconsistent with the kernel metadata.
        :raises InternalError: if the intrinsic type of the field is \
            not supported (i.e. is not real or integer).

        '''
        const = LFRicConstants()
        argtype = None
        # If the algorithm information is not being ignored then
        # it must be available.
        if check and not alg_datatype:
            raise GenerationError(
                f"It was not possible to determine the field type from "
                f"the algorithm layer for argument '{self.name}' in "
                f"kernel '{self._call.name}'.")

        # If the algorithm information is not being ignored then
        # check the metadata and algorithm type are consistent and
        # that the metadata specifies a supported intrinsic type.
        if self.intrinsic_type == "real":
            if not check:
                # Use the default as we are ignoring any algorithm info
                argtype = "field"
            elif alg_datatype == "field_type":
                argtype = "field"
            elif alg_datatype == "r_bl_field_type":
                argtype = "r_bl_field"
            elif alg_datatype == "r_phys_field_type":
                argtype = "r_phys_field"
            elif alg_datatype == "r_solver_field_type":
                argtype = "r_solver_field"
            elif alg_datatype == "r_tran_field_type":
                argtype = "r_tran_field"
            else:
                raise GenerationError(
                    f"The metadata for argument '{self.name}' in kernel "
                    f"'{self._call.name}' specifies that this is a real "
                    f"field, however it is declared as a "
                    f"'{alg_datatype}' in the algorithm code.")

        elif self.intrinsic_type == "integer":
            if check and alg_datatype != "integer_field_type":
                raise GenerationError(
                    f"The metadata for argument '{self.name}' in kernel "
                    f"'{self._call.name}' specifies that this is an "
                    f"integer field, however it is declared as a "
                    f"'{alg_datatype}' in the algorithm code.")
            argtype = "integer_field"
        else:
            raise InternalError(
                f"Expected one of {const.VALID_FIELD_INTRINSIC_TYPES} "
                f"intrinsic types for a field argument but found "
                f"'{self.intrinsic_type}'.")
        self._data_type = const.DATA_TYPE_MAP[argtype]["type"]
        self._precision = const.DATA_TYPE_MAP[argtype]["kind"]
        self._proxy_data_type = const.DATA_TYPE_MAP[argtype]["proxy_type"]
        self._module_name = const.DATA_TYPE_MAP[argtype]["module"]

    def _init_operator_properties(self, alg_datatype, check=True):
        '''Set up the properties of this operator using algorithm datatype
        information if it is available.

        :param alg_datatype: the datatype of this argument as \
            specified in the algorithm layer or None if it is not \
            known.
        :type alg_datatype: str or NoneType
        :param bool check: whether to use the algorithm \
            information. Optional argument that defaults to True.
        :raises GenerationError: if the datatype for a gh_operator \
            could not be found in the algorithm layer (and check is \
            True).
        :raises GenerationError: if the datatype specified in the \
            algorithm layer is inconsistent with the kernel metadata.
        :raises InternalError: if this argument is not an operator.

        '''
        const = LFRicConstants()
        argtype = None
        if self.argument_type == "gh_operator":
            if not check:
                # Use the default as we are ignoring any algorithm info
                argtype = "operator"
            elif not alg_datatype:
                # Raise an exception as we require algorithm
                # information to determine the precision of the
                # operator
                raise GenerationError(
                    f"It was not possible to determine the operator type "
                    f"from the algorithm layer for argument '{self.name}' "
                    f"in kernel '{self._call.name}'.")
            elif alg_datatype == "operator_type":
                argtype = "operator"
            elif alg_datatype == "r_solver_operator_type":
                argtype = "r_solver_operator"
            elif alg_datatype == "r_tran_operator_type":
                argtype = "r_tran_operator"
            else:
                raise GenerationError(
                    f"The metadata for argument '{self.name}' in kernel "
                    f"'{self._call.name}' specifies that this is an "
                    f"operator, however it is declared as a "
                    f"'{alg_datatype}' in the algorithm code.")
        elif self.argument_type == "gh_columnwise_operator":
            if check and alg_datatype and \
               alg_datatype != "columnwise_operator_type":
                raise GenerationError(
                    f"The metadata for argument '{self.name}' in kernel "
                    f"'{self._call.name}' specifies that this is a "
                    f"columnwise operator, however it is declared as a "
                    f"'{alg_datatype}' in the algorithm code.")
            argtype = "columnwise_operator"
        else:
            raise InternalError(
                f"Expected 'gh_operator' or 'gh_columnwise_operator' "
                f"argument type but found '{self.argument_type}'.")
        self._data_type = const.DATA_TYPE_MAP[argtype]["type"]
        self._precision = const.DATA_TYPE_MAP[argtype]["kind"]
        self._proxy_data_type = const.DATA_TYPE_MAP[argtype]["proxy_type"]
        self._module_name = const.DATA_TYPE_MAP[argtype]["module"]

    @property
    def is_scalar(self):
        '''
        :returns: True if this kernel argument represents a scalar, \
                  False otherwise.
        :rtype: bool
        '''
        const = LFRicConstants()
        return self._argument_type in const.VALID_SCALAR_NAMES

    @property
    def is_field(self):
        '''
        :returns: True if this kernel argument represents a field, \
                  False otherwise.
        :rtype: bool
        '''
        const = LFRicConstants()
        return self._argument_type in const.VALID_FIELD_NAMES

    @property
    def is_operator(self):
        '''
        :returns: True if this kernel argument represents an operator, \
                  False otherwise.
        :rtype: bool
        '''
        const = LFRicConstants()
        return self._argument_type in const.VALID_OPERATOR_NAMES

    @property
    def descriptor(self):
        '''
        :returns: a descriptor object which contains Kernel metadata \
                  about this argument.
        :rtype: :py:class:`psyclone.domain.lfric.LFRicArgDescriptor`
        '''
        return self._arg

    @property
    def argument_type(self):
        '''
        :returns: the API type of this argument, as specified in \
                  the metadata.
        :rtype: str
        '''
        return self._argument_type

    @property
    def intrinsic_type(self):
        '''
        :returns: the intrinsic Fortran type of this argument for scalars \
                  or of the argument's data for fields and operators.
        :rtype: str
        '''
        return self._intrinsic_type

    @property
    def mesh(self):
        '''
        :returns: mesh associated with argument ('GH_FINE' or 'GH_COARSE').
        :rtype: str
        '''
        return self._mesh

    @property
    def vector_size(self):
        '''
        :returns: the vector size of this argument as specified in \
                  the Kernel metadata.
        :rtype: str
        '''
        return self._vector_size

    @property
    def name_indexed(self):
        '''
        :returns: the name for this argument with an additional index \
                  which accesses the first element for a vector argument.
        :rtype: str
        '''
        if self._vector_size > 1:
            return self._name+"(1)"
        return self._name

    def psyir_expression(self):
        '''
        Looks up or creates a reference to a suitable Symbol for this kernel
        argument. If the argument is a scalar that has been provided as a
        literal (in the Algorithm layer) then the PSyIR of the expression
        is returned.

        :returns: the PSyIR for this kernel argument.
        :rtype: :py:class:`psyclone.psyir.nodes.Node`

        :raises InternalError: if this argument is a literal but we fail to \
                               construct PSyIR that is consistent with this.
        :raises NotImplementedError: if this argument is not a literal, scalar
                                     or field.

        '''
        symbol_table = self._call.scope.symbol_table

        if self.is_literal:
            reader = FortranReader()
            if self.precision:
                # Ensure any associated precision symbol is in the table.
                symbol_table.add_lfric_precision_symbol(self.precision)
            lit = reader.psyir_from_expression(self.name, symbol_table)

            # Sanity check that the resulting expression is a literal.
            if lit.walk(Reference):
                raise InternalError(
                    f"Expected argument '{self.name}' to kernel "
                    f"'{self.call.name}' to be a literal but the created "
                    f"PSyIR contains one or more References.")
            return lit

        if self.is_scalar:
            try:
                scalar_sym = symbol_table.lookup(self.name)
            except KeyError:
                # TODO once #1258 is done the symbols should already exist
                # and therefore we should raise an exception if not.
                scalar_sym = symbol_table.new_symbol(
                    self.name, symbol_type=DataSymbol,
                    datatype=self.infer_datatype())
            return Reference(scalar_sym)

        const = LFRicConstants()
        try:
            suffix = const.ARG_TYPE_SUFFIX_MAPPING[self.argument_type]
            tag_name = f"{self.name}:{suffix}"
            sym = symbol_table.lookup_with_tag(tag_name)
            return Reference(sym)

        except KeyError as err:
            raise NotImplementedError(
                f"Unsupported kernel argument type: '{self.name}' is of type "
                f"'{self.argument_type}' which is not recognised as being a "
                f"literal, scalar or field.") from err

    @property
    def declaration_name(self):
        '''
        :returns: the name for this argument with the array dimensions \
                  added if required.
        :rtype: str
        '''
        if self._vector_size > 1:
            return self._name+"("+str(self._vector_size)+")"
        return self._name

    @property
    def proxy_name(self):
        '''
        :returns: the proxy name for this argument.
        :rtype: str
        '''
        return self._name+"_proxy"

    @property
    def proxy_name_indexed(self):
        '''
        :returns: the proxy name for this argument with an additional \
                  index which accesses the first element for a vector \
                  argument.
        :rtype: str
        '''
        if self._vector_size > 1:
            return self._name+"_proxy(1)"
        return self._name+"_proxy"

    @property
    def proxy_declaration_name(self):
        '''
        :returns: the proxy name for this argument with the array \
                  dimensions added if required.
        :rtype: str
        '''
        if self._vector_size > 1:
            return self.proxy_name+"("+str(self._vector_size)+")"
        return self.proxy_name

    @property
    def proxy_data_type(self):
        '''
        :returns: the type of this argument's proxy (if it exists) as \
                  defined in LFRic infrastructure.
        :rtype: str or NoneType

        '''
        return self._proxy_data_type

    @property
    def function_space(self):
        '''
        Returns the expected finite element function space for a kernel
        argument as specified by the kernel argument metadata: a single
        function space for a field and function_space_from for an operator.

        :returns: function space for this argument.
        :rtype: :py:class:`psyclone.domain.lfric.FunctionSpace`
        '''
        if self._argument_type == "gh_operator":
            # We return the 'from' space for an operator argument
            return self.function_space_from
        return self._function_spaces[0]

    @property
    def function_space_to(self):
        '''
        :returns: the 'to' function space of an operator.
        :rtype: str
        '''
        return self._function_spaces[0]

    @property
    def function_space_from(self):
        '''
        :returns:  the 'from' function space of an operator.
        :rtype: str
        '''
        return self._function_spaces[1]

    @property
    def function_spaces(self):
        '''
        Returns the expected finite element function space for a kernel
        argument as specified by the kernel argument metadata: a single
        function space for a field and a list containing
        function_space_to and function_space_from for an operator.

        :returns: function space(s) for this argument.
        :rtype: list of :py:class:`psyclone.domain.lfric.FunctionSpace`

        '''
        return self._function_spaces

    @property
    def function_space_names(self):
        '''
        Returns a list of the names of the function spaces associated
        with this argument. We have more than one function space when
        dealing with operators.

        :returns: list of function space names for this argument.
        :rtype: list of str

        '''
        fs_names = []
        for fspace in self._function_spaces:
            if fspace:
                fs_names.append(fspace.orig_name)
        return fs_names

    @property
    def intent(self):
        '''
        Returns the Fortran intent of this argument as defined by the
        valid access types for this API

        :returns: the expected Fortran intent for this argument as \
                  specified by the kernel argument metadata
        :rtype: str

        '''
        write_accesses = AccessType.all_write_accesses()
        if self.access == AccessType.READ:
            return "in"
        if self.access in write_accesses:
            return "inout"
        # An argument access other than the pure "read" or one of
        # the "write" accesses is invalid
        valid_accesses = [AccessType.READ.api_specific_name()] + \
            [access.api_specific_name() for access in write_accesses]
        raise GenerationError(
            f"In the LFRic API the argument access must be one of "
            f"{valid_accesses}, but found '{self.access}'.")

    @property
    def discontinuous(self):
        '''
        Returns True if this argument is known to be on a discontinuous
        function space including any_discontinuous_space, otherwise
        returns False.

        :returns: whether the argument is discontinuous.
        :rtype: bool

        '''
        const = LFRicConstants()
        if self.function_space.orig_name in \
           const.VALID_DISCONTINUOUS_NAMES:
            return True
        if self.function_space.orig_name in \
           const.VALID_ANY_SPACE_NAMES:
            # We will eventually look this up based on our dependence
            # analysis but for the moment we assume the worst
            return False
        return False

    @property
    def stencil(self):
        '''
        :returns: stencil information for this argument if it exists.
        :rtype: :py:class:`psyclone.dynamo0p3.LFRicArgStencil`
        '''
        return self._stencil

    @stencil.setter
    def stencil(self, value):
        '''
        Sets stencil information for this kernel argument.

        :param value: stencil information for this argument.
        :type value: :py:class:`psyclone.dynamo0p3.LFRicArgStencil`

        '''
        self._stencil = value

    def infer_datatype(self, proxy=False):
        '''
        Infer the datatype of this kernel argument in the PSy layer using
        the LFRic API rules. If any LFRic infrastructure modules are required
        but are not already present then suitable ContainerSymbols are added
        to the outermost symbol table. Similarly, DataTypeSymbols are added for
        any required LFRic derived types that are not already in the symbol
        table.

        TODO #1258 - ultimately this routine should not have to create any
        DataTypeSymbols as that should already have been done.

        :param bool proxy: whether or not we want the type of the proxy \
            object for this kernel argument. Defaults to False (i.e.
            return the type rather than the proxy type).

        :returns: the datatype of this argument.
        :rtype: :py:class:`psyclone.psyir.symbols.DataType`

        :raises NotImplementedError: if an unsupported argument type is found.

        '''
        # We want to put any Container symbols in the outermost scope so find
        # the corresponding symbol table.
        symbol_table = self._call.scope.symbol_table
        root_table = symbol_table
        while root_table.parent_symbol_table():
            root_table = root_table.parent_symbol_table()

        def _find_or_create_type(mod_name, type_name):
            '''
            Utility to find or create a DataTypeSymbol with the supplied name,
            imported from the named module.

            :param str mod_name: the name of the module from which the \
                                 DataTypeSymbol should be imported.
            :param str type_name: the name of the derived type for which to \
                                  create a DataTypeSymbol.

            :returns: the symbol for the requested type.
            :rtype: :py:class:`psyclone.psyir.symbols.DataTypeSymbol`

            '''
            return root_table.find_or_create(
                    type_name,
                    symbol_type=DataTypeSymbol,
                    datatype=UnresolvedType(),
                    interface=ImportInterface(root_table.find_or_create(
                        mod_name,
                        symbol_type=ContainerSymbol)
                        ))

        if self.is_scalar:
            # Find or create the DataType for the appropriate scalar type.
            if self.intrinsic_type == "real":
                prim_type = ScalarType.Intrinsic.REAL
            elif self.intrinsic_type == "integer":
                prim_type = ScalarType.Intrinsic.INTEGER
            elif self.intrinsic_type == "logical":
                prim_type = ScalarType.Intrinsic.BOOLEAN
            else:
                raise NotImplementedError(
                    f"Unsupported scalar type '{self.intrinsic_type}'")

            kind_name = self.precision
            try:
                kind_symbol = symbol_table.lookup(kind_name)
            except KeyError:
                mod_map = LFRicConstants().UTILITIES_MOD_MAP
                const_mod = mod_map["constants"]["module"]
                try:
                    constants_container = symbol_table.lookup(const_mod)
                except KeyError:
                    # TODO Once #696 is done, we should *always* have a
                    # symbol for this container at this point so should
                    # raise an exception if we haven't.
                    constants_container = LFRicTypes(const_mod)
                    root_table.add(constants_container)
                kind_symbol = DataSymbol(
                    kind_name, INTEGER_TYPE,
                    interface=ImportInterface(constants_container))
                root_table.add(kind_symbol)
            return ScalarType(prim_type, kind_symbol)

        if self.is_field or self.is_operator:
            # Find or create the DataTypeSymbol for the appropriate
            # field or operator type.
            mod_name = self._module_name
            if proxy:
                type_name = self._proxy_data_type
            else:
                type_name = self._data_type
            return _find_or_create_type(mod_name, type_name)

        raise NotImplementedError(
            f"'{str(self)}' is not a scalar, field or operator argument")


class DynACCEnterDataDirective(ACCEnterDataDirective):
    '''
    Sub-classes ACCEnterDataDirective to provide an API-specific implementation
    of data_on_device().

    '''
    def data_on_device(self, _):
        '''
        Provide a hook to be able to add information about data being on a
        device (or not). This is currently not used in dynamo0p3.

        '''
        return None


# ---------- Documentation utils -------------------------------------------- #
# The list of module members that we wish AutoAPI to generate
# documentation for. (See https://psyclone-ref.readthedocs.io)
__all__ = [
    'DynFuncDescriptor03',
    'DynFunctionSpaces',
    'DynProxies',
    'DynCellIterators',
    'DynLMAOperators',
    'DynCMAOperators',
    'DynMeshes',
    'DynInterGrid',
    'DynBasisFunctions',
    'DynBoundaryConditions',
    'DynGlobalSum',
    'LFRicHaloExchange',
    'LFRicHaloExchangeStart',
    'LFRicHaloExchangeEnd',
    'HaloDepth',
    'HaloWriteAccess',
    'HaloReadAccess',
    'FSDescriptor',
    'FSDescriptors',
    'LFRicArgStencil',
    'DynKernelArguments',
    'DynKernelArgument',
    'DynACCEnterDataDirective']<|MERGE_RESOLUTION|>--- conflicted
+++ resolved
@@ -54,16 +54,9 @@
 from psyclone.core import AccessType, Signature
 from psyclone.domain.lfric.lfric_builtins import LFRicBuiltIn
 from psyclone.domain.lfric import (FunctionSpace, KernCallAccArgList,
-<<<<<<< HEAD
-                                   KernCallArgList,
-                                   LFRicCollection, LFRicConstants,
-                                   LFRicSymbolTable, LFRicKernCallFactory,
-                                   LFRicKern, LFRicTypes, LFRicLoop)
-=======
                                    KernCallArgList, LFRicCollection,
                                    LFRicConstants, LFRicSymbolTable, LFRicKern,
-                                   LFRicInvokes, LFRicTypes, LFRicLoop)
->>>>>>> 453bfa67
+                                   LFRicTypes, LFRicLoop)
 from psyclone.errors import GenerationError, InternalError, FieldNotFoundError
 from psyclone.f2pygen import (AllocateGen, AssignGen, CallGen, CommentGen,
                               DeallocateGen, DeclGen, DoGen, PSyIRGen,
