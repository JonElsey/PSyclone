# -----------------------------------------------------------------------------
# BSD 3-Clause License
#
# Copyright (c) 2017-2025, Science and Technology Facilities Council.
# All rights reserved.
#
# Redistribution and use in source and binary forms, with or without
# modification, are permitted provided that the following conditions are met:
#
# * Redistributions of source code must retain the above copyright notice, this
#   list of conditions and the following disclaimer.
#
# * Redistributions in binary form must reproduce the above copyright notice,
#   this list of conditions and the following disclaimer in the documentation
#   and/or other materials provided with the distribution.
#
# * Neither the name of the copyright holder nor the names of its
#   contributors may be used to endorse or promote products derived from
#   this software without specific prior written permission.
#
# THIS SOFTWARE IS PROVIDED BY THE COPYRIGHT HOLDERS AND CONTRIBUTORS
# "AS IS" AND ANY EXPRESS OR IMPLIED WARRANTIES, INCLUDING, BUT NOT
# LIMITED TO, THE IMPLIED WARRANTIES OF MERCHANTABILITY AND FITNESS
# FOR A PARTICULAR PURPOSE ARE DISCLAIMED. IN NO EVENT SHALL THE
# COPYRIGHT HOLDER OR CONTRIBUTORS BE LIABLE FOR ANY DIRECT, INDIRECT,
# INCIDENTAL, SPECIAL, EXEMPLARY, OR CONSEQUENTIAL DAMAGES (INCLUDING,
# BUT NOT LIMITED TO, PROCUREMENT OF SUBSTITUTE GOODS OR SERVICES;
# LOSS OF USE, DATA, OR PROFITS; OR BUSINESS INTERRUPTION) HOWEVER
# CAUSED AND ON ANY THEORY OF LIABILITY, WHETHER IN CONTRACT, STRICT
# LIABILITY, OR TORT (INCLUDING NEGLIGENCE OR OTHERWISE) ARISING IN
# ANY WAY OUT OF THE USE OF THIS SOFTWARE, EVEN IF ADVISED OF THE
# POSSIBILITY OF SUCH DAMAGE.
# -----------------------------------------------------------------------------
# Authors R. W. Ford, A. R. Porter and S. Siso, STFC Daresbury Lab
# Modified I. Kavcic, A. Coughtrie, L. Turner and O. Brunt, Met Office
# Modified J. Henrichs, Bureau of Meteorology
# Modified A. B. G. Chalk and N. Nobre, STFC Daresbury Lab

''' This module implements the PSyclone LFRic API by 1) specialising the
    required base classes in parser.py (KernelType) and
    adding a new class (DynFuncDescriptor03) to capture function descriptor
    metadata and 2) specialising the required base classes in psyGen.py
    (PSy, Invokes, Invoke, InvokeSchedule, Loop, Kern, Inf, Arguments and
    Argument). '''

import os
from enum import Enum
from collections import OrderedDict, namedtuple
from dataclasses import dataclass
from typing import Any

from psyclone import psyGen
from psyclone.configuration import Config
from psyclone.core import AccessType, Signature, SymbolicMaths
from psyclone.domain.lfric.lfric_builtins import LFRicBuiltIn
from psyclone.domain.lfric import (
    FunctionSpace, KernCallAccArgList, KernCallArgList, LFRicCollection,
    LFRicConstants, LFRicSymbolTable, LFRicKern,
    LFRicTypes, LFRicLoop)
from psyclone.domain.lfric.lfric_invoke_schedule import LFRicInvokeSchedule
from psyclone.errors import GenerationError, InternalError, FieldNotFoundError
from psyclone.parse.kernel import getkerneldescriptors
from psyclone.parse.utils import ParseError
from psyclone.psyGen import (InvokeSchedule, Arguments,
                             KernelArgument, HaloExchange, GlobalSum,
                             DataAccess)
from psyclone.psyir.frontend.fortran import FortranReader
from psyclone.psyir.nodes import (
    Reference, ACCEnterDataDirective, ArrayOfStructuresReference,
    StructureReference, Literal, IfBlock, Call, BinaryOperation, IntrinsicCall,
    Assignment, ArrayReference, Loop, Container, Schedule, Node)
from psyclone.psyir.symbols import (
    INTEGER_TYPE, DataSymbol, ScalarType, UnresolvedType, DataTypeSymbol,
    ContainerSymbol, ImportInterface, StructureType,
    ArrayType, UnsupportedFortranType, ArgumentInterface)


# pylint: disable=too-many-lines
# --------------------------------------------------------------------------- #
# ========== First section : Parser specialisations and classes ============= #
# --------------------------------------------------------------------------- #
#

# ---------- Functions ------------------------------------------------------ #


def qr_basis_alloc_args(first_dim, basis_fn):
    '''
    Generate the list of dimensions required to allocate the
    supplied basis/diff-basis function

    :param str first_dim: the variable name for the first dimension
    :param basis_fn: dict holding details on the basis function
                     we want to allocate
    :type basis_fn: dict containing 'shape', 'fspace' and and 'qr_var' keys
                    holding the quadrature shape, FunctionSpace and name
                    of the associated quadrature variable (as specified in the
                    Algorithm layer), respectively
    :return: list of dimensions to use to allocate array
    :rtype: list of strings

    :raises InternalError: if an unrecognised quadrature shape is encountered.
    :raises NotImplementedError: if a quadrature shape other than \
                                 "gh_quadrature_xyoz" is supplied.
    '''
    const = LFRicConstants()
    if basis_fn["shape"] not in const.VALID_QUADRATURE_SHAPES:
        raise InternalError(
            f"Unrecognised shape ('{basis_fn['''shape''']}') specified in "
            f"dynamo0p3.qr_basis_alloc_args(). Should be one of: "
            f"{const.VALID_QUADRATURE_SHAPES}")

    qr_var = "_" + basis_fn["qr_var"]

    # Dimensionality of the basis arrays depends on the
    # type of quadrature...
    # if basis_fn["shape"] == "gh_quadrature_xyz":
    #     alloc_args = [first_dim, basis_fn["fspace"].ndf_name,
    #          "np_xyz"+"_"+basis_fn["qr_var"]]
    if basis_fn["shape"] == "gh_quadrature_xyoz":
        alloc_args = [first_dim, basis_fn["fspace"].ndf_name,
                      "np_xy"+qr_var, "np_z"+qr_var]
    # elif basis_fn["shape"] == "gh_quadrature_xoyoz":
    #     alloc_args = [first_dim, basis_fn["fspace"].ndf_name,
    #                   "np_x"+"_"+basis_fn["qr_var"],
    #                   "np_y"+"_"+basis_fn["qr_var"],
    #                   "np_z"+"_"+basis_fn["qr_var"]]
    elif basis_fn["shape"] == "gh_quadrature_face":
        alloc_args = [first_dim, basis_fn["fspace"].ndf_name,
                      "np_xyz"+qr_var, "nfaces"+qr_var]
    elif basis_fn["shape"] == "gh_quadrature_edge":
        alloc_args = [first_dim, basis_fn["fspace"].ndf_name,
                      "np_xyz"+qr_var, "nedges"+qr_var]
    else:
        raise NotImplementedError(
            f"Unrecognised shape '{basis_fn['''shape''']}' specified in "
            f"dynamo0p3.qr_basis_alloc_args(). Should be one of: "
            f"{const.VALID_QUADRATURE_SHAPES}")
    return alloc_args

# ---------- Classes -------------------------------------------------------- #


class DynFuncDescriptor03():
    ''' The Dynamo 0.3 API includes a function-space descriptor as
    well as an argument descriptor which is not supported by the base
    classes. This class captures the information specified in a
    function-space descriptor. '''

    def __init__(self, func_type):
        self._func_type = func_type
        if func_type.name != 'func_type':
            raise ParseError(
                f"In the lfric API each meta_func entry must be of type "
                f"'func_type' but found '{func_type.name}'")
        if len(func_type.args) < 2:
            raise ParseError(
                f"In the lfric API each meta_func entry must have at "
                f"least 2 args, but found {len(func_type.args)}")
        self._operator_names = []
        const = LFRicConstants()
        for idx, arg in enumerate(func_type.args):
            if idx == 0:  # first func_type arg
                if arg.name not in const.VALID_FUNCTION_SPACE_NAMES:
                    raise ParseError(
                        f"In the dynamo0p3 API the 1st argument of a "
                        f"meta_func entry should be a valid function space "
                        f"name (one of {const.VALID_FUNCTION_SPACE_NAMES}), "
                        f"but found '{arg.name}' in '{func_type}'")
                self._function_space_name = arg.name
            else:  # subsequent func_type args
                if arg.name not in const.VALID_METAFUNC_NAMES:
                    raise ParseError(
                        f"In the lfric API, the 2nd argument and all "
                        f"subsequent arguments of a meta_func entry should "
                        f"be one of {const.VALID_METAFUNC_NAMES}, but found "
                        f"'{arg.name}' in '{func_type}'")
                if arg.name in self._operator_names:
                    raise ParseError(
                        f"In the lfric API, it is an error to specify an "
                        f"operator name more than once in a meta_func entry, "
                        f"but '{arg.name}' is replicated in '{func_type}'")
                self._operator_names.append(arg.name)
        self._name = func_type.name

    @property
    def function_space_name(self):
        ''' Returns the name of the descriptors function space '''
        return self._function_space_name

    @property
    def operator_names(self):
        ''' Returns a list of operators that are associated with this
        descriptors function space '''
        return self._operator_names

    def __repr__(self):
        return f"DynFuncDescriptor03({self._func_type})"

    def __str__(self):
        res = "DynFuncDescriptor03 object" + os.linesep
        res += f"  name='{self._name}'" + os.linesep
        res += f"  nargs={len(self._operator_names)+1}" + os.linesep
        res += f"  function_space_name[{0}] = '{self._function_space_name}'" \
               + os.linesep
        for idx, arg in enumerate(self._operator_names):
            res += f"  operator_name[{idx+1}] = '{arg}'" + \
                   os.linesep
        return res


class RefElementMetaData():
    '''
    Class responsible for parsing reference-element metadata and storing
    the properties that a kernel requires.

    :param str kernel_name: name of the Kernel that the metadata is for.
    :param type_declns: list of fparser1 parse tree nodes representing type \
                        declaration statements
    :type type_declns: list of :py:class:`fparser.one.typedecl_statements.Type`

    :raises ParseError: if an unrecognised reference-element property is found.
    :raises ParseError: if a duplicate reference-element property is found.

    '''
    # pylint: disable=too-few-public-methods
    class Property(Enum):
        '''
        Enumeration of the various properties of the Reference Element
        (that a kernel can request). The names of each of these corresponds to
        the names that must be used in kernel metadata.

        '''
        NORMALS_TO_HORIZONTAL_FACES = 1
        NORMALS_TO_VERTICAL_FACES = 2
        NORMALS_TO_FACES = 3
        OUTWARD_NORMALS_TO_HORIZONTAL_FACES = 4
        OUTWARD_NORMALS_TO_VERTICAL_FACES = 5
        OUTWARD_NORMALS_TO_FACES = 6

    def __init__(self, kernel_name, type_declns):
        # The list of properties requested in the metadata (if any)
        self.properties = []

        re_properties = []
        # Search the supplied list of type declarations for the one
        # describing the reference-element properties required by the kernel.
        for line in type_declns:
            for entry in line.selector:
                if entry == "reference_element_data_type":
                    # getkerneldescriptors raises a ParseError if the named
                    # element cannot be found.
                    re_properties = getkerneldescriptors(
                        kernel_name, line, var_name="meta_reference_element",
                        var_type="reference_element_data_type")
                    break
            if re_properties:
                # Optimisation - stop searching if we've found a type
                # declaration for the reference-element data
                break
        try:
            # The metadata entry is a declaration of a Fortran array of type
            # reference_element_data_type. The initialisation of each member
            # of this array is done as a Fortran structure constructor, the
            # argument to which gives a property of the reference element.
            for re_prop in re_properties:
                for arg in re_prop.args:
                    self.properties.append(
                        self.Property[str(arg).upper()])
        except KeyError as err:
            # We found a reference-element property that we don't recognise.
            # Sort for consistency when testing.
            sorted_names = sorted([prop.name for prop in self.Property])
            raise ParseError(
                f"Unsupported reference-element property: '{arg}'. Supported "
                f"values are: {sorted_names}") from err

        # Check for duplicate properties
        for prop in self.properties:
            if self.properties.count(prop) > 1:
                raise ParseError(f"Duplicate reference-element property "
                                 f"found: '{prop}'.")


class MeshProperty(Enum):
    '''
    Enumeration of the various properties of the mesh that a kernel may
    require (either named in metadata or implicitly, depending on the type
    of kernel).

    '''
    # pylint: disable=too-few-public-methods
    ADJACENT_FACE = 1
    NCELL_2D = 2
    NCELL_2D_NO_HALOS = 3


class MeshPropertiesMetaData():
    '''
    Parses any mesh-property kernel metadata and stores the properties that
    a kernel requires.

    :param str kernel_name: name of the kernel that the metadata is for.
    :param type_declns: list of fparser1 parse tree nodes representing type \
                        declaration statements.
    :type type_declns: list of :py:class:`fparser.one.typedecl_statements.Type`

    :raises ParseError: if an unrecognised mesh property is found.
    :raises ParseError: if a duplicate mesh property is found.

    '''
    # pylint: disable=too-few-public-methods
    # The properties that may be specified in kernel metadata are a subset
    # of the MeshProperty enumeration values.
    supported_properties = [MeshProperty.ADJACENT_FACE]

    def __init__(self, kernel_name, type_declns):
        # The list of mesh properties requested in the metadata.
        self.properties = []

        mesh_props = []
        # Search the supplied list of type declarations for the one
        # describing the reference-element properties required by the kernel.
        for line in type_declns:
            for entry in line.selector:
                if entry == "mesh_data_type":
                    # getkerneldescriptors raises a ParseError if the named
                    # element cannot be found.
                    mesh_props = getkerneldescriptors(
                        kernel_name, line, var_name="meta_mesh",
                        var_type="mesh_data_type")
                    break
            if mesh_props:
                # Optimisation - stop searching if we've found a type
                # declaration for the mesh data
                break
        try:
            # The metadata entry is a declaration of a Fortran array of type
            # mesh_data_type. The initialisation of each member
            # of this array is done as a Fortran structure constructor, the
            # argument to which gives a mesh property.
            for prop in mesh_props:
                for arg in prop.args:
                    mesh_prop = MeshProperty[str(arg).upper()]
                    if mesh_prop not in self.supported_properties:
                        raise KeyError()
                    self.properties.append(mesh_prop)
        except KeyError as err:
            # We found a mesh property that we don't recognise or that
            # is not supported.
            supported_mesh_prop = [pr.name for pr in self.supported_properties]
            raise ParseError(f"Unsupported mesh property in metadata: "
                             f"'{arg}'. Supported values are: "
                             f"{supported_mesh_prop}") from err

        # Check for duplicate properties
        for prop in self.properties:
            if self.properties.count(prop) > 1:
                raise ParseError(f"Duplicate mesh property "
                                 f"found: '{prop}'.")

# --------------------------------------------------------------------------- #
# ========== Second section : PSy specialisations =========================== #
# --------------------------------------------------------------------------- #

# ---------- Classes -------------------------------------------------------- #


class LFRicMeshProperties(LFRicCollection):
    '''
    Holds all information on the the mesh properties required by either an
    invoke or a kernel stub. Note that the creation of a suitable mesh
    object is handled in the `DynMeshes` class. This class merely deals with
    extracting the necessary properties from that object and providing them to
    kernels.

    :param node: kernel or invoke for which to manage mesh properties.
    :type node: :py:class:`psyclone.domain.lfric.LFRicKern` or \
                :py:class:`psyclone.dynamo0p3.LFRicInvoke`

    '''
    def __init__(self, node):
        super().__init__(node)

        # The (ordered) list of mesh properties required by this invoke or
        # kernel stub.
        self._properties = []

        for call in self.kernel_calls:
            if call.mesh:
                self._properties += [prop for prop in call.mesh.properties
                                     if prop not in self._properties]
            # Kernels that operate on the 'domain' need the number of columns,
            # excluding those in the halo.
            if call.iterates_over == "domain":
                if MeshProperty.NCELL_2D_NO_HALOS not in self._properties:
                    self._properties.append(MeshProperty.NCELL_2D_NO_HALOS)
            # Kernels performing CMA operations need the number of columns,
            # including those in the halo.
            if call.cma_operation:
                if MeshProperty.NCELL_2D not in self._properties:
                    self._properties.append(MeshProperty.NCELL_2D)

        # Store properties in symbol table
        for prop in self._properties:
            name_lower = prop.name.lower()
            if prop == MeshProperty.ADJACENT_FACE:
                # If it's adjacent face, make it a pointer array
                self.symtab.find_or_create(
                    name_lower, symbol_type=DataSymbol,
                    datatype=UnsupportedFortranType(
                        "integer(kind=i_def), pointer :: adjacent_face(:,:) "
                        "=> null()",
                        partial_datatype=ArrayType(
                            LFRicTypes("LFRicIntegerScalarDataType")(),
                            [ArrayType.Extent.DEFERRED]*2)
                    ),
                    tag=name_lower)
            else:
                # Everything else is an integer
                self.symtab.find_or_create(
                    name_lower, tag=name_lower,
                    symbol_type=DataSymbol,
                    datatype=LFRicTypes("LFRicIntegerScalarDataType")())

    def kern_args(self, stub=False, var_accesses=None,
                  kern_call_arg_list=None):
        # pylint: disable=too-many-locals, too-many-branches
        '''
        Provides the list of kernel arguments associated with the mesh
        properties that the kernel requires. Optionally adds variable
        access information if var_accesses is given.

        :param bool stub: whether or not we are generating code for a \
                          kernel stub.
        :param var_accesses: optional VariablesAccessInfo instance to store \
            the information about variable accesses.
        :type var_accesses: \
            :py:class:`psyclone.core.VariablesAccessInfo`
        :param kern_call_arg_list: an optional KernCallArgList instance \
            used to store PSyIR representation of the arguments.
        :type kern_call_arg_list: \
            Optional[:py:class:`psyclone.domain.lfric.KernCallArgList`]

        :returns: the kernel arguments associated with the mesh properties.
        :rtype: list of str

        :raises InternalError: if the class has been constructed for an \
                               invoke rather than a single kernel call.
        :raises InternalError: if an unsupported mesh property is encountered.

        '''
        if not self._kernel:
            raise InternalError(
                "LFRicMeshProperties.kern_args() can only be called when "
                "LFRicMeshProperties has been instantiated for a kernel "
                "rather than an invoke.")

        arg_list = []

        for prop in self._properties:
            if prop == MeshProperty.ADJACENT_FACE:
                # Is this kernel already being passed the number of horizontal
                # faces of the reference element?
                has_nfaces = (
                    RefElementMetaData.Property.NORMALS_TO_HORIZONTAL_FACES
                    in self._kernel.reference_element.properties or
                    RefElementMetaData.Property.
                    OUTWARD_NORMALS_TO_HORIZONTAL_FACES
                    in self._kernel.reference_element.properties)
                if not has_nfaces:
                    if kern_call_arg_list:
                        sym = kern_call_arg_list.\
                            append_integer_reference("nfaces_re_h")
                        name = sym.name
                    else:
                        lisdt = LFRicTypes("LFRicIntegerScalarDataType")()
                        name = self.symtab.\
                            find_or_create(
                                "nfaces_re_h", tag="nfaces_re_h",
                                symbol_type=DataSymbol,
                                datatype=lisdt
                            ).name
                    arg_list.append(name)
                    if var_accesses is not None:
                        var_accesses.add_access(Signature(name),
                                                AccessType.READ, self._kernel)

                adj_face = "adjacent_face"
                if not stub and kern_call_arg_list:
                    # Use the functionality in kern_call_arg_list to properly
                    # declare the symbol and to create a PSyIR reference for it
                    _, cell_ref = \
                        kern_call_arg_list.cell_ref_name(var_accesses)
                    adj_face_sym = kern_call_arg_list. \
                        append_array_reference(adj_face,
                                               [":", cell_ref])
                    # Update the name in case there was a clash
                    adj_face = adj_face_sym.name
                    if var_accesses:
                        var_accesses.add_access(Signature(adj_face),
                                                AccessType.READ, self._kernel,
                                                [":", cell_ref])

                if not stub:
                    adj_face = self.symtab.find_or_create_tag(
                        "adjacent_face").name
                    cell_name = "cell"
                    if self._kernel.is_coloured():
                        colour_name = "colour"
                        cmap_name = self.symtab.find_or_create_tag(
                            "cmap", root_name="cmap").name
                        adj_face += (f"(:,{cmap_name}({colour_name},"
                                     f"{cell_name}))")
                    else:
                        adj_face += f"(:,{cell_name})"
                arg_list.append(adj_face)

                if var_accesses and not kern_call_arg_list:
                    # TODO #1320 Replace [1]
                    # The [1] just indicates that this variable is accessed
                    # as a rank 1 array. #1320 will improve this.
                    var_accesses.add_access(Signature(adj_face),
                                            AccessType.READ, self._kernel,
                                            [1])
            else:
                raise InternalError(
                    f"kern_args: found unsupported mesh property '{prop}' "
                    f"when generating arguments for kernel "
                    f"'{self._kernel.name}'. Only members of the MeshProperty "
                    f"Enum are permitted ({list(MeshProperty)}).")

        return arg_list

    def invoke_declarations(self):
        '''
        Creates the necessary declarations for variables needed in order to
        provide mesh properties to a kernel call.

        :raises InternalError: if an unsupported mesh property is found.

        '''
        super().invoke_declarations()
        for prop in self._properties:
            # The DynMeshes class will have created a mesh object so we
            # don't need to do that here.
            if prop == MeshProperty.ADJACENT_FACE:
                self.symtab.find_or_create_tag("adjacent_face")
            elif prop == MeshProperty.NCELL_2D_NO_HALOS:
                self.symtab.find_or_create(
                    "ncell_2d_no_halos",
                    symbol_type=DataSymbol,
                    datatype=LFRicTypes("LFRicIntegerScalarDataType")(),
                    tag="ncell_2d_no_halos")
            elif prop == MeshProperty.NCELL_2D:
                self.symtab.find_or_create(
                    "ncell_2d", tag="ncell_2d",
                    symbol_type=DataSymbol,
                    datatype=LFRicTypes("LFRicIntegerScalarDataType")()
                )
            else:
                raise InternalError(
                    f"Found unsupported mesh property '{prop}' when generating"
                    f" invoke declarations. Only members of the MeshProperty "
                    f"Enum are permitted ({list(MeshProperty)}).")

    def stub_declarations(self):
        '''
        Creates the necessary declarations for the variables needed in order
        to provide properties of the mesh in a kernel stub.
        Note that argument order is redefined later by ArgOrdering.

        :raises InternalError: if an unsupported mesh property is encountered.

        '''
        super().stub_declarations()
        for prop in self._properties:
            if prop == MeshProperty.ADJACENT_FACE:
                adj_face = self.symtab.lookup("adjacent_face")
                dimension = self.symtab.lookup("nfaces_re_h")
                adj_face.datatype = ArrayType(
                            LFRicTypes("LFRicIntegerScalarDataType")(),
                            [Reference(dimension)])
                adj_face.interface = ArgumentInterface(
                                            ArgumentInterface.Access.READ)
                self.symtab.append_argument(adj_face)
            elif prop == MeshProperty.NCELL_2D:
                ncell_2d = self.symtab.lookup("ncell_2d")
                ncell_2d.interface = ArgumentInterface(
                                            ArgumentInterface.Access.READ)
                self.symtab.append_argument(ncell_2d)
            else:
                raise InternalError(
                    f"Found unsupported mesh property '{prop}' when generating"
                    f" declarations for kernel stub. Only members of the "
                    f"MeshProperty Enum are permitted ({list(MeshProperty)})")

    def initialise(self, cursor: int) -> int:
        '''
        Creates the PSyIR nodes for the initialisation of properties of
        the mesh.

        :param cursor: position where to add the next initialisation
            statements.
        :returns: Updated cursor value.

        :raises InternalError: if an unsupported mesh property is encountered.

        '''
        const = LFRicConstants()
        # Since colouring is applied via transformations, we have to check for
        # it now, rather than when this class was first constructed.
        need_colour_limits = False
        need_colour_halo_limits = False
        for call in self.kernel_calls:
            if call.is_coloured() and not call.is_intergrid:
                loop = call.parent.parent
                # Record whether or not this coloured loop accesses the halo.
                if loop.upper_bound_name in const.HALO_ACCESS_LOOP_BOUNDS:
                    need_colour_halo_limits = True
                else:
                    need_colour_limits = True

        if not self._properties and not (need_colour_limits or
                                         need_colour_halo_limits):
            # If no mesh properties are required and there's no colouring
            # (which requires a mesh object to lookup loop bounds) then we
            # need do nothing.
            return cursor

        mesh = self.symtab.find_or_create_tag("mesh")

        init_cursor = cursor
        for prop in self._properties:
            if prop == MeshProperty.ADJACENT_FACE:
                adj_face = self.symtab.find_or_create_tag(
                    "adjacent_face")
                assignment = Assignment.create(
                        lhs=Reference(adj_face),
                        rhs=Call.create(StructureReference.create(
                            mesh, ["get_adjacent_face"])),
                        is_pointer=True)
                self._invoke.schedule.addchild(assignment, cursor)
                cursor += 1

            elif prop == MeshProperty.NCELL_2D_NO_HALOS:
                symbol = self.symtab.find_or_create(
                    "ncell_2d_no_halos", tag="ncell_2d_no_halos",
                    symbol_type=DataSymbol,
                    datatype=LFRicTypes("LFRicIntegerScalarDataType")()
                )
                assignment = Assignment.create(
                        lhs=Reference(symbol),
                        rhs=Call.create(StructureReference.create(
                            mesh, ["get_last_edge_cell"])),)
                self._invoke.schedule.addchild(assignment, cursor)
                cursor += 1

            elif prop == MeshProperty.NCELL_2D:
                symbol = self.symtab.find_or_create(
                    "ncell_2d", tag="ncell_2d",
                    symbol_type=DataSymbol,
                    datatype=LFRicTypes("LFRicIntegerScalarDataType")()
                )
                assignment = Assignment.create(
                        lhs=Reference(symbol),
                        rhs=Call.create(StructureReference.create(
                            mesh, ["get_ncells_2d"])),)
                self._invoke.schedule.addchild(assignment, cursor)
                cursor += 1
            else:
                raise InternalError(
                    f"Found unsupported mesh property '{str(prop)}' when "
                    f"generating initialisation code. Only members of the "
                    f"MeshProperty Enum are permitted ({list(MeshProperty)})")
        self._invoke.schedule[init_cursor].append_preceding_comment(
            "Initialise mesh properties")

        if need_colour_halo_limits:
            lhs = self.symtab.find_or_create_tag(
                "last_halo_cell_all_colours")
            assignment = Assignment.create(
                    lhs=Reference(lhs),
                    rhs=Call.create(StructureReference.create(
                        mesh, ["get_last_halo_cell_all_colours"])))
            self._invoke.schedule.addchild(assignment, cursor)
            cursor += 1
        if need_colour_limits:
            lhs = self.symtab.find_or_create_tag(
                "last_edge_cell_all_colours")
            assignment = Assignment.create(
                    lhs=Reference(lhs),
                    rhs=Call.create(StructureReference.create(
                        mesh, ["get_last_edge_cell_all_colours"])))
            self._invoke.schedule.addchild(assignment, cursor)
            cursor += 1
        return cursor


class DynReferenceElement(LFRicCollection):
    '''
    Holds all information on the properties of the Reference Element
    required by an Invoke or a Kernel stub.

    :param node: Kernel or Invoke for which to manage Reference-Element \
                 properties.
    :type node: :py:class:`psyclone.domain.lfric.LFRicKern` or \
                :py:class:`psyclone.dynamo0p3.LFRicInvoke`

    :raises InternalError: if an unsupported reference-element property \
                           is encountered.

    '''
    # pylint: disable=too-many-instance-attributes
    def __init__(self, node):
        # pylint: disable=too-many-branches, too-many-statements
        super().__init__(node)

        # Create a union of the reference-element properties required by all
        # kernels in this invoke. Use a list to preserve the order in the
        # kernel metadata (in the case of a kernel stub) and remove duplicate
        # entries by using OrderedDict.
        self._properties = []
        self._nfaces_h_required = False

        for call in self.kernel_calls:
            if call.reference_element:
                self._properties.extend(call.reference_element.properties)
            if call.mesh and call.mesh.properties:
                # If a kernel requires a property of the mesh then it will
                # also require the number of horizontal faces of the
                # reference element.
                self._nfaces_h_required = True

        if not (self._properties or self._nfaces_h_required):
            return

        if self._properties:
            self._properties = list(OrderedDict.fromkeys(self._properties))

        symtab = self.symtab

        # Create and store symbol for the reference element object
        self._ref_elem_symbol = None

        # Initialise names for the properties of the reference element object:
        # Number of horizontal/vertical/all faces,
        self._nfaces_h_symbol = None
        self._nfaces_v_symbol = None
        self._nfaces_symbol = None
        # Horizontal normals to faces,
        self._horiz_face_normals_symbol = None
        self._horiz_face_out_normals_symbol = None
        # Vertical normals to faces,
        self._vert_face_normals_symbol = None
        self._vert_face_out_normals_symbol = None
        # All normals to faces.
        self._face_normals_symbol = None
        self._face_out_normals_symbol = None

        # Store argument properties for kernel calls and stub declarations
        # and argument list
        self._arg_properties = OrderedDict()

        # Populate and check reference element properties
        # Provide no. of horizontal faces if required
        if (RefElementMetaData.Property.NORMALS_TO_HORIZONTAL_FACES
                in self._properties or
                RefElementMetaData.Property.OUTWARD_NORMALS_TO_HORIZONTAL_FACES
                in self._properties or
                self._nfaces_h_required):
            self._nfaces_h_symbol = symtab.find_or_create(
                "nfaces_re_h", tag="nfaces_re_h", symbol_type=DataSymbol,
                datatype=LFRicTypes("LFRicIntegerScalarDataType")())
        # Provide no. of vertical faces if required
        if (RefElementMetaData.Property.NORMALS_TO_VERTICAL_FACES
                in self._properties or
                RefElementMetaData.Property.OUTWARD_NORMALS_TO_VERTICAL_FACES
                in self._properties):
            self._nfaces_v_symbol = symtab.find_or_create(
                "nfaces_re_v", tag="nfaces_re_v", symbol_type=DataSymbol,
                datatype=LFRicTypes("LFRicIntegerScalarDataType")())
        # Provide no. of all faces if required
        if (RefElementMetaData.Property.NORMALS_TO_FACES
                in self._properties or
                RefElementMetaData.Property.OUTWARD_NORMALS_TO_FACES
                in self._properties):
            self._nfaces_symbol = symtab.find_or_create(
                "nfaces_re", tag="nfaces_re", symbol_type=DataSymbol,
                datatype=LFRicTypes("LFRicIntegerScalarDataType")())

        # Now the arrays themselves, in the order specified in the
        # kernel metadata (in the case of a kernel stub)
        for prop in self._properties:
            # Provide horizontal normals to faces
            if prop == RefElementMetaData.Property.NORMALS_TO_HORIZONTAL_FACES:
                name = "normals_to_horiz_faces"
                self._horiz_face_normals_symbol = \
                    symtab.find_or_create(
                        name, symbol_type=DataSymbol,
                        datatype=ArrayType(
                                LFRicTypes("LFRicRealScalarDataType")(),
                                [ArrayType.Extent.DEFERRED]*2),
                        tag=name)
                if self._horiz_face_normals_symbol not in self._arg_properties:
                    self._arg_properties[self._horiz_face_normals_symbol] = \
                         self._nfaces_h_symbol
            # Provide horizontal normals to "outward" faces
            elif prop == (RefElementMetaData.Property.
                          OUTWARD_NORMALS_TO_HORIZONTAL_FACES):
                name = "out_normals_to_horiz_faces"
                self._horiz_face_out_normals_symbol = \
                    symtab.find_or_create(
                        name, symbol_type=DataSymbol,
                        datatype=ArrayType(
                                LFRicTypes("LFRicRealScalarDataType")(),
                                [ArrayType.Extent.DEFERRED]*2),
                        tag=name)
                if self._horiz_face_out_normals_symbol not in \
                        self._arg_properties:
                    self._arg_properties[self._horiz_face_out_normals_symbol] \
                        = self._nfaces_h_symbol
            elif prop == (RefElementMetaData.Property.
                          NORMALS_TO_VERTICAL_FACES):
                name = "normals_to_vert_faces"
                self._vert_face_normals_symbol = \
                    symtab.find_or_create(
                        name, symbol_type=DataSymbol,
                        datatype=ArrayType(
                                LFRicTypes("LFRicRealScalarDataType")(),
                                [ArrayType.Extent.DEFERRED]*2),
                        tag=name)
                if self._vert_face_normals_symbol not in self._arg_properties:
                    self._arg_properties[self._vert_face_normals_symbol] = \
                         self._nfaces_v_symbol
            # Provide vertical normals to "outward" faces
            elif prop == (RefElementMetaData.Property.
                          OUTWARD_NORMALS_TO_VERTICAL_FACES):
                name = "out_normals_to_vert_faces"
                self._vert_face_out_normals_symbol = \
                    symtab.find_or_create(
                        name, symbol_type=DataSymbol,
                        datatype=ArrayType(
                                LFRicTypes("LFRicRealScalarDataType")(),
                                [ArrayType.Extent.DEFERRED]*2),
                        tag=name)
                if self._vert_face_out_normals_symbol not in \
                        self._arg_properties:
                    self._arg_properties[self._vert_face_out_normals_symbol] \
                        = self._nfaces_v_symbol
            # Provide normals to all faces
            elif prop == RefElementMetaData.Property.NORMALS_TO_FACES:
                name = "normals_to_faces"
                self._face_normals_symbol = \
                    symtab.find_or_create(
                        name, symbol_type=DataSymbol,
                        datatype=ArrayType(
                                LFRicTypes("LFRicRealScalarDataType")(),
                                [ArrayType.Extent.DEFERRED]*2),
                        tag=name)
                if self._face_normals_symbol not in self._arg_properties:
                    self._arg_properties[self._face_normals_symbol] = \
                        self._nfaces_symbol
            # Provide vertical normals to all "outward" faces
            elif prop == RefElementMetaData.Property.OUTWARD_NORMALS_TO_FACES:
                name = "out_normals_to_faces"
                self._face_out_normals_symbol = \
                    symtab.find_or_create(
                        name, symbol_type=DataSymbol,
                        datatype=ArrayType(
                                LFRicTypes("LFRicRealScalarDataType")(),
                                [ArrayType.Extent.DEFERRED]*2),
                        tag=name)
                if self._face_out_normals_symbol not in \
                   self._arg_properties:
                    self._arg_properties[self._face_out_normals_symbol] = \
                        self._nfaces_symbol
            else:
                all_props = [str(sprop)
                             for sprop in RefElementMetaData.Property]
                raise InternalError(
                    f"Unsupported reference-element property ('{prop}') "
                    f"found when generating arguments for kernel "
                    f"'{self._kernel.name}'. Supported properties are: "
                    f"{all_props}")

    def kern_args(self):
        '''
        :returns: the argument list for kernel call/stub arguments.
        :rtype: List[str]

        '''
        argdict = self._arg_properties
        # Remove duplicate "nfaces" by using OrderedDict
        nfaces = list(OrderedDict.fromkeys(argdict.values()))
        kern_args = nfaces + list(argdict.keys())
        return [sym.name for sym in kern_args]

    def kern_args_symbols(self):
        '''
        :returns: the argument symbol list for kernel call/stub arguments.
        :rtype: List[:py:class:`psyclone.psyir.symbols.Symbol`]

        '''
        argdict = self._arg_properties
        # Remove duplicate "nfaces" by using OrderedDict
        nfaces = list(OrderedDict.fromkeys(argdict.values()))
        return nfaces + list(argdict.keys())

    def invoke_declarations(self):
        '''
        Create the necessary declarations for the variables needed in order
        to provide properties of the reference element in a Kernel call.

        '''
        super().invoke_declarations()
        if not self._properties and not self._nfaces_h_required:
            # No reference-element properties required
            return

        const = LFRicConstants()

        refelem_type = const.REFELEMENT_TYPE_MAP["refelement"]["type"]
        refelem_mod = const.REFELEMENT_TYPE_MAP["refelement"]["module"]
        mod = ContainerSymbol(refelem_mod)
        self.symtab.add(mod)
        self.symtab.add(
            DataTypeSymbol(refelem_type, datatype=StructureType(),
                           interface=ImportInterface(mod)))
        self._ref_elem_symbol = self.symtab.find_or_create_tag(
                                                    "reference_element")
        self._ref_elem_symbol.specialise(
               DataSymbol,
               datatype=UnsupportedFortranType(
                   f"class({refelem_type}), pointer :: "
                   f"{self._ref_elem_symbol.name} => null()"))

    def stub_declarations(self):
        '''
        Create the necessary declarations for the variables needed in order
        to provide properties of the reference element in a Kernel stub.
        Note that argument order is redefined later by ArgOrdering.

        '''
        super().stub_declarations()
        if not (self._properties or self._nfaces_h_required):
            return

        # Declare the necessary scalars (duplicates are ignored)
        scalars = list(self._arg_properties.values())
        nfaces_h = self.symtab.find_or_create(
            "nfaces_re_h", tag="nfaces_re_h",
            symbol_type=DataSymbol,
            datatype=LFRicTypes("LFRicIntegerScalarDataType")()
        )
        if self._nfaces_h_required and nfaces_h not in scalars:
            scalars.append(nfaces_h)

        for nface in scalars:
            sym = self.symtab.find_or_create(
                nface.name,
                symbol_type=DataSymbol,
                datatype=LFRicTypes("LFRicIntegerScalarDataType")()
            )
            sym.interface = ArgumentInterface(ArgumentInterface.Access.READ)
            self.symtab.append_argument(sym)

        # Declare the necessary arrays
        for arr, sym in self._arg_properties.items():
            arrsym = self.symtab.lookup(arr.name)
            arrsym.datatype = ArrayType(
                    LFRicTypes("LFRicRealScalarDataType")(),
                    [Literal("3", INTEGER_TYPE), Reference(sym)])
            arrsym.interface = ArgumentInterface(
                                    ArgumentInterface.Access.READ)
            self.symtab.append_argument(arrsym)

    def initialise(self, cursor):
        '''
        Creates the PSyIR nodes representing the necessary initialisation
        code for properties of the reference element.

        :param int cursor: position where to add the next initialisation
            statements.
        :returns: Updated cursor value.
        :rtype: int

        '''
        if not (self._properties or self._nfaces_h_required):
            return cursor

        mesh_obj = self.symtab.find_or_create_tag("mesh")
        ref_element = self._ref_elem_symbol
        stmt = Assignment.create(
                lhs=Reference(ref_element),
                rhs=Call.create(
                    StructureReference.create(
                        mesh_obj, ["get_reference_element"])),
                is_pointer=True)
        stmt.preceding_comment = (
            "Get the reference element and query its properties"
        )
        self._invoke.schedule.addchild(stmt, cursor)
        cursor += 1

        if self._nfaces_h_symbol:
            stmt = Assignment.create(
                    lhs=Reference(self._nfaces_h_symbol),
                    rhs=Call.create(
                        StructureReference.create(
                            ref_element, ["get_number_horizontal_faces"])))
            self._invoke.schedule.addchild(stmt, cursor)
            cursor += 1
        if self._nfaces_v_symbol:
            stmt = Assignment.create(
                    lhs=Reference(self._nfaces_v_symbol),
                    rhs=Call.create(
                        StructureReference.create(
                            ref_element, ["get_number_vertical_faces"])))
            self._invoke.schedule.addchild(stmt, cursor)
            cursor += 1

        if self._nfaces_symbol:
            stmt = Assignment.create(
                    lhs=Reference(self._nfaces_symbol),
                    rhs=Call.create(
                        StructureReference.create(
                            ref_element, ["get_number_faces"])))
            self._invoke.schedule.addchild(stmt, cursor)
            cursor += 1

        if self._horiz_face_normals_symbol:
            stmt = Call.create(
                StructureReference.create(
                    ref_element, ["get_normals_to_horizontal_faces"]))
            stmt.addchild(Reference(self._horiz_face_normals_symbol))
            self._invoke.schedule.addchild(stmt, cursor)
            cursor += 1

        if self._horiz_face_out_normals_symbol:
            stmt = Call.create(
                StructureReference.create(
                    ref_element,
                    ["get_outward_normals_to_horizontal_faces"]))
            stmt.addchild(Reference(self._horiz_face_out_normals_symbol))
            self._invoke.schedule.addchild(stmt, cursor)
            cursor += 1

        if self._vert_face_normals_symbol:
            stmt = Call.create(
                StructureReference.create(
                    ref_element,
                    ["get_normals_to_vertical_faces"]))
            stmt.addchild(Reference(self._vert_face_normals_symbol))
            self._invoke.schedule.addchild(stmt, cursor)
            cursor += 1

        if self._vert_face_out_normals_symbol:
            stmt = Call.create(
                StructureReference.create(
                    ref_element,
                    ["get_outward_normals_to_vertical_faces"]))
            stmt.addchild(Reference(self._vert_face_out_normals_symbol))
            self._invoke.schedule.addchild(stmt, cursor)
            cursor += 1

        if self._face_normals_symbol:
            stmt = Call.create(
                StructureReference.create(
                    ref_element,
                    ["get_normals_to_faces"]))
            stmt.addchild(Reference(self._face_normals_symbol))
            self._invoke.schedule.addchild(stmt, cursor)
            cursor += 1

        if self._face_out_normals_symbol:
            stmt = Call.create(
                StructureReference.create(
                    ref_element,
                    ["get_outward_normals_to_faces"]))
            stmt.addchild(Reference(self._face_out_normals_symbol))
            self._invoke.schedule.addchild(stmt, cursor)
            cursor += 1
        return cursor


class DynFunctionSpaces(LFRicCollection):
    '''
    Handles the declaration and initialisation of all function-space-related
    quantities required by an Invoke.

    :param invoke: the Invoke or Kernel object.
    '''
    def __init__(self, kern_or_invoke):
        super().__init__(kern_or_invoke)

        if self._invoke:
            self._function_spaces = self._invoke.unique_fss()[:]
        else:
            self._function_spaces = self.kernel_calls[0].arguments.unique_fss

        self._var_list = []

        # Loop over all unique function spaces used by our kernel(s)
        for function_space in self._function_spaces:

            # We need ndf for a space if a kernel operates on cell-columns,
            # has a field or operator on that space and is not a
            # CMA kernel performing a matrix-matrix operation.
            if self._invoke and not self._dofs_only or \
               self._kernel and self._kernel.cma_operation != "matrix-matrix":
                self._var_list.append(function_space.ndf_name)

            # If there is a field on this space then add undf to list
            # to declare later. However, if the invoke contains only
            # kernels that operate on dofs and distributed memory is
            # enabled then the number of dofs is obtained from the
            # field proxy and undf is not required.
            if self._invoke and self._invoke.field_on_space(function_space):
                if not (self._dofs_only and Config.get().distributed_memory):
                    self._var_list.append(function_space.undf_name)
            elif self._kernel and \
                    function_space.field_on_space(self._kernel.arguments):
                self._var_list.append(function_space.undf_name)

    def stub_declarations(self):
        '''
        Add function-space-related declarations to a Kernel stub.
        Note that argument order is redefined later by ArgOrdering.

        '''
        super().stub_declarations()
        for var in self._var_list:
            arg = self.symtab.find_or_create(
                var, symbol_type=DataSymbol,
                datatype=LFRicTypes("LFRicIntegerScalarDataType")())
            arg.interface = ArgumentInterface(ArgumentInterface.Access.READ)
            self.symtab.append_argument(arg)

    def invoke_declarations(self):
        '''
        Add function-space-related declarations to a PSy-layer routine.

        '''
        super().invoke_declarations()
        for var in self._var_list:
            self.symtab.new_symbol(
                var,
                symbol_type=DataSymbol,
                datatype=LFRicTypes("LFRicIntegerScalarDataType")())

    def initialise(self, cursor: int) -> int:
        '''
        Create the code that initialises function-space quantities.

        :param cursor: position where to add the next initialisation
            statements.
        :returns: Updated cursor value.

        '''
        # Loop over all unique function spaces used by the kernels in
        # the invoke
        for function_space in self._function_spaces:
            # Initialise information associated with this function space.
            # If we have 1+ kernels that operate on cell-columns then we
            # will need ndf and undf. If we don't then we only need undf
            # (for the upper bound of the loop over dofs) if we're not
            # doing DM.

            # Find argument proxy name used to dereference the argument
            arg = self._invoke.arg_for_funcspace(function_space)
            # Initialise ndf for this function space.
            if not self._dofs_only:
                ndf_name = function_space.ndf_name
                assignment = Assignment.create(
                        lhs=Reference(self.symtab.lookup(ndf_name)),
                        rhs=arg.generate_method_call(
                              "get_ndf", function_space=function_space))
                assignment.preceding_comment = (
                    f"Initialise number of DoFs for "
                    f"{function_space.mangled_name}")
                self._invoke.schedule.addchild(assignment, cursor)
                cursor += 1
            # If there is a field on this space then initialise undf
            # for this function space. However, if the invoke contains
            # only kernels that operate on dofs and distributed
            # memory is enabled then the number of dofs is obtained
            # from the field proxy and undf is not required.
            if not (self._dofs_only and Config.get().distributed_memory):
                if self._invoke.field_on_space(function_space):
                    undf_name = function_space.undf_name
                    self._invoke.schedule.addchild(
                        Assignment.create(
                            lhs=Reference(self.symtab.lookup(undf_name)),
                            rhs=arg.generate_method_call("get_undf")),
                        cursor)
                    cursor += 1
        return cursor


class DynProxies(LFRicCollection):
    '''
    Handles all proxy-related declarations and initialisation. Unlike other
    sub-classes of LFRicCollection, we do not have to handle Kernel-stub
    generation since Kernels know nothing about proxies.

    An instance of this class is instantiated for each Invoke before the
    PSy Layer is constructed. For each unique field or operator argument to
    a kernel in the Invoke it:

      * Creates a DataSymbol for the corresponding proxy;
      * Creates a DataSymbol for the pointer to the data array accessed via
        the proxy. If the argument is a field vector then a DataSymbol is
        created for each component of the vector;
      * Tags that DataSymbol so that the correct symbol can always be looked
        up, irrespective of any name clashes;

    Note that since the Fortran standard forbids (Note 12.34 in the
    Fortran2008 standard) aliasing of effective arguments that are written to,
    the set of unique kernel arguments must refer to unique memory locations
    or to those that are read only.

    '''
    def __init__(self, node):
        super().__init__(node)
        const = LFRicConstants()
        real_field_args = self._invoke.unique_declarations(
            argument_types=const.VALID_FIELD_NAMES,
            intrinsic_type=const.MAPPING_DATA_TYPES["gh_real"])
        int_field_args = self._invoke.unique_declarations(
            argument_types=const.VALID_FIELD_NAMES,
            intrinsic_type=const.MAPPING_DATA_TYPES["gh_integer"])
        op_args = self._invoke.unique_declarations(
            argument_types=const.VALID_OPERATOR_NAMES)

        # We put precision Symbols in the Container symbol table.
        ctable = self._invoke.schedule.parent.symbol_table

        for arg in real_field_args + int_field_args + op_args:
            # Create symbols that we will associate with the internal
            # data arrays of fields, field vectors and LMA operators.
            if arg.argument_type == "gh_columnwise_operator":
                # CMA operators are handled by the DynCMAOperators class.
                continue
            ctable.add_lfric_precision_symbol(arg.precision)
            intrinsic_type = "integer" if arg in int_field_args else "real"
            suffix = const.ARG_TYPE_SUFFIX_MAPPING[arg.argument_type]
            if arg.vector_size > 1:
                for idx in range(1, arg.vector_size+1):
                    # Make sure we're going to create a Symbol with a unique
                    # name.
                    new_name = self.symtab.next_available_name(
                        f"{arg.name}_{idx}_{suffix}")
                    tag = f"{arg.name}_{idx}:{suffix}"
                    # The data for a field lives in a rank-1 array.
                    self._add_symbol(new_name, tag, intrinsic_type, arg, 1)
            else:
                # Make sure we're going to create a Symbol with a unique
                # name (since this is hardwired into the
                # UnsupportedFortranType).
                tag = f"{arg.name}:{suffix}"
                new_name = self.symtab.next_available_name(
                    f"{arg.name}_{suffix}")
                # The data for an operator lives in a rank-3 array.
                rank = 1 if arg not in op_args else 3
                self._add_symbol(new_name, tag, intrinsic_type, arg, rank)

    def _add_symbol(self, name, tag, intrinsic_type, arg, rank):
        '''
        Creates a new DataSymbol representing either an LFRic field or
        operator and adds it to the SymbolTable associated with this class.
        The Symbol is of UnsupportedFortranType because it is a pointer
        to the internal data array and the PSyIR does not support pointers. The
        remainder of the type information is fully supplied in the
        `partial_datatype` property of the UnsupportedFortranType.
        The supplied Symbol name is assumed not to already exist in the
        SymbolTable (e.g. it is obtained with the `next_available_name` method
        of SymbolTable) because it is used in constructing the
        UnsupportedFortranType which must be done before the Symbol is created.

        :param str name: the name of the new Symbol.
        :param str tag: the tag to associate with the new Symbol.
        :param str intrinsic_type: whether the Symbol represents "real" or
                                   "integer" data.
        :param arg: the metadata description of the associated kernel argument.
        :type arg: :py:class:`psyclone.dynamo0p3.DynKernelArgument`
        :param int rank: the rank of the array represented by the Symbol.

        '''
        if intrinsic_type == "real":
            lfric_type = "LFRicRealScalarDataType"
        else:
            lfric_type = "LFRicIntegerScalarDataType"
        precision = LFRicConstants().precision_for_type(arg.data_type)
        array_type = ArrayType(
                LFRicTypes(lfric_type)(precision),
                [ArrayType.Extent.DEFERRED]*rank)

        # Since the PSyIR doesn't have the pointer concept, we have
        # to have an UnsupportedFortranType.
        index_str = ",".join(rank*[":"])
        dtype = UnsupportedFortranType(
            f"{intrinsic_type}(kind={arg.precision}), pointer, "
            f"dimension({index_str}) :: {name} => null()",
            partial_datatype=array_type)
        try:
            self.symtab.new_symbol(name,
                                   symbol_type=DataSymbol,
                                   datatype=dtype,
                                   tag=tag)
        except KeyError:
            # The tag already exists and therefore we don't need to do
            # anything. This can happen if the Symbol Table has already
            # been populated by a previous call to this constructor. Even if
            # this is not the case, within a single Invoke we can have user-
            # supplied kernels that accept a full field-vector as argument
            # but also individual components of that vector might
            # be passed to Builtins. Therefore a clash with an
            # existing tag may occur which we can safely ignore.
            pass

    def invoke_declarations(self):
        '''
        Insert declarations of all proxy-related quantities into the PSy layer.

        '''
        super().invoke_declarations()
        const = LFRicConstants()
        table = self.symtab

        # Declarations of real and integer field proxies

        # Filter field arguments by intrinsic type
        real_field_args = self._invoke.unique_declarations(
            argument_types=const.VALID_FIELD_NAMES,
            intrinsic_type=const.MAPPING_DATA_TYPES["gh_real"])
        int_field_args = self._invoke.unique_declarations(
            argument_types=const.VALID_FIELD_NAMES,
            intrinsic_type=const.MAPPING_DATA_TYPES["gh_integer"])

        # Create a field argument map that splits the (real and
        # integer) fields into their different datatypes for their
        # proxy's
        field_datatype_map = OrderedDict()
        for arg in real_field_args + int_field_args:
            try:
                field_datatype_map[
                    (arg.proxy_data_type, arg.module_name)].append(arg)
            except KeyError:
                # This datatype has not been seen before so create a
                # new entry
                field_datatype_map[
                    (arg.proxy_data_type, arg.module_name)] = [arg]

        # Add the Invoke subroutine declarations for the different
        # field-type proxies
        for (fld_type, fld_mod), args in field_datatype_map.items():
            fld_mod_symbol = table.node.parent.symbol_table.lookup(fld_mod)
            fld_type_sym = table.node.parent.symbol_table.new_symbol(
                    fld_type,
                    symbol_type=DataTypeSymbol,
                    datatype=UnresolvedType(),
                    interface=ImportInterface(fld_mod_symbol))
            for arg in args:
                if arg._vector_size > 1:
                    decl_type = ArrayType(fld_type_sym, [arg._vector_size])
                else:
                    decl_type = fld_type_sym
                table.new_symbol(arg.proxy_name,
                                 symbol_type=DataSymbol,
                                 datatype=decl_type)

        # Declarations of LMA operator proxies
        op_args = self._invoke.unique_declarations(
            argument_types=["gh_operator"])
        # Filter operators by their proxy datatype
        operators_datatype_map = OrderedDict()
        for op_arg in op_args:
            try:
                operators_datatype_map[op_arg.proxy_data_type].append(op_arg)
            except KeyError:
                # This proxy datatype has not been seen before so
                # create new entry
                operators_datatype_map[op_arg.proxy_data_type] = [op_arg]
        # Declare the operator proxies
        for operator_datatype, operators_list in \
                operators_datatype_map.items():
            mod_name = operators_list[0].module_name
            mod_st = table.node.parent.symbol_table
            fld_mod_symbol = mod_st.lookup(mod_name)
            op_datatype_symbol = mod_st.find_or_create(
                    operator_datatype,
                    symbol_type=DataTypeSymbol,
                    datatype=UnresolvedType(),
                    interface=ImportInterface(fld_mod_symbol))
            for op in operators_list:
                table.new_symbol(op.proxy_declaration_name,
                                 symbol_type=DataSymbol,
                                 datatype=op_datatype_symbol)

        # Declarations of CMA operator proxies
        cma_op_args = self._invoke.unique_declarations(
            argument_types=["gh_columnwise_operator"])
        if cma_op_args:
            op_type = cma_op_args[0].proxy_data_type
            mod_name = cma_op_args[0].module_name
            mod_st = table.node.parent.symbol_table
            fld_mod_symbol = mod_st.lookup(mod_name)
            op_datatype_symbol = mod_st.find_or_create(
                    op_type,
                    symbol_type=DataTypeSymbol,
                    datatype=UnresolvedType(),
                    interface=ImportInterface(fld_mod_symbol))
            for arg in cma_op_args:
                table.new_symbol(arg.proxy_declaration_name,
                                 symbol_type=DataSymbol,
                                 datatype=op_datatype_symbol)

    def initialise(self, cursor: int) -> int:
        '''
        Insert code into the PSy layer to initialise all necessary proxies.

        :param cursor: position where to add the next initialisation
            statements.
        :returns: Updated cursor value.

        :raises InternalError: if a kernel argument of an unrecognised type
            is encountered.

        '''
        init_cursor = cursor
        for arg in self._invoke.psy_unique_vars:
            # We don't have proxies for scalars
            if arg.is_scalar:
                continue

            const = LFRicConstants()
            suffix = const.ARG_TYPE_SUFFIX_MAPPING[arg.argument_type]

            if arg.vector_size > 1:
                # the range function below returns values from
                # 1 to the vector size which is what we
                # require in our Fortran code
                for idx in range(1, arg.vector_size+1):
                    self._invoke.schedule.addchild(
                        Assignment.create(
                            lhs=ArrayReference.create(
                                self.symtab.lookup(arg.proxy_name),
                                [Literal(str(idx), INTEGER_TYPE)]),
                            rhs=Call.create(ArrayOfStructuresReference.create(
                                self.symtab.lookup(arg.name),
                                [Literal(str(idx), INTEGER_TYPE)],
                                ["get_proxy"]))),
                        cursor)
                    cursor += 1
                    symbol = self.symtab.lookup_with_tag(
                        f"{arg.name}_{idx}:{suffix}")
                    self._invoke.schedule.addchild(
                        Assignment.create(
                            lhs=Reference(symbol),
                            rhs=ArrayOfStructuresReference.create(
                                    self.symtab.lookup(arg.proxy_name),
                                    [Literal(str(idx), INTEGER_TYPE)],
                                    ["data"]),
                            is_pointer=True),
                        cursor)
                    cursor += 1
            else:
                self._invoke.schedule.addchild(
                    Assignment.create(
                        lhs=Reference(
                            self.symtab.find_or_create(arg.proxy_name)),
                        rhs=Call.create(StructureReference.create(
                            self.symtab.lookup(arg.name), ["get_proxy"]))),
                    cursor)
                cursor += 1
                if arg.is_field:
                    symbol = self.symtab.lookup_with_tag(
                        f"{arg.name}:{suffix}")
                    self._invoke.schedule.addchild(
                        Assignment.create(
                            lhs=Reference(symbol),
                            rhs=StructureReference.create(
                                self.symtab.lookup(arg.proxy_name), ["data"]),
                            is_pointer=True),
                        cursor)
                    cursor += 1
                elif arg.is_operator:
                    if arg.argument_type == "gh_columnwise_operator":
                        # CMA operator arguments are handled in DynCMAOperators
                        pass
                    elif arg.argument_type == "gh_operator":
                        symbol = self.symtab.lookup_with_tag(
                            f"{arg.name}:{suffix}")
                        self._invoke.schedule.addchild(
                            Assignment.create(
                                lhs=Reference(symbol),
                                rhs=StructureReference.create(
                                    self.symtab.lookup(arg.proxy_name),
                                    ["local_stencil"]),
                                is_pointer=True),
                            cursor)
                        cursor += 1
                    else:
                        raise InternalError(
                            f"Kernel argument '{arg.name}' is a recognised "
                            f"operator but its type ('{arg.argument_type}') is"
                            f" not supported by DynProxies.initialise()")
                else:
                    raise InternalError(
                        f"Kernel argument '{arg.name}' of type "
                        f"'{arg.argument_type}' not "
                        f"handled in DynProxies.initialise()")
            if cursor > init_cursor:
                self._invoke.schedule[init_cursor].preceding_comment = (
                    "Initialise field and/or operator proxies")

        return cursor


class DynLMAOperators(LFRicCollection):
    '''
    Handles all entities associated with Local-Matrix-Assembly Operators.
    '''
    def stub_declarations(self):
        '''
        Declare all LMA-related quantities in a Kernel stub. Note that argument
<<<<<<< HEAD
        order will be defined later by ArgOrderig.
=======
        order will be defined later by ArgOrdering.
>>>>>>> 17b73c1c

        '''
        super().stub_declarations()
        lma_args = psyGen.args_filter(
            self._kernel.arguments.args, arg_types=["gh_operator"])
        if lma_args:
            arg = self.symtab.find_or_create(
                "cell", symbol_type=DataSymbol,
                datatype=LFRicTypes("LFRicIntegerScalarDataType")())
            arg.interface = ArgumentInterface(ArgumentInterface.Access.READ)
            self.symtab.append_argument(arg)
        for arg in lma_args:
            size = arg.name+"_ncell_3d"
            op_dtype = arg.intrinsic_type
            op_kind = arg.precision
            size_sym = self.symtab.find_or_create(
                size, symbol_type=DataSymbol,
                datatype=LFRicTypes("LFRicIntegerScalarDataType")())
            size_sym.interface = ArgumentInterface(
                                        ArgumentInterface.Access.READ)
            self.symtab.append_argument(size_sym)
            ndf_name_to = self.symtab.lookup(
                                    arg.function_space_to.ndf_name)
            ndf_name_from = self.symtab.lookup(
                                    arg.function_space_from.ndf_name)

            # Create the PSyIR intrinsic DataType
            kind_sym = self.symtab.find_or_create(
                op_kind, symbol_type=DataSymbol, datatype=UnresolvedType(),
                interface=ImportInterface(
                    self.symtab.lookup("constants_mod")))
            if op_dtype == "real":
                intr_type = ScalarType(ScalarType.Intrinsic.REAL, kind_sym)
            elif op_dtype == "integer":
                intr_type = ScalarType(ScalarType.Intrinsic.INTEGER, kind_sym)
            else:
                raise NotImplementedError(
<<<<<<< HEAD
                    f"Only REAL and INTEGER LMAOperator types are supported, "
=======
                    f"Only REAL and INTEGER LMA Operator types are supported, "
>>>>>>> 17b73c1c
                    f"but found '{op_dtype}'")
            if arg.intent == "in":
                intent = ArgumentInterface.Access.READ
            elif arg.intent == "inout":
                intent = ArgumentInterface.Access.READWRITE
            # No need for else as arg.intent only returns in/inout or errors

            arg_sym = self.symtab.find_or_create(
                arg.name, symbol_type=DataSymbol,
                datatype=ArrayType(intr_type, [
                    Reference(size_sym),
                    Reference(ndf_name_to),
                    Reference(ndf_name_from),
                ]))
            arg_sym.interface = ArgumentInterface(intent)
            self.symtab.append_argument(arg_sym)

    def invoke_declarations(self):
        '''
        Declare all LMA-related quantities in a PSy-layer routine.
        Note: PSy layer in LFRic does not modify the LMA operator objects.
        Hence, their Fortran intents are always "in" (the data updated in the
        kernels is only pointed to from the LMA operator object and is thus
        not a part of the object).

        '''
        super().invoke_declarations()
        # Add the Invoke subroutine argument declarations for operators
        op_args = self._invoke.unique_declarations(
                                        argument_types=["gh_operator"])
<<<<<<< HEAD
        # Declare the operators
=======
        # Update the operator intents
>>>>>>> 17b73c1c
        for arg in op_args:
            symbol = self.symtab.lookup(arg.declaration_name)
            symbol.interface = ArgumentInterface(ArgumentInterface.Access.READ)


class DynCMAOperators(LFRicCollection):
    '''
    Holds all information on the Column-Matrix-Assembly operators
    required by an Invoke or Kernel stub.

    :param node: either an Invoke schedule or a single Kernel object.
    :type node: :py:class:`psyclone.dynamo0p3.DynSchedule` or \
                :py:class:`psyclone.domain.lfric.LFRicKern`

    '''
    # The scalar parameters that must be passed along with a CMA operator
    # if its 'to' and 'from' spaces are the same
    cma_same_fs_params = ["nrow", "bandwidth", "alpha",
                          "beta", "gamma_m", "gamma_p"]
    # The scalar parameters that must be passed along with a CMA operator
    # if its 'to' and 'from' spaces are different
    cma_diff_fs_params = ["nrow", "ncol", "bandwidth", "alpha",
                          "beta", "gamma_m", "gamma_p"]

    def __init__(self, node):
        super().__init__(node)

        # Look at every kernel call and generate a set of
        # the unique CMA operators involved. For each one we create a
        # dictionary entry. The key is the name of the CMA argument in the
        # PSy layer and the entry is itself another dictionary containing
        # two entries: the first 'arg' is the CMA argument object and the
        # second 'params' is the list of integer variables associated with
        # that CMA operator. The contents of this list depend on whether
        # or not the to/from function spaces of the CMA operator are the
        # same.
        self._cma_ops = OrderedDict()
        # You can't index into an OrderedDict so we keep a separate ref
        # to the first CMA argument we find.
        self._first_cma_arg = None
        for call in self.kernel_calls:
            if call.cma_operation:
                # Get a list of all of the CMA arguments to this call
                cma_args = psyGen.args_filter(
                    call.arguments.args,
                    arg_types=["gh_columnwise_operator"])
                # Create a dictionary entry for each argument that we
                # have not already seen
                for arg in cma_args:
                    if arg.name not in self._cma_ops:
                        if arg.function_space_to.orig_name != \
                           arg.function_space_from.orig_name:
                            self._cma_ops[arg.name] = {
                                "arg": arg,
                                "params": self.cma_diff_fs_params}
                        else:
                            self._cma_ops[arg.name] = {
                                "arg": arg,
                                "params": self.cma_same_fs_params}
                        self._cma_ops[arg.name]["intent"] = arg.intent
                        self._cma_ops[arg.name]["datatype"] = \
                            arg.intrinsic_type
                        self._cma_ops[arg.name]["kind"] = arg.precision
                        # Keep a reference to the first CMA argument
                        if not self._first_cma_arg:
                            self._first_cma_arg = arg

<<<<<<< HEAD
        # Create all the necessary Symbols here so that they are available
        # without the need to do a 'gen'.
        symtab = self.symtab
        const = LFRicConstants()
        suffix = const.ARG_TYPE_SUFFIX_MAPPING["gh_columnwise_operator"]
        for op_name in self._cma_ops:
            new_name = self.symtab.next_available_name(
                f"{op_name}_{suffix}")
            tag = f"{op_name}:{suffix}"
            arg = self._cma_ops[op_name]["arg"]
            precision = LFRicConstants().precision_for_type(arg.data_type)
            array_type = ArrayType(
                LFRicTypes("LFRicRealScalarDataType")(precision),
                [ArrayType.Extent.DEFERRED]*3)
            index_str = ",".join(3*[":"])
            dtype = UnsupportedFortranType(
                f"real(kind={arg.precision}), pointer, "
                f"dimension({index_str}) :: {new_name} => null()",
                partial_datatype=array_type)
            symtab.new_symbol(new_name,
                              symbol_type=DataSymbol,
                              datatype=dtype,
                              tag=tag)
            # Now the various integer parameters of the operator.
            for param in self._cma_ops[op_name]["params"]:
                symtab.find_or_create(
                    f"{op_name}_{param}",
                    tag=f"{op_name}:{param}:{suffix}",
                    symbol_type=DataSymbol,
                    datatype=LFRicTypes("LFRicIntegerScalarDataType")())

=======
>>>>>>> 17b73c1c
    def initialise(self, cursor: int) -> int:
        '''
        Generates the calls to the LFRic infrastructure that look-up
        the various components of each CMA operator. Adds these as
        children of the supplied parent node.

        :param cursor: position where to add the next initialisation
            statements.
        :returns: Updated cursor value.

        '''
        # If we have no CMA operators then we do nothing
        if not self._cma_ops:
            return cursor

        const = LFRicConstants()
        suffix = const.ARG_TYPE_SUFFIX_MAPPING["gh_columnwise_operator"]

        first = True
        for op_name in self._cma_ops:
            # First, assign a pointer to the array containing the actual
            # matrix.
<<<<<<< HEAD
            cma_name = self.symtab.lookup_with_tag(
                f"{op_name}:{suffix}")
=======
            cma_name = self.symtab.find_or_create_tag(
                f"{op_name}:{suffix}", op_name,
                symbol_type=DataSymbol, datatype=UnresolvedType())
>>>>>>> 17b73c1c
            stmt = Assignment.create(
                    lhs=Reference(cma_name),
                    rhs=StructureReference.create(
                             self.symtab.lookup(
                                self._cma_ops[op_name]["arg"].proxy_name),
                             ["columnwise_matrix"]),
                    is_pointer=True)
            if first:
                stmt.preceding_comment = (
                    "Look-up information for each CMA operator"
                )
                first = False
            self._invoke.schedule.addchild(stmt, cursor)
            cursor += 1
            # Then make copies of the related integer parameters
            for param in self._cma_ops[op_name]["params"]:
                param_name = self.symtab.find_or_create_tag(
                    f"{op_name}:{param}:{suffix}",
                    root_name=f"{op_name}_{param}",
                    symbol_type=DataSymbol,
                    datatype=LFRicTypes("LFRicIntegerScalarDataType")()
                )
                stmt = Assignment.create(
                        lhs=Reference(param_name),
                        rhs=StructureReference.create(
                             self.symtab.lookup(
                                self._cma_ops[op_name]["arg"].proxy_name),
                             [param]),
                    )
                self._invoke.schedule.addchild(stmt, cursor)
                cursor += 1
        return cursor

    def invoke_declarations(self):
        '''
        Generate the necessary PSy-layer declarations for all column-wise
        operators and their associated parameters.
        Note: PSy layer in LFRic does not modify the CMA operator objects.
        Hence, their Fortran intents are always "in" (the data updated in the
        kernels is only pointed to from the column-wise operator object and is
        thus not a part of the object).

        '''
        super().invoke_declarations()
        # If we have no CMA operators then we do nothing
        if not self._cma_ops:
            return

        const = LFRicConstants()
        suffix = const.ARG_TYPE_SUFFIX_MAPPING["gh_columnwise_operator"]
        for op_name in self._cma_ops:
<<<<<<< HEAD
=======
            new_name = self.symtab.next_available_name(
                f"{op_name}_{suffix}")
            tag = f"{op_name}:{suffix}"
            arg = self._cma_ops[op_name]["arg"]
            precision = LFRicConstants().precision_for_type(arg.data_type)
            array_type = ArrayType(
                LFRicTypes("LFRicRealScalarDataType")(precision),
                [ArrayType.Extent.DEFERRED]*3)
            index_str = ",".join(3*[":"])
            dtype = UnsupportedFortranType(
                f"real(kind={arg.precision}), pointer, "
                f"dimension({index_str}) :: {new_name} => null()",
                partial_datatype=array_type)
            self.symtab.new_symbol(new_name,
                                   symbol_type=DataSymbol,
                                   datatype=dtype,
                                   tag=tag)
>>>>>>> 17b73c1c

            # Declare the associated integer parameters
            for param in self._cma_ops[op_name]["params"]:
                name = f"{op_name}_{param}"
                tag = f"{op_name}:{param}:{suffix}"
<<<<<<< HEAD
                sym = self.symtab.find_or_create(
=======
                self.symtab.find_or_create(
>>>>>>> 17b73c1c
                    name, tag=tag,
                    symbol_type=DataSymbol,
                    datatype=LFRicTypes("LFRicIntegerScalarDataType")()
                )
<<<<<<< HEAD
                param_names.append(sym.name)
=======
>>>>>>> 17b73c1c

    def stub_declarations(self):
        '''
        Generate all necessary declarations for CMA operators being passed to
        a Kernel stub.
        Note that argument order is redefined later by ArgOrdering.

        '''
        super().stub_declarations()
        # If we have no CMA operators then we do nothing
        if not self._cma_ops:
            return

        symtab = self.symtab

        # CMA operators always need the current cell index and the number
        # of columns in the mesh
        symbol = symtab.find_or_create(
            "cell", symbol_type=DataSymbol,
            datatype=LFRicTypes("LFRicIntegerScalarDataType")())
        symbol.interface = ArgumentInterface(ArgumentInterface.Access.READ)
        symtab.append_argument(symbol)
        symbol = symtab.find_or_create(
            "ncell_2d", symbol_type=DataSymbol,
            datatype=LFRicTypes("LFRicIntegerScalarDataType")())
        symbol.interface = ArgumentInterface(ArgumentInterface.Access.READ)
        symtab.append_argument(symbol)

        const = LFRicConstants()
        suffix = const.ARG_TYPE_SUFFIX_MAPPING["gh_columnwise_operator"]

        for op_name in self._cma_ops:
            # Declare the associated scalar arguments before the array because
            # some of them are used to dimension the latter (and some compilers
            # get upset if this ordering is not followed)
            for param in self._cma_ops[op_name]["params"]:
                symbol = symtab.find_or_create_tag(
                    f"{op_name}:{param}:{suffix}",
                    root_name=f"{op_name}_{param}",
                    symbol_type=DataSymbol,
                    datatype=LFRicTypes("LFRicIntegerScalarDataType")())
                symbol.interface = ArgumentInterface(
                        ArgumentInterface.Access.READ)
                symtab.append_argument(symbol)
            # Declare the array that holds the CMA operator
            bandwidth = symtab.find_or_create_tag(
                f"{op_name}:bandwidth:{suffix}",
                root_name=f"{op_name}_bandwidth",
                symbol_type=DataSymbol,
                datatype=LFRicTypes("LFRicIntegerScalarDataType")())
            bandwidth.interface = ArgumentInterface(
                    ArgumentInterface.Access.READ)

            nrow = symtab.find_or_create_tag(
                f"{op_name}:nrow:{suffix}",
                root_name=f"{op_name}_nrow",
                symbol_type=DataSymbol,
                datatype=LFRicTypes("LFRicIntegerScalarDataType")())
            nrow.interface = ArgumentInterface(
                    ArgumentInterface.Access.READ)

            op = symtab.find_or_create(
                op_name, symbol_type=DataSymbol,
                datatype=ArrayType(
                    LFRicTypes("LFRicRealScalarDataType")(),
                    [Reference(bandwidth), Reference(nrow),
                     Reference(symtab.lookup("ncell_2d"))]))
<<<<<<< HEAD
            op.interface = ArgumentInterface(
                    ArgumentInterface.Access.READ)
=======
            if self._kernel.cma_operation == 'assembly':
                op.interface = ArgumentInterface(
                        ArgumentInterface.Access.READWRITE)
            else:
                op.interface = ArgumentInterface(
                        ArgumentInterface.Access.READ)
>>>>>>> 17b73c1c
            symtab.append_argument(op)


class DynMeshes():
    '''
    Holds all mesh-related information (including colour maps if
    required).  If there are no inter-grid kernels then there is only
    one mesh object required (when calling kernels with operates_on==domain,
    colouring, doing distributed memory or querying the reference element).
    However, kernels performing inter-grid operations require multiple mesh
    objects as well as mesh maps and other quantities.

    There are two types of inter-grid operation; the first is "prolongation"
    where a field on a coarse mesh is mapped onto a fine mesh. The second
    is "restriction" where a field on a fine mesh is mapped onto a coarse
    mesh.

    :param invoke: the Invoke for which to extract information on all \
                   required inter-grid operations.
    :type invoke: :py:class:`psyclone.dynamo0p3.LFRicInvoke`
    :param unique_psy_vars: list of arguments to the PSy-layer routine.
    :type unique_psy_vars: list of \
                      :py:class:`psyclone.dynamo0p3.DynKernelArgument` objects.
    '''

    def __init__(self, invoke, unique_psy_vars):
        # List of names of unique mesh variables referenced in the Invoke
        self._mesh_tag_names = []
        # Whether or not the associated Invoke requires colourmap information
        self._needs_colourmap = False
        self._needs_colourmap_halo = False
<<<<<<< HEAD
        self._needs_colourtilemap = False
        self._needs_colourtilemap_halo = False
=======
>>>>>>> 17b73c1c
        # Keep a reference to the Invoke so we can check its properties later
        self._invoke = invoke
        # Set used to generate a list of the unique mesh objects
        _name_set = set()

        # Find the first non-scalar argument to this PSy layer routine. We
        # will use this to look-up the mesh if there are no inter-grid
        # kernels in this invoke.
        self._first_var = None
        for var in unique_psy_vars:
            if not var.is_scalar:
                self._first_var = var
                break

        # Loop over all kernel calls in the schedule. Keep a list of
        # any non-intergrid kernels so that we can generate a verbose error
        # message if necessary.
        non_intergrid_kernels = []
        has_intergrid = False
        for call in self._invoke.schedule.coded_kernels():

            if (call.reference_element.properties or call.mesh.properties or
                    call.iterates_over == "domain" or call.cma_operation):
                _name_set.add("mesh")

            if not call.is_intergrid:
                non_intergrid_kernels.append(call)
            else:
                has_intergrid = True
                # Create and store the names of the associated mesh objects
                _name_set.add(f"mesh_{call._intergrid_ref.fine.name}")
                _name_set.add(f"mesh_{call._intergrid_ref.coarse.name}")

        # If we found a mixture of both inter-grid and non-inter-grid kernels
        # then we reject the invoke()
        if non_intergrid_kernels and has_intergrid:
            raise GenerationError(
                f"An invoke containing inter-grid kernels must contain no "
                f"other kernel types but kernels "
                f"'{''', '''.join([c.name for c in non_intergrid_kernels])}' "
                f"in invoke '{invoke.name}' are not inter-grid kernels.")

        # If distributed memory is enabled then we will need at least
        # one mesh object if we have one or more kernels that operate
        # on cell-columns or are doing redundant computation for a
        # kernel that operates on dofs. Since the latter condition
        # comes about through the application of a transformation, we
        # don't yet know whether or not a mesh is required. Therefore,
        # the only solution is to assume that a mesh object is
        # required if distributed memory is enabled. We also require a
        # mesh object if any of the kernels require properties of
        # either the reference element or the mesh. (Colourmaps also
        # require a mesh object but that is handled in colourmap_init().)
        if not _name_set and Config.get().distributed_memory:
            # We didn't already have a requirement for a mesh so add one now.
            _name_set.add("mesh")

        self._add_mesh_symbols(list(_name_set))

    @property
    def symtab(self):
        '''
        :returns: associated symbol table.
        :rtype: :py:class:`psyclone.psyir.symbols.SymbolTable`
        '''
        return self._invoke.schedule.symbol_table

    def _add_mesh_symbols(self, mesh_tags):
        '''
        Add DataSymbols for the supplied list of mesh names and store the
        corresponding list of tags.

        A ContainerSymbol is created for the LFRic mesh module and a TypeSymbol
        for the mesh type. If distributed memory is enabled then a DataSymbol
        to hold the maximum halo depth is created for each mesh.

        :param mesh_tags: tag names for every mesh object required.
        :type mesh_tags: list of str

        '''
        if not mesh_tags:
            return

        self._mesh_tag_names = sorted(mesh_tags)

        # Look up the names of the module and type for the mesh object
        # from the LFRic constants class.
        const = LFRicConstants()
        mmod = const.MESH_TYPE_MAP["mesh"]["module"]
        mtype = const.MESH_TYPE_MAP["mesh"]["type"]
        # Create a Container symbol for the module
        csym = self.symtab.find_or_create_tag(
            mmod, symbol_type=ContainerSymbol)
        # Create a TypeSymbol for the mesh type
        mtype_sym = self.symtab.find_or_create_tag(
            mtype, symbol_type=DataTypeSymbol,
            datatype=UnresolvedType(),
            interface=ImportInterface(csym))

        name_list = []
        for name in mesh_tags:
            dt = UnsupportedFortranType(
                f"type({mtype_sym.name}), pointer :: {name} => null()")
            name_list.append(self.symtab.find_or_create_tag(
                name, symbol_type=DataSymbol, datatype=dt).name)

        if Config.get().distributed_memory:
            # If distributed memory is enabled then we require a variable
            # holding the maximum halo depth for each mesh.
            for name in mesh_tags:
                var_name = f"max_halo_depth_{name}"
                self.symtab.find_or_create(
                    var_name, tag=var_name,
                    symbol_type=DataSymbol,
                    datatype=LFRicTypes("LFRicIntegerScalarDataType")()
                )

    def colourmap_init(self):
        '''
        Sets-up information on any required colourmaps. Since colouring is
        applied by Transformations, this method is called as the final step
        of Dynamo0p3ColourTrans.apply().

        '''
        # pylint: disable=too-many-locals
        const = LFRicConstants()
        non_intergrid_kern = None

        for call in [call for call in self._invoke.schedule.coded_kernels() if
                     call.is_coloured()]:
            # Keep a record of whether or not any kernels (loops) in this
            # invoke have been coloured and, if so, whether the associated loop
            # is tiled or it goes into the halo.
            is_tiled = call.parent.parent.loop_type == "tile"
            has_halo = (call.parent.parent.upper_bound_name in
                        const.HALO_ACCESS_LOOP_BOUNDS)
            if has_halo:
                if is_tiled:
                    self._needs_colourtilemap_halo = True
                else:
                    self._needs_colourmap_halo = True
            else:
                if is_tiled:
                    self._needs_colourtilemap = True
                else:
                    self._needs_colourmap = True

            if not call.is_intergrid:
                non_intergrid_kern = call
                continue

            # This is an inter-grid kernel so look-up the names of
            # the colourmap variables associated with the coarse
            # mesh (since that determines the iteration space).
            carg_name = call._intergrid_ref.coarse.name
            # Colour map
            base_name = "cmap_" + carg_name
            array_type = ArrayType(
                LFRicTypes("LFRicRealScalarDataType")(),
                [ArrayType.Extent.DEFERRED]*2)
            colour_map = self.symtab.find_or_create(
                base_name,
                symbol_type=DataSymbol,
                datatype=UnsupportedFortranType(
                    f"integer(kind=i_def), pointer, dimension(:,:) :: "
                    f"{base_name} => null()",
                    partial_datatype=array_type),
                tag=base_name)
            # No. of colours
            base_name = "ncolour_" + carg_name
            ncolours = self.symtab.find_or_create(
                base_name, tag=base_name,
                symbol_type=DataSymbol,
                datatype=LFRicTypes("LFRicIntegerScalarDataType")()
            )
            # Array holding the last cell of a given colour.
            if (Config.get().distributed_memory and
                    not call.all_updates_are_writes):
                # This will require a loop into the halo and so the array is
                # 2D (indexed by colour *and* halo depth).
                base_name = "last_halo_cell_all_colours_" + carg_name
                last_cell = self.symtab.find_or_create(
                    base_name,
                    symbol_type=DataSymbol,
                    datatype=ArrayType(
                            LFRicTypes("LFRicIntegerScalarDataType")(),
                            [ArrayType.Extent.DEFERRED]*2),
                    tag=base_name)
            else:
                # Array holding the last edge cell of a given colour. Just 1D
                # as indexed by colour only.
                base_name = "last_edge_cell_all_colours_" + carg_name
                last_cell = self.symtab.find_or_create(
                    base_name,
                    symbol_type=DataSymbol,
                    datatype=ArrayType(
                            LFRicTypes("LFRicIntegerScalarDataType")(),
                            [ArrayType.Extent.DEFERRED]*1),
                    tag=base_name)
            # Add these symbols into the DynInterGrid entry for this kernel
            call._intergrid_ref.set_colour_info(colour_map, ncolours,
                                                last_cell)

        if non_intergrid_kern and (self._needs_colourmap or
                                   self._needs_colourmap_halo):
            # There aren't any inter-grid kernels but we do need colourmap
            # information and that means we'll need a mesh object
            self._add_mesh_symbols(["mesh"])
            # This creates the colourmap information for this invoke if we
            # don't already have one.
            colour_map = non_intergrid_kern.colourmap
            # No. of colours
            ncolours = self.symtab.find_or_create(
                "ncolour", tag="ncolour",
                symbol_type=DataSymbol,
                datatype=LFRicTypes("LFRicIntegerScalarDataType")()
            ).name
            if self._needs_colourmap_halo:
                self.symtab.find_or_create(
                    "last_halo_cell_all_colours",
                    symbol_type=DataSymbol,
                    datatype=ArrayType(
                            LFRicTypes("LFRicIntegerScalarDataType")(),
                            [ArrayType.Extent.DEFERRED]*2),
                    tag="last_halo_cell_all_colours")
            if self._needs_colourmap:
                self.symtab.find_or_create(
                    "last_edge_cell_all_colours",
                    symbol_type=DataSymbol,
                    datatype=ArrayType(
                            LFRicTypes("LFRicIntegerScalarDataType")(),
                            [ArrayType.Extent.DEFERRED]*1),
<<<<<<< HEAD
                    tag="last_edge_cell_all_colours")
        if non_intergrid_kern and (self._needs_colourtilemap or
                                   self._needs_colourtilemap_halo):
            # There aren't any inter-grid kernels but we do need colourtilemap
            # information and that means we'll need a mesh object
            self._add_mesh_symbols(["mesh"])
            # This creates the colourtilemap information for this invoke if we
            # don't already have one.
            colour_map = non_intergrid_kern.tilecolourmap
            # No. of colours
            _ = self.symtab.find_or_create(
                "ntilecolour", tag="ntilecolour",
                symbol_type=DataSymbol,
                datatype=LFRicTypes("LFRicIntegerScalarDataType")()
            ).name
            if self._needs_colourtilemap_halo:
                self.symtab.find_or_create(
                    "last_halo_cell_all_colours",
                    symbol_type=DataSymbol,
                    datatype=ArrayType(
                            LFRicTypes("LFRicIntegerScalarDataType")(),
                            [ArrayType.Extent.DEFERRED]*2),
                    tag="last_halo_cell_all_colours")
            if self._needs_colourtilemap:
                self.symtab.find_or_create(
                    "last_edge_cell_all_colours",
                    symbol_type=DataSymbol,
                    datatype=ArrayType(
                            LFRicTypes("LFRicIntegerScalarDataType")(),
                            [ArrayType.Extent.DEFERRED]*1),
=======
>>>>>>> 17b73c1c
                    tag="last_edge_cell_all_colours")

    def invoke_declarations(self):
        '''
        Declare variables specific to mesh objects.

        '''
        # pylint: disable=too-many-locals, too-many-statements
        const = LFRicConstants()

        if self.intergrid_kernels:
            mmap_type = const.MESH_TYPE_MAP["mesh_map"]["type"]
            mmap_mod = const.MESH_TYPE_MAP["mesh_map"]["module"]
            # Create a Container symbol for the module
            csym = self.symtab.find_or_create_tag(
                mmap_mod, symbol_type=ContainerSymbol)
            # Create a TypeSymbol for the mesh type
            self.symtab.find_or_create_tag(
                mmap_type, symbol_type=DataTypeSymbol,
                datatype=UnresolvedType(),
                interface=ImportInterface(csym))

        if not self.intergrid_kernels and (self._needs_colourmap or
                                           self._needs_colourmap_halo):
            # There aren't any inter-grid kernels but we do need
            # colourmap information
            csym = self.symtab.lookup_with_tag("cmap")
            # Add declarations for these variables
            if self._needs_colourmap_halo:
                self.symtab.find_or_create_tag(
                    "last_halo_cell_all_colours")
            if self._needs_colourmap:
                self.symtab.find_or_create_tag(
                    "last_edge_cell_all_colours")

    def initialise(self, cursor: int) -> int:
        '''
        Initialise parameters specific to inter-grid kernels.

        :param cursor: position where to add the next initialisation
            statements.
        :returns: Updated cursor value.

        '''
        # pylint: disable=too-many-branches
        # If we haven't got any need for a mesh in this invoke then we
        # don't do anything
        if not self._mesh_tag_names:
            return cursor

        symtab = self._invoke.schedule.symbol_table

        if len(self._mesh_tag_names) == 1:
            # We only require one mesh object which means that this invoke
            # contains no inter-grid kernels (which would require at least 2)
            mesh_sym = symtab.lookup_with_tag(self._mesh_tag_names[0])
            assignment = Assignment.create(
                lhs=Reference(mesh_sym),
                rhs=self._first_var.generate_method_call("get_mesh"),
                is_pointer=True)
            assignment.preceding_comment = "Create a mesh object"
            self._invoke.schedule.addchild(assignment, cursor)
            cursor += 1
            if Config.get().distributed_memory:
                # If distributed memory is enabled then we need the maximum
                # halo depth.
                depth_sym = self.symtab.lookup_with_tag(
                    f"max_halo_depth_{self._mesh_tag_names[0]}")
                self._invoke.schedule.addchild(Assignment.create(
                    lhs=Reference(depth_sym),
                    rhs=Call.create(StructureReference.create(
                        mesh_sym, ["get_halo_depth"]))),
                    cursor)
                cursor += 1
            if self._needs_colourmap or self._needs_colourmap_halo:
                # Look-up variable names for colourmap and number of colours
                cmap = self.symtab.find_or_create_tag("cmap")
                ncolour = self.symtab.find_or_create_tag("ncolour")
                # Get the number of colours
                assignment = Assignment.create(
                        lhs=Reference(ncolour),
                        rhs=Call.create(StructureReference.create(
                            mesh_sym, ["get_ncolours"])))
                assignment.preceding_comment = "Get the colourmap"
                self._invoke.schedule.addchild(assignment, cursor)
                cursor += 1
                # Get the colour map
                assignment = Assignment.create(
                        lhs=Reference(cmap),
                        rhs=Call.create(StructureReference.create(
                            mesh_sym, ["get_colour_map"])),
                        is_pointer=True)
                self._invoke.schedule.addchild(assignment, cursor)
                cursor += 1

        # Keep a list of quantities that we've already initialised so
        # that we don't generate duplicate assignments
        initialised = []

        comment_cursor = cursor
        # Loop over the DynInterGrid objects
        for dig in self.intergrid_kernels:
            # We need pointers to both the coarse and the fine mesh as well
            # as the maximum halo depth for each.
            fine_mesh = self.symtab.find_or_create_tag(f"mesh_{dig.fine.name}")
            coarse_mesh = self.symtab.find_or_create_tag(
                                            f"mesh_{dig.coarse.name}")
            if fine_mesh not in initialised:
                initialised.append(fine_mesh)
                assignment = Assignment.create(
                        lhs=Reference(fine_mesh),
                        rhs=dig.fine.generate_method_call("get_mesh"),
                        is_pointer=True)
                self._invoke.schedule.addchild(assignment, cursor)
                cursor += 1
                if Config.get().distributed_memory:
                    max_halo_f_mesh = (
                        self.symtab.find_or_create_tag(
                            f"max_halo_depth_mesh_{dig.fine.name}"))
                    assignment = Assignment.create(
                            lhs=Reference(max_halo_f_mesh),
                            rhs=Call.create(StructureReference.create(
                                fine_mesh, ["get_halo_depth"])))
                    self._invoke.schedule.addchild(assignment, cursor)
                    cursor += 1
            if coarse_mesh not in initialised:
                initialised.append(coarse_mesh)
                assignment = Assignment.create(
                        lhs=Reference(coarse_mesh),
                        rhs=dig.coarse.generate_method_call("get_mesh"),
                        is_pointer=True)
                self._invoke.schedule.addchild(assignment, cursor)
                cursor += 1
                if Config.get().distributed_memory:
                    max_halo_c_mesh = (
                        self.symtab.find_or_create_tag(
                            f"max_halo_depth_mesh_{dig.coarse.name}"))
                    assignment = Assignment.create(
                            lhs=Reference(max_halo_c_mesh),
                            rhs=Call.create(StructureReference.create(
                                coarse_mesh, ["get_halo_depth"])))
                    self._invoke.schedule.addchild(assignment, cursor)
                    cursor += 1
            # We also need a pointer to the mesh map which we get from
            # the coarse mesh
            if dig.mmap not in initialised:
                initialised.append(dig.mmap)
                digmmap = self.symtab.lookup(dig.mmap)
                assignment = Assignment.create(
                        lhs=Reference(digmmap),
                        rhs=Call.create(StructureReference.create(
                                coarse_mesh, ["get_mesh_map"]),
                            arguments=[Reference(fine_mesh)]),
                        is_pointer=True)
                self._invoke.schedule.addchild(assignment, cursor)
                cursor += 1

            # Cell map. This is obtained from the mesh map.
            if dig.cell_map not in initialised:
                initialised.append(dig.cell_map)
                digcellmap = self.symtab.lookup(dig.cell_map)
                assignment = Assignment.create(
                        lhs=Reference(digcellmap),
                        rhs=Call.create(StructureReference.create(
                            digmmap, ["get_whole_cell_map"])),
                        is_pointer=True)
                self._invoke.schedule.addchild(assignment, cursor)
                cursor += 1

            # Number of cells in the fine mesh
            if dig.ncell_fine not in initialised:
                initialised.append(dig.ncell_fine)
                digncellfine = self.symtab.lookup(dig.ncell_fine)
                if Config.get().distributed_memory:
                    # TODO this hardwired depth of 2 will need changing in
                    # order to support redundant computation
                    assignment = Assignment.create(
                            lhs=Reference(digncellfine),
                            rhs=Call.create(StructureReference.create(
                                fine_mesh, ["get_last_halo_cell"])))
                    assignment.rhs.append_named_arg("depth",
                                                    Literal("2", INTEGER_TYPE))
                    self._invoke.schedule.addchild(assignment, cursor)
                    cursor += 1
                else:
                    assignment = Assignment.create(
                            lhs=Reference(digncellfine),
                            rhs=dig.fine.generate_method_call("get_ncell"))
                    self._invoke.schedule.addchild(assignment, cursor)
                    cursor += 1

            # Number of fine cells per coarse cell in x.
            if dig.ncellpercellx not in initialised:
                initialised.append(dig.ncellpercellx)
                digncellpercellx = self.symtab.lookup(dig.ncellpercellx)
                assignment = Assignment.create(
                        lhs=Reference(digncellpercellx),
                        rhs=Call.create(StructureReference.create(
                            digmmap, ["get_ntarget_cells_per_source_x"])))
                self._invoke.schedule.addchild(assignment, cursor)
                cursor += 1

            # Number of fine cells per coarse cell in y.
            if dig.ncellpercelly not in initialised:
                initialised.append(dig.ncellpercelly)
                digncellpercelly = self.symtab.lookup(dig.ncellpercelly)
                assignment = Assignment.create(
                        lhs=Reference(digncellpercelly),
                        rhs=Call.create(StructureReference.create(
                            digmmap, ["get_ntarget_cells_per_source_y"])))
                self._invoke.schedule.addchild(assignment, cursor)
                cursor += 1

            # Colour map for the coarse mesh (if required)
            if dig.colourmap_symbol:
                # Number of colours
                assignment = Assignment.create(
                        lhs=Reference(dig.ncolours_var_symbol),
                        rhs=Call.create(StructureReference.create(
                            coarse_mesh, ["get_ncolours"])))
                self._invoke.schedule.addchild(assignment, cursor)
                cursor += 1
                # Colour map itself
                assignment = Assignment.create(
                        lhs=Reference(dig.colourmap_symbol),
                        rhs=Call.create(StructureReference.create(
                            coarse_mesh, ["get_colour_map"])),
                        is_pointer=True)
                self._invoke.schedule.addchild(assignment, cursor)
                cursor += 1
                # Last halo/edge cell per colour.
                sym = dig.last_cell_var_symbol
                if len(sym.datatype.shape) == 2:
                    # Array is 2D so is a halo access.
                    name = "get_last_halo_cell_all_colours"
                else:
                    # Array is just 1D so go to the last edge cell.
                    name = "get_last_edge_cell_all_colours"
                assignment = Assignment.create(
                        lhs=Reference(sym),
                        rhs=Call.create(StructureReference.create(
                            coarse_mesh, [name])))
                self._invoke.schedule.addchild(assignment, cursor)
                cursor += 1
        if cursor != comment_cursor:
            self._invoke.schedule[comment_cursor].preceding_comment = (
                "Look-up mesh objects and loop limits for inter-grid kernels")

        return cursor

    @property
    def intergrid_kernels(self):
        '''
        :returns: A list of objects describing the intergrid kernels used in
            this invoke.
        :rtype: list[:py:class:`psyclone.dynamo3p0.DynInterGrid`]
        '''
        intergrids = []
        for call in self._invoke.schedule.coded_kernels():
            if call.is_intergrid:
                intergrids.append(call._intergrid_ref)
        return intergrids


class DynInterGrid():
    '''
    Holds information on quantities required by an inter-grid kernel.

    :param fine_arg: Kernel argument on the fine mesh.
    :type fine_arg: :py:class:`psyclone.dynamo0p3.DynKernelArgument`
    :param coarse_arg: Kernel argument on the coarse mesh.
    :type coarse_arg: :py:class:`psyclone.dynamo0p3.DynKernelArgument`
    '''
    # pylint: disable=too-few-public-methods, too-many-instance-attributes
    def __init__(self, fine_arg, coarse_arg):

        # Arguments on the coarse and fine grids
        self.coarse = coarse_arg
        self.fine = fine_arg

        # Get a reference to the InvokeSchedule SymbolTable
        symtab = self.coarse.call.ancestor(InvokeSchedule).symbol_table

        # Generate name for inter-mesh map
        base_mmap_name = f"mmap_{fine_arg.name}_{coarse_arg.name}"
        self.mmap = symtab.find_or_create(
                base_mmap_name, tag=base_mmap_name,
                symbol_type=DataSymbol,
                datatype=UnsupportedFortranType(
                    f"type(mesh_map_type), pointer :: {base_mmap_name}"
                    f" => null()")
            ).name

        # Generate name for ncell variables
        name = f"ncell_{fine_arg.name}"
        self.ncell_fine = symtab.find_or_create(
            name, tag=name,
            symbol_type=DataSymbol,
            datatype=LFRicTypes("LFRicIntegerScalarDataType")()
        ).name
        # No. of fine cells per coarse cell in x
        name = f"ncpc_{fine_arg.name}_{coarse_arg.name}_x"
        self.ncellpercellx = symtab.find_or_create(
            name, tag=name,
            symbol_type=DataSymbol,
            datatype=LFRicTypes("LFRicIntegerScalarDataType")()
        ).name
        # No. of fine cells per coarse cell in y
        name = f"ncpc_{fine_arg.name}_{coarse_arg.name}_y"
        self.ncellpercelly = symtab.find_or_create(
            name, tag=name,
            symbol_type=DataSymbol,
            datatype=LFRicTypes("LFRicIntegerScalarDataType")()
        ).name
        # Name for cell map
        base_name = "cell_map_" + coarse_arg.name
        ArrayType(
            LFRicTypes("LFRicRealScalarDataType")(),
            [ArrayType.Extent.DEFERRED]*2)
        sym = symtab.find_or_create(
                base_name,
                symbol_type=DataSymbol,
                datatype=UnsupportedFortranType(
                    f"integer(kind=i_def), pointer :: {base_name}"
                    f"(:,:,:) => null()",
                    partial_datatype=ArrayType(
                        LFRicTypes("LFRicRealScalarDataType")(),
                        [ArrayType.Extent.DEFERRED]*3)
                ))

        self.cell_map = sym.name

        # We have no colourmap information when first created
        self._colourmap_symbol = None
        # Symbol for the variable holding the number of colours
        self._ncolours_var_symbol = None
        # Symbol of the variable holding the last cell of a particular colour.
        # Will be a 2D array if the kernel iteration space includes the halo
        # and 1D otherwise.
        self._last_cell_var_symbol = None

    def set_colour_info(self, colour_map, ncolours, last_cell):
        '''Sets the colour_map, number of colours, and
        last cell of a particular colour.

        :param colour_map: the colour map symbol.
        :type: colour_map:py:class:`psyclone.psyir.symbols.Symbol`
        :param ncolours: the number of colours.
        :type: ncolours: :py:class:`psyclone.psyir.symbols.Symbol`
        :param last_cell: the last halo cell of a particular colour.
        :type last_cell: :py:class:`psyclone.psyir.symbols.Symbol`

        '''
        self._colourmap_symbol = colour_map
        self._ncolours_var_symbol = ncolours
        self._last_cell_var_symbol = last_cell

    @property
    def colourmap_symbol(self):
        ''':returns: the colour map symbol.
        :rtype: :py:class:`psyclone.psyir.symbols.Symbol`
        '''
        return self._colourmap_symbol

    @property
    def ncolours_var_symbol(self):
        ''':returns: the symbol for storing the number of colours.
        :rtype: :py:class:`psyclone.psyir.symbols.Symbol`
        '''
        return self._ncolours_var_symbol

    @property
    def last_cell_var_symbol(self):
        ''':returns: the last halo/edge cell variable.
        :rtype: :py:class:`psyclone.psyir.symbols.Symbol`
        '''
        return self._last_cell_var_symbol


class DynBasisFunctions(LFRicCollection):
    ''' Holds all information on the basis and differential basis
    functions required by an invoke or kernel call. This covers both those
    required for quadrature and for evaluators.

    :param node: either the schedule of an Invoke or a single Kernel object
                 for which to extract information on all required
                 basis/diff-basis functions.
    :type node: :py:class:`psyclone.domain.lfric.LFRicInvokeSchedule` or
                :py:class:`psyclone.domain.lfric.LFRicKern`

    :raises InternalError: if a call has an unrecognised evaluator shape.

    '''
    # Dimensioning vars for the basis function arrays required by each
    # type of quadrature
    qr_dim_vars = {"xyoz": ["np_xy", "np_z"],
                   "edge": ["np_xyz", "nedges"],
                   "face": ["np_xyz", "nfaces"]}
    # The different weights arrays required by each type of quadrature
    qr_weight_vars = {"xyoz": ["weights_xy", "weights_z"],
                      "edge": ["weights_xyz"],
                      "face": ["weights_xyz"]}

    def __init__(self, node):

        super().__init__(node)

        # Construct a list of all the basis/diff-basis functions required
        # by this invoke. Each entry in the list is a dictionary holding
        # the shape, the function space and the 'target' function spaces
        # (upon which the basis functions are evaluated).
        self._basis_fns = []
        # The dictionary of quadrature objects passed to this invoke. Keys
        # are the various VALID_QUADRATURE_SHAPES, values are a list of
        # associated quadrature variables. (i.e. we have a list of
        # quadrature arguments for each shape.)
        self._qr_vars = OrderedDict()
        # The dict of target function spaces upon which we must provide
        # evaluators. Keys are the FS names, values are (FunctionSpace,
        # DynKernelArgument) tuples.
        self._eval_targets = OrderedDict()

        for call in self.kernel_calls:

            if isinstance(call, LFRicBuiltIn) or not call.eval_shapes:
                # Skip this kernel if it doesn't require basis/diff basis fns
                continue

            for shape, rule in call.qr_rules.items():

                # This kernel requires quadrature
                if shape not in self._qr_vars:
                    # We haven't seen a quadrature arg with this shape
                    # before so create a dictionary entry with an
                    # empty list
                    self._qr_vars[shape] = []
                if rule.psy_name not in self._qr_vars[shape]:
                    # Add this qr argument to the list of those that
                    # have this shape
                    self._qr_vars[shape].append(rule.psy_name)

            if "gh_evaluator" in call.eval_shapes:
                # An evaluator consists of basis or diff basis functions
                # for one FS evaluated on the nodes of another 'target' FS.
                # Make a dict of 2-tuples, each containing the
                # FunctionSpace and associated kernel argument for the
                # target FSs.

                # Loop over the target FS for evaluators required by this
                # kernel
                for fs_name in call.eval_targets:
                    if fs_name not in self._eval_targets:
                        # We don't already have this space in our list so
                        # add it to the list of target spaces
                        self._eval_targets[fs_name] = \
                            call.eval_targets[fs_name]

            # Both quadrature and evaluators require basis and/or differential
            # basis functions. This helper routine populates self._basis_fns
            # with entries describing the basis functions required by
            # this call.
            self._setup_basis_fns_for_call(call)

    @staticmethod
    def basis_first_dim_name(function_space):
        '''
        Get the name of the variable holding the first dimension of a
        basis function

        :param function_space: the function space the basis function is for
        :type function_space: :py:class:`psyclone.domain.lfric.FunctionSpace`
        :return: a Fortran variable name
        :rtype: str

        '''
        return "dim_" + function_space.mangled_name

    @staticmethod
    def basis_first_dim_value(function_space):
        '''
        Get the size of the first dimension of a basis function.

        :param function_space: the function space the basis function is for
        :type function_space: :py:class:`psyclone.domain.lfric.FunctionSpace`
        :return: an integer length.
        :rtype: string

        :raises GenerationError: if an unsupported function space is supplied \
                                 (e.g. ANY_SPACE_*, ANY_DISCONTINUOUS_SPACE_*)
        '''
        if function_space.has_scalar_basis:
            first_dim = "1"
        elif function_space.has_vector_basis:
            first_dim = "3"
        else:
            # It is not possible to determine explicitly the first basis
            # function array dimension from the metadata for any_space or
            # any_discontinuous_space. This information needs to be passed
            # from the PSy layer to the kernels (see issue #461).
            const = LFRicConstants()
            raise GenerationError(
                f"Unsupported space for basis function, "
                f"expecting one of {const.VALID_FUNCTION_SPACES} but found "
                f"'{function_space.orig_name}'")
        return first_dim

    @staticmethod
    def diff_basis_first_dim_name(function_space):
        '''
        Get the name of the variable holding the first dimension of a
        differential basis function.

        :param function_space: the function space the diff-basis function \
                               is for.
        :type function_space: :py:class:`psyclone.domain.lfric.FunctionSpace`
        :return: a Fortran variable name.
        :rtype: str

        '''
        return "diff_dim_" + function_space.mangled_name

    @staticmethod
    def diff_basis_first_dim_value(function_space):
        '''
        Get the size of the first dimension of an array for a
        differential basis function.

        :param function_space: the function space the diff-basis function \
                               is for.
        :type function_space: :py:class:`psyclone.domain.lfric.FunctionSpace`
        :return: an integer length.
        :rtype: str

        :raises GenerationError: if an unsupported function space is \
                                 supplied (e.g. ANY_SPACE_*, \
                                 ANY_DISCONTINUOUS_SPACE_*)

        '''
        if function_space.has_scalar_diff_basis:
            first_dim = "1"
        elif function_space.has_vector_diff_basis:
            first_dim = "3"
        else:
            # It is not possible to determine explicitly the first
            # differential basis function array dimension from the metadata
            # for any_space or any_discontinuous_space. This information
            # needs to be passed from the PSy layer to the kernels
            # (see issue #461).
            const = LFRicConstants()
            raise GenerationError(
                f"Unsupported space for differential basis function, "
                f"expecting one of {const.VALID_FUNCTION_SPACES} but found "
                f"'{function_space.orig_name}'")
        return first_dim

    def _setup_basis_fns_for_call(self, call):
        '''
        Populates self._basis_fns with entries describing the basis
        functions required by the supplied Call.

        :param call: the kernel call for which basis functions are required.
        :type call: :py:class:`psyclone.domain.lfric.LFRicKern`

        :raises InternalError: if the supplied call is of incorrect type.
        :raises InternalError: if the supplied call has an unrecognised \
                               evaluator shape.
        '''
        if not isinstance(call, LFRicKern):
            raise InternalError(f"Expected a LFRicKern object but got: "
                                f"'{type(call)}'")
        const = LFRicConstants()
        # We need a full FunctionSpace object for each function space
        # that has basis functions associated with it.
        for fsd in call.fs_descriptors.descriptors:

            # We need the full FS object, not just the name. Therefore
            # we first have to get a kernel argument that is on this
            # space...
            arg, fspace = call.arguments.get_arg_on_space_name(fsd.fs_name)

            for shape in call.eval_shapes:

                # Populate a dict with the shape, function space and
                # associated kernel argument for this basis/diff-basis f'n.
                entry = {"shape": shape,
                         "fspace": fspace,
                         "arg": arg}
                if shape in const.VALID_QUADRATURE_SHAPES:
                    # This is for quadrature - store the name of the
                    # qr variable
                    entry["qr_var"] = call.qr_rules[shape].psy_name
                    # Quadrature weights are evaluated at pre-determined
                    # points rather than at the nodes of another FS.
                    # We put one entry of None in the list of target
                    # spaces to facilitate cases where we loop over
                    # this list.
                    entry["nodal_fspaces"] = [None]
                elif shape == "gh_evaluator":
                    # This is an evaluator
                    entry["qr_var"] = None
                    # Store a list of the FunctionSpace objects for which
                    # these basis functions are to be evaluated
                    entry["nodal_fspaces"] = [items[0] for items in
                                              call.eval_targets.values()]
                else:
                    raise InternalError(f"Unrecognised evaluator shape: "
                                        f"'{shape}'. Should be one of "
                                        f"{const.VALID_EVALUATOR_SHAPES}")

                # Add our newly-constructed dict object to the list describing
                # the required basis and/or differential basis functions for
                # this Invoke.
                if fsd.requires_basis:
                    entry["type"] = "basis"
                    self._basis_fns.append(entry)
                if fsd.requires_diff_basis:
                    # Take a shallow copy of the dict and just modify the
                    # 'type' of the basis function it describes (this works
                    # because the 'type' entry is a primitive type [str]).
                    diff_entry = entry.copy()
                    diff_entry["type"] = "diff-basis"
                    self._basis_fns.append(diff_entry)

    def stub_declarations(self):
        '''
        Insert the variable declarations required by the basis functions into
        the Kernel stub.
        Note that argument order is redefined later by ArgOrdering.

        :raises InternalError: if an unsupported quadrature shape is found.

        '''
        super().stub_declarations()
        if not self._qr_vars and not self._eval_targets:
            return

        # The quadrature shapes that this method supports
        supported_shapes = ["gh_quadrature_xyoz", "gh_quadrature_face",
                            "gh_quadrature_edge"]

        # Get the lists of dimensioning variables and basis arrays
        var_dims, basis_arrays = self._basis_fn_declns()

        for var in var_dims:
            arg = self.symtab.find_or_create(
                var, symbol_type=DataSymbol,
                datatype=LFRicTypes("LFRicIntegerScalarDataType")())
            if arg not in self.symtab.argument_list:
                arg.interface = ArgumentInterface(
                                        ArgumentInterface.Access.READ)
                self.symtab.append_argument(arg)

<<<<<<< HEAD
        # Allocate basis arrays
=======
>>>>>>> 17b73c1c
        for basis in basis_arrays:
            dims = []
            for value in basis_arrays[basis]:
                try:
                    dims.append(Literal(value, INTEGER_TYPE))
                except ValueError:
                    dims.append(Reference(self.symtab.find_or_create(value)))
            arg = self.symtab.find_or_create(
                basis, symbol_type=DataSymbol,
                datatype=ArrayType(LFRicTypes("LFRicRealScalarDataType")(),
                                   dims))
            arg.interface = ArgumentInterface(ArgumentInterface.Access.READ)
            self.symtab.append_argument(arg)

        const = LFRicConstants()

        for shape in self._qr_vars:
            qr_name = "_qr_" + shape.split("_")[-1]
            # Create the PSyIR intrinsic DataType
            if shape not in const.QUADRATURE_TYPE_MAP:
                raise InternalError(
                    f"Quadrature shapes other than {supported_shapes} are not "
                    f"yet supported - got: '{shape}'")
            kind_sym = self.symtab.find_or_create(
                const.QUADRATURE_TYPE_MAP[shape]["kind"],
                symbol_type=DataSymbol, datatype=UnresolvedType(),
                interface=ImportInterface(
                    self.symtab.lookup("constants_mod")))

<<<<<<< HEAD
            # All quatratures are REAL, the the PSyIR type
=======
            # All quatratures are REAL
>>>>>>> 17b73c1c
            intr_type = ScalarType(ScalarType.Intrinsic.REAL, kind_sym)

            if shape == "gh_quadrature_xyoz":
                dim = self.symtab.find_or_create(
                    "np_xy"+qr_name, symbol_type=DataSymbol,
                    datatype=LFRicTypes("LFRicIntegerScalarDataType")())
                sym = self.symtab.find_or_create(
                    "weights_xy"+qr_name, symbol_type=DataSymbol,
                    datatype=ArrayType(intr_type, [Reference(dim)]))
                sym.interface = ArgumentInterface(
                                        ArgumentInterface.Access.READ)
                self.symtab.append_argument(sym)
                dim = self.symtab.find_or_create(
                    "np_z"+qr_name, symbol_type=DataSymbol,
                    datatype=LFRicTypes("LFRicIntegerScalarDataType")())
                sym = self.symtab.find_or_create(
                    "weights_z"+qr_name, symbol_type=DataSymbol,
                    datatype=ArrayType(intr_type, [Reference(dim)]))
                sym.interface = ArgumentInterface(
                                        ArgumentInterface.Access.READ)
                self.symtab.append_argument(sym)
            elif shape == "gh_quadrature_face":
                dim1 = self.symtab.find_or_create(
                    "np_xyz"+qr_name, symbol_type=DataSymbol,
                    datatype=LFRicTypes("LFRicIntegerScalarDataType")())
                dim2 = self.symtab.find_or_create(
                    "nfaces"+qr_name, symbol_type=DataSymbol,
                    datatype=LFRicTypes("LFRicIntegerScalarDataType")())
                sym = self.symtab.find_or_create(
                    "weights_xyz"+qr_name, symbol_type=DataSymbol,
                    datatype=ArrayType(intr_type, [Reference(dim1),
                                                   Reference(dim2)]))
                sym.interface = ArgumentInterface(
                                        ArgumentInterface.Access.READ)
                self.symtab.append_argument(sym)
            elif shape == "gh_quadrature_edge":
                dim1 = self.symtab.find_or_create(
                    "np_xyz"+qr_name, symbol_type=DataSymbol,
                    datatype=LFRicTypes("LFRicIntegerScalarDataType")())
                dim2 = self.symtab.find_or_create(
                    "nedges"+qr_name, symbol_type=DataSymbol,
                    datatype=LFRicTypes("LFRicIntegerScalarDataType")())
                sym = self.symtab.find_or_create(
                    "weights_xyz"+qr_name, symbol_type=DataSymbol,
                    datatype=ArrayType(intr_type, [Reference(dim1),
                                                   Reference(dim2)]))
                sym.interface = ArgumentInterface(
                                        ArgumentInterface.Access.READ)
                self.symtab.append_argument(sym)

    def invoke_declarations(self):
        '''
        Add basis-function declarations to the PSy layer.

        '''
        super().invoke_declarations()
        const = LFRicConstants()

        # We need BASIS and/or DIFF_BASIS if any kernel requires quadrature
        # or an evaluator
        if self._qr_vars or self._eval_targets:
            module = self.symtab.find_or_create(
                const.FUNCTION_SPACE_TYPE_MAP["function_space"]["module"],
                symbol_type=ContainerSymbol)
            self.symtab.find_or_create(
                "BASIS", symbol_type=DataSymbol, datatype=UnresolvedType(),
                interface=ImportInterface(module))
            self.symtab.find_or_create(
                "DIFF_BASIS", symbol_type=DataSymbol,
                datatype=UnresolvedType(), interface=ImportInterface(module))

        if self._qr_vars:
            # Look-up the module- and type-names from the QUADRATURE_TYPE_MAP
            for shp in self._qr_vars:
                quad_map = const.QUADRATURE_TYPE_MAP[shp]
                module = self.symtab.find_or_create(
                    quad_map["module"],
                    symbol_type=ContainerSymbol)
                self.symtab.find_or_create(
                    quad_map["type"], symbol_type=DataTypeSymbol,
                    datatype=UnresolvedType(),
                    interface=ImportInterface(module))
                self.symtab.find_or_create(
                    quad_map["proxy_type"], symbol_type=DataTypeSymbol,
                    datatype=UnresolvedType(),
                    interface=ImportInterface(module))

        for shape in self._qr_vars.keys():
            # The PSy-layer routine is passed objects of
            # quadrature_* type
            dt_symbol = self.symtab.lookup(
                const.QUADRATURE_TYPE_MAP[shape]["type"])
            for name in self._qr_vars[shape]:
                new_arg = self.symtab.find_or_create(
                    name, symbol_type=DataSymbol, datatype=dt_symbol,
                )
                new_arg.interface = ArgumentInterface(
                    ArgumentInterface.Access.READ)
                self.symtab.append_argument(new_arg)

    def initialise(self, cursor):
        '''
        Create the declarations and assignments required for the
        basis-functions required by an invoke. These are added as children
        of the supplied parent node in the AST.

        :param int cursor: position where to add the next initialisation
            statements.
        :returns: Updated cursor value.
        :rtype: int

        :raises InternalError: if an invalid entry is encountered in the \
                               self._basis_fns list.
        '''
        # pylint: disable=too-many-branches, too-many-locals
        api_config = Config.get().api_conf("lfric")
        const = LFRicConstants()

        # We need BASIS and/or DIFF_BASIS if any kernel requires quadrature
        # or an evaluator
        if self._qr_vars or self._eval_targets:
            module = self.symtab.find_or_create(
                const.FUNCTION_SPACE_TYPE_MAP["function_space"]["module"],
                symbol_type=ContainerSymbol)
            self.symtab.find_or_create(
                "BASIS", symbol_type=DataSymbol, datatype=UnresolvedType(),
                interface=ImportInterface(module))
            self.symtab.find_or_create(
                "DIFF_BASIS", symbol_type=DataSymbol,
                datatype=UnresolvedType(), interface=ImportInterface(module))

        if self._qr_vars:
            init_cursor = cursor
            # Look-up the module- and type-names from the QUADRATURE_TYPE_MAP
            for shp in self._qr_vars:
                quad_map = const.QUADRATURE_TYPE_MAP[shp]
                module = self.symtab.find_or_create(
                    quad_map["module"],
                    symbol_type=ContainerSymbol)
                symbol = self.symtab.lookup(quad_map["type"])
                symbol.interface = ImportInterface(module)
                symbol = self.symtab.lookup(quad_map["proxy_type"])
                symbol.interface = ImportInterface(module)

            cursor = self._initialise_xyz_qr(cursor)
            cursor = self._initialise_xyoz_qr(cursor)
            cursor = self._initialise_xoyoz_qr(cursor)
            cursor = self._initialise_face_or_edge_qr(cursor, "face")
            cursor = self._initialise_face_or_edge_qr(cursor, "edge")

            if init_cursor < cursor:
                self._invoke.schedule[init_cursor].preceding_comment = (
                    "Look-up quadrature variables")

        first = True
        for (fspace, arg) in self._eval_targets.values():
            # We need the list of nodes for each unique FS upon which we need
            # to evaluate basis/diff-basis functions
            nodes_name = "nodes_" + fspace.mangled_name
            kind = api_config.default_kind["real"]
            symbol = self.symtab.new_symbol(
                nodes_name, symbol_type=DataSymbol,
                datatype=UnsupportedFortranType(
                    f"real(kind={kind}), pointer :: {nodes_name}"
                    f"(:,:) => null()",
                    partial_datatype=ArrayType(
                        LFRicTypes("LFRicRealScalarDataType")(),
                        [ArrayType.Extent.DEFERRED]*2)
                    ))
            assignment = Assignment.create(
                    lhs=Reference(symbol),
                    rhs=arg.generate_method_call(
                        "get_nodes", function_space=fspace),
                    is_pointer=True)
            if first:
                assignment.preceding_comment = (
                    "Initialise evaluator-related quantities for the target "
                    "function spaces")
                first = False
            self._invoke.schedule.addchild(assignment, cursor)
            cursor += 1

        init_cursor = cursor
        var_dim_list = []
        for basis_fn in self._basis_fns:
            # Get the extent of the first dimension of the basis array.
            if basis_fn['type'] == "basis":
                first_dim = self.basis_first_dim_name(basis_fn["fspace"])
                dim_space = "get_dim_space"
            elif basis_fn['type'] == "diff-basis":
                first_dim = self.diff_basis_first_dim_name(
                    basis_fn["fspace"])
                dim_space = "get_dim_space_diff"
            else:
                raise InternalError(
                    f"Unrecognised type of basis function: "
                    f"'{basis_fn['''type''']}'. Should be either 'basis' or "
                    f"'diff-basis'.")

            if first_dim not in var_dim_list:
                var_dim_list.append(first_dim)
                symbol = self.symtab.find_or_create(
                    first_dim, symbol_type=DataSymbol,
                    datatype=LFRicTypes("LFRicIntegerScalarDataType")())

                assignment = Assignment.create(
                        lhs=Reference(symbol),
                        rhs=basis_fn["arg"].generate_method_call(
                                dim_space, function_space=basis_fn["fspace"]))
                self._invoke.schedule.addchild(assignment, cursor)
                cursor += 1

        _, basis_arrays = self._basis_fn_declns()

<<<<<<< HEAD
=======
        # Allocate basis arrays
>>>>>>> 17b73c1c
        for basis in basis_arrays:
            dims = "("+",".join([":"]*len(basis_arrays[basis]))+")"
            symbol = self.symtab.find_or_create(
                basis, symbol_type=DataSymbol, datatype=UnsupportedFortranType(
                    f"real(kind=r_def), allocatable :: {basis}{dims}"
                ))
            alloc = IntrinsicCall.create(
                IntrinsicCall.Intrinsic.ALLOCATE,
                [ArrayReference.create(
                    symbol,
                    [Reference(self.symtab.find_or_create(
                                bn, symbol_type=DataSymbol,
                                datatype=UnresolvedType()))
                     for bn in basis_arrays[basis]])]
            )
            self._invoke.schedule.addchild(alloc, cursor)
            cursor += 1

        # Compute the values for any basis arrays
        cursor = self._compute_basis_fns(cursor)
        if init_cursor < cursor:
            self._invoke.schedule[init_cursor].preceding_comment = (
                "Allocate basis/diff-basis arrays")
        return cursor

    def _basis_fn_declns(self):
        '''
        Extracts all information relating to the necessary declarations
        for basis-function arrays.

        :returns: a 2-tuple containing a list of dimensioning variables & a \
                  dict of basis arrays.
        :rtype: (list of str, dict)

        :raises InternalError: if neither self._invoke or self._kernel are set.
        :raises InternalError: if an unrecognised type of basis function is \
                               encountered.
        :raises InternalError: if an unrecognised evaluator shape is \
                               encountered.
        :raises InternalError: if there is no name for the quadrature object \
                               when generating PSy-layer code.

        '''
        # pylint: disable=too-many-branches
        # Dictionary of basis arrays where key values are the array names and
        # entries are a list of dimensions.
        basis_arrays = OrderedDict()
        # List of names of dimensioning (scalar) variables
        var_dim_list = []

        const = LFRicConstants()
        # Loop over the list of dicts describing each basis function
        # required by this Invoke.
        for basis_fn in self._basis_fns:
            # Get the extent of the first dimension of the basis array and
            # store whether we have a basis or a differential basis function.
            # Currently there are only those two possible types of basis
            # function and we store the required diff basis name in basis_name.
            if basis_fn['type'] == "basis":
                if self._invoke:
                    first_dim = self.basis_first_dim_name(basis_fn["fspace"])
                elif self._kernel:
                    first_dim = self.basis_first_dim_value(basis_fn["fspace"])
                else:
                    raise InternalError("Require basis functions but do not "
                                        "have either a Kernel or an "
                                        "Invoke. Should be impossible.")
                basis_name = "gh_basis"
            elif basis_fn['type'] == "diff-basis":
                if self._invoke:
                    first_dim = self.diff_basis_first_dim_name(
                        basis_fn["fspace"])
                elif self._kernel:
                    first_dim = self.diff_basis_first_dim_value(
                        basis_fn["fspace"])
                else:
                    raise InternalError("Require differential basis functions "
                                        "but do not have either a Kernel or "
                                        "an Invoke. Should be impossible.")
                basis_name = "gh_diff_basis"
            else:
                raise InternalError(
                    f"Unrecognised type of basis function: "
                    f"'{basis_fn['''type''']}'. Should be either 'basis' or "
                    f"'diff-basis'.")

            if self._invoke and first_dim not in var_dim_list:
                var_dim_list.append(first_dim)

            if basis_fn["shape"] in const.VALID_QUADRATURE_SHAPES:

                qr_var = basis_fn["qr_var"]
                if not qr_var:
                    raise InternalError(
                        f"Quadrature '{basis_fn['''shape''']}' is required but"
                        f" have no name for the associated Quadrature object.")

                op_name = basis_fn["fspace"].get_operator_name(basis_name,
                                                               qr_var=qr_var)
                if op_name in basis_arrays:
                    # We've already seen a basis with this name so skip
                    continue

                # Dimensionality of the basis arrays depends on the
                # type of quadrature...
                alloc_args = qr_basis_alloc_args(first_dim, basis_fn)
                for arg in alloc_args:
                    # In a kernel stub the first dimension of the array is
                    # a numerical value so make sure we don't try and declare
                    # it as a variable.
                    if not arg[0].isdigit() and arg not in var_dim_list:
                        var_dim_list.append(arg)
                basis_arrays[op_name] = alloc_args

            elif basis_fn["shape"].lower() == "gh_evaluator":
                # This is an evaluator and thus may be required on more than
                # one function space
                for target_space in basis_fn["nodal_fspaces"]:
                    op_name = basis_fn["fspace"].\
                        get_operator_name(basis_name,
                                          qr_var=basis_fn["qr_var"],
                                          on_space=target_space)
                    if op_name in basis_arrays:
                        continue
                    # We haven't seen a basis with this name before so
                    # need to store its dimensions
                    basis_arrays[op_name] = [
                        first_dim,
                        basis_fn["fspace"].ndf_name,
                        target_space.ndf_name]
            else:
                raise InternalError(
                    f"Unrecognised evaluator shape: '{basis_fn['''shape''']}'."
                    f" Should be one of {const.VALID_EVALUATOR_SHAPES}")

        return (var_dim_list, basis_arrays)

    def _initialise_xyz_qr(self, cursor):
        '''
        Add in the initialisation of variables needed for XYZ
        quadrature

        :param int cursor: position where to add the next initialisation
            statements.
        :returns: Updated cursor value.
        :rtype: int

        '''
        # pylint: disable=unused-argument
        # This shape is not yet supported so we do nothing
        return cursor

    def _initialise_xyoz_qr(self, cursor):
        '''
        Add in the initialisation of variables needed for XYoZ
        quadrature

        :param int cursor: position where to add the next initialisation
            statements.
        :returns: Updated cursor value.
        :rtype: int

        '''
        const = LFRicConstants()

        if "gh_quadrature_xyoz" not in self._qr_vars:
            return cursor

        for qr_arg_name in self._qr_vars["gh_quadrature_xyoz"]:

            # We generate unique names for the integers holding the numbers
            # of quadrature points by appending the name of the quadrature
            # argument
            for name in self.qr_dim_vars["xyoz"]:
                self.symtab.new_symbol(
                    name+"_"+qr_arg_name, symbol_type=DataSymbol,
                    datatype=LFRicTypes("LFRicIntegerScalarDataType")())
            dtype = \
                const.QUADRATURE_TYPE_MAP["gh_quadrature_xyoz"]["intrinsic"]
            kind = const.QUADRATURE_TYPE_MAP["gh_quadrature_xyoz"]["kind"]
            for name in self.qr_weight_vars["xyoz"]:
                self.symtab.find_or_create(
                    name+"_"+qr_arg_name, symbol_type=DataSymbol,
                    datatype=UnsupportedFortranType(
                        f"{dtype}(kind={kind}), pointer :: "
                        f"{name}_{qr_arg_name}(:) => null()"))

            # Get the quadrature proxy
            dtp_symbol = self.symtab.lookup(
                const.QUADRATURE_TYPE_MAP["gh_quadrature_xyoz"]["proxy_type"])
            proxy_symbol = self.symtab.find_or_create(
                    qr_arg_name+"_proxy", symbol_type=DataSymbol,
                    datatype=dtp_symbol)
            symbol = self.symtab.lookup(qr_arg_name)

            assignment = Assignment.create(
                    lhs=Reference(proxy_symbol),
                    rhs=Call.create(
                        StructureReference.create(
                            symbol, ['get_quadrature_proxy'])))
            self._invoke.schedule.addchild(assignment, cursor)
            cursor += 1

            # Number of points in each dimension
            for qr_var in self.qr_dim_vars["xyoz"]:
                self._invoke.schedule.addchild(
                    Assignment.create(
                        lhs=Reference(self.symtab.lookup(
                                qr_var+"_"+qr_arg_name)),
                        rhs=StructureReference.create(
                                proxy_symbol, [qr_var])),
                    cursor)
                cursor += 1

            # Pointers to the weights arrays
            for qr_var in self.qr_weight_vars["xyoz"]:
                self._invoke.schedule.addchild(
                    Assignment.create(
                        lhs=Reference(self.symtab.lookup(
                                qr_var+"_"+qr_arg_name)),
                        rhs=StructureReference.create(
                                proxy_symbol, [qr_var]),
                        is_pointer=True),
                    cursor)
                cursor += 1

        return cursor

    def _initialise_xoyoz_qr(self, cursor):
        '''
        Add in the initialisation of variables needed for XoYoZ
        quadrature.

        :param int cursor: position where to add the next initialisation
            statements.
        :returns: Updated cursor value.
        :rtype: int

        '''
        # pylint: disable=unused-argument
        # This shape is not yet supported so we do nothing
        return cursor

    def _initialise_face_or_edge_qr(self, cursor, qr_type):
        '''
        Add in the initialisation of variables needed for face or edge
        quadrature.

        :param int cursor: position where to add the next initialisation
            statements.
        :param str qr_type: whether to generate initialisation code for \
                            "face" or "edge" quadrature.
        :returns: Updated cursor value.
        :rtype: int

        :raises InternalError: if `qr_type` is not "face" or "edge".

        '''
        if qr_type not in ["face", "edge"]:
            raise InternalError(
                f"_initialise_face_or_edge_qr: qr_type argument must be "
                f"either 'face' or 'edge' but got: '{qr_type}'")

        quadrature_name = f"gh_quadrature_{qr_type}"

        if quadrature_name not in self._qr_vars:
            return cursor

        for qr_arg_name in self._qr_vars[quadrature_name]:

            arg_symbol = self.symtab.lookup(qr_arg_name)
            arg_symbol.interface = ArgumentInterface(
                                    ArgumentInterface.Access.READ)
            self.symtab.append_argument(arg_symbol)

            # We generate unique names for the integers holding the numbers
            # of quadrature points by appending the name of the quadrature
            # argument
            for name in self.qr_dim_vars[qr_type]:
                self.symtab.find_or_create(
                    name+"_"+qr_arg_name, tag=name+"_"+qr_arg_name,
                    symbol_type=DataSymbol,
                    datatype=LFRicTypes("LFRicIntegerScalarDataType")())

            array_type = ArrayType(
                LFRicTypes("LFRicRealScalarDataType")(),
                [ArrayType.Extent.DEFERRED]*2)
            for name in self.qr_weight_vars[qr_type]:
                self.symtab.find_or_create(
                    f"{name}_{qr_arg_name}", symbol_type=DataSymbol,
                    datatype=UnsupportedFortranType(
                        f"real(kind=r_def), pointer, dimension(:,:) :: "
                        f"{name}_{qr_arg_name} => null()\n",
                        partial_datatype=array_type
                    ),
                    tag=f"{name}_{qr_arg_name}")
            const = LFRicConstants()

            # Get the quadrature proxy
            ptype = self.symtab.lookup(
                const.QUADRATURE_TYPE_MAP[quadrature_name]["proxy_type"])

            proxy_sym = self.symtab.find_or_create_tag(
                qr_arg_name+"_proxy", symbol_type=DataSymbol, datatype=ptype)
            call = Call.create(
                StructureReference.create(
                    self.symtab.lookup(qr_arg_name),
                    ["get_quadrature_proxy"]))
            assignment = Assignment.create(
                    lhs=Reference(proxy_sym),
                    rhs=call)
            self._invoke.schedule.addchild(assignment, cursor)
            cursor += 1

            # The dimensioning variables required for this quadrature
            # (e.g. nedges/nfaces, np_xyz)
            for qr_var in self.qr_dim_vars[qr_type]:
                qr_sym = self.symtab.lookup(qr_var+'_'+qr_arg_name)
                assignment = Assignment.create(
                        lhs=Reference(qr_sym),
                        rhs=StructureReference.create(proxy_sym, [qr_var]))
                self._invoke.schedule.addchild(assignment, cursor)
                cursor += 1

            # Pointers to the weights arrays
            for qr_var in self.qr_weight_vars[qr_type]:
                qr_sym = self.symtab.lookup(qr_var+'_'+qr_arg_name)
                assignment = Assignment.create(
                        lhs=Reference(qr_sym),
                        rhs=StructureReference.create(
                            proxy_sym, [qr_var]),
                        is_pointer=True)
                self._invoke.schedule.addchild(assignment, cursor)
                cursor += 1
<<<<<<< HEAD

        return cursor

=======

        return cursor

>>>>>>> 17b73c1c
    def _compute_basis_fns(self, cursor):
        '''
        Generates the necessary Fortran to compute the values of
        any basis/diff-basis arrays required

        :param int cursor: position where to add the next initialisation
            statements.
        :returns: Updated cursor value.
        :rtype: int

        '''
        # pylint: disable=too-many-locals
        const = LFRicConstants()

        loop_var_list = set()
        op_name_list = []

        # add calls to compute the values of any basis arrays
        first = True
        for basis_fn in self._basis_fns:

            # Currently there are only two possible types of basis function
            # and we store the corresponding strings to use in basis_name,
            # basis_type, and first_dim. If support for other basis function
            # types is added in future then more tests need to be added here.
            if basis_fn["type"] == "diff-basis":
                basis_name = "gh_diff_basis"
                basis_type = "DIFF_BASIS"
                first_dim = self.diff_basis_first_dim_name(basis_fn["fspace"])
            elif basis_fn["type"] == "basis":
                basis_name = "gh_basis"
                basis_type = "BASIS"
                first_dim = self.basis_first_dim_name(basis_fn["fspace"])
            else:
                raise InternalError(
                    f"Unrecognised type of basis function: "
                    f"'{basis_fn['''type''']}'. Expected one of 'basis' or "
                    f"'diff-basis'.")
            if basis_fn["shape"] in const.VALID_QUADRATURE_SHAPES:
                op_name = basis_fn["fspace"].\
                    get_operator_name(basis_name, qr_var=basis_fn["qr_var"])
                if op_name in op_name_list:
                    # Jump over any basis arrays we've seen before
                    continue
                op_name_list.append(op_name)

                # Create the argument list
                args = [Reference(self.symtab.lookup(basis_type)),
                        basis_fn["arg"].generate_accessor(basis_fn["fspace"]),
                        Reference(self.symtab.lookup(first_dim)),
                        Reference(self.symtab.lookup(
                            basis_fn["fspace"].ndf_name)),
                        Reference(self.symtab.lookup(op_name))]

                # insert the basis array call
                call = Call.create(
                    StructureReference.create(
                        self.symtab.lookup(basis_fn["qr_var"]),
                        ["compute_function"]),
                    args)
                if first:
                    call.preceding_comment = "Compute basis/diff-basis arrays"
                    first = False
                self._invoke.schedule.addchild(call, cursor)
                cursor += 1
            elif basis_fn["shape"].lower() == "gh_evaluator":
                # We have an evaluator. We may need this on more than one
                # function space.
                for space in basis_fn["nodal_fspaces"]:
                    op_name = basis_fn["fspace"].\
                        get_operator_name(basis_name, on_space=space)
                    if op_name in op_name_list:
                        # Jump over any basis arrays we've seen before
                        continue
                    op_name_list.append(op_name)

                    nodal_loop_var = "df_nodal"
                    loop_var_list.add(nodal_loop_var)

                    # Loop over dofs of target function space
                    symbol = self.symtab.find_or_create_tag(
                        nodal_loop_var,
                        symbol_type=DataSymbol,
                        datatype=LFRicTypes("LFRicIntegerScalarDataType")())
                    loop = Loop.create(
                            symbol, Literal('1', INTEGER_TYPE),
                            Reference(self.symtab.lookup(space.ndf_name)),
                            Literal('1', INTEGER_TYPE), [])
                    if first:
                        loop.preceding_comment = (
                            "Compute basis/diff-basis arrays")
                        first = False
                    self._invoke.schedule.addchild(loop, cursor)
                    cursor += 1

                    dof_loop_var = "df_" + basis_fn["fspace"].mangled_name
                    loop_var_list.add(dof_loop_var)

                    symbol = self.symtab.find_or_create_tag(
                        dof_loop_var,
                        symbol_type=DataSymbol,
                        datatype=LFRicTypes("LFRicIntegerScalarDataType")())
                    inner_loop = Loop.create(
                            symbol, Literal('1', INTEGER_TYPE),
                            Reference(self.symtab.lookup(
                                        basis_fn["fspace"].ndf_name)),
                            Literal('1', INTEGER_TYPE), [])
                    loop.loop_body.addchild(inner_loop)

                    symbol = self.symtab.lookup(op_name)
                    rhs = basis_fn['arg'].generate_method_call(
                        "call_function", function_space=basis_fn['fspace'])
                    rhs.addchild(Reference(self.symtab.lookup(basis_type)))
                    rhs.addchild(Reference(self.symtab.lookup(dof_loop_var)))
                    rhs.addchild(ArrayReference.create(
                            self.symtab.lookup(f"nodes_{space.mangled_name}"),
                            [":", Reference(self.symtab.lookup(
                                                    nodal_loop_var))]))
                    inner_loop.loop_body.addchild(
                        Assignment.create(
                            lhs=ArrayReference.create(symbol, [
                                ":",
                                Reference(self.symtab.lookup(
                                    f"df_{basis_fn['fspace'].mangled_name}")),
                                Reference(self.symtab.lookup("df_nodal"))
                            ]),
                            rhs=rhs))
            else:
                raise InternalError(
                    f"Unrecognised shape '{basis_fn['''shape''']}' specified "
                    f"for basis function. Should be one of: "
                    f"{const.VALID_EVALUATOR_SHAPES}")
        return cursor

    def deallocate(self):
        '''
        Add code (at the end of the Invoke Schedule) to deallocate all
        basis/diff-basis function arrays.

        :raises InternalError: if an unrecognised type of basis function
                               is encountered.
        '''

        func_space_var_names = set()
        for basis_fn in self._basis_fns:
            # add the basis array name to the list to use later
            if basis_fn["type"] == "basis":
                basis_name = "gh_basis"
            elif basis_fn["type"] == "diff-basis":
                basis_name = "gh_diff_basis"
            else:
                raise InternalError(
                    f"Unrecognised type of basis function: "
                    f"'{basis_fn['''type''']}'. Should be one of 'basis' or "
                    f"'diff-basis'.")
            for fspace in basis_fn["nodal_fspaces"]:
                op_name = basis_fn["fspace"].\
                    get_operator_name(basis_name,
                                      qr_var=basis_fn["qr_var"],
                                      on_space=fspace)
                func_space_var_names.add(op_name)

        first = True
        if func_space_var_names:
            # add the required deallocate call
            dealloc = IntrinsicCall.create(
                IntrinsicCall.Intrinsic.DEALLOCATE,
                [Reference(self.symtab.lookup(name)) for name in
                 sorted(func_space_var_names)]
            )
            if first:
                dealloc.preceding_comment = "Deallocate basis arrays"
            self._invoke.schedule.children.append(dealloc)


class DynBoundaryConditions(LFRicCollection):
    '''
    Manages declarations and initialisation of quantities required by
    kernels that need boundary condition information.

    :param node: the Invoke or Kernel stub for which we are to handle \
                 any boundary conditions.
    :type node: :py:class:`psyclone.dynamo0p3.LFRicInvoke` or \
                :py:class:`psyclone.domain.lfric.LFRicKern`

    :raises GenerationError: if a kernel named "enforce_bc_code" is found \
                             but does not have an argument on ANY_SPACE_1.
    :raises GenerationError: if a kernel named "enforce_operator_bc_code" is \
                             found but does not have exactly one argument.
    '''
    # Define a BoundaryDofs namedtuple to help us manage the arrays that
    # are required.
    BoundaryDofs = namedtuple("BoundaryDofs", ["argument", "function_space"])

    def __init__(self, node):
        super().__init__(node)

        self._boundary_dofs = []
        # Check through all the kernel calls to see whether any of them
        # require boundary conditions. Currently this is done by recognising
        # the kernel name.
        # pylint: disable=import-outside-toplevel
        from psyclone.domain.lfric.metadata_to_arguments_rules import (
            MetadataToArgumentsRules)
        for call in self.kernel_calls:
            if MetadataToArgumentsRules.bc_kern_regex.match(call.name):
                bc_fs = None
                for fspace in call.arguments.unique_fss:
                    if fspace.orig_name == "any_space_1":
                        bc_fs = fspace
                        break
                if not bc_fs:
                    raise GenerationError(
                        "The enforce_bc_code kernel must have an argument on "
                        "ANY_SPACE_1 but failed to find such an argument.")
                farg = call.arguments.get_arg_on_space(bc_fs)
                self._boundary_dofs.append(self.BoundaryDofs(farg, bc_fs))
            elif call.name.lower() == "enforce_operator_bc_code":
                # Check that the kernel only has one argument
                if len(call.arguments.args) != 1:
                    raise GenerationError(
                        f"The enforce_operator_bc_code kernel must have "
                        f"exactly one argument but found "
                        f"{len(call.arguments.args)}")
                op_arg = call.arguments.args[0]
                bc_fs = op_arg.function_space_to
                self._boundary_dofs.append(self.BoundaryDofs(op_arg, bc_fs))

    def invoke_declarations(self):
        '''
        Add declarations for any boundary-dofs arrays required by an Invoke.

        '''
        super().invoke_declarations()
        api_config = Config.get().api_conf("lfric")

        for dofs in self._boundary_dofs:
            name = "boundary_dofs_" + dofs.argument.name
            kind = api_config.default_kind["integer"]
            dtype = UnsupportedFortranType(
                f"integer(kind={kind}), pointer "
                f":: {name}(:,:) => null()",
                partial_datatype=ArrayType(
                    LFRicTypes("LFRicIntegerScalarDataType")(),
                    [ArrayType.Extent.DEFERRED]*2)
                )
            self.symtab.new_symbol(
                name,
                symbol_type=DataSymbol,
                datatype=dtype)

    def stub_declarations(self):
        '''
        Add declarations for any boundary-dofs arrays required by a kernel.
        Note that argument order is redefined later by ArgOrdering.

        '''
        super().stub_declarations()
        for dofs in self._boundary_dofs:
            name = "boundary_dofs_" + dofs.argument.name
            ndf_name = self.symtab.lookup(dofs.function_space.ndf_name)
            dtype = ArrayType(
                LFRicTypes("LFRicIntegerScalarDataType")(),
                [Reference(ndf_name), Literal("2", INTEGER_TYPE)])
            new_symbol = self.symtab.new_symbol(
                name,
                symbol_type=DataSymbol,
                datatype=dtype,
                interface=ArgumentInterface(
                    ArgumentInterface.Access.READ)
            )
            self.symtab.append_argument(new_symbol)

    def initialise(self, cursor):
        '''
        Initialise any boundary-dofs arrays required by an Invoke.

        :param int cursor: position where to add the next initialisation
            statements.
        :returns: Updated cursor value.
        :rtype: int

        '''
        for dofs in self._boundary_dofs:
            name = "boundary_dofs_" + dofs.argument.name
            self._invoke.schedule.addchild(
                Assignment.create(
                    lhs=Reference(self.symtab.lookup(name)),
                    rhs=dofs.argument.generate_method_call(
<<<<<<< HEAD
                                                "get_boundary_dofs"),
=======
                        "get_boundary_dofs",
                        function_space=dofs.function_space),
>>>>>>> 17b73c1c
                    is_pointer=True
                ),
                cursor)
            cursor += 1

        return cursor


class DynGlobalSum(GlobalSum):
    '''
    Dynamo specific global sum class which can be added to and
    manipulated in a schedule.

    :param scalar: the kernel argument for which to perform a global sum.
    :type scalar: :py:class:`psyclone.dynamo0p3.DynKernelArgument`
    :param parent: the parent node of this node in the PSyIR.
    :type parent: :py:class:`psyclone.psyir.nodes.Node`

    :raises GenerationError: if distributed memory is not enabled.
    :raises InternalError: if the supplied argument is not a scalar.
    :raises GenerationError: if the scalar is not of "real" intrinsic type.

    '''
    def __init__(self, scalar, parent=None):
        # Check that distributed memory is enabled
        if not Config.get().distributed_memory:
            raise GenerationError(
                "It makes no sense to create a DynGlobalSum object when "
                "distributed memory is not enabled (dm=False).")
        # Check that the global sum argument is indeed a scalar
        if not scalar.is_scalar:
            raise InternalError(
                f"DynGlobalSum.init(): A global sum argument should be a "
                f"scalar but found argument of type '{scalar.argument_type}'.")
        # Check scalar intrinsic types that this class supports (only
        # "real" for now)
        if scalar.intrinsic_type != "real":
            raise GenerationError(
                f"DynGlobalSum currently only supports real scalars, but "
                f"argument '{scalar.name}' in Kernel '{scalar.call.name}' has "
                f"'{scalar.intrinsic_type}' intrinsic type.")
        # Initialise the parent class
        super().__init__(scalar, parent=parent)

    def lower_to_language_level(self):
        '''
        :returns: this node lowered to language-level PSyIR.
        :rtype: :py:class:`psyclone.psyir.nodes.Node`
        '''

        # Get the name strings to use
        name = self._scalar.name
        type_name = self._scalar.data_type
        mod_name = self._scalar.module_name

        # Get the symbols from the given names
        symtab = self.ancestor(InvokeSchedule).symbol_table
        sum_mod = symtab.find_or_create(mod_name, symbol_type=ContainerSymbol)
        sum_type = symtab.find_or_create(type_name,
                                         symbol_type=DataTypeSymbol,
                                         datatype=UnresolvedType(),
                                         interface=ImportInterface(sum_mod))
        sum_name = symtab.find_or_create_tag("global_sum",
                                             symbol_type=DataSymbol,
                                             datatype=sum_type)
        tmp_var = symtab.lookup(name)

        # Create the assignments
        assign1 = Assignment.create(
            lhs=StructureReference.create(sum_name, ["value"]),
            rhs=Reference(tmp_var)
        )
<<<<<<< HEAD
=======
        assign1.preceding_comment = "Perform global sum"
>>>>>>> 17b73c1c
        self.parent.addchild(assign1, self.position)
        assign2 = Assignment.create(
            lhs=Reference(tmp_var),
            rhs=Call.create(StructureReference.create(sum_name, ["get_sum"]))
        )
        return self.replace_with(assign2)


def _create_depth_list(halo_info_list, parent):
    '''Halo exchanges may have more than one dependency. This method
    simplifies multiple dependencies to remove duplicates and any
    obvious redundancy. For example, if one dependency is for depth=1
    and another for depth=2 then we do not need the former as it is
    covered by the latter. Similarly, if we have a depth=extent+1 and
    another for depth=extent+2 then we do not need the former as it is
    covered by the latter. It also takes into account
    needs_clean_outer, which indicates whether the outermost halo
    needs to be clean (and therefore whether there is a dependence).

    :param halo_info_list: a list containing halo access information
        derived from all read fields dependent on this halo exchange.
    :type: list[:py:class:`psyclone.dynamo0p3.HaloReadAccess`]
    :param parent: the parent PSyIR node of the related halo exchange.
    :type parent: :py:class:`psyclone.psyir.nodes.Node`

    :returns: a list containing halo depth information derived from
        the halo access information.
    :rtype: list[:py:class:`psyclone.dynamo0p3.HaloDepth]`

    '''
    # pylint: disable=too-many-branches
    depth_info_list = []
    # First look to see if all field dependencies are
    # annexed_only. If so we only care about annexed dofs.
    annexed_only = True
    for halo_info in halo_info_list:
        if not (halo_info.annexed_only or
                (halo_info.var_depth == Literal("1", INTEGER_TYPE)
                 and not halo_info.needs_clean_outer)):
            # There are two cases when we only care about accesses to
            # annexed dofs. 1) when annexed_only is set and 2) when
            # the halo depth is 1 but we only depend on annexed dofs
            # being up-to-date (needs_clean_outer is False).
            annexed_only = False
            break
    if annexed_only:
        depth_info = HaloDepth(parent)
        depth_info.set_by_value(max_depth=False,
                                var_depth=Literal("1", INTEGER_TYPE),
                                annexed_only=True,
                                max_depth_m1=False)
        return [depth_info]
    # Next look to see if one of the field dependencies specifies
    # a max_depth access. If so the whole halo region is accessed
    # so we do not need to be concerned with other accesses.
    max_depth_m1 = False
    for halo_info in halo_info_list:
        if halo_info.max_depth:
            if halo_info.needs_clean_outer:
                # Found a max_depth access so we only need one
                # HaloDepth entry.
                depth_info = HaloDepth(parent)
                depth_info.set_by_value(max_depth=True, var_depth=None,
                                        annexed_only=False, max_depth_m1=False)
                return [depth_info]
            # Remember that we found a max_depth-1 access.
            max_depth_m1 = True

    if max_depth_m1:
        # We have at least one max_depth-1 access.
        depth_info = HaloDepth(parent)
        depth_info.set_by_value(max_depth=False, var_depth=None,
                                annexed_only=False, max_depth_m1=True)
        depth_info_list.append(depth_info)

    for halo_info in halo_info_list:
        # Go through the halo information associated with each
        # read dependency, skipping any max_depth-1 accesses.
        if halo_info.max_depth and not halo_info.needs_clean_outer:
            continue
        var_depth = halo_info.var_depth
        if var_depth and not halo_info.needs_clean_outer:
            # Decrease depth by 1 if we don't care about the outermost
            # access.
            var_depth = BinaryOperation.create(
                BinaryOperation.Operator.SUB,
                var_depth.copy(), Literal("1", INTEGER_TYPE))

        # check whether we match with existing depth information
        for depth_info in depth_info_list:
            if depth_info.var_depth == var_depth:
                # This dependence has exactly the same depth as an existing one
                # so no need to add a new HaloDepth.
                break
        else:
            # No matches were found with existing entries so create a
            # new one if 'var_depth' is set.
            if var_depth:
                depth_info = HaloDepth(parent)
                depth_info.set_by_value(max_depth=False, var_depth=var_depth,
                                        annexed_only=False, max_depth_m1=False)
                depth_info_list.append(depth_info)
    return depth_info_list


class LFRicHaloExchange(HaloExchange):
    '''LFRic-specific halo exchange class which can be added to and
    manipulated in a schedule.

    :param field: the field that this halo exchange will act on
    :type field: :py:class:`psyclone.dynamo0p3.DynKernelArgument`
    :param bool check_dirty: optional argument default True indicating
        whether this halo exchange should be subject to a run-time check
        for clean/dirty halos.
    :param vector_index: optional vector index (default None) to identify
        identify which index of a vector field this halo exchange is
        responsible for.
    :type vector_index: int
    :param parent: PSyIR parent node of this object.
    :type parent: Optional[:py:class:`psyclone.psyir.nodes.Node`]

    '''
    def __init__(self, field, check_dirty=True,
                 vector_index=None, parent=None):
        HaloExchange.__init__(self, field, check_dirty=check_dirty,
                              vector_index=vector_index, parent=parent)
        # set up some defaults for this class
        self._halo_exchange_name = "halo_exchange"

    def _compute_stencil_type(self):
        '''Dynamically work out the type of stencil required for this halo
        exchange as it could change as transformations are applied to
        the schedule. If all stencil accesses are of the same type then we
        return that stencil, otherwise we return the "region" stencil
        type (as it is safe for all stencils).

        :return: the type of stencil required for this halo exchange
        :rtype: str

        '''
        # get information about stencil accesses from all read fields
        # dependent on this halo exchange
        halo_info_list = self._compute_halo_read_info()

        trial_stencil = halo_info_list[0].stencil_type
        for halo_info in halo_info_list:
            # assume that if stencil accesses are different that we
            # simply revert to region. We could be more clever in the
            # future e.g. x and y implies cross.
            if halo_info.stencil_type != trial_stencil:
                return "region"
        return trial_stencil

    def _compute_halo_depth(self):
        '''Dynamically determine the depth of the halo for this halo exchange,
        as the depth can change as transformations are applied to the
        schedule.

        :return: the PSyIR for the halo exchange depth.
        :rtype: :py:class:`psyclone.psyir.nodes.Node`

        '''
        depth_info_list = self._compute_halo_read_depth_info()
        if len(depth_info_list) == 1:
            psyir = depth_info_list[0].psyir_expression()
        elif len(depth_info_list) == 0:
            # Thats an error
            psyir = Literal("10", INTEGER_TYPE)
        else:
            psyir = IntrinsicCall.create(
                IntrinsicCall.Intrinsic.MAX,
                [depth.psyir_expression() for depth in depth_info_list])

        # Simplify the resulting expression. We need to create a fake
        # Assignment to temporarily host the expression.
        sym_maths = SymbolicMaths.get()
        fake_assign = Assignment.create(
            Reference(DataSymbol("tmp", INTEGER_TYPE)), psyir)
        self.parent.addchild(fake_assign)

        sym_maths.expand(fake_assign.rhs)
        depth_expr = fake_assign.rhs.detach()
        fake_assign.detach()
        return depth_expr

    def _compute_halo_read_depth_info(self, ignore_hex_dep=False):
        '''Take a list of `psyclone.dynamo0p3.HaloReadAccess` objects and
        create an equivalent list of `psyclone.dynamo0p3.HaloDepth`
        objects. Whilst doing this we simplify the
        `psyclone.dynamo0p3.HaloDepth` list to remove redundant depth
        information e.g. depth=1 is not required if we have a depth=2.
        If the optional ignore_hex_dep argument is set to True then
        any read accesses contained in halo exchange nodes are
        ignored. This option can therefore be used to filter out any
        halo exchange dependencies and only return non-halo exchange
        dependencies if and when required.

        :param bool ignore_hex_dep: if True then ignore any read \
            accesses contained in halo exchanges. This is an optional \
            argument that defaults to False.

        :return: a list containing halo depth information derived from \
            all fields dependent on this halo exchange.
        :rtype: :func:`list` of :py:class:`psyclone.dynamo0p3.HaloDepth`

        '''
        # get our halo information
        halo_info_list = self._compute_halo_read_info(ignore_hex_dep)
        # use the halo information to generate depth information
        depth_info_list = _create_depth_list(halo_info_list, self)
        return depth_info_list

    def _compute_halo_read_info(self, ignore_hex_dep=False):
        '''Dynamically computes all halo read dependencies and returns the
        required halo information (i.e. halo depth and stencil type)
        in a list of HaloReadAccess objects. If the optional
        ignore_hex_dep argument is set to True then any read accesses
        contained in halo exchange nodes are ignored. This option can
        therefore be used to filter out any halo exchange dependencies
        and only return non-halo exchange dependencies if and when
        required.

        :param bool ignore_hex_dep: if True then ignore any read \
            accesses contained in halo exchanges. This is an optional \
            argument that defaults to False.

        :return: a list containing halo information for each read dependency.
        :rtype: :func:`list` of :py:class:`psyclone.dynamo0p3.HaloReadAccess`

        :raises InternalError: if there is more than one read \
            dependency associated with a halo exchange.
        :raises InternalError: if there is a read dependency \
            associated with a halo exchange and it is not the last \
            entry in the read dependency list.
        :raises GenerationError: if there is a read dependency \
            associated with an asynchronous halo exchange.
        :raises InternalError: if no read dependencies are found.

        '''
        read_dependencies = self.field.forward_read_dependencies()
        hex_deps = [dep for dep in read_dependencies
                    if isinstance(dep.call, LFRicHaloExchange)]
        if hex_deps:
            # There is a field accessed by a halo exchange that is
            # a read dependence. As ignore_hex_dep is True this should
            # be ignored so this is removed from the list.
            if any(dep for dep in hex_deps
                   if isinstance(dep.call, (LFRicHaloExchangeStart,
                                            LFRicHaloExchangeEnd))):
                raise GenerationError(
                    "Please perform redundant computation transformations "
                    "before asynchronous halo exchange transformations.")

            # There can only be one field accessed by a
            # halo exchange that is a read dependence.
            if len(hex_deps) != 1:
                raise InternalError(
                    f"There should only ever be at most one read dependency "
                    f"associated with a halo exchange in the read dependency "
                    f"list, but found {len(hex_deps)} for field "
                    f"{self.field.name}.")
            # For sanity, check that the field accessed by the halo
            # exchange is the last dependence in the list.
            if not isinstance(read_dependencies[-1].call, LFRicHaloExchange):
                raise InternalError(
                    "If there is a read dependency associated with a halo "
                    "exchange in the list of read dependencies then it should "
                    "be the last one in the list.")
            if ignore_hex_dep:
                # Remove the last entry in the list (the field accessed by
                # the halo exchange).
                del read_dependencies[-1]

        if not read_dependencies:
            raise InternalError(
                "Internal logic error. There should be at least one read "
                "dependence for a halo exchange.")
        return [HaloReadAccess(read_dependency, self._parent) for
                read_dependency in read_dependencies]

    def _compute_halo_write_info(self):
        '''Determines how much of the halo has been cleaned from any previous
        redundant computation.

        :return: a HaloWriteAccess object containing the required
            information, or None if no dependence information is found.
        :rtype: :py:class:`psyclone.dynamo0p3.HaloWriteAccess` | None

        :raises GenerationError: if more than one write dependence is
            found for this halo exchange as this should not be possible.

        '''
        write_dependencies = self.field.backward_write_dependencies()
        if not write_dependencies:
            # no write dependence information
            return None
        if len(write_dependencies) > 1:
            raise GenerationError(
                f"Internal logic error. There should be at most one write "
                f"dependence for a halo exchange. Found "
                f"'{len(write_dependencies)}'")
        return HaloWriteAccess(write_dependencies[0], parent=self)

    def required(self, ignore_hex_dep=False):
        '''Determines whether this halo exchange is definitely required
        ``(True, True)``, might be required ``(True, False)`` or is definitely
        not required ``(False, *)``.

        If the optional ignore_hex_dep argument is set to True then
        any read accesses contained in halo exchange nodes are
        ignored. This option can therefore be used to filter out any
        halo exchange dependencies and only consider non-halo exchange
        dependencies if and when required.

        Whilst a halo exchange is generally only ever added if it is
        required, or if it may be required, this situation can change
        if redundant computation transformations are applied. The
        first argument can be used to remove such halo exchanges if
        required.

        When the first return value is True, the second return value
        can be used to see if we need to rely on the runtime
        (set_dirty and set_clean calls) and therefore add a
        check_dirty() call around the halo exchange or whether we
        definitely know that this halo exchange is required.

        This routine assumes that a stencil size provided via a
        variable may take the value 0. If a variables value is
        constrained to be 1, or more, then the logic for deciding
        whether a halo exchange is definitely required should be
        updated. Note, the routine would still be correct as is, it
        would just return more unknown results than it should).

        :param bool ignore_hex_dep: if True then ignore any read \
            accesses contained in halo exchanges. This is an optional \
            argument that defaults to False.

        :returns: (x, y) where x specifies whether this halo
            exchange is (or might be) required - True, or is not
            required - False. If the first tuple item is True then the
            second argument specifies whether we definitely know that
            we need the HaloExchange - True, or are not sure - False.
        :rtype: (bool, bool)

        '''
        # pylint: disable=too-many-branches, too-many-return-statements
        # get *aggregated* information about halo reads
        required_clean_info = self._compute_halo_read_depth_info(
            ignore_hex_dep)
        # get information about the halo write
        clean_info = self._compute_halo_write_info()

        # no need to test whether we return at least one read
        # dependency as _compute_halo_read_depth_info() raises an
        # exception if none are found

        if (Config.get().api_conf("lfric").compute_annexed_dofs and
                len(required_clean_info) == 1 and
                required_clean_info[0].annexed_only):
            # We definitely don't need the halo exchange as we
            # only read annexed dofs and these are always clean as
            # they are computed by default when iterating over
            # dofs and kept up-to-date by redundant computation
            # when iterating over cells.
            required = False
            known = True  # redundant information as it is always known
            return required, known

        if not clean_info:
            # this halo exchange has no previous write dependencies so
            # we do not know the initial state of the halo. This means
            # that we do not know if we need a halo exchange or not
            required = True
            known = False
            return required, known

        if clean_info.max_depth:
            if not clean_info.dirty_outer:
                # all of the halo is cleaned by redundant computation
                # so halo exchange is not required
                required = False
                known = True  # redundant information as it is always known
            else:
                # the last level halo is dirty
                if required_clean_info[0].max_depth:
                    # we know that we need to clean the outermost halo level
                    required = True
                    known = True
                else:
                    # we don't know whether the halo exchange is
                    # required or not as the reader reads the halo to
                    # a specified depth but we don't know the depth
                    # of the halo
                    required = True
                    known = False
            return required, known

        # At this point we know that clean_info.max_depth is False
        clean_depth = clean_info.clean_depth

        if not clean_depth:
            if clean_info.dirty_outer:
                # the writer redundantly computes in the level 1 halo but
                # leaves it dirty (although annexed dofs are now clean).
                if len(required_clean_info) == 1 and \
                   required_clean_info[0].annexed_only:
                    # we definitely don't need the halo exchange as we
                    # only read annexed dofs and these have been made
                    # clean by the redundant computation
                    required = False
                    known = True  # redundant information as it is always known
                else:
                    # we definitely need the halo exchange as the reader(s)
                    # require the halo to be clean
                    required = True
                    known = True
                return required, known
            else:
                # if clean_depth is 0 then the writer does not
                # redundantly compute so we definitely need the halo
                # exchange
                required = True
                known = True
                return required, known

        # We have a clean_depth so iterate over the various required depths
        # to see whether or not they are all satisfied.
        required = False
        known = False
        for required_clean in required_clean_info:
            if required_clean.max_depth or required_clean.max_depth_m1:
                required = True
                known = False
                return required, known
            left_dirty = SymbolicMaths.greater_than(
                required_clean.var_depth, clean_depth,
                all_variables_positive=True)
            if left_dirty == SymbolicMaths.Fuzzy.FALSE:
                # Nothing is left dirty so no hexch required for this
                # read access.
                continue
            if left_dirty == SymbolicMaths.Fuzzy.TRUE:
                # Halo definitely left dirty to a certain depth.
                required = True
                known = True
                return required, known
            # Otherwise, we can't be sure. Continue looking at the other
            # read accesses in case one of them is definitely not satisfied.
            required = True
            continue

        # If we get to here then we may or may not require a halo exchange.
        # If we do need one, then we aren't certain about it (as we'd already
        # have returned if we were).
        if not required:
            # We know we don't require a halo exchange.
            known = True

        return required, known

    def node_str(self, colour=True):
        ''' Creates a text summary of this HaloExchange node.

        :param bool colour: whether or not to include control codes for colour.

        :returns: text summary of this node, optionally with control codes \
                  for colour highlighting.
        :rtype: str

        '''
        _, known = self.required()
        runtime_check = not known
        field_id = self._field.name
        if self.vector_index:
            field_id += f"({self.vector_index})"
        return (f"{self.coloured_name(colour)}[field='{field_id}', "
                f"type='{self._compute_stencil_type()}', "
                f"depth={self._compute_halo_depth().debug_string()}, "
                f"check_dirty={runtime_check}]")

    def lower_to_language_level(self):
        '''
        :returns: this node lowered to language-level PSyIR.
        :rtype: :py:class:`psyclone.psyir.nodes.Node`
        '''
        symbol = DataSymbol(self._field.proxy_name, UnresolvedType())
        method = self._halo_exchange_name
        depth_expr = self._compute_halo_depth()

        # Create infrastructure Calls
        if self.vector_index:
            idx = Literal(str(self.vector_index), INTEGER_TYPE)
            if_condition = Call.create(
                ArrayOfStructuresReference.create(symbol, [idx], ['is_dirty']),
                [('depth', depth_expr.copy())])
            if_body = Call.create(
                ArrayOfStructuresReference.create(
                    symbol, [idx.copy()], [method]),
                [('depth', depth_expr.copy())])
        else:
            if_condition = Call.create(
                StructureReference.create(symbol, ['is_dirty']),
                [('depth', depth_expr.copy())])
            if_body = Call.create(
                StructureReference.create(symbol, [method]),
                [('depth', depth_expr.copy())])

        # Add the "if_dirty" check when necessary
        _, known = self.required()
        if not known:
            haloex = IfBlock.create(if_condition, [if_body])
        else:
            haloex = if_body

        haloex.preceding_comment = self.preceding_comment
        self.replace_with(haloex)
        return haloex


class LFRicHaloExchangeStart(LFRicHaloExchange):
    '''The start of an asynchronous halo exchange. This is similar to a
    regular halo exchange except that the Fortran name of the call is
    different and the routine only reads the data being transferred
    (the associated field is specified as having a read access). As a
    result this class is not able to determine some important
    properties (such as whether the halo exchange is known to be
    required or not). This is solved by finding the corresponding
    asynchronous halo exchange end (a halo exchange start always has a
    corresponding halo exchange end and vice versa) and calling its
    methods (a halo exchange end is specified as having readwrite
    access to its associated field and therefore is able to determine
    the required properties).

    :param field: the field that this halo exchange will act on
    :type field: :py:class:`psyclone.dynamo0p3.DynKernelArgument`
    :param check_dirty: optional argument (default True) indicating \
    whether this halo exchange should be subject to a run-time check \
    for clean/dirty halos.
    :type check_dirty: bool
    :param vector_index: optional vector index (default None) to \
    identify which component of a vector field this halo exchange is \
    responsible for
    :type vector_index: int
    :param parent: optional PSyIRe parent node (default None) of this \
    object
    :type parent: :py:class:`psyclone.psyir.nodes.Node`

    '''
    # Textual description of the node.
    _text_name = "HaloExchangeStart"
    _colour = "yellow"

    def __init__(self, field, check_dirty=True,
                 vector_index=None, parent=None):
        LFRicHaloExchange.__init__(self, field, check_dirty=check_dirty,
                                   vector_index=vector_index, parent=parent)
        # Update the field's access appropriately. Here "gh_read"
        # specifies that the start of a halo exchange only reads
        # the field's data.
        self._field.access = AccessType.READ
        # override appropriate parent class names
        self._halo_exchange_name = "halo_exchange_start"

    def _compute_stencil_type(self):
        '''Call the required method in the corresponding halo exchange end
        object. This is done as the field in halo exchange start is
        only read and the dependence analysis beneath this call
        requires the field to be modified.

        :return: Return the type of stencil required for this pair of \
        halo exchanges
        :rtype: str

        '''
        # pylint: disable=protected-access
        return self._get_hex_end()._compute_stencil_type()

    def _compute_halo_depth(self):
        '''Call the required method in the corresponding halo exchange end
        object. This is done as the field in halo exchange start is
        only read and the dependence analysis beneath this call
        requires the field to be modified.

        :return: Return the halo exchange depth as a Fortran string
        :rtype: str

        '''
        # pylint: disable=protected-access
        return self._get_hex_end()._compute_halo_depth()

    def required(self):
        '''Call the required method in the corresponding halo exchange end
        object. This is done as the field in halo exchange start is
        only read and the dependence analysis beneath this call
        requires the field to be modified.

        :returns: (x, y) where x specifies whether this halo exchange \
                  is (or might be) required - True, or is not required \
                  - False. If the first tuple item is True then the second \
                  argument specifies whether we definitely know that we need \
                  the HaloExchange - True, or are not sure - False.
        :rtype: (bool, bool)

        '''
        return self._get_hex_end().required()

    def _get_hex_end(self):
        '''An internal helper routine for this class which finds the halo
        exchange end object corresponding to this halo exchange start
        object or raises an exception if one is not found.

        :return: The corresponding halo exchange end object
        :rtype: :py:class:`psyclone.dynamo0p3.LFRicHaloExchangeEnd`
        :raises GenerationError: If no matching HaloExchangeEnd is \
        found, or if the first matching haloexchange that is found is \
        not a HaloExchangeEnd

        '''
        # Look at all nodes following this one in schedule order
        # (which is PSyIRe node order)
        for node in self.following():
            if self.sameParent(node) and isinstance(node, LFRicHaloExchange):
                # Found a following `haloexchange`,
                # `haloexchangestart` or `haloexchangeend` PSyIRe node
                # that is at the same calling hierarchy level as this
                # haloexchangestart
                access = DataAccess(self.field)
                if access.overlaps(node.field):
                    if isinstance(node, LFRicHaloExchangeEnd):
                        return node
                    raise GenerationError(
                        f"Halo exchange start for field '{self.field.name}' "
                        f"should match with a halo exchange end, but found "
                        f"{type(node)}")
        # no match has been found which is an error as a halo exchange
        # start should always have a matching halo exchange end that
        # follows it in schedule (PSyIRe sibling) order
        raise GenerationError(
            f"Halo exchange start for field '{self.field.name}' has no "
            f"matching halo exchange end")


class LFRicHaloExchangeEnd(LFRicHaloExchange):
    '''The end of an asynchronous halo exchange. This is similar to a
    regular halo exchange except that the Fortran name of the call is
    different and the routine only writes to the data being
    transferred.

    :param field: the field that this halo exchange will act on
    :type field: :py:class:`psyclone.dynamo0p3.DynKernelArgument`
    :param check_dirty: optional argument (default True) indicating \
    whether this halo exchange should be subject to a run-time check \
    for clean/dirty halos.
    :type check_dirty: bool
    :param vector_index: optional vector index (default None) to \
    identify which index of a vector field this halo exchange is \
    responsible for
    :type vector_index: int
    :param parent: optional PSyIRe parent node (default None) of this \
    object
    :type parent: :py:class:`psyclone.psyir.nodes.Node`

    '''
    # Textual description of the node.
    _text_name = "HaloExchangeEnd"
    _colour = "yellow"

    def __init__(self, field, check_dirty=True,
                 vector_index=None, parent=None):
        LFRicHaloExchange.__init__(self, field, check_dirty=check_dirty,
                                   vector_index=vector_index, parent=parent)
        # Update field properties appropriately. The associated field is
        # written to. However, a readwrite field access needs to be
        # specified as this is required for the halo exchange logic to
        # work correctly.
        self._field.access = AccessType.READWRITE
        # override appropriate parent class names
        self._halo_exchange_name = "halo_exchange_finish"


class HaloDepth():
    '''Determines how much of the halo a read to a field accesses (the
    halo depth).

    :param parent: the parent PSyIR node of the region containing the field
                   access that is represented.
    :type parent: :py:class:`psyclone.psyir.nodes.Node`

    :raises TypeError: if the parent argument is not a Node.

    '''
    def __init__(self, parent):
        # var_depth is used to store the PSyIR of the expression holding
        # depth of halo that is accessed.
        self._var_depth = None
        # max_depth specifies whether the full depth of halo (whatever
        # that might be) is accessed. If this is set then
        # literal_depth, var_depth and max_depth_m1 have no
        # meaning. max_depth being False does not necessarily mean the
        # full halo depth is not accessed, rather it means that we do
        # not know.
        self._max_depth = False
        # max_depth_m1 specifies whether the full depth of halo
        # (whatever that might be) apart from the outermost level is
        # accessed. If this is set then literal_depth, var_depth and
        # max_depth have no meaning.
        self._max_depth_m1 = False
        # annexed only is True if the only access in the halo is for
        # annexed dofs
        self._annexed_only = False
        # Keep a reference to the symbol table so that we can look-up
        # variables holding the maximum halo depth.
        # TODO #2503: This can become invalid if the HaloExchange
        # containing this HaloDepth changes its ancestors.
        if not isinstance(parent, Node):
            raise TypeError(
                f"The HaloDepth parent argument must be a Node, but found: "
                f"{type(parent).__name__}"
            )
        self._parent = parent

    @property
    def annexed_only(self):
        '''
        :returns: True if only annexed dofs are accessed in the halo and
                  False otherwise.
        :rtype: bool
        '''
        return self._annexed_only

    @property
    def max_depth(self):
        '''
        :returns: True if the read to the field is known to access all
                  of the halo and False otherwise.
        :rtype: bool
        '''
        return self._max_depth

    @property
    def max_depth_m1(self):
        '''Returns whether the read to the field is known to access all of the
        halo except the outermost level or not.

        :returns: True if the read to the field is known to access all
                  of the halo except the outermost and False otherwise.
        :rtype: bool

        '''
        return self._max_depth_m1

    @property
    def var_depth(self):
        '''Returns the PSyIR of the expression specifying the depth of halo
        access if one is provided.

        :returns: PSyIR specifying the halo access depth
                  if one exists, and None if not.
        :rtype: :py:class:`psyclone.psyir.nodes.Statement`

        '''
        return self._var_depth

    def set_by_value(self, max_depth, var_depth, annexed_only, max_depth_m1):
        # pylint: disable=too-many-arguments
        '''Set halo depth information directly

        :param bool max_depth: True if the field accesses all of the
            halo and False otherwise
        :param var_depth: PSyIR expression specifying the halo
            access depth, if one exists, and None if not
        :type var_depth: :py:class:`psyclone.psyir.nodes.Node`
        :param bool annexed_only: True if only the halo's annexed dofs
            are accessed and False otherwise
        :param bool max_depth_m1: True if the field accesses all of
            the halo but does not require the outermost halo to be correct
            and False otherwise

        '''
        self._max_depth = max_depth
        self._annexed_only = annexed_only
        self._max_depth_m1 = max_depth_m1
        self._var_depth = None

        if not var_depth:
            return

        # Simplify any provided PSyIR expression.
        sym_maths = SymbolicMaths.get()
        # In order to be able to apply the SymbolicMaths.expand() method we
        # have to create a fake Assignment and temporarily graft it into the
        # tree.
        fake_assign = Assignment.create(
            Reference(DataSymbol("tmp", INTEGER_TYPE)), var_depth.copy())
        sched = self._parent.ancestor(Schedule, include_self=True)
        sched.addchild(fake_assign)

        sym_maths.expand(fake_assign.rhs)
        self._var_depth = fake_assign.rhs.detach()
        fake_assign.detach()

    def psyir_expression(self):
        '''
        :returns: the PSyIR expression representing this HaloDepth.
        :rtype: :py:class:`psyclone.psyir.nodes.Node`
        '''
        table = self._parent.scope.symbol_table
        if self.max_depth:
            max_depth = table.lookup_with_tag("max_halo_depth_mesh")
            return Reference(max_depth)
        if self.max_depth_m1:
            max_depth = table.lookup_with_tag("max_halo_depth_mesh")
            return BinaryOperation.create(
                        BinaryOperation.Operator.SUB,
                        Reference(max_depth),
                        Literal('1', INTEGER_TYPE))
        if self.var_depth:
            return self.var_depth.copy()

        return None


def halo_check_arg(field, access_types):
    '''
    Support function which performs checks to ensure the first argument
    is a field, that the field is contained within Kernel or Builtin
    call and that the field is accessed in one of the ways specified
    by the second argument. If no error is reported it returns the
    call object containing this argument.

    :param field: the argument object we are checking
    :type field: :py:class:`psyclone.dynamo0p3.DynArgument`
    :param access_types: List of allowed access types.
    :type access_types: List of :py:class:`psyclone.psyGen.AccessType`.
    :return: the call containing the argument object
    :rtype: sub-class of :py:class:`psyclone.psyGen.Kern`

    :raises GenerationError: if the first argument to this function is \
                             the wrong type.
    :raises GenerationError: if the first argument is not accessed in one of \
                    the ways specified by the second argument to the function.
    :raises GenerationError: if the first argument is not contained \
                             within a call object.

    '''
    try:
        # Get the kernel/built-in call associated with this field
        call = field.call
    except AttributeError as err:
        raise GenerationError(
            f"HaloInfo class expects an argument of type DynArgument, or "
            f"equivalent, on initialisation, but found, "
            f"'{type(field)}'") from err

    if field.access not in access_types:
        api_strings = [access.api_specific_name() for access in access_types]
        raise GenerationError(
            f"In HaloInfo class, field '{field.name}' should be one of "
            f"{api_strings}, but found '{field.access.api_specific_name()}'")
    if not isinstance(call, (LFRicBuiltIn, LFRicKern)):
        raise GenerationError(
            f"In HaloInfo class, field '{field.name}' should be from a call "
            f"but found {type(call)}")
    return call


class HaloWriteAccess(HaloDepth):
    '''Determines how much of a field's halo is written to (the halo depth)
    when a field is accessed in a particular kernel within a
    particular loop nest.

    :param field: the field that we are concerned with.
    :type field: :py:class:`psyclone.dynamo0p3.DynArgument`
    :param parent: the parent PSyIR node associated with the scoping region
                   that contains this halo access.
    :type parent: :py:class:`psyclone.psyir.nodes.Node`

    '''
    def __init__(self, field, parent):
        HaloDepth.__init__(self, parent)
        self._compute_from_field(field)

    @property
    def dirty_outer(self):
        '''Returns True if the writer is continuous and accesses the halo and
        False otherwise. It indicates that the outer level of halo that has
        been written to is actually dirty (well to be precise it is a partial
        sum).

        :returns: True if the outer layer of halo that is written \
                  to remains dirty and False otherwise.
        :rtype: bool

        '''
        return self._dirty_outer

    @property
    def clean_depth(self):
        '''
        Returns the depth to which this halo is clean following the write.

        :returns: PSyIR for the expression for the clean halo depth or None.
        :rtype: :py:class:`psyclone.psyir.nodes.Node` | NoneType

        '''
        if self.var_depth:
            halo_depth = self.var_depth
        elif self.max_depth:
            # halo accesses(s) is/are to the full halo
            # depth (-1 if continuous)
            table = self._parent.scope.symbol_table
            halo_depth = Reference(
                table.lookup_with_tag("max_halo_depth_mesh"))
        else:
            return None

        if self.dirty_outer:
            halo_depth = BinaryOperation.create(
                BinaryOperation.Operator.SUB,
                halo_depth.copy(), Literal("1", INTEGER_TYPE))

        sym_maths = SymbolicMaths.get()
        fake_assign = Assignment.create(
            Reference(DataSymbol("tmp", INTEGER_TYPE)),
            halo_depth)
        sched = self._parent.ancestor(Schedule)
        sched.addchild(fake_assign)

        sym_maths.expand(fake_assign.rhs)
        depth_expr = fake_assign.rhs.detach()
        fake_assign.detach()
        if depth_expr == Literal("0", INTEGER_TYPE):
            return None
        return depth_expr

    def _compute_from_field(self, field):
        '''Internal method to compute what parts of a field's halo are written
        to in a certain kernel and loop. The information computed is the depth
        of access and validity of the data after writing. The depth of access
        can be the maximum halo depth or a specified (literal or variable)
        depth and the outer halo layer that is written to may be dirty or
        clean.

        :param field: the field that we are concerned with.
        :type field: :py:class:`psyclone.dynamo0p3.DynArgument`

        '''
        const = LFRicConstants()

        call = halo_check_arg(field, AccessType.all_write_accesses())
        # no test required here as all calls exist within a loop

        loop = call.parent.parent
        # The outermost halo level that is written to is dirty if it
        # is a continuous field which writes into the halo in a loop
        # over cells
        self._dirty_outer = (
            not field.discontinuous and
            loop.iteration_space.endswith("cell_column") and
            loop.upper_bound_name in const.HALO_ACCESS_LOOP_BOUNDS)
        depth = None
        max_depth = False
        if loop.upper_bound_name in const.HALO_ACCESS_LOOP_BOUNDS:
            # loop does redundant computation
            if loop.upper_bound_halo_depth:
                # loop redundant computation is to a certain depth.
                depth = loop.upper_bound_halo_depth
            else:
                # loop redundant computation is to the maximum depth
                max_depth = True
        # If this is an inter-grid kernel and we're writing to the
        # field on the fine mesh then the halo depth is effectively
        # doubled
        if call.is_intergrid and field.mesh == "gh_fine" and depth:
            depth = BinaryOperation.create(
                BinaryOperation.Operator.MUL,
                Literal("2", INTEGER_TYPE), depth.copy())
        # The third argument for set_by_value gives the PSyIR of the
        # expression specifying the depth.
        var_depth = depth
        # The fourth argument for set_by_value indicates whether
        # we only access annexed_dofs. At the moment this is not possible when
        # modifying a field so we always supply False. The fifth
        # argument indicates if the depth of access is the
        # maximum-1. This is not possible here so we supply False.
        HaloDepth.set_by_value(self, max_depth, var_depth,
                               False, False)


class HaloReadAccess(HaloDepth):
    '''Determines how much of a field's halo is read (the halo depth) and
    additionally the access pattern (the stencil) when a field is
    accessed in a particular kernel within a particular loop nest.

    :param field: the field for which we want information.
    :type field: :py:class:`psyclone.dynamo0p3.DynKernelArgument`
    :param parent: the node where this HaloDepth belongs.
    :type parent: :py:class:`psyclone.psyir.node.Node`

    '''
    def __init__(self, field, parent=None):
        super().__init__(parent)
        self._stencil_type = None
        self._needs_clean_outer = None
        self._compute_from_field(field)

    @property
    def needs_clean_outer(self):
        '''Returns False if the reader has a gh_inc access and accesses the
        halo. Otherwise returns True.  Indicates that the outer level
        of halo that has been read does not need to be clean (although
        any annexed dofs do).

        :return: Returns False if the outer layer of halo that is read \
        does not need to be clean and True otherwise.
        :rtype: bool

        '''
        return self._needs_clean_outer

    @property
    def stencil_type(self):
        '''Returns the type of stencil access used by the field(s) in the halo
        if one exists. If redundant computation (accessing the full
        halo) is combined with a stencil access (potentially accessing
        a subset of the halo) then the access is assumed to be full
        access (region) for all depths.

        :returns: the type of stencil access used or None if there is no \
                  stencil.
        :rtype: str

        '''
        return self._stencil_type

    def _compute_from_field(self, field):
        '''Internal method to compute which parts of a field's halo are read
        in a certain kernel and loop. The information computed is the
        depth of access and the access pattern. The depth of access
        can be the maximum halo depth or a PSyIR expression specifying the
        depth. The access pattern will only be specified if the kernel code
        performs a stencil access on the field.

        :param field: the field that we are concerned with
        :type field: :py:class:`psyclone.dynamo0p3.DynArgument`

        '''
        # pylint: disable=too-many-branches
        const = LFRicConstants()

        self._annexed_only = False
        call = halo_check_arg(field, AccessType.all_read_accesses())

        loop = call.ancestor(LFRicLoop)
        table = loop.ancestor(InvokeSchedule).symbol_table

        # For GH_INC we accumulate contributions into the field being
        # modified. In order to get correct results for owned and
        # annexed dofs, this requires that the fields we are
        # accumulating contributions from have up-to-date values in
        # the halo cell(s). However, we do not need to be concerned
        # with the values of the modified field in the last-level of
        # the halo. This is because we only have enough information to
        # partially compute the contributions in those cells
        # anyway. (If the values of the field being modified are
        # required, at some later point, in that level of the halo
        # then we do a halo swap.)
        self._needs_clean_outer = (
            not (field.access == AccessType.INC
                 and loop.upper_bound_name in ["cell_halo",
                                               "colour_halo"]))
        # now we have the parent loop we can work out what part of the
        # halo this field accesses
        if loop.upper_bound_name in const.HALO_ACCESS_LOOP_BOUNDS:
            # this loop performs redundant computation
            if loop.upper_bound_halo_depth:
                self._var_depth = loop.upper_bound_halo_depth
            else:
                # loop redundant computation is to the maximum depth
                self._max_depth = True
        elif loop.upper_bound_name in ("ncolour",
                                       "ntiles_per_colour",
                                       "ncells_per_coloured_tile"):
            # Loop is coloured but does not access the halo.
            pass
        elif loop.upper_bound_name in ["ncells", "nannexed"]:
            if field.descriptor.stencil:
                # no need to worry about annexed dofs (if they exist)
                # as the stencil will cover these (this is currently
                # guaranteed as halo exchanges only exchange full
                # halos)
                pass
            else:  # there is no stencil
                if (field.discontinuous or call.iterates_over == "dof" or
                        call.all_updates_are_writes):
                    # There are only local accesses or the kernel is of the
                    # special form where any iteration is guaranteed to write
                    # the same value to a given shared entity.
                    pass
                else:
                    # This is a continuous field which therefore
                    # accesses annexed dofs. We set access to the
                    # level 1 halo here as there is currently no
                    # mechanism to perform a halo exchange solely on
                    # annexed dofs.
                    self._var_depth = Literal("1", INTEGER_TYPE)
                    self._annexed_only = True
        elif loop.upper_bound_name == "ndofs":
            # we only access owned dofs so there is no access to the
            # halo
            pass
        else:
            raise GenerationError(
                f"Internal error in HaloReadAccess._compute_from_field. Found "
                f"unexpected loop upper bound name '{loop.upper_bound_name}'")

        if self._max_depth or self._var_depth:
            # Whilst stencil type has no real meaning when there is no
            # stencil it is convenient to set it to "region" when
            # there is redundant computation as the halo exchange
            # logic is interested in the access pattern irrespective
            # of whether there is a stencil access or not. We use
            # "region" as it means access all of the halo data which
            # is what is done when performing redundant computation
            # with no stencil.
            self._stencil_type = "region"
        if field.descriptor.stencil:
            # field has a stencil access
            if self._max_depth:
                raise GenerationError(
                    "redundant computation to max depth with a stencil is "
                    "invalid")
            self._stencil_type = field.descriptor.stencil['type']
            if self._var_depth:
                # halo exchange does not support mixed accesses to the halo
                # so we simply set the stencil type as 'region'.
                self._stencil_type = "region"
            stencil_depth = field.descriptor.stencil['extent']
            if stencil_depth:
                # stencil_depth is provided in the kernel metadata
                self._var_depth = BinaryOperation.create(
                    BinaryOperation.Operator.ADD,
                    Literal(str(stencil_depth), INTEGER_TYPE),
                    self._var_depth.copy())
            else:
                # Stencil_depth is provided by the algorithm layer.
                # It is currently not possible to specify kind for an
                # integer literal stencil depth in a kernel call. This
                # will be enabled when addressing issue #753.
                if field.stencil.extent_arg.is_literal():
                    # a literal is specified
                    value_str = field.stencil.extent_arg.text
                    stencil_depth = Literal(value_str, INTEGER_TYPE)
                else:
                    # a variable is specified
                    stencil_depth = Reference(
                        table.lookup(field.stencil.extent_arg.varname))
                if self._var_depth:
                    self._var_depth = BinaryOperation.create(
                        BinaryOperation.Operator.ADD,
                        stencil_depth, self._var_depth.copy())
                else:
                    self._var_depth = stencil_depth
        # If this is an intergrid kernel and the field in question is on
        # the fine mesh then we must double the halo depth
        if call.is_intergrid and field.mesh == "gh_fine":
            if self._var_depth:
                self._var_depth = BinaryOperation.create(
                    BinaryOperation.Operator.MUL,
                    Literal("2", INTEGER_TYPE), self._var_depth.copy())


class FSDescriptor():
    ''' Provides information about a particular function space used by
    a meta-funcs entry in the kernel metadata. '''

    def __init__(self, descriptor):
        self._descriptor = descriptor

    @property
    def requires_basis(self):
        ''' Returns True if a basis function is associated with this
        function space, otherwise it returns False. '''
        return "gh_basis" in self._descriptor.operator_names

    @property
    def requires_diff_basis(self):
        ''' Returns True if a differential basis function is
        associated with this function space, otherwise it returns
        False. '''
        return "gh_diff_basis" in self._descriptor.operator_names

    @property
    def fs_name(self):
        ''' Returns the raw metadata value of this function space. '''
        return self._descriptor.function_space_name


class FSDescriptors():
    ''' Contains a collection of FSDescriptor objects and methods
    that provide information across these objects. We have one
    FSDescriptor for each meta-funcs entry in the kernel
    metadata.
    # TODO #274 this should actually be named something like
    BasisFuncDescriptors as it holds information describing the
    basis/diff-basis functions required by a kernel.

    :param descriptors: list of objects describing the basis/diff-basis \
                        functions required by a kernel, as obtained from \
                        metadata.
    :type descriptors: list of :py:class:`psyclone.DynFuncDescriptor03`.

    '''
    def __init__(self, descriptors):
        self._orig_descriptors = descriptors
        self._descriptors = []
        for descriptor in descriptors:
            self._descriptors.append(FSDescriptor(descriptor))

    def exists(self, fspace):
        ''' Return True if a descriptor with the specified function
        space exists, otherwise return False. '''
        for descriptor in self._descriptors:
            # FS descriptors hold information taken from the kernel
            # metadata and therefore it is the original name of
            # the supplied function space that we must look at
            if descriptor.fs_name == fspace.orig_name:
                return True
        return False

    def get_descriptor(self, fspace):
        ''' Return the descriptor with the specified function space
        name. If it does not exist raise an error.'''
        for descriptor in self._descriptors:
            if descriptor.fs_name == fspace.orig_name:
                return descriptor
        raise GenerationError(
            f"FSDescriptors:get_descriptor: there is no descriptor for "
            f"function space {fspace.orig_name}")

    @property
    def descriptors(self):
        '''
        :return: the list of Descriptors, one for each of the meta-funcs
                 entries in the kernel metadata.
        :rtype: List of :py:class:`psyclone.dynamo0p3.FSDescriptor`
        '''
        return self._descriptors


def check_args(call, parent_call):
    '''
    Checks that the kernel arguments provided via the invoke call are
    consistent with the information expected, as specified by the
    kernel metadata.

    :param call: the object produced by the parser that describes the
                 kernel call to be checked.
    :type call: :py:class:`psyclone.parse.algorithm.KernelCall`
    :param parent_call: the kernel-call object.
    :type parent_call: :py:class:`psyclone.domain.lfric.LFRicKern`

    :raises: GenerationError if the kernel arguments in the Algorithm layer
             do not match up with the kernel metadata.
    '''
    # stencil arguments
    stencil_arg_count = 0
    for arg_descriptor in call.ktype.arg_descriptors:
        if arg_descriptor.stencil:
            if not arg_descriptor.stencil['extent']:
                # an extent argument must be provided
                stencil_arg_count += 1
            if arg_descriptor.stencil['type'] == 'xory1d':
                # a direction argument must be provided
                stencil_arg_count += 1

    const = LFRicConstants()
    # Quadrature arguments - will have as many as there are distinct
    # quadrature shapes specified in the metadata.
    qr_arg_count = len(set(call.ktype.eval_shapes).intersection(
        set(const.VALID_QUADRATURE_SHAPES)))

    # If a kernel operates on halo columns then it takes an extra, halo-depth
    # argument from the Algorithm layer.
    halo_depth_count = 0
    if "halo" in call.ktype.iterates_over:
        halo_depth_count = 1
    expected_arg_count = (len(call.ktype.arg_descriptors) +
                          stencil_arg_count + qr_arg_count + halo_depth_count)

    if expected_arg_count != len(call.args):
        msg = ""
        if parent_call:
            invoke = parent_call.ancestor(LFRicInvokeSchedule)
            if invoke:
                msg = f"from invoke '{invoke.name}' "
        raise GenerationError(
            f"error: expected '{expected_arg_count}' arguments for the call "
            f"to kernel '{call.ktype.name}' {msg}in the algorithm layer but "
            f"found '{len(call.args)}'. Expected "
            f"'{len(call.ktype.arg_descriptors)}' standard arguments, "
            f"'{stencil_arg_count}' stencil arguments, '{qr_arg_count}' "
            f"qr_arguments and '{halo_depth_count}' halo-depth arguments.")


@dataclass(frozen=True)
class LFRicArgStencil:
    '''
    Provides stencil information about an LFRic kernel argument.
    LFRicArgStencil can provide the extent, algorithm argument for the extent,
    and the direction argument of a stencil or set any of these properties.

    :param name:            the name of the stencil.
    :param extent:          the extent of the stencil if it is known. It will
                            be known if it is specified in the metadata.
    :param extent_arg:      the algorithm argument associated with the extent
                            value if extent was not found in the metadata.
    :param direction_arg:   the direction argument associated with the
                            direction of the stencil if the direction of the
                            stencil is not known.
    '''
    name: str
    extent: str = None
    extent_arg: Any = None
    direction_arg: Any = None


class DynKernelArguments(Arguments):
    '''
    Provides information about Dynamo kernel call arguments
    collectively, as specified by the kernel argument metadata.

    :param call: the kernel metadata for which to extract argument info.
    :type call: :py:class:`psyclone.parse.KernelCall`
    :param parent_call: the kernel-call object.
    :type parent_call: :py:class:`psyclone.domain.lfric.LFRicKern`
    :param bool check: whether to check for consistency between the
        kernel metadata and the algorithm layer. Defaults to True.

    :raises GenerationError: if the kernel metadata specifies stencil extent.
    '''
    def __init__(self, call, parent_call, check=True):
        # pylint: disable=too-many-branches
        if False:  # pylint: disable=using-constant-test
            # For pyreverse
            self._0_to_n = DynKernelArgument(None, None, None, None)

        Arguments.__init__(self, parent_call)

        # check that the arguments provided by the algorithm layer are
        # consistent with those expected by the kernel(s)
        check_args(call, parent_call)

        # create our arguments and add in stencil information where
        # appropriate.
        self._args = []
        idx = 0
        for arg in call.ktype.arg_descriptors:
            dyn_argument = DynKernelArgument(self, arg, call.args[idx],
                                             parent_call, check)
            idx += 1
            if dyn_argument.descriptor.stencil:
                if dyn_argument.descriptor.stencil['extent']:
                    raise GenerationError("extent metadata not yet supported")
                    # if supported we would add the following
                    # line: stencil.extent =
                    # dyn_argument.descriptor.stencil['extent']
                # An extent argument has been added.
                stencil_extent_arg = call.args[idx]
                idx += 1
                if dyn_argument.descriptor.stencil['type'] == 'xory1d':
                    # a direction argument has been added
                    stencil = LFRicArgStencil(
                        name=dyn_argument.descriptor.stencil['type'],
                        extent_arg=stencil_extent_arg,
                        direction_arg=call.args[idx]
                        )
                    idx += 1
                else:
                    # Create a stencil object and store a reference to it in
                    # our new DynKernelArgument object.
                    stencil = LFRicArgStencil(
                        name=dyn_argument.descriptor.stencil['type'],
                        extent_arg=stencil_extent_arg
                        )
                dyn_argument.stencil = stencil
            self._args.append(dyn_argument)

        # We have now completed the construction of the kernel arguments so
        # we can go back and update the names of any stencil size and/or
        # direction variable names to ensure there are no clashes.
        if self._parent_call:
            inv_sched = self._parent_call.ancestor(InvokeSchedule)
            if hasattr(inv_sched, "symbol_table"):
                symtab = inv_sched.symbol_table
            else:
                # This can happen in stub generation.
                symtab = LFRicSymbolTable()
        else:
            # TODO 719 The symtab is not connected to other parts of the
            # Stub generation.
            symtab = LFRicSymbolTable()
        const = LFRicConstants()
        for arg in self._args:
            if not arg.descriptor.stencil:
                continue
            if not arg.stencil.extent_arg.is_literal():
                if arg.stencil.extent_arg.varname:
                    # Ensure extent argument name is registered in the
                    # symbol_table.
                    tag = "AlgArgs_" + arg.stencil.extent_arg.text
                    root = arg.stencil.extent_arg.varname
                    symbol = symtab.find_or_create_tag(
                        tag, root, symbol_type=DataSymbol,
                        datatype=LFRicTypes("LFRicIntegerScalarDataType")()
                    )
                    arg.stencil.extent_arg.varname = symbol.name
            if arg.descriptor.stencil['type'] == 'xory1d':
                # a direction argument has been added
                if arg.stencil.direction_arg.varname and \
                   arg.stencil.direction_arg.varname not in \
                   const.VALID_STENCIL_DIRECTIONS:
                    # Register the name of the direction argument to ensure
                    # it is unique in the PSy layer
                    tag = "AlgArgs_" + arg.stencil.direction_arg.text
                    root = arg.stencil.direction_arg.varname
                    symbol = symtab.find_or_create_tag(
                        tag, root,
                        symbol_type=DataSymbol,
                        datatype=LFRicTypes("LFRicIntegerScalarDataType")()
                    )
                    arg.stencil.direction_arg.varname = symbol.name

        self._dofs = []

        # Generate a static list of unique function-space names used
        # by the set of arguments: store the mangled names as these
        # are what we use at the level of an Invoke
        self._unique_fs_names = []
        # List of corresponding unique function-space objects
        self._unique_fss = []
        for arg in self._args:
            for function_space in arg.function_spaces:
                # We check that function_space is not None because scalar
                # args don't have one and fields only have one (only
                # operators have two).
                if function_space and \
                   function_space.mangled_name not in self._unique_fs_names:
                    self._unique_fs_names.append(function_space.mangled_name)
                    self._unique_fss.append(function_space)

    def get_arg_on_space_name(self, func_space_name):
        '''
        Returns the first argument (field or operator) found that is on
        the named function space, as specified in the kernel metadata. Also
        returns the associated FunctionSpace object.

        :param str func_space_name: Name of the function space (as specified \
                                    in kernel metadata) for which to \
                                    find an argument.
        :return: the first kernel argument that is on the named function \
                 space and the associated FunctionSpace object.
        :rtype: (:py:class:`psyclone.dynamo0p3.DynKernelArgument`,
                 :py:class:`psyclone.domain.lfric.FunctionSpace`)
        :raises: FieldNotFoundError if no field or operator argument is found \
                 for the named function space.
        '''
        for arg in self._args:
            for function_space in arg.function_spaces:
                if function_space:
                    if func_space_name == function_space.orig_name:
                        return arg, function_space
        raise FieldNotFoundError(f"DynKernelArguments:get_arg_on_space_name: "
                                 f"there is no field or operator with "
                                 f"function space {func_space_name}")

    def get_arg_on_space(self, func_space):
        '''
        Returns the first argument (field or operator) found that is on
        the specified function space. The mangled name of the supplied
        function space is used for comparison.

        :param func_space: The function space for which to find an argument.
        :type func_space: :py:class:`psyclone.domain.lfric.FunctionSpace`
        :return: the first kernel argument that is on the supplied function
                 space
        :rtype: :py:class:`psyclone.dynamo0p3.DynKernelArgument`
        :raises: FieldNotFoundError if no field or operator argument is found
                 for the specified function space.
        '''
        for arg in self._args:
            for function_space in arg.function_spaces:
                if function_space:
                    if func_space.mangled_name == function_space.mangled_name:
                        return arg

        raise FieldNotFoundError(f"DynKernelArguments:get_arg_on_space: there "
                                 f"is no field or operator with function space"
                                 f" {func_space.orig_name} (mangled name = "
                                 f"'{func_space.mangled_name}')")

    def has_operator(self, op_type=None):
        ''' Returns true if at least one of the arguments is an operator
        of type op_type (either gh_operator [LMA] or gh_columnwise_operator
        [CMA]). If op_type is None then searches for *any* valid operator
        type. '''
        const = LFRicConstants()
        if op_type and op_type not in const.VALID_OPERATOR_NAMES:
            raise GenerationError(
                f"If supplied, 'op_type' must be a valid operator type (one "
                f"of {const.VALID_OPERATOR_NAMES}) but got '{op_type}'")
        if not op_type:
            # If no operator type is specified then we match any type
            op_list = const.VALID_OPERATOR_NAMES
        else:
            op_list = [op_type]
        for arg in self._args:
            if arg.argument_type in op_list:
                return True
        return False

    @property
    def unique_fss(self):
        ''' Returns a unique list of function space objects used by the
        arguments of this kernel '''
        return self._unique_fss

    @property
    def unique_fs_names(self):
        ''' Return the list of unique function space names used by the
        arguments of this kernel. The names are unmangled (i.e. as
        specified in the kernel metadata) '''
        return self._unique_fs_names

    @property
    def first_field_or_operator(self):
        '''
        :returns: the first field or operator argument in the list.
        :rtype: :py:class:`psyclone.dynamo0p3.DynKernelArgument`

        :raises InternalError: if no field or operator argument is found.

        '''
        for arg in self._args:
            arg: DynKernelArgument
            if arg.is_field or arg.is_operator:
                return arg

        raise InternalError(
            f"Invalid LFRic kernel: failed to find a DynKernelArgument that is"
            f" a field or operator in '{self.names}'.")

    def iteration_space_arg(self):
        '''
        Returns an argument we can use to dereference the iteration
        space. This can be a field or operator that is modified or
        alternatively a field that is read if one or more scalars
        are modified. If a kernel writes to more than one argument then
        that requiring the largest iteration space is selected.

        :return: Kernel argument from which to obtain iteration space
        :rtype: :py:class:`psyclone.dynamo0p3.DynKernelArgument`
        '''

        # Since we always compute operators out to the L1 halo we first
        # check whether this kernel writes to an operator
        write_accesses = AccessType.all_write_accesses()
        const = LFRicConstants()
        op_args = psyGen.args_filter(
            self._args,
            arg_types=const.VALID_OPERATOR_NAMES,
            arg_accesses=write_accesses)
        if op_args:
            return op_args[0]

        # Is this an inter-grid kernel? If so, then the iteration space
        # is determined by the coarse mesh, irrespective of whether
        # we are prolonging (and thus writing to a field on the fine mesh)
        # or restricting.
        if self._parent_call.is_intergrid:
            fld_args = psyGen.args_filter(
                self._args,
                arg_types=const.VALID_FIELD_NAMES,
                arg_meshes=["gh_coarse"])
            return fld_args[0]

        # This is not an inter-grid kernel and it does not write to an
        # operator. We now check for fields that are written to. We
        # check first for any modified field on a continuous function
        # space, failing that we try any_space function spaces
        # (because we must assume such a space is continuous) and
        # finally we try all discontinuous function spaces including
        # any_discontinuous_space. We do this because if a quantity on
        # a continuous FS is modified then our iteration space must be
        # larger (include L1-halo cells)
        const = LFRicConstants()
        write_accesses = AccessType.all_write_accesses()
        fld_args = psyGen.args_filter(
            self._args,
            arg_types=const.VALID_FIELD_NAMES,
            arg_accesses=write_accesses)
        if fld_args:
            for spaces in [const.CONTINUOUS_FUNCTION_SPACES,
                           const.VALID_ANY_SPACE_NAMES,
                           const.VALID_DISCONTINUOUS_NAMES]:
                for arg in fld_args:
                    if arg.function_space.orig_name in spaces:
                        return arg

        # No modified fields or operators. Check for unmodified fields...
        fld_args = psyGen.args_filter(
            self._args,
            arg_types=const.VALID_FIELD_NAMES)
        if fld_args:
            return fld_args[0]

        # it is an error if we get to here
        raise GenerationError(
            "iteration_space_arg(). The lfric api must have a modified "
            "field, a modified operator, or an unmodified field (in the case "
            "of a modified scalar). None of these were found.")

    @property
    def dofs(self):
        ''' Currently required for Invoke base class although this
        makes no sense for Dynamo. Need to refactor the Invoke base class
        and remove the need for this property (#279). '''
        return self._dofs

    def psyir_expressions(self):
        '''
        :returns: the PSyIR expressions representing this Argument list.
        :rtype: list of :py:class:`psyclone.psyir.nodes.Node`

        '''
        create_arg_list = KernCallArgList(self._parent_call)
        create_arg_list.generate()
        return create_arg_list.psyir_arglist

    @property
    def acc_args(self):
        '''
        :returns: the list of quantities that must be available on an \
                  OpenACC device before the associated kernel can be launched.
        :rtype: list of str

        '''
        create_acc_arg_list = KernCallAccArgList(self._parent_call)
        create_acc_arg_list.generate()
        return create_acc_arg_list.arglist

    @property
    def scalars(self):
        '''
        Provides the list of names of scalar arguments required by the
        kernel associated with this Arguments object. If there are none
        then the returned list is empty.

        :returns: A list of the names of scalar arguments in this object.
        :rtype: list of str
        '''
        # Return nothing for the moment as it is unclear whether
        # scalars need to be explicitly dealt with (for OpenACC) in
        # the dynamo api.
        return []


class DynKernelArgument(KernelArgument):
    '''
    This class provides information about individual LFRic kernel call
    arguments as specified by the kernel argument metadata and the
    kernel invocation in the Algorithm layer.

    :param kernel_args: object encapsulating all arguments to the \
                        kernel call.
    :type kernel_args: :py:class:`psyclone.dynamo0p3.DynKernelArguments`
    :param arg_meta_data: information obtained from the metadata for \
                          this kernel argument.
    :type arg_meta_data: :py:class:`psyclone.domain.lfric.LFRicArgDescriptor`
    :param arg_info: information on how this argument is specified in \
                     the Algorithm layer.
    :type arg_info: :py:class:`psyclone.parse.algorithm.Arg`
    :param call: the kernel object with which this argument is associated.
    :type call: :py:class:`psyclone.domain.lfric.LFRicKern`
    :param bool check: whether to check for consistency between the \
        kernel metadata and the algorithm layer. Defaults to True.

    :raises InternalError: for an unsupported metadata in the argument \
                           descriptor data type.

    '''
    # pylint: disable=too-many-public-methods, too-many-instance-attributes
    def __init__(self, kernel_args, arg_meta_data, arg_info, call, check=True):
        # Keep a reference to DynKernelArguments object that contains
        # this argument. This permits us to manage name-mangling for
        # any-space function spaces.
        self._kernel_args = kernel_args
        self._vector_size = arg_meta_data.vector_size
        self._argument_type = arg_meta_data.argument_type
        self._stencil = None
        if arg_meta_data.mesh:
            self._mesh = arg_meta_data.mesh.lower()
        else:
            self._mesh = None

        # The list of function-space objects for this argument. Each
        # object can be queried for its original name and for the
        # mangled name (used to make any-space arguments distinct
        # within an invoke). The argument will only have more than
        # one function-space associated with it if it is an operator.
        fs1 = None
        fs2 = None

        if self.is_operator:

            fs1 = FunctionSpace(arg_meta_data.function_space_to,
                                self._kernel_args)
            fs2 = FunctionSpace(arg_meta_data.function_space_from,
                                self._kernel_args)
        else:
            if arg_meta_data.function_space:
                fs1 = FunctionSpace(arg_meta_data.function_space,
                                    self._kernel_args)
        self._function_spaces = [fs1, fs2]

        # Set the argument's intrinsic type from its descriptor's
        # data type and check if an invalid data type is passed from
        # the argument descriptor.
        try:
            const = LFRicConstants()
            self._intrinsic_type = const.MAPPING_DATA_TYPES[
                arg_meta_data.data_type]
        except KeyError as err:
            raise InternalError(
                f"DynKernelArgument.__init__(): Found unsupported data "
                f"type '{arg_meta_data.data_type}' in the kernel argument "
                f"descriptor '{arg_meta_data}'.") from err

        # Addressing issue #753 will allow us to perform static checks
        # for consistency between the algorithm and the kernel
        # metadata. This will include checking that a field on a read
        # only function space is not passed to a kernel that modifies
        # it. Note, issue #79 is also related to this.
        KernelArgument.__init__(self, arg_meta_data, arg_info, call)
        # Argument proxy data type (if/as defined in LFRic infrastructure)
        self._proxy_data_type = None
        # Set up kernel argument information for scalar, field and operator
        # arguments: precision, module name, data type and proxy data type
        self._init_data_type_properties(arg_info, check)
        # Complete the initialisation of the argument (after
        # _init_data_type_properties() so the precision info etc is
        # already set up)
        self._complete_init(arg_info)

    def generate_method_call(self, method, function_space=None,
                             use_proxy=True):
        '''
        Generate a PSyIR call to the given method of this object.

        :param str method: name of the method to generate a call to.
        :param Optional[str] function_space: name of the function space.
        :param bool use_proxy: if we generate the call by using the proxy
            as the base.

        :returns: the generated call.
        :rtype: :py:class:`psyclone.psyir.nodes.Call`
        '''

        # Go through invoke.schedule in case the link has bee updated
        symtab = self._call.ancestor(InvokeSchedule).invoke.schedule\
            .symbol_table
        if use_proxy:
            symbol = symtab.lookup(self.proxy_name)
        else:
            symbol = symtab.lookup(self.name)

        if self._vector_size > 1:
            # For a field vector, just call the specified method on the first
            # element
            return Call.create(ArrayOfStructuresReference.create(
                symbol, [Literal('1', INTEGER_TYPE)],
                [self.ref_name(function_space), method]))
        return Call.create(StructureReference.create(
            symbol, [self.ref_name(function_space), method]))

    def generate_accessor(self, function_space=None):
        '''
        Generate a Reference accessing this object's data.

        :param Optional[str] function_space: name of the function space.

        :returns: the generated Reference.
        :rtype: :py:class:`psyclone.psyir.nodes.Reference`
        '''

        # Go through invoke.schedule in case the link has bee updated
        symtab = self._call.ancestor(InvokeSchedule).invoke\
            .schedule.symbol_table
        symbol = symtab.lookup(self.proxy_name)

        if self._vector_size > 1:
            # For a field vector, access the first element
            return ArrayOfStructuresReference.create(
                symbol, [Literal('1', INTEGER_TYPE)],
                [self.ref_name(function_space)])
        return StructureReference.create(
            symbol, [self.ref_name(function_space)])

    def ref_name(self, function_space=None):
        '''
        Returns the name used to dereference this type of argument (depends
        on whether it is a field or operator and, if the latter, whether it
        is the to- or from-space that is specified).

        :param function_space: the function space of this argument
        :type function_space: :py:class:`psyclone.domain.lfric.FunctionSpace`

        :returns: the name used to dereference this argument.
        :rtype: str

        :raises GenerationError: if the supplied function space is not one \
                                 of the function spaces associated with \
                                 this argument.
        :raises GenerationError: if the supplied function space is not being \
                                 returned by either 'function_space_from' or \
                                 'function_space_to'.
        :raises GenerationError: if the argument type is not supported.

        '''
        # pylint: disable=too-many-branches
        if not function_space:
            if self.is_operator:
                # For an operator we use the 'from' FS
                function_space = self._function_spaces[1]
            else:
                function_space = self._function_spaces[0]
        else:
            # Check that the supplied function space is valid for this
            # argument
            found = False
            for fspace in self.function_spaces:
                if fspace and fspace.orig_name == function_space.orig_name:
                    found = True
                    break
            if not found:
                raise GenerationError(
                    f"DynKernelArgument.ref_name(fs): The supplied function "
                    f"space (fs='{function_space.orig_name}') is not one of "
                    f"the function spaces associated with this argument "
                    f"(fss={self.function_space_names}).")
        if self.is_field:
            return "vspace"
        if self.is_operator:
            if function_space.orig_name == self.descriptor.function_space_from:
                return "fs_from"
            if function_space.orig_name == self.descriptor.function_space_to:
                return "fs_to"
            raise GenerationError(
                f"DynKernelArgument.ref_name(fs): Function space "
                f"'{function_space.orig_name}' is one of the 'gh_operator' "
                f"function spaces '{self.function_spaces}' but is not being "
                f"returned by either function_space_from "
                f"'{self.descriptor.function_space_from}' or "
                f"function_space_to '{self.descriptor.function_space_to}'.")
        raise GenerationError(
            f"DynKernelArgument.ref_name(fs): Found unsupported argument "
            f"type '{self._argument_type}'.")

    def _init_data_type_properties(self, arg_info, check=True):
        '''Set up kernel argument information from LFRicConstants: precision,
        data type, proxy data type and module name. This is currently
        supported for scalar, field and operator arguments.

        :param arg_info: information on how this argument is specified \
            in the Algorithm layer.
        :type arg_info: :py:class:`psyclone.parse.algorithm.Arg`
        :param bool check: whether to use the algorithm \
            information. Optional argument that defaults to True.

        '''
        alg_datatype_info = None
        if arg_info:
            alg_datatype_info = arg_info._datatype
        alg_datatype = None
        alg_precision = None
        if alg_datatype_info:
            alg_datatype, alg_precision = alg_datatype_info

        const = LFRicConstants()
        if arg_info and arg_info.form == "collection":
            try:
                alg_datatype = const.FIELD_VECTOR_TO_FIELD_MAP[alg_datatype]
            except KeyError:
                # The collection datatype is not recognised or supported.
                alg_datatype = None

        if self.is_scalar:
            self._init_scalar_properties(alg_datatype, alg_precision,
                                         check)
        elif self.is_field:
            self._init_field_properties(alg_datatype, check)
        elif self.is_operator:
            self._init_operator_properties(alg_datatype, check)
        else:
            raise InternalError(
                f"Supported argument types are scalar, field and operator, "
                f"but the argument '{self.name}' in kernel "
                f"'{self._call.name}' is none of these.")

    def _init_scalar_properties(
            self, alg_datatype, alg_precision, check=True):
        '''Set up the properties of this scalar using algorithm datatype
        information if it is available.

        :param alg_datatype: the datatype of this argument as \
            specified in the algorithm layer or None if it is not \
            known.
        :type alg_datatype: str or NoneType
        :param alg_precision: the precision of this argument as \
            specified in the algorithm layer or None if it is not \
            known.
        :type alg_precision: str or NoneType
        :param bool check: whether to use the algorithm \
            information. Optional argument that defaults to True.

        :raises InternalError: if the intrinsic type of the scalar is \
            not supported.
        :raises GenerationError: if the datatype specified in the \
            algorithm layer is inconsistent with the kernel metadata.
        :raises GenerationError: if the datatype for a gh_scalar \
            could not be found in the algorithm layer.
        :raises NotImplementedError: if the scalar is a reduction and \
            its intrinsic type is not real.
        :raises GenerationError: if the scalar is a reduction and is \
            not declared with default precision.

        '''
        const = LFRicConstants()
        # Check the type of scalar defined in the metadata is supported.
        if self.intrinsic_type not in const.VALID_INTRINSIC_TYPES:
            raise InternalError(
                f"Expected one of {const.VALID_INTRINSIC_TYPES} intrinsic "
                f"types for a scalar argument but found "
                f"'{self.intrinsic_type}' in the metadata of kernel "
                f"{self._call.name} for argument {self.name}.")

        # Check the metadata and algorithm types are consistent if
        # the algorithm information is available and is not being ignored.
        if check and alg_datatype and \
           alg_datatype != self.intrinsic_type:
            raise GenerationError(
                f"The kernel metadata for argument '{self.name}' in "
                f"kernel '{self._call.name}' specifies this argument "
                f"should be a scalar of type '{self.intrinsic_type}' but "
                f"in the algorithm layer it is defined as a "
                f"'{alg_datatype}'.")

        # If the algorithm information is not being ignored and
        # the datatype is known in the algorithm layer and it is
        # not a literal then its precision should also be defined.
        if check and alg_datatype and not alg_precision and \
           not self.is_literal:
            raise GenerationError(
                f"LFRic coding standards require scalars to have "
                f"their precision defined in the algorithm layer but "
                f"'{self.name}' in '{self._call.name}' does not.")

        if self.access in AccessType.get_valid_reduction_modes():
            # Treat reductions separately to other scalars as it
            # is expected that they should match the precision of
            # the field they are reducing. At the moment there is
            # an assumption that the precision will always be a
            # particular value (the default), see issue #1570.

            # Only real reductions are supported.
            if not self.intrinsic_type == "real":
                raise NotImplementedError(
                    "Reductions for datatypes other than real are not yet "
                    "supported in PSyclone.")

            expected_precision = const.DATA_TYPE_MAP["reduction"]["kind"]
            # If the algorithm information is not being ignored
            # then check that the expected precision and the
            # precision defined in the algorithm layer are
            # the same.
            if check and alg_precision and \
               alg_precision != expected_precision:
                raise GenerationError(
                    f"This scalar is a reduction which assumes precision "
                    f"of type '{expected_precision}' but the algorithm "
                    f"declares this scalar with precision "
                    f"'{alg_precision}'.")

            # Use the default 'real' scalar reduction properties.
            self._precision = expected_precision
            self._data_type = const.DATA_TYPE_MAP["reduction"]["type"]
            self._proxy_data_type = const.DATA_TYPE_MAP[
                "reduction"]["proxy_type"]
            self._module_name = const.DATA_TYPE_MAP["reduction"]["module"]
        else:
            # This is a scalar that is not part of a reduction.

            if check and alg_precision:
                # Use the algorithm precision if it is available
                # and not being ignored.
                self._precision = alg_precision
            else:
                # Use default precision for this datatype if the
                # algorithm precision is either not available or is
                # being ignored.
                self._precision = const.SCALAR_PRECISION_MAP[
                    self.intrinsic_type]

    def _init_field_properties(self, alg_datatype, check=True):
        '''Set up the properties of this field using algorithm datatype
        information if it is available.

        :param alg_datatype: the datatype of this argument as \
            specified in the algorithm layer or None if it is not \
            known.
        :type alg_datatype: str or NoneType
        :param bool check: whether to use the algorithm \
            information. Optional argument that defaults to True.

        :raises GenerationError: if the datatype for a gh_field \
            could not be found in the algorithm layer.
        :raises GenerationError: if the datatype specified in the \
            algorithm layer is inconsistent with the kernel metadata.
        :raises InternalError: if the intrinsic type of the field is \
            not supported (i.e. is not real or integer).

        '''
        const = LFRicConstants()
        argtype = None
        # If the algorithm information is not being ignored then
        # it must be available.
        if check and not alg_datatype:
            raise GenerationError(
                f"It was not possible to determine the field type from "
                f"the algorithm layer for argument '{self.name}' in "
                f"kernel '{self._call.name}'.")

        # If the algorithm information is not being ignored then
        # check the metadata and algorithm type are consistent and
        # that the metadata specifies a supported intrinsic type.
        if self.intrinsic_type == "real":
            if not check:
                # Use the default as we are ignoring any algorithm info
                argtype = "field"
            elif alg_datatype == "field_type":
                argtype = "field"
            elif alg_datatype == "r_bl_field_type":
                argtype = "r_bl_field"
            elif alg_datatype == "r_phys_field_type":
                argtype = "r_phys_field"
            elif alg_datatype == "r_solver_field_type":
                argtype = "r_solver_field"
            elif alg_datatype == "r_tran_field_type":
                argtype = "r_tran_field"
            else:
                raise GenerationError(
                    f"The metadata for argument '{self.name}' in kernel "
                    f"'{self._call.name}' specifies that this is a real "
                    f"field, however it is declared as a "
                    f"'{alg_datatype}' in the algorithm code.")

        elif self.intrinsic_type == "integer":
            if check and alg_datatype != "integer_field_type":
                raise GenerationError(
                    f"The metadata for argument '{self.name}' in kernel "
                    f"'{self._call.name}' specifies that this is an "
                    f"integer field, however it is declared as a "
                    f"'{alg_datatype}' in the algorithm code.")
            argtype = "integer_field"
        else:
            raise InternalError(
                f"Expected one of {const.VALID_FIELD_INTRINSIC_TYPES} "
                f"intrinsic types for a field argument but found "
                f"'{self.intrinsic_type}'.")
        self._data_type = const.DATA_TYPE_MAP[argtype]["type"]
        self._precision = const.DATA_TYPE_MAP[argtype]["kind"]
        self._proxy_data_type = const.DATA_TYPE_MAP[argtype]["proxy_type"]
        self._module_name = const.DATA_TYPE_MAP[argtype]["module"]

    def _init_operator_properties(self, alg_datatype, check=True):
        '''Set up the properties of this operator using algorithm datatype
        information if it is available.

        :param alg_datatype: the datatype of this argument as \
            specified in the algorithm layer or None if it is not \
            known.
        :type alg_datatype: str or NoneType
        :param bool check: whether to use the algorithm \
            information. Optional argument that defaults to True.
        :raises GenerationError: if the datatype for a gh_operator \
            could not be found in the algorithm layer (and check is \
            True).
        :raises GenerationError: if the datatype specified in the \
            algorithm layer is inconsistent with the kernel metadata.
        :raises InternalError: if this argument is not an operator.

        '''
        const = LFRicConstants()
        argtype = None
        if self.argument_type == "gh_operator":
            if not check:
                # Use the default as we are ignoring any algorithm info
                argtype = "operator"
            elif not alg_datatype:
                # Raise an exception as we require algorithm
                # information to determine the precision of the
                # operator
                raise GenerationError(
                    f"It was not possible to determine the operator type "
                    f"from the algorithm layer for argument '{self.name}' "
                    f"in kernel '{self._call.name}'.")
            elif alg_datatype == "operator_type":
                argtype = "operator"
            elif alg_datatype == "r_solver_operator_type":
                argtype = "r_solver_operator"
            elif alg_datatype == "r_tran_operator_type":
                argtype = "r_tran_operator"
            else:
                raise GenerationError(
                    f"The metadata for argument '{self.name}' in kernel "
                    f"'{self._call.name}' specifies that this is an "
                    f"operator, however it is declared as a "
                    f"'{alg_datatype}' in the algorithm code.")
        elif self.argument_type == "gh_columnwise_operator":
            if check and alg_datatype and \
               alg_datatype != "columnwise_operator_type":
                raise GenerationError(
                    f"The metadata for argument '{self.name}' in kernel "
                    f"'{self._call.name}' specifies that this is a "
                    f"columnwise operator, however it is declared as a "
                    f"'{alg_datatype}' in the algorithm code.")
            argtype = "columnwise_operator"
        else:
            raise InternalError(
                f"Expected 'gh_operator' or 'gh_columnwise_operator' "
                f"argument type but found '{self.argument_type}'.")
        self._data_type = const.DATA_TYPE_MAP[argtype]["type"]
        self._precision = const.DATA_TYPE_MAP[argtype]["kind"]
        self._proxy_data_type = const.DATA_TYPE_MAP[argtype]["proxy_type"]
        self._module_name = const.DATA_TYPE_MAP[argtype]["module"]

    @property
    def is_scalar(self):
        '''
        :returns: True if this kernel argument represents a scalar, \
                  False otherwise.
        :rtype: bool
        '''
        const = LFRicConstants()
        return self._argument_type in const.VALID_SCALAR_NAMES

    @property
    def is_field(self):
        '''
        :returns: True if this kernel argument represents a field, \
                  False otherwise.
        :rtype: bool
        '''
        const = LFRicConstants()
        return self._argument_type in const.VALID_FIELD_NAMES

    @property
    def is_operator(self):
        '''
        :returns: True if this kernel argument represents an operator, \
                  False otherwise.
        :rtype: bool
        '''
        const = LFRicConstants()
        return self._argument_type in const.VALID_OPERATOR_NAMES

    @property
    def descriptor(self):
        '''
        :returns: a descriptor object which contains Kernel metadata \
                  about this argument.
        :rtype: :py:class:`psyclone.domain.lfric.LFRicArgDescriptor`
        '''
        return self._arg

    @property
    def argument_type(self):
        '''
        :returns: the API type of this argument, as specified in \
                  the metadata.
        :rtype: str
        '''
        return self._argument_type

    @property
    def intrinsic_type(self):
        '''
        :returns: the intrinsic Fortran type of this argument for scalars \
                  or of the argument's data for fields and operators.
        :rtype: str
        '''
        return self._intrinsic_type

    @property
    def mesh(self):
        '''
        :returns: mesh associated with argument ('GH_FINE' or 'GH_COARSE').
        :rtype: str
        '''
        return self._mesh

    @property
    def vector_size(self):
        '''
        :returns: the vector size of this argument as specified in \
                  the Kernel metadata.
        :rtype: str
        '''
        return self._vector_size

    @property
    def name_indexed(self):
        '''
        :returns: the name for this argument with an additional index \
                  which accesses the first element for a vector argument.
        :rtype: str
        '''
        if self._vector_size > 1:
            return self._name+"(1)"
        return self._name

    def psyir_expression(self):
        '''
        Looks up or creates a reference to a suitable Symbol for this kernel
        argument. If the argument is a scalar that has been provided as a
        literal (in the Algorithm layer) then the PSyIR of the expression
        is returned.

        :returns: the PSyIR for this kernel argument.
        :rtype: :py:class:`psyclone.psyir.nodes.Node`

        :raises InternalError: if this argument is a literal but we fail to \
                               construct PSyIR that is consistent with this.
        :raises NotImplementedError: if this argument is not a literal, scalar
                                     or field.

        '''
        symbol_table = self._call.scope.symbol_table

        if self.is_literal:
            reader = FortranReader()
            if self.precision:
                # Ensure any associated precision symbol is in the table.
                symbol_table.add_lfric_precision_symbol(self.precision)
            lit = reader.psyir_from_expression(self.name, symbol_table)

            # Sanity check that the resulting expression is a literal.
            if lit.walk(Reference):
                raise InternalError(
                    f"Expected argument '{self.name}' to kernel "
                    f"'{self.call.name}' to be a literal but the created "
                    f"PSyIR contains one or more References.")
            return lit

        if self.is_scalar:
            try:
                scalar_sym = symbol_table.lookup(self.name)
            except KeyError:
                # TODO once #1258 is done the symbols should already exist
                # and therefore we should raise an exception if not.
                scalar_sym = symbol_table.new_symbol(
                    self.name, symbol_type=DataSymbol,
                    datatype=self.infer_datatype())
            return Reference(scalar_sym)

        const = LFRicConstants()
        try:
            suffix = const.ARG_TYPE_SUFFIX_MAPPING[self.argument_type]
            tag_name = f"{self.name}:{suffix}"
            sym = symbol_table.lookup_with_tag(tag_name)
            return Reference(sym)

        except KeyError as err:
            raise NotImplementedError(
                f"Unsupported kernel argument type: '{self.name}' is of type "
                f"'{self.argument_type}' which is not recognised as being a "
                f"literal, scalar or field.") from err

    @property
    def declaration_name(self):
        '''
        :returns: the name for this argument with the array dimensions \
                  added if required.
        :rtype: str
        '''
        if self._vector_size > 1:
            return self._name+"("+str(self._vector_size)+")"
        return self._name

    @property
    def proxy_name(self):
        '''
        :returns: the proxy name for this argument.
        :rtype: str
        '''
        return self._name+"_proxy"

    @property
    def proxy_name_indexed(self):
        '''
        :returns: the proxy name for this argument with an additional \
                  index which accesses the first element for a vector \
                  argument.
        :rtype: str
        '''
        if self._vector_size > 1:
            return self._name+"_proxy(1)"
        return self._name+"_proxy"

    @property
    def proxy_declaration_name(self):
        '''
        :returns: the proxy name for this argument with the array \
                  dimensions added if required.
        :rtype: str
        '''
        if self._vector_size > 1:
            return self.proxy_name+"("+str(self._vector_size)+")"
        return self.proxy_name

    @property
    def proxy_data_type(self):
        '''
        :returns: the type of this argument's proxy (if it exists) as \
                  defined in LFRic infrastructure.
        :rtype: str or NoneType

        '''
        return self._proxy_data_type

    @property
    def function_space(self):
        '''
        Returns the expected finite element function space for a kernel
        argument as specified by the kernel argument metadata: a single
        function space for a field and function_space_from for an operator.

        :returns: function space for this argument.
        :rtype: :py:class:`psyclone.domain.lfric.FunctionSpace`
        '''
        if self._argument_type == "gh_operator":
            # We return the 'from' space for an operator argument
            return self.function_space_from
        return self._function_spaces[0]

    @property
    def function_space_to(self):
        '''
        :returns: the 'to' function space of an operator.
        :rtype: str
        '''
        return self._function_spaces[0]

    @property
    def function_space_from(self):
        '''
        :returns:  the 'from' function space of an operator.
        :rtype: str
        '''
        return self._function_spaces[1]

    @property
    def function_spaces(self):
        '''
        Returns the expected finite element function space for a kernel
        argument as specified by the kernel argument metadata: a single
        function space for a field and a list containing
        function_space_to and function_space_from for an operator.

        :returns: function space(s) for this argument.
        :rtype: list of :py:class:`psyclone.domain.lfric.FunctionSpace`

        '''
        return self._function_spaces

    @property
    def function_space_names(self):
        '''
        Returns a list of the names of the function spaces associated
        with this argument. We have more than one function space when
        dealing with operators.

        :returns: list of function space names for this argument.
        :rtype: list of str

        '''
        fs_names = []
        for fspace in self._function_spaces:
            if fspace:
                fs_names.append(fspace.orig_name)
        return fs_names

    @property
    def intent(self):
        '''
        Returns the Fortran intent of this argument as defined by the
        valid access types for this API

        :returns: the expected Fortran intent for this argument as \
                  specified by the kernel argument metadata
        :rtype: str

        '''
        write_accesses = AccessType.all_write_accesses()
        if self.access == AccessType.READ:
            return "in"
        if self.access in write_accesses:
            return "inout"
        # An argument access other than the pure "read" or one of
        # the "write" accesses is invalid
        valid_accesses = [AccessType.READ.api_specific_name()] + \
            [access.api_specific_name() for access in write_accesses]
        raise GenerationError(
            f"In the LFRic API the argument access must be one of "
            f"{valid_accesses}, but found '{self.access}'.")

    @property
    def discontinuous(self):
        '''
        Returns True if this argument is known to be on a discontinuous
        function space including any_discontinuous_space, otherwise
        returns False.

        :returns: whether the argument is discontinuous.
        :rtype: bool

        '''
        const = LFRicConstants()
        if self.function_space.orig_name in \
           const.VALID_DISCONTINUOUS_NAMES:
            return True
        if self.function_space.orig_name in \
           const.VALID_ANY_SPACE_NAMES:
            # We will eventually look this up based on our dependence
            # analysis but for the moment we assume the worst
            return False
        return False

    @property
    def stencil(self):
        '''
        :returns: stencil information for this argument if it exists.
        :rtype: :py:class:`psyclone.dynamo0p3.LFRicArgStencil`
        '''
        return self._stencil

    @stencil.setter
    def stencil(self, value):
        '''
        Sets stencil information for this kernel argument.

        :param value: stencil information for this argument.
        :type value: :py:class:`psyclone.dynamo0p3.LFRicArgStencil`

        '''
        self._stencil = value

    def infer_datatype(self, proxy=False):
        '''
        Infer the datatype of this kernel argument in the PSy layer using
        the LFRic API rules. If any LFRic infrastructure modules are required
        but are not already present then suitable ContainerSymbols are added
        to the outermost symbol table. Similarly, DataTypeSymbols are added for
        any required LFRic derived types that are not already in the symbol
        table.

        TODO #1258 - ultimately this routine should not have to create any
        DataTypeSymbols as that should already have been done.

        :param bool proxy: whether or not we want the type of the proxy \
            object for this kernel argument. Defaults to False (i.e.
            return the type rather than the proxy type).

        :returns: the datatype of this argument.
        :rtype: :py:class:`psyclone.psyir.symbols.DataType`

        :raises NotImplementedError: if an unsupported argument type is found.

        '''
        scope = self._call.ancestor(Container)
        if scope is None:
            # Prefer the module scope, but some tests that are disconnected can
            # use the current scope
            scope = self._call.scope

        symtab = scope.symbol_table

        def _find_or_create_type(mod_name, type_name):
            '''
            Utility to find or create a DataTypeSymbol with the supplied name,
            imported from the named module.

            :param str mod_name: the name of the module from which the \
                                 DataTypeSymbol should be imported.
            :param str type_name: the name of the derived type for which to \
                                  create a DataTypeSymbol.

            :returns: the symbol for the requested type.
            :rtype: :py:class:`psyclone.psyir.symbols.DataTypeSymbol`

            '''
            return symtab.find_or_create(
                    type_name,
                    symbol_type=DataTypeSymbol,
                    datatype=UnresolvedType(),
                    interface=ImportInterface(symtab.find_or_create(
                        mod_name,
                        symbol_type=ContainerSymbol)
                        ))

        if self.is_scalar:
            # Find or create the DataType for the appropriate scalar type.
            if self.intrinsic_type == "real":
                prim_type = ScalarType.Intrinsic.REAL
            elif self.intrinsic_type == "integer":
                prim_type = ScalarType.Intrinsic.INTEGER
            elif self.intrinsic_type == "logical":
                prim_type = ScalarType.Intrinsic.BOOLEAN
            else:
                raise NotImplementedError(
                    f"Unsupported scalar type '{self.intrinsic_type}'")

            kind_name = self.precision
            try:
                kind_symbol = symtab.lookup(kind_name)
            except KeyError:
                mod_map = LFRicConstants().UTILITIES_MOD_MAP
                const_mod = mod_map["constants"]["module"]
                try:
                    constants_container = symtab.lookup(const_mod)
                except KeyError:
                    # TODO Once #696 is done, we should *always* have a
                    # symbol for this container at this point so should
                    # raise an exception if we haven't.
                    constants_container = LFRicTypes(const_mod)
                    symtab.add(constants_container)
                kind_symbol = DataSymbol(
                    kind_name, INTEGER_TYPE,
                    interface=ImportInterface(constants_container))
                symtab.add(kind_symbol)
            return ScalarType(prim_type, kind_symbol)

        if self.is_field or self.is_operator:
            # Find or create the DataTypeSymbol for the appropriate
            # field or operator type.
            mod_name = self._module_name
            if proxy:
                type_name = self._proxy_data_type
            else:
                type_name = self._data_type
            return _find_or_create_type(mod_name, type_name)

        raise NotImplementedError(
            f"'{str(self)}' is not a scalar, field or operator argument")


class DynACCEnterDataDirective(ACCEnterDataDirective):
    '''
    Sub-classes ACCEnterDataDirective to provide an API-specific implementation
    of data_on_device().

    '''
    def data_on_device(self, _):
        '''
        Provide a hook to be able to add information about data being on a
        device (or not). This is currently not used in dynamo0p3.

        '''
        return None


# ---------- Documentation utils -------------------------------------------- #
# The list of module members that we wish AutoAPI to generate
# documentation for. (See https://psyclone-ref.readthedocs.io)
__all__ = [
    'DynFuncDescriptor03',
    'DynFunctionSpaces',
    'DynProxies',
    'DynLMAOperators',
    'DynCMAOperators',
    'DynMeshes',
    'DynInterGrid',
    'DynBasisFunctions',
    'DynBoundaryConditions',
    'DynGlobalSum',
    'LFRicHaloExchange',
    'LFRicHaloExchangeStart',
    'LFRicHaloExchangeEnd',
    'HaloDepth',
    'HaloWriteAccess',
    'HaloReadAccess',
    'FSDescriptor',
    'FSDescriptors',
    'LFRicArgStencil',
    'DynKernelArguments',
    'DynKernelArgument',
    'DynACCEnterDataDirective']<|MERGE_RESOLUTION|>--- conflicted
+++ resolved
@@ -1525,11 +1525,7 @@
     def stub_declarations(self):
         '''
         Declare all LMA-related quantities in a Kernel stub. Note that argument
-<<<<<<< HEAD
-        order will be defined later by ArgOrderig.
-=======
         order will be defined later by ArgOrdering.
->>>>>>> 17b73c1c
 
         '''
         super().stub_declarations()
@@ -1567,11 +1563,7 @@
                 intr_type = ScalarType(ScalarType.Intrinsic.INTEGER, kind_sym)
             else:
                 raise NotImplementedError(
-<<<<<<< HEAD
-                    f"Only REAL and INTEGER LMAOperator types are supported, "
-=======
                     f"Only REAL and INTEGER LMA Operator types are supported, "
->>>>>>> 17b73c1c
                     f"but found '{op_dtype}'")
             if arg.intent == "in":
                 intent = ArgumentInterface.Access.READ
@@ -1602,11 +1594,7 @@
         # Add the Invoke subroutine argument declarations for operators
         op_args = self._invoke.unique_declarations(
                                         argument_types=["gh_operator"])
-<<<<<<< HEAD
-        # Declare the operators
-=======
         # Update the operator intents
->>>>>>> 17b73c1c
         for arg in op_args:
             symbol = self.symtab.lookup(arg.declaration_name)
             symbol.interface = ArgumentInterface(ArgumentInterface.Access.READ)
@@ -1674,40 +1662,6 @@
                         if not self._first_cma_arg:
                             self._first_cma_arg = arg
 
-<<<<<<< HEAD
-        # Create all the necessary Symbols here so that they are available
-        # without the need to do a 'gen'.
-        symtab = self.symtab
-        const = LFRicConstants()
-        suffix = const.ARG_TYPE_SUFFIX_MAPPING["gh_columnwise_operator"]
-        for op_name in self._cma_ops:
-            new_name = self.symtab.next_available_name(
-                f"{op_name}_{suffix}")
-            tag = f"{op_name}:{suffix}"
-            arg = self._cma_ops[op_name]["arg"]
-            precision = LFRicConstants().precision_for_type(arg.data_type)
-            array_type = ArrayType(
-                LFRicTypes("LFRicRealScalarDataType")(precision),
-                [ArrayType.Extent.DEFERRED]*3)
-            index_str = ",".join(3*[":"])
-            dtype = UnsupportedFortranType(
-                f"real(kind={arg.precision}), pointer, "
-                f"dimension({index_str}) :: {new_name} => null()",
-                partial_datatype=array_type)
-            symtab.new_symbol(new_name,
-                              symbol_type=DataSymbol,
-                              datatype=dtype,
-                              tag=tag)
-            # Now the various integer parameters of the operator.
-            for param in self._cma_ops[op_name]["params"]:
-                symtab.find_or_create(
-                    f"{op_name}_{param}",
-                    tag=f"{op_name}:{param}:{suffix}",
-                    symbol_type=DataSymbol,
-                    datatype=LFRicTypes("LFRicIntegerScalarDataType")())
-
-=======
->>>>>>> 17b73c1c
     def initialise(self, cursor: int) -> int:
         '''
         Generates the calls to the LFRic infrastructure that look-up
@@ -1730,14 +1684,9 @@
         for op_name in self._cma_ops:
             # First, assign a pointer to the array containing the actual
             # matrix.
-<<<<<<< HEAD
-            cma_name = self.symtab.lookup_with_tag(
-                f"{op_name}:{suffix}")
-=======
             cma_name = self.symtab.find_or_create_tag(
                 f"{op_name}:{suffix}", op_name,
                 symbol_type=DataSymbol, datatype=UnresolvedType())
->>>>>>> 17b73c1c
             stmt = Assignment.create(
                     lhs=Reference(cma_name),
                     rhs=StructureReference.create(
@@ -1789,8 +1738,6 @@
         const = LFRicConstants()
         suffix = const.ARG_TYPE_SUFFIX_MAPPING["gh_columnwise_operator"]
         for op_name in self._cma_ops:
-<<<<<<< HEAD
-=======
             new_name = self.symtab.next_available_name(
                 f"{op_name}_{suffix}")
             tag = f"{op_name}:{suffix}"
@@ -1808,25 +1755,16 @@
                                    symbol_type=DataSymbol,
                                    datatype=dtype,
                                    tag=tag)
->>>>>>> 17b73c1c
 
             # Declare the associated integer parameters
             for param in self._cma_ops[op_name]["params"]:
                 name = f"{op_name}_{param}"
                 tag = f"{op_name}:{param}:{suffix}"
-<<<<<<< HEAD
-                sym = self.symtab.find_or_create(
-=======
                 self.symtab.find_or_create(
->>>>>>> 17b73c1c
                     name, tag=tag,
                     symbol_type=DataSymbol,
                     datatype=LFRicTypes("LFRicIntegerScalarDataType")()
                 )
-<<<<<<< HEAD
-                param_names.append(sym.name)
-=======
->>>>>>> 17b73c1c
 
     def stub_declarations(self):
         '''
@@ -1894,17 +1832,12 @@
                     LFRicTypes("LFRicRealScalarDataType")(),
                     [Reference(bandwidth), Reference(nrow),
                      Reference(symtab.lookup("ncell_2d"))]))
-<<<<<<< HEAD
-            op.interface = ArgumentInterface(
-                    ArgumentInterface.Access.READ)
-=======
             if self._kernel.cma_operation == 'assembly':
                 op.interface = ArgumentInterface(
                         ArgumentInterface.Access.READWRITE)
             else:
                 op.interface = ArgumentInterface(
                         ArgumentInterface.Access.READ)
->>>>>>> 17b73c1c
             symtab.append_argument(op)
 
 
@@ -1936,11 +1869,8 @@
         # Whether or not the associated Invoke requires colourmap information
         self._needs_colourmap = False
         self._needs_colourmap_halo = False
-<<<<<<< HEAD
         self._needs_colourtilemap = False
         self._needs_colourtilemap_halo = False
-=======
->>>>>>> 17b73c1c
         # Keep a reference to the Invoke so we can check its properties later
         self._invoke = invoke
         # Set used to generate a list of the unique mesh objects
@@ -2173,7 +2103,6 @@
                     datatype=ArrayType(
                             LFRicTypes("LFRicIntegerScalarDataType")(),
                             [ArrayType.Extent.DEFERRED]*1),
-<<<<<<< HEAD
                     tag="last_edge_cell_all_colours")
         if non_intergrid_kern and (self._needs_colourtilemap or
                                    self._needs_colourtilemap_halo):
@@ -2204,8 +2133,6 @@
                     datatype=ArrayType(
                             LFRicTypes("LFRicIntegerScalarDataType")(),
                             [ArrayType.Extent.DEFERRED]*1),
-=======
->>>>>>> 17b73c1c
                     tag="last_edge_cell_all_colours")
 
     def invoke_declarations(self):
@@ -2858,10 +2785,6 @@
                                         ArgumentInterface.Access.READ)
                 self.symtab.append_argument(arg)
 
-<<<<<<< HEAD
-        # Allocate basis arrays
-=======
->>>>>>> 17b73c1c
         for basis in basis_arrays:
             dims = []
             for value in basis_arrays[basis]:
@@ -2891,11 +2814,7 @@
                 interface=ImportInterface(
                     self.symtab.lookup("constants_mod")))
 
-<<<<<<< HEAD
-            # All quatratures are REAL, the the PSyIR type
-=======
             # All quatratures are REAL
->>>>>>> 17b73c1c
             intr_type = ScalarType(ScalarType.Intrinsic.REAL, kind_sym)
 
             if shape == "gh_quadrature_xyoz":
@@ -3110,10 +3029,7 @@
 
         _, basis_arrays = self._basis_fn_declns()
 
-<<<<<<< HEAD
-=======
         # Allocate basis arrays
->>>>>>> 17b73c1c
         for basis in basis_arrays:
             dims = "("+",".join([":"]*len(basis_arrays[basis]))+")"
             symbol = self.symtab.find_or_create(
@@ -3448,15 +3364,9 @@
                         is_pointer=True)
                 self._invoke.schedule.addchild(assignment, cursor)
                 cursor += 1
-<<<<<<< HEAD
 
         return cursor
 
-=======
-
-        return cursor
-
->>>>>>> 17b73c1c
     def _compute_basis_fns(self, cursor):
         '''
         Generates the necessary Fortran to compute the values of
@@ -3746,12 +3656,8 @@
                 Assignment.create(
                     lhs=Reference(self.symtab.lookup(name)),
                     rhs=dofs.argument.generate_method_call(
-<<<<<<< HEAD
-                                                "get_boundary_dofs"),
-=======
                         "get_boundary_dofs",
                         function_space=dofs.function_space),
->>>>>>> 17b73c1c
                     is_pointer=True
                 ),
                 cursor)
@@ -3824,10 +3730,7 @@
             lhs=StructureReference.create(sum_name, ["value"]),
             rhs=Reference(tmp_var)
         )
-<<<<<<< HEAD
-=======
         assign1.preceding_comment = "Perform global sum"
->>>>>>> 17b73c1c
         self.parent.addchild(assign1, self.position)
         assign2 = Assignment.create(
             lhs=Reference(tmp_var),
