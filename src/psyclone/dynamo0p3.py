# -----------------------------------------------------------------------------
# BSD 3-Clause License
#
# Copyright (c) 2017-2024, Science and Technology Facilities Council.
# All rights reserved.
#
# Redistribution and use in source and binary forms, with or without
# modification, are permitted provided that the following conditions are met:
#
# * Redistributions of source code must retain the above copyright notice, this
#   list of conditions and the following disclaimer.
#
# * Redistributions in binary form must reproduce the above copyright notice,
#   this list of conditions and the following disclaimer in the documentation
#   and/or other materials provided with the distribution.
#
# * Neither the name of the copyright holder nor the names of its
#   contributors may be used to endorse or promote products derived from
#   this software without specific prior written permission.
#
# THIS SOFTWARE IS PROVIDED BY THE COPYRIGHT HOLDERS AND CONTRIBUTORS
# "AS IS" AND ANY EXPRESS OR IMPLIED WARRANTIES, INCLUDING, BUT NOT
# LIMITED TO, THE IMPLIED WARRANTIES OF MERCHANTABILITY AND FITNESS
# FOR A PARTICULAR PURPOSE ARE DISCLAIMED. IN NO EVENT SHALL THE
# COPYRIGHT HOLDER OR CONTRIBUTORS BE LIABLE FOR ANY DIRECT, INDIRECT,
# INCIDENTAL, SPECIAL, EXEMPLARY, OR CONSEQUENTIAL DAMAGES (INCLUDING,
# BUT NOT LIMITED TO, PROCUREMENT OF SUBSTITUTE GOODS OR SERVICES;
# LOSS OF USE, DATA, OR PROFITS; OR BUSINESS INTERRUPTION) HOWEVER
# CAUSED AND ON ANY THEORY OF LIABILITY, WHETHER IN CONTRACT, STRICT
# LIABILITY, OR TORT (INCLUDING NEGLIGENCE OR OTHERWISE) ARISING IN
# ANY WAY OUT OF THE USE OF THIS SOFTWARE, EVEN IF ADVISED OF THE
# POSSIBILITY OF SUCH DAMAGE.
# -----------------------------------------------------------------------------
# Authors R. W. Ford, A. R. Porter and S. Siso, STFC Daresbury Lab
# Modified I. Kavcic, A. Coughtrie, L. Turner and O. Brunt, Met Office
# Modified J. Henrichs, Bureau of Meteorology
# Modified A. B. G. Chalk and N. Nobre, STFC Daresbury Lab

''' This module implements the PSyclone Dynamo 0.3 API by 1)
    specialising the required base classes in parser.py (KernelType) and
    adding a new class (DynFuncDescriptor03) to capture function descriptor
    metadata and 2) specialising the required base classes in psyGen.py
    (PSy, Invokes, Invoke, InvokeSchedule, Loop, Kern, Inf, Arguments and
    Argument). '''

import os
from enum import Enum
from collections import OrderedDict, namedtuple
from dataclasses import dataclass
from typing import Any

from psyclone import psyGen
from psyclone.configuration import Config
from psyclone.core import AccessType, Signature
from psyclone.domain.lfric.lfric_builtins import (LFRicBuiltInCallFactory,
                                                  LFRicBuiltIn)
from psyclone.domain.lfric import (FunctionSpace, KernCallAccArgList,
                                   KernCallArgList,
                                   LFRicCollection, LFRicConstants,
                                   LFRicSymbolTable, LFRicKernCallFactory,
                                   LFRicKern, LFRicInvokes, LFRicTypes,
                                   LFRicLoop)
from psyclone.errors import GenerationError, InternalError, FieldNotFoundError
from psyclone.f2pygen import (AllocateGen, AssignGen, CallGen, CommentGen,
                              DeallocateGen, DeclGen, DoGen, IfThenGen,
                              ModuleGen, TypeDeclGen, UseGen, PSyIRGen)
from psyclone.parse.kernel import getkerneldescriptors
from psyclone.parse.utils import ParseError
from psyclone.psyGen import (PSy, InvokeSchedule, Arguments,
<<<<<<< HEAD
                             KernelArgument, HaloExchange,
                             DataAccess, CodedKern)
from psyclone.psyir.frontend.fortran import FortranReader
from psyclone.psyir.frontend.fparser2 import Fparser2Reader
from psyclone.psyir.nodes import (Loop, Literal, Schedule, Reference,
                                  ArrayReference, ACCEnterDataDirective,
                                  ACCRegionDirective, OMPRegionDirective,
                                  Routine, ScopingNode, KernelSchedule,
                                  GlobalReduction)
=======
                             KernelArgument, HaloExchange, GlobalSum,
                             DataAccess)
from psyclone.psyir.frontend.fortran import FortranReader
from psyclone.psyir.nodes import Reference, ACCEnterDataDirective, ScopingNode
>>>>>>> c0d60d1f
from psyclone.psyir.symbols import (INTEGER_TYPE, DataSymbol, ScalarType,
                                    DeferredType, DataTypeSymbol,
                                    ContainerSymbol, ImportInterface,
                                    ArrayType, UnknownFortranType)

# pylint: disable=too-many-lines
# --------------------------------------------------------------------------- #
# ========== First section : Parser specialisations and classes ============= #
# --------------------------------------------------------------------------- #
#

# ---------- Functions ------------------------------------------------------ #


def qr_basis_alloc_args(first_dim, basis_fn):
    '''
    Generate the list of dimensions required to allocate the
    supplied basis/diff-basis function

    :param str first_dim: the variable name for the first dimension
    :param basis_fn: dict holding details on the basis function
                     we want to allocate
    :type basis_fn: dict containing 'shape', 'fspace' and and 'qr_var' keys
                    holding the quadrature shape, FunctionSpace and name
                    of the associated quadrature variable (as specified in the
                    Algorithm layer), respectively
    :return: list of dimensions to use to allocate array
    :rtype: list of strings

    :raises InternalError: if an unrecognised quadrature shape is encountered.
    :raises NotImplementedError: if a quadrature shape other than \
                                 "gh_quadrature_xyoz" is supplied.
    '''
    const = LFRicConstants()
    if basis_fn["shape"] not in const.VALID_QUADRATURE_SHAPES:
        raise InternalError(
            f"Unrecognised shape ('{basis_fn['''shape''']}') specified in "
            f"dynamo0p3.qr_basis_alloc_args(). Should be one of: "
            f"{const.VALID_QUADRATURE_SHAPES}")

    qr_var = "_" + basis_fn["qr_var"]

    # Dimensionality of the basis arrays depends on the
    # type of quadrature...
    # if basis_fn["shape"] == "gh_quadrature_xyz":
    #     alloc_args = [first_dim, basis_fn["fspace"].ndf_name,
    #          "np_xyz"+"_"+basis_fn["qr_var"]]
    if basis_fn["shape"] == "gh_quadrature_xyoz":
        alloc_args = [first_dim, basis_fn["fspace"].ndf_name,
                      "np_xy"+qr_var, "np_z"+qr_var]
    # elif basis_fn["shape"] == "gh_quadrature_xoyoz":
    #     alloc_args = [first_dim, basis_fn["fspace"].ndf_name,
    #                   "np_x"+"_"+basis_fn["qr_var"],
    #                   "np_y"+"_"+basis_fn["qr_var"],
    #                   "np_z"+"_"+basis_fn["qr_var"]]
    elif basis_fn["shape"] == "gh_quadrature_face":
        alloc_args = [first_dim, basis_fn["fspace"].ndf_name,
                      "np_xyz"+qr_var, "nfaces"+qr_var]
    elif basis_fn["shape"] == "gh_quadrature_edge":
        alloc_args = [first_dim, basis_fn["fspace"].ndf_name,
                      "np_xyz"+qr_var, "nedges"+qr_var]
    else:
        raise NotImplementedError(
            f"Unrecognised shape '{basis_fn['''shape''']}' specified in "
            f"dynamo0p3.qr_basis_alloc_args(). Should be one of: "
            f"{const.VALID_QUADRATURE_SHAPES}")
    return alloc_args

# ---------- Classes -------------------------------------------------------- #


class DynFuncDescriptor03():
    ''' The Dynamo 0.3 API includes a function-space descriptor as
    well as an argument descriptor which is not supported by the base
    classes. This class captures the information specified in a
    function-space descriptor. '''

    def __init__(self, func_type):
        self._func_type = func_type
        if func_type.name != 'func_type':
            raise ParseError(
                f"In the dynamo0.3 API each meta_func entry must be of type "
                f"'func_type' but found '{func_type.name}'")
        if len(func_type.args) < 2:
            raise ParseError(
                f"In the dynamo0.3 API each meta_func entry must have at "
                f"least 2 args, but found {len(func_type.args)}")
        self._operator_names = []
        const = LFRicConstants()
        for idx, arg in enumerate(func_type.args):
            if idx == 0:  # first func_type arg
                if arg.name not in const.VALID_FUNCTION_SPACE_NAMES:
                    raise ParseError(
                        f"In the dynamo0p3 API the 1st argument of a "
                        f"meta_func entry should be a valid function space "
                        f"name (one of {const.VALID_FUNCTION_SPACE_NAMES}), "
                        f"but found '{arg.name}' in '{func_type}'")
                self._function_space_name = arg.name
            else:  # subsequent func_type args
                if arg.name not in const.VALID_METAFUNC_NAMES:
                    raise ParseError(
                        f"In the dynamo0.3 API, the 2nd argument and all "
                        f"subsequent arguments of a meta_func entry should "
                        f"be one of {const.VALID_METAFUNC_NAMES}, but found "
                        f"'{arg.name}' in '{func_type}'")
                if arg.name in self._operator_names:
                    raise ParseError(
                        f"In the dynamo0.3 API, it is an error to specify an "
                        f"operator name more than once in a meta_func entry, "
                        f"but '{arg.name}' is replicated in '{func_type}'")
                self._operator_names.append(arg.name)
        self._name = func_type.name

    @property
    def function_space_name(self):
        ''' Returns the name of the descriptors function space '''
        return self._function_space_name

    @property
    def operator_names(self):
        ''' Returns a list of operators that are associated with this
        descriptors function space '''
        return self._operator_names

    def __repr__(self):
        return f"DynFuncDescriptor03({self._func_type})"

    def __str__(self):
        res = "DynFuncDescriptor03 object" + os.linesep
        res += f"  name='{self._name}'" + os.linesep
        res += f"  nargs={len(self._operator_names)+1}" + os.linesep
        res += f"  function_space_name[{0}] = '{self._function_space_name}'" \
               + os.linesep
        for idx, arg in enumerate(self._operator_names):
            res += f"  operator_name[{idx+1}] = '{arg}'" + \
                   os.linesep
        return res


class RefElementMetaData():
    '''
    Class responsible for parsing reference-element metadata and storing
    the properties that a kernel requires.

    :param str kernel_name: name of the Kernel that the metadata is for.
    :param type_declns: list of fparser1 parse tree nodes representing type \
                        declaration statements
    :type type_declns: list of :py:class:`fparser.one.typedecl_statements.Type`

    :raises ParseError: if an unrecognised reference-element property is found.
    :raises ParseError: if a duplicate reference-element property is found.

    '''
    # pylint: disable=too-few-public-methods
    class Property(Enum):
        '''
        Enumeration of the various properties of the Reference Element
        (that a kernel can request). The names of each of these corresponds to
        the names that must be used in kernel metadata.

        '''
        NORMALS_TO_HORIZONTAL_FACES = 1
        NORMALS_TO_VERTICAL_FACES = 2
        NORMALS_TO_FACES = 3
        OUTWARD_NORMALS_TO_HORIZONTAL_FACES = 4
        OUTWARD_NORMALS_TO_VERTICAL_FACES = 5
        OUTWARD_NORMALS_TO_FACES = 6

    def __init__(self, kernel_name, type_declns):
        # The list of properties requested in the metadata (if any)
        self.properties = []

        re_properties = []
        # Search the supplied list of type declarations for the one
        # describing the reference-element properties required by the kernel.
        for line in type_declns:
            for entry in line.selector:
                if entry == "reference_element_data_type":
                    # getkerneldescriptors raises a ParseError if the named
                    # element cannot be found.
                    re_properties = getkerneldescriptors(
                        kernel_name, line, var_name="meta_reference_element",
                        var_type="reference_element_data_type")
                    break
            if re_properties:
                # Optimisation - stop searching if we've found a type
                # declaration for the reference-element data
                break
        try:
            # The metadata entry is a declaration of a Fortran array of type
            # reference_element_data_type. The initialisation of each member
            # of this array is done as a Fortran structure constructor, the
            # argument to which gives a property of the reference element.
            for re_prop in re_properties:
                for arg in re_prop.args:
                    self.properties.append(
                        self.Property[str(arg).upper()])
        except KeyError as err:
            # We found a reference-element property that we don't recognise.
            # Sort for consistency when testing.
            sorted_names = sorted([prop.name for prop in self.Property])
            raise ParseError(
                f"Unsupported reference-element property: '{arg}'. Supported "
                f"values are: {sorted_names}") from err

        # Check for duplicate properties
        for prop in self.properties:
            if self.properties.count(prop) > 1:
                raise ParseError(f"Duplicate reference-element property "
                                 f"found: '{prop}'.")


class MeshProperty(Enum):
    '''
    Enumeration of the various properties of the mesh that a kernel may
    require (either named in metadata or implicitly, depending on the type
    of kernel).

    '''
    # pylint: disable=too-few-public-methods
    ADJACENT_FACE = 1
    NCELL_2D = 2
    NCELL_2D_NO_HALOS = 3


class MeshPropertiesMetaData():
    '''
    Parses any mesh-property kernel metadata and stores the properties that
    a kernel requires.

    :param str kernel_name: name of the kernel that the metadata is for.
    :param type_declns: list of fparser1 parse tree nodes representing type \
                        declaration statements.
    :type type_declns: list of :py:class:`fparser.one.typedecl_statements.Type`

    :raises ParseError: if an unrecognised mesh property is found.
    :raises ParseError: if a duplicate mesh property is found.

    '''
    # pylint: disable=too-few-public-methods
    # The properties that may be specified in kernel metadata are a subset
    # of the MeshProperty enumeration values.
    supported_properties = [MeshProperty.ADJACENT_FACE]

    def __init__(self, kernel_name, type_declns):
        # The list of mesh properties requested in the metadata.
        self.properties = []

        mesh_props = []
        # Search the supplied list of type declarations for the one
        # describing the reference-element properties required by the kernel.
        for line in type_declns:
            for entry in line.selector:
                if entry == "mesh_data_type":
                    # getkerneldescriptors raises a ParseError if the named
                    # element cannot be found.
                    mesh_props = getkerneldescriptors(
                        kernel_name, line, var_name="meta_mesh",
                        var_type="mesh_data_type")
                    break
            if mesh_props:
                # Optimisation - stop searching if we've found a type
                # declaration for the mesh data
                break
        try:
            # The metadata entry is a declaration of a Fortran array of type
            # mesh_data_type. The initialisation of each member
            # of this array is done as a Fortran structure constructor, the
            # argument to which gives a mesh property.
            for prop in mesh_props:
                for arg in prop.args:
                    mesh_prop = MeshProperty[str(arg).upper()]
                    if mesh_prop not in self.supported_properties:
                        raise KeyError()
                    self.properties.append(mesh_prop)
        except KeyError as err:
            # We found a mesh property that we don't recognise or that
            # is not supported.
            supported_mesh_prop = [pr.name for pr in self.supported_properties]
            raise ParseError(f"Unsupported mesh property in metadata: "
                             f"'{arg}'. Supported values are: "
                             f"{supported_mesh_prop}") from err

        # Check for duplicate properties
        for prop in self.properties:
            if self.properties.count(prop) > 1:
                raise ParseError(f"Duplicate mesh property "
                                 f"found: '{prop}'.")

# --------------------------------------------------------------------------- #
# ========== Second section : PSy specialisations =========================== #
# --------------------------------------------------------------------------- #

# ---------- Classes -------------------------------------------------------- #


class DynamoPSy(PSy):
    '''
    The LFRic-specific PSy class. This creates an LFRic-specific
    Invokes object (which controls all the required invocation calls).
    It also overrides the PSy gen method so that we generate
    LFRic-specific PSy module code.

    :param invoke_info: object containing the required invocation information \
                        for code optimisation and generation.
    :type invoke_info: :py:class:`psyclone.parse.algorithm.FileInfo`

    '''
    def __init__(self, invoke_info):
        # Make sure the scoping node creates LFRicSymbolTables
        # TODO #1954: Remove the protected access using a factory
        ScopingNode._symbol_table_class = LFRicSymbolTable
        PSy.__init__(self, invoke_info)
        self._invokes = LFRicInvokes(invoke_info.calls, self)
        # Initialise the dictionary that holds the names of the required
        # LFRic constants, data structures and data structure proxies for
        # the "use" statements in modules that contain PSy-layer routines.
        const = LFRicConstants()
        const_mod = const.UTILITIES_MOD_MAP["constants"]["module"]
        infmod_list = [const_mod]
        # Add all field and operator modules that might be used in the
        # algorithm layer. These do not appear in the code unless a
        # variable is added to the "only" part of the
        # '_infrastructure_modules' map.
        for data_type_info in const.DATA_TYPE_MAP.values():
            infmod_list.append(data_type_info["module"])

        # This also removes any duplicates from infmod_list
        self._infrastructure_modules = OrderedDict(
            (k, set()) for k in infmod_list)

        kind_names = set()

        # The infrastructure declares integer types with default
        # precision so always add this.
        api_config = Config.get().api_conf("dynamo0.3")
        kind_names.add(api_config.default_kind["integer"])

        # Datatypes declare precision information themselves. However,
        # that is not the case for literals. Therefore deal
        # with these separately here.
        for invoke in self.invokes.invoke_list:
            schedule = invoke.schedule
            for kernel in schedule.kernels():
                for arg in kernel.args:
                    if arg.is_literal:
                        kind_names.add(arg.precision)
        # Add precision names to the dictionary storing the required
        # LFRic constants.
        self._infrastructure_modules[const_mod] = kind_names

    @property
    def name(self):
        '''
        :returns: a name for the PSy layer. This is used as the PSy module \
                  name. We override the default value as the Met Office \
                  prefer "_psy" to be appended, rather than prepended.
        :rtype: str

        '''
        return self._name + "_psy"

    @property
    def orig_name(self):
        '''
        :returns: the unmodified PSy-layer name.
        :rtype: str

        '''
        return self._name

    @property
    def infrastructure_modules(self):
        '''
        :returns: the dictionary that holds the names of the required \
                  LFRic infrastructure modules to create "use" \
                  statements in the PSy-layer modules.
        :rtype: dict of set

        '''
        return self._infrastructure_modules

    @property
    def gen(self):
        '''
        Generate PSy code for the LFRic (Dynamo0.3) API.

        :returns: root node of generated Fortran AST.
        :rtype: :py:class:`psyir.nodes.Node`

        '''
        # Create an empty PSy layer module
        psy_module = ModuleGen(self.name)

        # If the container has a Routine that is not an InvokeSchedule
        # it should also be added to the generated module.
        for routine in self.container.children:
            if not isinstance(routine, InvokeSchedule):
                psy_module.add(PSyIRGen(psy_module, routine))

        # Add all invoke-specific information
        self.invokes.gen_code(psy_module)

        # Include required constants and infrastructure modules. The sets of
        # required LFRic data structures and their proxies are updated in
        # the relevant field and operator subclasses of LFRicCollection.
        # Here we sort the inputs in reverse order to have "_type" before
        # "_proxy_type" and "operator_" before "columnwise_operator_".
        # We also iterate through the dictionary in reverse order so the
        # "use" statements for field types are before the "use" statements
        # for operator types.
        for infmod in reversed(self._infrastructure_modules):
            if self._infrastructure_modules[infmod]:
                infmod_types = sorted(
                    list(self._infrastructure_modules[infmod]), reverse=True)
                psy_module.add(UseGen(psy_module, name=infmod,
                                      only=True, funcnames=infmod_types))

        # Return the root node of the generated code
        return psy_module.root


class DynStencils(LFRicCollection):
    '''
    Stencil information and code generation associated with a PSy-layer
    routine or Kernel stub.

    :param node: the Invoke or Kernel stub for which to provide stencil info.
    :type node: :py:class:`psyclone.dynamo0p3.LFRicInvoke` or \
                :py:class:`psyclone.domain.lfric.LFRicKern`

    :raises GenerationError: if a literal has been supplied for a stencil \
                             direction.
    '''
    def __init__(self, node):
        # pylint: disable=too-many-branches
        super().__init__(node)

        # List of arguments which have an extent value passed to this
        # invoke routine from the algorithm layer. Duplicate argument
        # names are removed.
        self._unique_extent_args = []
        extent_names = []
        # pylint: disable=too-many-nested-blocks
        for call in self._calls:
            for arg in call.arguments.args:
                if arg.stencil:
                    # Check for the existence of arg.extent here as in
                    # the future we plan to support kernels which
                    # specify the value of extent in metadata. If this
                    # is the case then an extent argument is not
                    # required.
                    # TODO #963
                    if not arg.stencil.extent:
                        if not arg.stencil.extent_arg.is_literal():
                            if arg.stencil.extent_arg.text not in extent_names:
                                extent_names.append(
                                    arg.stencil.extent_arg.text)
                                self._unique_extent_args.append(arg)

        # A list of arguments that have a direction variable passed in
        # to this invoke routine from the algorithm layer. Duplicate
        # argument names are removed.
        self._unique_direction_args = []
        direction_names = []
        for call in self._calls:
            for idx, arg in enumerate(call.arguments.args):
                if arg.stencil and arg.stencil.direction_arg:
                    if arg.stencil.direction_arg.is_literal():
                        raise GenerationError(
                            f"Kernel {call.name}, metadata arg {idx}, a "
                            f"literal is not a valid value for a stencil "
                            f"direction")
                    if arg.stencil.direction_arg.text.lower() not in \
                       ["x_direction", "y_direction"]:
                        if arg.stencil.direction_arg.text not in \
                           direction_names:
                            direction_names.append(
                                arg.stencil.direction_arg.text)
                            self._unique_direction_args.append(arg)

        # list of stencil args with an extent variable passed in. The same
        # field name may occur more than once here from different kernels.
        self._kern_args = []
        for call in self._calls:
            for arg in call.arguments.args:
                if arg.stencil:
                    if not arg.stencil.extent:
                        self._kern_args.append(arg)

    @staticmethod
    def extent_value(arg):
        '''
        Returns the content of the stencil extent which may be a literal
        value (a number) or a variable name. This function simplifies this
        problem by returning a string in either case.

        :param arg: the argument with which the stencil is associated.
        :type arg: :py:class:`psyclone.dynamo0p3.DynKernelArgument`

        :returns: the content of the stencil extent.
        :rtype: str

        '''
        if arg.stencil.extent_arg.is_literal():
            return arg.stencil.extent_arg.text
        return arg.stencil.extent_arg.varname

    @staticmethod
    def stencil_unique_str(arg, context):
        '''
        Creates a unique identifier for a stencil. As a stencil
        differs due to the function space it operates on, type of
        stencil and extent of stencil, we concatenate these things together
        to create a unique string.

        :param arg: kernel argument with which stencil is associated.
        :type arg: :py:class:`psyclone.dynamo0p3.DynKernelArgument`
        :param str context: a context for this stencil (e.g. "size" or \
                            "direction").

        :returns: unique string identifying the stencil for this argument.
        :rtype: str

        :raises GenerationError: if an explicit stencil extent is found in \
                                 the metadata for the kernel argument.
        '''
        unique = context
        unique += arg.function_space.mangled_name
        unique += arg.descriptor.stencil['type']
        if arg.descriptor.stencil['extent']:
            raise GenerationError(
                "Found a stencil with an extent specified in the metadata. "
                "This is not coded for.")
        unique += arg.stencil.extent_arg.text.lower()
        if arg.descriptor.stencil['type'] == 'xory1d':
            unique += arg.stencil.direction_arg.text.lower()
        return unique

    def map_name(self, arg):
        '''
        Creates and registers a name for the stencil map associated with the
        supplied kernel argument.

        :param arg: kernel argument with which the stencil is associated.
        :type arg: :py:class:`psyclone.dynamo0p3.DynKernelArgument`

        :returns: a valid unique map name for a stencil in the PSy layer.
        :rtype: str
        '''
        root_name = arg.name + "_stencil_map"
        unique = DynStencils.stencil_unique_str(arg, "map")
        return self._symbol_table.find_or_create_tag(unique, root_name).name

    @staticmethod
    def dofmap_symbol(symtab, arg):
        '''
        Creates and registers a symbol for the stencil dofmap associated with
        the supplied kernel argument.

        :param symtab: symbol table that will contain (or already contains) \
            the symbol with this name.
        :type symtab: :py:class:`psyclone.psyir.symbols.SymbolTable`
        :param arg: kernel argument with which the stencil is associated.
        :type arg: :py:class:`psyclone.dynamo0p3.DynKernelArgument`

        :returns: a dofmap symbol for a stencil in the PSy layer.
        :rtype: :py:class:`psyclone.psyir.symbols.Symbol`

        '''
        root_name = arg.name + "_stencil_dofmap"
        unique = DynStencils.stencil_unique_str(arg, "dofmap")
        if arg.descriptor.stencil['type'] == "cross2d":
            num_dimensions = 4
        else:
            num_dimensions = 3
        return symtab.find_or_create_array(root_name, num_dimensions,
                                           ScalarType.Intrinsic.INTEGER,
                                           tag=unique)

    @staticmethod
    def dofmap_size_symbol(symtab, arg):
        '''
        Create a valid symbol for the size (in cells) of a stencil
        dofmap in the PSy layer.

        :param symtab: symbol table that will contain (or already contains) \
            the symbol with this name.
        :type symtab: :py:class:`psyclone.psyir.symbols.SymbolTable`
        :param arg: the kernel argument with which the stencil is associated.
        :type arg: :py:class:`psyclone.dynamo0p3.DynKernelArgument`

        :returns: a symbol for the stencil size.
        :rtype: :py:class:`psyclone.psyir.symbols.Symbol`

        '''
        root_name = arg.name + "_stencil_size"
        unique = DynStencils.stencil_unique_str(arg, "size")
        if arg.descriptor.stencil['type'] == "cross2d":
            num_dimensions = 2
        else:
            num_dimensions = 1
        return symtab.find_or_create_array(root_name, num_dimensions,
                                           ScalarType.Intrinsic.INTEGER,
                                           tag=unique)

    @staticmethod
    def max_branch_length_name(symtab, arg):
        '''
        Create a valid unique name for the maximum length of a stencil branch
        (in cells) of a 2D stencil dofmap in the PSy layer. This is required
        in the kernels for defining the maximum possible length of one of the
        dofmap array dimensions.

        :param symtab: symbol table that will contain (or already contains) \
            the symbol with this name.
        :type symtab: :py:class:`psyclone.psyir.symbols.SymbolTable`
        :param arg: the kernel argument with which the stencil is associated.
        :type arg: :py:class:`psyclone.dynamo0p3.DynKernelArgument`

        :returns: a Fortran variable name for the max stencil branch length.
        :rtype: str
        '''
        root_name = arg.name + "_max_branch_length"
        unique = DynStencils.stencil_unique_str(arg, "length")
        return symtab.find_or_create_integer_symbol(root_name, tag=unique).name

    def _unique_max_branch_length_vars(self):
        '''
        :returns: list of all the unique max stencil extent argument names in
                  this kernel call for cross2d stencils.
        :rtype: list of str
        '''
        names = []
        for arg in self._kern_args:
            if arg.descriptor.stencil['type'] == "cross2d":
                names.append(arg.name + "_max_branch_length")

        return names

    def _declare_unique_max_branch_length_vars(self, parent):
        '''
        Declare all unique max branch length arguments as integers with intent
        in and add the declaration as a child of the parent argument passed
        in.

        :param parent: the node in the f2pygen AST to which to add the \
                       declarations.
        :type parent: :py:class:`psyclone.f2pygen.SubroutineGen`

        '''
        api_config = Config.get().api_conf("dynamo0.3")

        if self._unique_max_branch_length_vars():
            parent.add(DeclGen(
                parent, datatype="integer",
                kind=api_config.default_kind["integer"],
                entity_decls=self._unique_max_branch_length_vars(), intent="in"
            ))

    @staticmethod
    def direction_name(symtab, arg):
        '''
        Creates a Fortran variable name to hold the direction of the stencil
        associated with the supplied kernel argument.

        :param symtab: symbol table that will contain (or already contains) \
            the symbol with this name.
        :type symtab: :py:class:`psyclone.psyir.symbols.SymbolTable`
        :param arg: the kernel argument with which the stencil is associated.
        :type arg: :py:class:`psyclone.dynamo0p3.DynKernelArgument`

        :returns: a Fortran variable name for the stencil direction.
        :rtype: str
        '''
        root_name = arg.name+"_direction"
        unique = DynStencils.stencil_unique_str(arg, "direction")
        return symtab.find_or_create_integer_symbol(root_name, tag=unique).name

    @property
    def _unique_extent_vars(self):
        '''
        :returns: list of all the unique extent argument names in this \
                  invoke or kernel call.
        :rtype: list of str

        :raises InternalError: if neither self._kernel or self._invoke are set.

        '''
        if self._invoke:
            names = [arg.stencil.extent_arg.varname for arg in
                     self._unique_extent_args]
        elif self._kernel:
            names = [self.dofmap_size_symbol(self._symbol_table, arg).name
                     for arg in self._unique_extent_args]
        else:
            raise InternalError("_unique_extent_vars: have neither Invoke "
                                "or Kernel. Should be impossible.")
        return names

    def _declare_unique_extent_vars(self, parent):
        '''
        Declare all unique extent arguments as integers with intent in and
        add the declaration as a child of the parent argument passed
        in.

        :param parent: the node in the f2pygen AST to which to add the \
                       declarations.
        :type parent: :py:class:`psyclone.f2pygen.SubroutineGen`

        '''
        api_config = Config.get().api_conf("dynamo0.3")

        if self._unique_extent_vars:
            if self._kernel:
                for arg in self._kern_args:
                    if arg.descriptor.stencil['type'] == "cross2d":
                        parent.add(DeclGen(
                            parent, datatype="integer",
                            kind=api_config.default_kind["integer"],
                            dimension="4",
                            entity_decls=self._unique_extent_vars, intent="in"
                        ))
                    else:
                        parent.add(DeclGen(
                            parent, datatype="integer",
                            kind=api_config.default_kind["integer"],
                            entity_decls=self._unique_extent_vars,
                            intent="in"))
            elif self._invoke:
                parent.add(DeclGen(
                    parent, datatype="integer",
                    kind=api_config.default_kind["integer"],
                    entity_decls=self._unique_extent_vars, intent="in"
                ))

    @property
    def _unique_direction_vars(self):
        '''
        :returns: a list of all the unique direction argument names in this \
                  invoke call.
        :rtype: list of str
        '''
        names = []
        for arg in self._unique_direction_args:
            if arg.stencil.direction_arg.varname:
                names.append(arg.stencil.direction_arg.varname)
            else:
                names.append(arg.name+"_direction")
        return names

    def _declare_unique_direction_vars(self, parent):
        '''
        Declare all unique direction arguments as integers with intent in
        and add the declaration as a child of the parent argument
        passed in.

        :param parent: the node in the f2pygen AST to which to add the \
                       declarations.
        :type parent: :py:class:`psyclone.f2pygen.SubroutineGen`

        '''
        api_config = Config.get().api_conf("dynamo0.3")

        if self._unique_direction_vars:
            parent.add(DeclGen(parent, datatype="integer",
                               kind=api_config.default_kind["integer"],
                               entity_decls=self._unique_direction_vars,
                               intent="in"))

    @property
    def unique_alg_vars(self):
        '''
        :returns: list of the names of the extent and direction arguments \
                  supplied to the PSy routine from the Algorithm layer.
        :rtype: list of str
        '''
        return self._unique_extent_vars + self._unique_direction_vars

    def _invoke_declarations(self, parent):
        '''
        Declares all stencil maps, extent and direction arguments passed into
        the PSy layer.

        :param parent: node in the f2pygen AST to which to add declarations.
        :type parent: :py:class:`psyclone.f2pygen.SubroutineGen`

        '''
        self._declare_unique_extent_vars(parent)
        self._declare_unique_direction_vars(parent)
        self._declare_maps_invoke(parent)

    def _stub_declarations(self, parent):
        '''
        Declare all stencil-related quanitites for a Kernel stub.

        :param parent: node in the f2pygen AST to which to add declarations.
        :type parent: :py:class:`psyclone.f2pygen.SubroutineGen`

        '''
        self._declare_unique_extent_vars(parent)
        self._declare_unique_direction_vars(parent)
        self._declare_unique_max_branch_length_vars(parent)
        self._declare_maps_stub(parent)

    def initialise(self, parent):
        '''
        Adds in the code to initialise stencil dofmaps to the PSy layer.

        :param parent: the node in the f2pygen AST to which to add the \
                       initialisations.
        :type parent: :py:class:`psyclone.f2pygen.SubroutineGen`

        :raises GenerationError: if an unsupported stencil type is encountered.
        '''
        if not self._kern_args:
            return

        parent.add(CommentGen(parent, ""))
        parent.add(CommentGen(parent, " Initialise stencil dofmaps"))
        parent.add(CommentGen(parent, ""))
        api_config = Config.get().api_conf("dynamo0.3")
        stencil_map_names = []
        const = LFRicConstants()
        for arg in self._kern_args:
            map_name = self.map_name(arg)
            if map_name not in stencil_map_names:
                # Only initialise maps once.
                stencil_map_names.append(map_name)
                stencil_type = arg.descriptor.stencil['type']
                symtab = self._symbol_table
                if stencil_type == "xory1d":
                    direction_name = arg.stencil.direction_arg.varname
                    for direction in ["x", "y"]:
                        if_then = IfThenGen(parent, direction_name +
                                            " .eq. " + direction +
                                            "_direction")
                        if_then.add(
                            AssignGen(
                                if_then, pointer=True, lhs=map_name,
                                rhs=arg.proxy_name_indexed +
                                "%vspace%get_stencil_dofmap("
                                "STENCIL_1D" + direction.upper() +
                                ","+self.extent_value(arg)+")"))
                        parent.add(if_then)
                elif stencil_type == "cross2d":
                    parent.add(
                        AssignGen(parent, pointer=True, lhs=map_name,
                                  rhs=arg.proxy_name_indexed +
                                  "%vspace%get_stencil_2D_dofmap(" +
                                  "STENCIL_2D_CROSS" + "," +
                                  self.extent_value(arg) + ")"))
                    # Max branch length in the CROSS2D stencil is used when
                    # defining the stencil_dofmap dimensions at declaration of
                    # the dummy argument in the kernel. This value is 1
                    # greater than the stencil extent as the central cell
                    # is included as part of the stencil_dofmap.
                    parent.add(
                        AssignGen(parent,
                                  lhs=self.max_branch_length_name(symtab,
                                                                  arg),
                                  rhs=self.extent_value(arg) + " + 1_" +
                                  api_config.default_kind["integer"]))
                else:
                    try:
                        stencil_name = const.STENCIL_MAPPING[stencil_type]
                    except KeyError as err:
                        raise GenerationError(
                            f"Unsupported stencil type "
                            f"'{arg.descriptor.stencil['type']}' supplied. "
                            f"Supported mappings are "
                            f"{str(const.STENCIL_MAPPING)}") from err
                    parent.add(
                        AssignGen(parent, pointer=True, lhs=map_name,
                                  rhs=arg.proxy_name_indexed +
                                  "%vspace%get_stencil_dofmap(" +
                                  stencil_name + "," +
                                  self.extent_value(arg) + ")"))

                parent.add(AssignGen(parent, pointer=True,
                                     lhs=self.dofmap_symbol(symtab, arg).name,
                                     rhs=map_name + "%get_whole_dofmap()"))

                # Add declaration and look-up of stencil size
                dofmap_size_name = self.dofmap_size_symbol(symtab, arg).name
                parent.add(AssignGen(parent, pointer=True,
                                     lhs=dofmap_size_name,
                                     rhs=map_name + "%get_stencil_sizes()"))

    def _declare_maps_invoke(self, parent):
        '''
        Declare all stencil maps in the PSy layer.

        :param parent: the node in the f2pygen AST to which to add \
                       declarations.
        :type parent: :py:class:`psyclone.f2pygen.SubroutineGen`

        :raises GenerationError: if an unsupported stencil type is encountered.
        '''
        api_config = Config.get().api_conf("dynamo0.3")

        if not self._kern_args:
            return

        symtab = self._symbol_table
        stencil_map_names = []
        const = LFRicConstants()

        for arg in self._kern_args:
            map_name = self.map_name(arg)

            if map_name in stencil_map_names:
                continue

            stencil_map_names.append(map_name)
            stencil_type = arg.descriptor.stencil['type']
            if stencil_type == "cross2d":
                smap_type = const.STENCIL_TYPE_MAP["stencil_2D_dofmap"]["type"]
                smap_mod = const.STENCIL_TYPE_MAP[
                    "stencil_2D_dofmap"]["module"]
                parent.add(UseGen(parent, name=smap_mod, only=True,
                                  funcnames=[smap_type, "STENCIL_2D_CROSS"]))
                parent.add(TypeDeclGen(parent, pointer=True,
                                       datatype=smap_type,
                                       entity_decls=[map_name +
                                                     " => null()"]))
                parent.add(DeclGen(parent, datatype="integer",
                                   kind=api_config.default_kind["integer"],
                                   pointer=True,
                                   entity_decls=[self.dofmap_symbol(symtab,
                                                                    arg).name +
                                                 "(:,:,:,:) => null()"]))
                dofmap_size_name = self.dofmap_size_symbol(symtab, arg).name
                parent.add(DeclGen(parent, datatype="integer",
                                   kind=api_config.default_kind["integer"],
                                   pointer=True,
                                   entity_decls=[f"{dofmap_size_name}(:,:) "
                                                 f"=> null()"]))
                parent.add(DeclGen(parent, datatype="integer",
                                   kind=api_config.default_kind["integer"],
                                   entity_decls=[self.max_branch_length_name(
                                       symtab, arg)]))
            else:
                smap_type = const.STENCIL_TYPE_MAP["stencil_dofmap"]["type"]
                smap_mod = const.STENCIL_TYPE_MAP["stencil_dofmap"]["module"]
                parent.add(UseGen(parent, name=smap_mod,
                                  only=True, funcnames=[smap_type]))
                if stencil_type == 'xory1d':
                    drct_mod = const.STENCIL_TYPE_MAP["direction"]["module"]
                    parent.add(UseGen(parent, name=drct_mod,
                                      only=True, funcnames=["x_direction",
                                                            "y_direction"]))
                    parent.add(UseGen(parent, name=smap_mod,
                                      only=True, funcnames=["STENCIL_1DX",
                                                            "STENCIL_1DY"]))
                else:
                    try:
                        stencil_name = const.STENCIL_MAPPING[stencil_type]
                    except KeyError as err:
                        raise GenerationError(
                            f"Unsupported stencil type "
                            f"'{arg.descriptor.stencil['type']}' supplied. "
                            f"Supported mappings are "
                            f"{const.STENCIL_MAPPING}") from err
                    parent.add(UseGen(parent, name=smap_mod,
                                      only=True, funcnames=[stencil_name]))

                parent.add(TypeDeclGen(parent, pointer=True,
                                       datatype=smap_type,
                                       entity_decls=[map_name+" => null()"]))
                parent.add(DeclGen(parent, datatype="integer",
                                   kind=api_config.default_kind["integer"],
                                   pointer=True,
                                   entity_decls=[self.dofmap_symbol(symtab,
                                                                    arg).name +
                                                 "(:,:,:) => null()"]))
                dofmap_size_name = self.dofmap_size_symbol(symtab, arg).name
                parent.add(DeclGen(parent, datatype="integer",
                                   kind=api_config.default_kind["integer"],
                                   pointer=True,
                                   entity_decls=[f"{dofmap_size_name}(:) "
                                                 f"=> null()"]))

    def _declare_maps_stub(self, parent):
        '''
        Add declarations for all stencil maps to a kernel stub.

        :param parent: the node in the f2pygen AST representing the kernel \
                       stub routine.
        :type parent: :py:class:`psyclone.f2pygen.SubroutineGen`

        '''
        api_config = Config.get().api_conf("dynamo0.3")

        symtab = self._symbol_table
        for arg in self._kern_args:
            if arg.descriptor.stencil['type'] == "cross2d":
                parent.add(DeclGen(
                    parent, datatype="integer",
                    kind=api_config.default_kind["integer"], intent="in",
                    dimension=",".join([arg.function_space.ndf_name,
                                        self.max_branch_length_name(
                                            symtab, arg), "4"]),
                    entity_decls=[self.dofmap_symbol(symtab, arg).name]))
            else:
                dofmap_size_name = self.dofmap_size_symbol(symtab, arg).name
                parent.add(DeclGen(
                    parent, datatype="integer",
                    kind=api_config.default_kind["integer"], intent="in",
                    dimension=",".join([arg.function_space.ndf_name,
                                        dofmap_size_name]),
                    entity_decls=[self.dofmap_symbol(symtab, arg).name]))


class LFRicMeshProperties(LFRicCollection):
    '''
    Holds all information on the the mesh properties required by either an
    invoke or a kernel stub. Note that the creation of a suitable mesh
    object is handled in the `DynMeshes` class. This class merely deals with
    extracting the necessary properties from that object and providing them to
    kernels.

    :param node: kernel or invoke for which to manage mesh properties.
    :type node: :py:class:`psyclone.domain.lfric.LFRicKern` or \
                :py:class:`psyclone.dynamo0p3.LFRicInvoke`

    '''
    def __init__(self, node):
        super().__init__(node)

        # The (ordered) list of mesh properties required by this invoke or
        # kernel stub.
        self._properties = []

        for call in self._calls:
            if call.mesh:
                self._properties += [prop for prop in call.mesh.properties
                                     if prop not in self._properties]
            # Kernels that operate on the 'domain' need the number of columns,
            # excluding those in the halo.
            if call.iterates_over == "domain":
                if MeshProperty.NCELL_2D_NO_HALOS not in self._properties:
                    self._properties.append(MeshProperty.NCELL_2D_NO_HALOS)
            # Kernels performing CMA operations need the number of columns,
            # including those in the halo.
            if call.cma_operation:
                if MeshProperty.NCELL_2D not in self._properties:
                    self._properties.append(MeshProperty.NCELL_2D)

        # Store properties in symbol table
        for prop in self._properties:
            name_lower = prop.name.lower()
            if prop.name in ["NCELL_2D", "NCELL_2D_NO_HALOS"]:
                # This is an integer:
                self._symbol_table.find_or_create_integer_symbol(
                    name_lower, tag=name_lower)
            else:
                # E.g.: adjacent_face
                self._symbol_table.find_or_create_array(
                    name_lower, 2, ScalarType.Intrinsic.INTEGER,
                    tag=name_lower)

    def kern_args(self, stub=False, var_accesses=None,
                  kern_call_arg_list=None):
        # pylint: disable=too-many-locals, too-many-branches
        '''
        Provides the list of kernel arguments associated with the mesh
        properties that the kernel requires. Optionally adds variable
        access information if var_accesses is given.

        :param bool stub: whether or not we are generating code for a \
                          kernel stub.
        :param var_accesses: optional VariablesAccessInfo instance to store \
            the information about variable accesses.
        :type var_accesses: \
            :py:class:`psyclone.core.VariablesAccessInfo`
        :param kern_call_arg_list: an optional KernCallArgList instance \
            used to store PSyIR representation of the arguments.
        :type kern_call_arg_list: \
            Optional[:py:class:`psyclone.domain.lfric.KernCallArgList`]

        :returns: the kernel arguments associated with the mesh properties.
        :rtype: list of str

        :raises InternalError: if the class has been constructed for an \
                               invoke rather than a single kernel call.
        :raises InternalError: if an unsupported mesh property is encountered.

        '''
        if not self._kernel:
            raise InternalError(
                "LFRicMeshProperties.kern_args() can only be called when "
                "LFRicMeshProperties has been instantiated for a kernel "
                "rather than an invoke.")

        arg_list = []

        for prop in self._properties:
            if prop == MeshProperty.ADJACENT_FACE:
                # Is this kernel already being passed the number of horizontal
                # faces of the reference element?
                has_nfaces = (
                    RefElementMetaData.Property.NORMALS_TO_HORIZONTAL_FACES
                    in self._kernel.reference_element.properties or
                    RefElementMetaData.Property.
                    OUTWARD_NORMALS_TO_HORIZONTAL_FACES
                    in self._kernel.reference_element.properties)
                if not has_nfaces:
                    if kern_call_arg_list:
                        sym = kern_call_arg_list.\
                            append_integer_reference("nfaces_re_h")
                        name = sym.name
                    else:
                        name = self._symbol_table.\
                            find_or_create_integer_symbol(
                                "nfaces_re_h", tag="nfaces_re_h").name
                    arg_list.append(name)
                    if var_accesses is not None:
                        var_accesses.add_access(Signature(name),
                                                AccessType.READ, self._kernel)

                adj_face = "adjacent_face"
                if not stub and kern_call_arg_list:
                    # Use the functionality in kern_call_arg_list to properly
                    # declare the symbol and to create a PSyIR reference for it
                    _, cell_ref = \
                        kern_call_arg_list.cell_ref_name(var_accesses)
                    adj_face_sym = kern_call_arg_list. \
                        append_array_reference(adj_face,
                                               [":", cell_ref],
                                               ScalarType.Intrinsic.INTEGER)
                    # Update the name in case there was a clash
                    adj_face = adj_face_sym.name
                    if var_accesses:
                        var_accesses.add_access(Signature(adj_face),
                                                AccessType.READ, self._kernel,
                                                [":", cell_ref])

                if not stub:
                    adj_face = self._symbol_table.find_or_create_tag(
                        "adjacent_face").name
                    cell_name = "cell"
                    if self._kernel.is_coloured():
                        colour_name = "colour"
                        cmap_name = self._symbol_table.find_or_create_tag(
                            "cmap", root_name="cmap").name
                        adj_face += (f"(:,{cmap_name}({colour_name},"
                                     f"{cell_name}))")
                    else:
                        adj_face += f"(:,{cell_name})"
                arg_list.append(adj_face)

                if var_accesses and not kern_call_arg_list:
                    # TODO #1320 Replace [1]
                    # The [1] just indicates that this variable is accessed
                    # as a rank 1 array. #1320 will improve this.
                    var_accesses.add_access(Signature(adj_face),
                                            AccessType.READ, self._kernel,
                                            [1])
            else:
                raise InternalError(
                    f"kern_args: found unsupported mesh property '{prop}' "
                    f"when generating arguments for kernel "
                    f"'{self._kernel.name}'. Only members of the MeshProperty "
                    f"Enum are permitted ({list(MeshProperty)}).")

        return arg_list

    def _invoke_declarations(self, parent):
        '''
        Creates the necessary declarations for variables needed in order to
        provide mesh properties to a kernel call.

        :param parent: node in the f2pygen AST to which to add declarations.
        :type parent: :py:class:`psyclone.f2pygen.SubroutineGen`

        :raises InternalError: if this class has been instantiated for a \
                               kernel instead of an invoke.
        :raises InternalError: if an unsupported mesh property is found.

        '''
        api_config = Config.get().api_conf("dynamo0.3")

        if not self._invoke:
            raise InternalError(
                "_invoke_declarations() cannot be called because "
                "LFRicMeshProperties has been instantiated for a kernel and "
                "not an invoke.")

        for prop in self._properties:
            # The DynMeshes class will have created a mesh object so we
            # don't need to do that here.
            if prop == MeshProperty.ADJACENT_FACE:
                adj_face = self._symbol_table.find_or_create_tag(
                    "adjacent_face").name + "(:,:) => null()"
                parent.add(DeclGen(parent, datatype="integer",
                                   kind=api_config.default_kind["integer"],
                                   pointer=True, entity_decls=[adj_face]))
            elif prop == MeshProperty.NCELL_2D_NO_HALOS:
                name = self._symbol_table.find_or_create_integer_symbol(
                    "ncell_2d_no_halos",
                    tag="ncell_2d_no_halos").name
                parent.add(DeclGen(parent, datatype="integer",
                                   kind=api_config.default_kind["integer"],
                                   entity_decls=[name]))
            elif prop == MeshProperty.NCELL_2D:
                name = self._symbol_table.find_or_create_integer_symbol(
                    "ncell_2d", tag="ncell_2d").name
                parent.add(DeclGen(parent, datatype="integer",
                                   kind=api_config.default_kind["integer"],
                                   entity_decls=[name]))
            else:
                raise InternalError(
                    f"Found unsupported mesh property '{prop}' when generating"
                    f" invoke declarations. Only members of the MeshProperty "
                    f"Enum are permitted ({list(MeshProperty)}).")

    def _stub_declarations(self, parent):
        '''
        Creates the necessary declarations for the variables needed in order
        to provide properties of the mesh in a kernel stub.

        :param parent: node in the f2pygen AST to which to add declarations.
        :type parent: :py:class:`psyclone.f2pygen.SubroutineGen`

        :raises InternalError: if the class has been instantiated for an \
                               invoke and not a kernel.
        :raises InternalError: if an unsupported mesh property is encountered.

        '''
        api_config = Config.get().api_conf("dynamo0.3")

        if not self._kernel:
            raise InternalError(
                "_stub_declarations() cannot be called because "
                "LFRicMeshProperties has been instantiated for an invoke and "
                "not a kernel.")

        for prop in self._properties:
            if prop == MeshProperty.ADJACENT_FACE:
                adj_face = self._symbol_table.find_or_create_array(
                    "adjacent_face", 2, ScalarType.Intrinsic.INTEGER,
                    tag="adjacent_face").name
                # 'nfaces_re_h' will have been declared by the
                # DynReferenceElement class.
                dimension = self._symbol_table.\
                    find_or_create_integer_symbol("nfaces_re_h",
                                                  tag="nfaces_re_h").name
                parent.add(
                    DeclGen(
                        parent, datatype="integer",
                        kind=api_config.default_kind["integer"],
                        dimension=dimension,
                        intent="in", entity_decls=[adj_face]))
            elif prop == MeshProperty.NCELL_2D:
                ncell_2d = self._symbol_table.find_or_create_integer_symbol(
                    "ncell_2d", tag="ncell_2d")
                parent.add(
                    DeclGen(parent, datatype="integer",
                            kind=api_config.default_kind["integer"],
                            intent="in", entity_decls=[ncell_2d.name]))
            else:
                raise InternalError(
                    f"Found unsupported mesh property '{prop}' when generating"
                    f" declarations for kernel stub. Only members of the "
                    f"MeshProperty Enum are permitted ({list(MeshProperty)})")

    def initialise(self, parent):
        '''
        Creates the f2pygen nodes for the initialisation of properties of
        the mesh.

        :param parent: node in the f2pygen tree to which to add statements.
        :type parent: :py:class:`psyclone.f2pygen.SubroutineGen`

        :raises InternalError: if an unsupported mesh property is encountered.

        '''
        const = LFRicConstants()
        # Since colouring is applied via transformations, we have to check for
        # it now, rather than when this class was first constructed.
        need_colour_limits = False
        need_colour_halo_limits = False
        for call in self._calls:
            if call.is_coloured() and not call.is_intergrid:
                loop = call.parent.parent
                # Record whether or not this coloured loop accesses the halo.
                if loop.upper_bound_name in const.HALO_ACCESS_LOOP_BOUNDS:
                    need_colour_halo_limits = True
                else:
                    need_colour_limits = True

        if not self._properties and not (need_colour_limits or
                                         need_colour_halo_limits):
            # If no mesh properties are required and there's no colouring
            # (which requires a mesh object to lookup loop bounds) then we
            # need do nothing.
            return

        parent.add(CommentGen(parent, ""))
        parent.add(CommentGen(parent, " Initialise mesh properties"))
        parent.add(CommentGen(parent, ""))

        mesh = self._symbol_table.find_or_create_tag("mesh").name

        for prop in self._properties:
            if prop == MeshProperty.ADJACENT_FACE:
                adj_face = self._symbol_table.find_or_create_tag(
                    "adjacent_face").name
                parent.add(AssignGen(parent, pointer=True, lhs=adj_face,
                                     rhs=mesh+"%get_adjacent_face()"))

            elif prop == MeshProperty.NCELL_2D_NO_HALOS:
                name = self._symbol_table.find_or_create_integer_symbol(
                    "ncell_2d_no_halos", tag="ncell_2d_no_halos").name
                parent.add(AssignGen(parent, lhs=name,
                                     rhs=mesh+"%get_last_edge_cell()"))

            elif prop == MeshProperty.NCELL_2D:
                name = self._symbol_table.find_or_create_integer_symbol(
                    "ncell_2d", tag="ncell_2d").name
                parent.add(AssignGen(parent, lhs=name,
                                     rhs=mesh+"%get_ncells_2d()"))
            else:
                raise InternalError(
                    f"Found unsupported mesh property '{str(prop)}' when "
                    f"generating initialisation code. Only members of the "
                    f"MeshProperty Enum are permitted ({list(MeshProperty)})")

        if need_colour_halo_limits:
            lhs = self._symbol_table.find_or_create_tag(
                "last_halo_cell_all_colours").name
            rhs = f"{mesh}%get_last_halo_cell_all_colours()"
            parent.add(AssignGen(parent, lhs=lhs, rhs=rhs))
        if need_colour_limits:
            lhs = self._symbol_table.find_or_create_tag(
                "last_edge_cell_all_colours").name
            rhs = f"{mesh}%get_last_edge_cell_all_colours()"
            parent.add(AssignGen(parent, lhs=lhs, rhs=rhs))


class DynReferenceElement(LFRicCollection):
    '''
    Holds all information on the properties of the Reference Element
    required by an Invoke or a Kernel stub.

    :param node: Kernel or Invoke for which to manage Reference-Element \
                 properties.
    :type node: :py:class:`psyclone.domain.lfric.LFRicKern` or \
                :py:class:`psyclone.dynamo0p3.LFRicInvoke`

    :raises InternalError: if an unsupported reference-element property \
                           is encountered.

    '''
    # pylint: disable=too-many-instance-attributes
    def __init__(self, node):
        # pylint: disable=too-many-branches, too-many-statements
        super().__init__(node)

        # Create a union of the reference-element properties required by all
        # kernels in this invoke. Use a list to preserve the order in the
        # kernel metadata (in the case of a kernel stub) and remove duplicate
        # entries by using OrderedDict.
        self._properties = []
        self._nfaces_h_required = False

        for call in self._calls:
            if call.reference_element:
                self._properties.extend(call.reference_element.properties)
            if call.mesh and call.mesh.properties:
                # If a kernel requires a property of the mesh then it will
                # also require the number of horizontal faces of the
                # reference element.
                self._nfaces_h_required = True

        if not (self._properties or self._nfaces_h_required):
            return

        if self._properties:
            self._properties = list(OrderedDict.fromkeys(self._properties))

        symtab = self._symbol_table

        # Create and store a name for the reference element object
        self._ref_elem_name = \
            symtab.find_or_create_tag("reference_element").name

        # Initialise names for the properties of the reference element object:
        # Number of horizontal/vertical/all faces,
        self._nfaces_h_symbol = None
        self._nfaces_v_symbol = None
        self._nfaces_symbol = None
        # Horizontal normals to faces,
        self._horiz_face_normals_symbol = None
        self._horiz_face_out_normals_symbol = None
        # Vertical normals to faces,
        self._vert_face_normals_symbol = None
        self._vert_face_out_normals_symbol = None
        # All normals to faces.
        self._face_normals_symbol = None
        self._face_out_normals_symbol = None

        # Store argument properties for kernel calls and stub declarations
        # and argument list
        self._arg_properties = OrderedDict()

        # Populate and check reference element properties
        # Provide no. of horizontal faces if required
        if (RefElementMetaData.Property.NORMALS_TO_HORIZONTAL_FACES
                in self._properties or
                RefElementMetaData.Property.OUTWARD_NORMALS_TO_HORIZONTAL_FACES
                in self._properties or
                self._nfaces_h_required):
            self._nfaces_h_symbol = symtab.find_or_create_integer_symbol(
                "nfaces_re_h", tag="nfaces_re_h")
        # Provide no. of vertical faces if required
        if (RefElementMetaData.Property.NORMALS_TO_VERTICAL_FACES
                in self._properties or
                RefElementMetaData.Property.OUTWARD_NORMALS_TO_VERTICAL_FACES
                in self._properties):
            self._nfaces_v_symbol = symtab.find_or_create_integer_symbol(
                "nfaces_re_v", tag="nfaces_re_v")
        # Provide no. of all faces if required
        if (RefElementMetaData.Property.NORMALS_TO_FACES
                in self._properties or
                RefElementMetaData.Property.OUTWARD_NORMALS_TO_FACES
                in self._properties):
            self._nfaces_symbol = symtab.find_or_create_integer_symbol(
                "nfaces_re", tag="nfaces_re")

        # Now the arrays themselves, in the order specified in the
        # kernel metadata (in the case of a kernel stub)
        for prop in self._properties:
            # Provide horizontal normals to faces
            if prop == RefElementMetaData.Property.NORMALS_TO_HORIZONTAL_FACES:
                name = "normals_to_horiz_faces"
                self._horiz_face_normals_symbol = \
                    symtab.find_or_create_array(name, 2,
                                                ScalarType.Intrinsic.REAL,
                                                tag=name)
                if self._horiz_face_normals_symbol not in self._arg_properties:
                    self._arg_properties[self._horiz_face_normals_symbol] = \
                         self._nfaces_h_symbol
            # Provide horizontal normals to "outward" faces
            elif prop == (RefElementMetaData.Property.
                          OUTWARD_NORMALS_TO_HORIZONTAL_FACES):
                name = "out_normals_to_horiz_faces"
                self._horiz_face_out_normals_symbol = \
                    symtab.find_or_create_array(name, 2,
                                                ScalarType.Intrinsic.REAL,
                                                tag=name)
                if self._horiz_face_out_normals_symbol not in \
                        self._arg_properties:
                    self._arg_properties[self._horiz_face_out_normals_symbol] \
                        = self._nfaces_h_symbol
            elif prop == (RefElementMetaData.Property.
                          NORMALS_TO_VERTICAL_FACES):
                name = "normals_to_vert_faces"
                self._vert_face_normals_symbol = \
                    symtab.find_or_create_array(name, 2,
                                                ScalarType.Intrinsic.REAL,
                                                tag=name)
                if self._vert_face_normals_symbol not in self._arg_properties:
                    self._arg_properties[self._vert_face_normals_symbol] = \
                         self._nfaces_v_symbol
            # Provide vertical normals to "outward" faces
            elif prop == (RefElementMetaData.Property.
                          OUTWARD_NORMALS_TO_VERTICAL_FACES):
                name = "out_normals_to_vert_faces"
                self._vert_face_out_normals_symbol = \
                    symtab.find_or_create_array(name, 2,
                                                ScalarType.Intrinsic.REAL,
                                                tag=name)
                if self._vert_face_out_normals_symbol not in \
                        self._arg_properties:
                    self._arg_properties[self._vert_face_out_normals_symbol] \
                        = self._nfaces_v_symbol
            # Provide normals to all faces
            elif prop == RefElementMetaData.Property.NORMALS_TO_FACES:
                name = "normals_to_faces"
                self._face_normals_symbol = \
                    symtab.find_or_create_array(name, 2,
                                                ScalarType.Intrinsic.REAL,
                                                tag=name)
                if self._face_normals_symbol not in self._arg_properties:
                    self._arg_properties[self._face_normals_symbol] = \
                        self._nfaces_symbol
            # Provide vertical normals to all "outward" faces
            elif prop == RefElementMetaData.Property.OUTWARD_NORMALS_TO_FACES:
                name = "out_normals_to_faces"
                self._face_out_normals_symbol = \
                    symtab.find_or_create_array(name, 2,
                                                ScalarType.Intrinsic.REAL,
                                                tag=name)
                if self._face_out_normals_symbol not in \
                   self._arg_properties:
                    self._arg_properties[self._face_out_normals_symbol] = \
                        self._nfaces_symbol
            else:
                all_props = [str(sprop)
                             for sprop in RefElementMetaData.Property]
                raise InternalError(
                    f"Unsupported reference-element property ('{prop}') "
                    f"found when generating arguments for kernel "
                    f"'{self._kernel.name}'. Supported properties are: "
                    f"{all_props}")

    def kern_args(self):
        '''
        :returns: the argument list for kernel call/stub arguments.
        :rtype: List[str]

        '''
        argdict = self._arg_properties
        # Remove duplicate "nfaces" by using OrderedDict
        nfaces = list(OrderedDict.fromkeys(argdict.values()))
        kern_args = nfaces + list(argdict.keys())
        return [sym.name for sym in kern_args]

    def kern_args_symbols(self):
        '''
        :returns: the argument symbol list for kernel call/stub arguments.
        :rtype: List[:py:class:`psyclone.psyir.symbols.Symbol`]

        '''
        argdict = self._arg_properties
        # Remove duplicate "nfaces" by using OrderedDict
        nfaces = list(OrderedDict.fromkeys(argdict.values()))
        return nfaces + list(argdict.keys())

    def _invoke_declarations(self, parent):
        '''
        Create the necessary declarations for the variables needed in order
        to provide properties of the reference element in a Kernel call.

        :param parent: node in the f2pygen AST to which to add declarations.
        :type parent: :py:class:`psyclone.f2pygen.SubroutineGen`

        '''
        # Get the list of the required scalars
        if self._properties:
            # remove duplicates with an OrderedDict
            nface_vars = list(OrderedDict.fromkeys(
                self._arg_properties.values()))
        elif self._nfaces_h_required:
            # We only need the number of 'horizontal' faces
            nface_vars = [self._nfaces_h_symbol]
        else:
            # No reference-element properties required
            return

        api_config = Config.get().api_conf("dynamo0.3")
        const = LFRicConstants()

        refelem_type = const.REFELEMENT_TYPE_MAP["refelement"]["type"]
        refelem_mod = const.REFELEMENT_TYPE_MAP["refelement"]["module"]
        parent.add(UseGen(parent, name=refelem_mod, only=True,
                          funcnames=[refelem_type]))
        parent.add(
            TypeDeclGen(parent, pointer=True, is_class=True,
                        datatype=refelem_type,
                        entity_decls=[self._ref_elem_name + " => null()"]))

        parent.add(DeclGen(parent, datatype="integer",
                           kind=api_config.default_kind["integer"],
                           entity_decls=[var.name for var in nface_vars]))

        if not self._properties:
            # We only need the number of horizontal faces so we're done
            return

        # Declare the necessary arrays
        array_decls = [f"{sym.name}(:,:)"
                       for sym in self._arg_properties.keys()]
        my_kind = api_config.default_kind["real"]
        parent.add(DeclGen(parent, datatype="real", kind=my_kind,
                           allocatable=True, entity_decls=array_decls))
        # Ensure the necessary kind parameter is imported.
        const_mod = const.UTILITIES_MOD_MAP["constants"]["module"]
        const_mod_uses = self._invoke.invokes.psy.infrastructure_modules[
            const_mod]
        const_mod_uses.add(my_kind)

    def _stub_declarations(self, parent):
        '''
        Create the necessary declarations for the variables needed in order
        to provide properties of the reference element in a Kernel stub.

        :param parent: node in the f2pygen AST to which to add declarations.
        :type parent: :py:class:`psyclone.f2pygen.SubroutineGen`

        '''
        api_config = Config.get().api_conf("dynamo0.3")

        if not (self._properties or self._nfaces_h_required):
            return

        # Declare the necessary scalars (duplicates are ignored by parent.add)
        scalars = list(self._arg_properties.values())
        nfaces_h = self._symbol_table.find_or_create_integer_symbol(
            "nfaces_re_h", tag="nfaces_re_h")
        if self._nfaces_h_required and nfaces_h not in scalars:
            scalars.append(nfaces_h)

        for nface in scalars:
            parent.add(DeclGen(parent, datatype="integer",
                               kind=api_config.default_kind["integer"],
                               intent="in", entity_decls=[nface.name]))

        # Declare the necessary arrays
        for arr, sym in self._arg_properties.items():
            dimension = f"3,{sym.name}"
            parent.add(DeclGen(parent, datatype="real",
                               kind=api_config.default_kind["real"],
                               intent="in", dimension=dimension,
                               entity_decls=[arr.name]))

    def initialise(self, parent):
        '''
        Creates the f2pygen nodes representing the necessary initialisation
        code for properties of the reference element.

        :param parent: node in the f2pygen tree to which to add statements.
        :type parent: :py:class:`psyclone.f2pygen.SubroutineGen`

        '''
        if not (self._properties or self._nfaces_h_required):
            return

        parent.add(CommentGen(parent, ""))
        parent.add(
            CommentGen(parent,
                       " Get the reference element and query its properties"))
        parent.add(CommentGen(parent, ""))

        mesh_obj_name = self._symbol_table.find_or_create_tag("mesh").name
        parent.add(AssignGen(parent, pointer=True, lhs=self._ref_elem_name,
                             rhs=mesh_obj_name+"%get_reference_element()"))

        if self._nfaces_h_symbol:
            parent.add(
                AssignGen(parent, lhs=self._nfaces_h_symbol.name,
                          rhs=self._ref_elem_name +
                          "%get_number_horizontal_faces()"))
        if self._nfaces_v_symbol:
            parent.add(
                AssignGen(
                    parent, lhs=self._nfaces_v_symbol.name,
                    rhs=self._ref_elem_name + "%get_number_vertical_faces()"))

        if self._nfaces_symbol:
            parent.add(
                AssignGen(
                    parent, lhs=self._nfaces_symbol.name,
                    rhs=self._ref_elem_name + "%get_number_faces()"))

        if self._horiz_face_normals_symbol:
            parent.add(
                CallGen(parent,
                        name=f"{self._ref_elem_name}%get_normals_to_"
                             f"horizontal_faces("
                             f"{self._horiz_face_normals_symbol.name})"))

        if self._horiz_face_out_normals_symbol:
            parent.add(
                CallGen(
                    parent,
                    name=f"{self._ref_elem_name}%get_outward_normals_to_"
                         f"horizontal_faces("
                         f"{self._horiz_face_out_normals_symbol.name})"))

        if self._vert_face_normals_symbol:
            parent.add(
                CallGen(parent,
                        name=f"{self._ref_elem_name}%get_normals_to_vertical_"
                             f"faces({self._vert_face_normals_symbol.name})"))

        if self._vert_face_out_normals_symbol:
            parent.add(
                CallGen(
                    parent,
                    name=f"{self._ref_elem_name}%get_outward_normals_to_"
                         f"vertical_faces"
                         f"({self._vert_face_out_normals_symbol.name})"))

        if self._face_normals_symbol:
            parent.add(
                CallGen(parent,
                        name=f"{self._ref_elem_name}%get_normals_to_faces"
                             f"({self._face_normals_symbol.name})"))

        if self._face_out_normals_symbol:
            parent.add(
                CallGen(
                    parent,
                    name=f"{self._ref_elem_name}%get_outward_normals_to_"
                    f"faces({self._face_out_normals_symbol.name})"))


class DynDofmaps(LFRicCollection):
    '''
    Holds all information on the dofmaps (including column-banded and
    indirection) required by an invoke.

    :param node: Kernel or Invoke for which to manage dofmaps.
    :type node: :py:class:`psyclone.domain.lfric.LFRicKern` or \
                :py:class:`psyclone.dynamo0p3.LFRicInvoke`

    '''
    def __init__(self, node):
        # pylint: disable=too-many-branches
        super().__init__(node)

        # Look at every kernel call in this invoke and generate a list
        # of the unique function spaces involved.
        # We create a dictionary whose keys are the map names and entries
        # are the corresponding field objects.
        self._unique_fs_maps = OrderedDict()
        # We also create a dictionary of column-banded dofmaps. Entries
        # in this one are themselves dictionaries containing two entries:
        # "argument" - the object holding information on the CMA kernel
        #              argument
        # "direction" - whether the dofmap is required for the "to" or
        #               "from" function space of the operator.
        self._unique_cbanded_maps = OrderedDict()
        # A dictionary of required CMA indirection dofmaps. As with the
        # column-banded dofmaps, each entry is itself a dictionary with
        # "argument" and "direction" entries.
        self._unique_indirection_maps = OrderedDict()

        for call in self._calls:
            # We only need a dofmap if the kernel operates on a cell_column
            # or the domain.
            if call.iterates_over in ["cell_column", "domain"]:
                for unique_fs in call.arguments.unique_fss:
                    # We only need a dofmap if there is a *field* on this
                    # function space. If there is then we use it to look
                    # up the dofmap.
                    fld_arg = unique_fs.field_on_space(call.arguments)
                    if fld_arg:
                        map_name = unique_fs.map_name
                        if map_name not in self._unique_fs_maps:
                            self._unique_fs_maps[map_name] = fld_arg
                if call.cma_operation == "assembly":
                    # A kernel that assembles a CMA operator requires
                    # column-banded dofmaps for its 'to' and 'from'
                    # function spaces
                    cma_args = psyGen.args_filter(
                        call.arguments.args,
                        arg_types=["gh_columnwise_operator"])

                    # Sanity check - we expect only one CMA argument
                    if len(cma_args) != 1:
                        raise GenerationError(
                            f"Internal error: there should only be one CMA "
                            f"operator argument for a CMA assembly kernel but "
                            f"found {len(cma_args)}")

                    map_name = \
                        cma_args[0].function_space_to.cbanded_map_name
                    if map_name not in self._unique_cbanded_maps:
                        self._unique_cbanded_maps[map_name] = {
                            "argument": cma_args[0],
                            "direction": "to"}
                    map_name = \
                        cma_args[0].function_space_from.cbanded_map_name
                    if map_name not in self._unique_cbanded_maps:
                        self._unique_cbanded_maps[map_name] = {
                            "argument": cma_args[0],
                            "direction": "from"}
                elif call.cma_operation == "apply":
                    # A kernel that applies (or applies the inverse of) a
                    # CMA operator requires the indirection dofmaps for the
                    # to- and from-spaces of the operator.
                    cma_args = psyGen.args_filter(
                        call.arguments.args,
                        arg_types=["gh_columnwise_operator"])

                    # Sanity check - we expect only one CMA argument
                    if len(cma_args) != 1:
                        raise GenerationError(
                            f"Internal error: there should only be one CMA "
                            f"operator argument for a kernel that applies a "
                            f"CMA operator but found {len(cma_args)}")

                    map_name = cma_args[0].function_space_to\
                        .cma_indirection_map_name
                    if map_name not in self._unique_indirection_maps:
                        self._unique_indirection_maps[map_name] = {
                            "argument": cma_args[0],
                            "direction": "to"}
                    map_name = cma_args[0].function_space_from\
                        .cma_indirection_map_name
                    if map_name not in self._unique_indirection_maps:
                        self._unique_indirection_maps[map_name] = {
                            "argument": cma_args[0],
                            "direction": "from"}

    def initialise(self, parent):
        ''' Generates the calls to the LFRic infrastructure that
        look-up the necessary dofmaps. Adds these calls as children
        of the supplied parent node. This must be an appropriate
        f2pygen object. '''

        # If we've got no dofmaps then we do nothing
        if self._unique_fs_maps:
            parent.add(CommentGen(parent, ""))
            parent.add(CommentGen(parent,
                                  " Look-up dofmaps for each function space"))
            parent.add(CommentGen(parent, ""))

            for dmap, field in self._unique_fs_maps.items():
                parent.add(AssignGen(parent, pointer=True, lhs=dmap,
                                     rhs=field.proxy_name_indexed +
                                     "%" + field.ref_name() +
                                     "%get_whole_dofmap()"))
        if self._unique_cbanded_maps:
            parent.add(CommentGen(parent, ""))
            parent.add(CommentGen(parent,
                                  " Look-up required column-banded dofmaps"))
            parent.add(CommentGen(parent, ""))

            for dmap, cma in self._unique_cbanded_maps.items():
                parent.add(AssignGen(parent, pointer=True, lhs=dmap,
                                     rhs=cma["argument"].proxy_name_indexed +
                                     "%column_banded_dofmap_" +
                                     cma["direction"]))

        if self._unique_indirection_maps:
            parent.add(CommentGen(parent, ""))
            parent.add(CommentGen(parent,
                                  " Look-up required CMA indirection dofmaps"))
            parent.add(CommentGen(parent, ""))

            for dmap, cma in self._unique_indirection_maps.items():
                parent.add(AssignGen(parent, pointer=True, lhs=dmap,
                                     rhs=cma["argument"].proxy_name_indexed +
                                     "%indirection_dofmap_"+cma["direction"]))

    def _invoke_declarations(self, parent):
        '''
        Declare all unique function space dofmaps in the PSy layer as pointers
        to integer arrays of rank 2.

        :param parent: the f2pygen node to which to add the declarations.
        :type parent: :py:class:`psyclone.f2pygen.SubroutineGen`

        '''
        api_config = Config.get().api_conf("dynamo0.3")

        # Function space dofmaps
        decl_map_names = \
            [dmap+"(:,:) => null()" for dmap in sorted(self._unique_fs_maps)]

        if decl_map_names:
            parent.add(DeclGen(parent, datatype="integer",
                               kind=api_config.default_kind["integer"],
                               pointer=True, entity_decls=decl_map_names))

        # Column-banded dofmaps
        decl_bmap_names = \
            [dmap+"(:,:) => null()" for dmap in self._unique_cbanded_maps]
        if decl_bmap_names:
            parent.add(DeclGen(parent, datatype="integer",
                               kind=api_config.default_kind["integer"],
                               pointer=True, entity_decls=decl_bmap_names))

        # CMA operator indirection dofmaps
        decl_ind_map_names = \
            [dmap+"(:) => null()" for dmap in self._unique_indirection_maps]
        if decl_ind_map_names:
            parent.add(DeclGen(parent, datatype="integer",
                               kind=api_config.default_kind["integer"],
                               pointer=True, entity_decls=decl_ind_map_names))

    def _stub_declarations(self, parent):
        '''
        Add dofmap-related declarations to a Kernel stub.

        :param parent: node in the f2pygen AST representing the Kernel stub.
        :type parent: :py:class:`psyclone.f2pygen.SubroutineGen`

        '''
        api_config = Config.get().api_conf("dynamo0.3")

        # Function space dofmaps
        for dmap in sorted(self._unique_fs_maps):
            # We declare ndf first as some compilers require this
            ndf_name = \
                self._unique_fs_maps[dmap].function_space.ndf_name
            parent.add(DeclGen(parent, datatype="integer",
                               kind=api_config.default_kind["integer"],
                               intent="in", entity_decls=[ndf_name]))
            parent.add(DeclGen(parent, datatype="integer",
                               kind=api_config.default_kind["integer"],
                               intent="in", dimension=ndf_name,
                               entity_decls=[dmap]))
        # Column-banded dofmaps
        for dmap, cma in self._unique_cbanded_maps.items():
            if cma["direction"] == "to":
                ndf_name = cma["argument"].function_space_to.ndf_name
            elif cma["direction"] == "from":
                ndf_name = cma["argument"].function_space_from.ndf_name
            else:
                raise InternalError(
                    f"Invalid direction ('{cma['''direction''']}') found for "
                    f"CMA operator when collecting column-banded dofmaps. "
                    f"Should be either 'to' or 'from'.")
            parent.add(DeclGen(parent, datatype="integer",
                               kind=api_config.default_kind["integer"],
                               intent="in", entity_decls=[ndf_name]))
            parent.add(DeclGen(parent, datatype="integer",
                               kind=api_config.default_kind["integer"],
                               intent="in",
                               dimension=",".join([ndf_name, "nlayers"]),
                               entity_decls=[dmap]))
        # CMA operator indirection dofmaps
        for dmap, cma in self._unique_indirection_maps.items():
            if cma["direction"] == "to":
                dim_name = cma["argument"].name + "_nrow"
            elif cma["direction"] == "from":
                dim_name = cma["argument"].name + "_ncol"
            else:
                raise InternalError(
                    f"Invalid direction ('{cma['''direction''']}') found for "
                    f"CMA operator when collecting indirection dofmaps. "
                    f"Should be either 'to' or 'from'.")
            parent.add(DeclGen(parent, datatype="integer",
                               kind=api_config.default_kind["integer"],
                               intent="in", entity_decls=[dim_name]))
            parent.add(DeclGen(parent, datatype="integer",
                               kind=api_config.default_kind["integer"],
                               intent="in", dimension=dim_name,
                               entity_decls=[dmap]))


class DynFunctionSpaces(LFRicCollection):
    '''
    Handles the declaration and initialisation of all function-space-related
    quantities required by an Invoke.

    :param invoke: the Invoke or Kernel object.
    '''
    def __init__(self, kern_or_invoke):
        super().__init__(kern_or_invoke)

        if self._invoke:
            self._function_spaces = self._invoke.unique_fss()[:]
        else:
            self._function_spaces = self._calls[0].arguments.unique_fss

        self._var_list = []

        # Loop over all unique function spaces used by our kernel(s)
        for function_space in self._function_spaces:

            # We need ndf for a space if a kernel operates on cell-columns,
            # has a field or operator on that space and is not a
            # CMA kernel performing a matrix-matrix operation.
            if self._invoke and not self._dofs_only or \
               self._kernel and self._kernel.cma_operation != "matrix-matrix":
                self._var_list.append(function_space.ndf_name)

            # If there is a field on this space then add undf to list
            # to declare later. However, if the invoke contains only
            # kernels that operate on dofs and distributed memory is
            # enabled then the number of dofs is obtained from the
            # field proxy and undf is not required.
            if self._invoke and self._invoke.field_on_space(function_space):
                if not (self._dofs_only and Config.get().distributed_memory):
                    self._var_list.append(function_space.undf_name)
            elif self._kernel and \
                    function_space.field_on_space(self._kernel.arguments):
                self._var_list.append(function_space.undf_name)

    def _stub_declarations(self, parent):
        '''
        Add function-space-related declarations to a Kernel stub.

        :param parent: the node in the f2pygen AST representing the kernel \
                       stub to which to add declarations.
        :type parent: :py:class:`psyclone.f2pygen.SubroutineGen`

        '''
        api_config = Config.get().api_conf("dynamo0.3")

        if self._var_list:
            # Declare ndf and undf for all function spaces
            parent.add(DeclGen(parent, datatype="integer",
                               kind=api_config.default_kind["integer"],
                               intent="in", entity_decls=self._var_list))

    def _invoke_declarations(self, parent):
        '''
        Add function-space-related declarations to a PSy-layer routine.

        :param parent: the node in the f2pygen AST to which to add \
                       declarations.
        :type parent: :py:class:`psyclone.f2pygen.SubroutineGen`

        '''
        api_config = Config.get().api_conf("dynamo0.3")

        if self._var_list:
            # Declare ndf and undf for all function spaces
            parent.add(DeclGen(parent, datatype="integer",
                               kind=api_config.default_kind["integer"],
                               entity_decls=self._var_list))

    def initialise(self, parent):
        '''
        Create the code that initialises function-space quantities.

        :param parent: the node in the f2pygen AST representing the PSy-layer \
                       routine.
        :type parent: :py:class:`psyclone.f2pygen.SubroutineGen`

        '''
        # Loop over all unique function spaces used by the kernels in
        # the invoke
        for function_space in self._function_spaces:
            # Initialise information associated with this function space.
            # If we have 1+ kernels that operate on cell-columns then we
            # will need ndf and undf. If we don't then we only need undf
            # (for the upper bound of the loop over dofs) if we're not
            # doing DM.
            if not (self._dofs_only and Config.get().distributed_memory):
                parent.add(CommentGen(parent, ""))
                parent.add(CommentGen(parent,
                                      " Initialise number of DoFs for " +
                                      function_space.mangled_name))
                parent.add(CommentGen(parent, ""))

            # Find argument proxy name used to dereference the argument
            arg = self._invoke.arg_for_funcspace(function_space)
            name = arg.proxy_name_indexed
            # Initialise ndf for this function space.
            if not self._dofs_only:
                ndf_name = function_space.ndf_name
                parent.add(AssignGen(parent, lhs=ndf_name,
                                     rhs=name +
                                     "%" + arg.ref_name(function_space) +
                                     "%get_ndf()"))
            # If there is a field on this space then initialise undf
            # for this function space. However, if the invoke contains
            # only kernels that operate on dofs and distributed
            # memory is enabled then the number of dofs is obtained
            # from the field proxy and undf is not required.
            if not (self._dofs_only and Config.get().distributed_memory):
                if self._invoke.field_on_space(function_space):
                    undf_name = function_space.undf_name
                    parent.add(AssignGen(parent, lhs=undf_name,
                                         rhs=name + "%" +
                                         arg.ref_name(function_space) +
                                         "%get_undf()"))


class DynProxies(LFRicCollection):
    '''
    Handles all proxy-related declarations and initialisation. Unlike other
    sub-classes of LFRicCollection, we do not have to handle Kernel-stub
    generation since Kernels know nothing about proxies.

    An instance of this class is instantiated for each Invoke before the
    PSy Layer is constructed. For each unique field or operator argument to
    a kernel in the Invoke it:

      * Creates a DataSymbol for the corresponding proxy;
      * Creates a DataSymbol for the pointer to the data array accessed via
        the proxy. If the argument is a field vector then a DataSymbol is
        created for each component of the vector;
      * Tags that DataSymbol so that the correct symbol can always be looked
        up, irrespective of any name clashes;

    Note that since the Fortran standard forbids (Note 12.34 in the
    Fortran2008 standard) aliasing of effective arguments that are written to,
    the set of unique kernel arguments must refer to unique memory locations
    or to those that are read only.

    '''
    def __init__(self, node):
        super().__init__(node)
        const = LFRicConstants()
        real_field_args = self._invoke.unique_declarations(
            argument_types=const.VALID_FIELD_NAMES,
            intrinsic_type=const.MAPPING_DATA_TYPES["gh_real"])
        int_field_args = self._invoke.unique_declarations(
            argument_types=const.VALID_FIELD_NAMES,
            intrinsic_type=const.MAPPING_DATA_TYPES["gh_integer"])
        op_args = self._invoke.unique_declarations(
            argument_types=const.VALID_OPERATOR_NAMES)

        # We put precision Symbols in the Container symbol table.
        ctable = self._invoke.schedule.parent.symbol_table

        for arg in real_field_args + int_field_args + op_args:
            # Create symbols that we will associate with the internal
            # data arrays of fields, field vectors and (LMA and CMA) operators.
            ctable.add_lfric_precision_symbol(arg.precision)
            intrinsic_type = "integer" if arg in int_field_args else "real"
            suffix = const.ARG_TYPE_SUFFIX_MAPPING[arg.argument_type]
            if arg.vector_size > 1:
                for idx in range(1, arg.vector_size+1):
                    # Make sure we're going to create a Symbol with a unique
                    # name.
                    new_name = self._symbol_table.next_available_name(
                        f"{arg.name}_{idx}_{suffix}")
                    tag = f"{arg.name}_{idx}:{suffix}"
                    # The data for a field lives in a rank-1 array.
                    self._add_symbol(new_name, tag, intrinsic_type, arg, 1)
            else:
                # Make sure we're going to create a Symbol with a unique
                # name (since this is hardwired into the UnknownFortranType).
                new_name = self._symbol_table.next_available_name(
                    f"{arg.name}_{suffix}")
                tag = f"{arg.name}:{suffix}"
                # The data for an operator lives in a rank-3 array.
                rank = 1 if arg not in op_args else 3
                self._add_symbol(new_name, tag, intrinsic_type, arg, rank)

    def _add_symbol(self, name, tag, intrinsic_type, arg, rank):
        '''
        Creates a new DataSymbol representing either an LFRic field or
        operator and adds it to the SymbolTable associated with this class.
        The Symbol is of UnknownFortranType because it is a pointer
        to the internal data array and the PSyIR does not support pointers. The
        remainder of the type information is fully supplied in the
        `partial_datatype` property of the UnknownFortranType.
        The supplied Symbol name is assumed not to already exist in the
        SymbolTable (e.g. it is obtained with the `next_available_name` method
        of SymbolTable) because it is used in constructing the
        UnknownFortranType which must be done before the Symbol is created.

        :param str name: the name of the new Symbol.
        :param str tag: the tag to associate with the new Symbol.
        :param str intrinsic_type: whether the Symbol represents "real" or
                                   "integer" data.
        :param arg: the metadata description of the associated kernel argument.
        :type arg: :py:class:`psyclone.dynamo0p3.DynKernelArgument`
        :param int rank: the rank of the array represented by the Symbol.

        '''
        if intrinsic_type == "real":
            lfric_type = "LFRicRealScalarDataType"
        else:
            lfric_type = "LFRicIntegerScalarDataType"
        precision = LFRicConstants().precision_for_type(arg.data_type)
        array_type = ArrayType(
                LFRicTypes(lfric_type)(precision),
                [ArrayType.Extent.DEFERRED]*rank)

        # Since the PSyIR doesn't have the pointer concept, we have
        # to have an UnknownFortranType.
        index_str = ",".join(rank*[":"])
        dtype = UnknownFortranType(
            f"{intrinsic_type}(kind={arg.precision}), pointer, "
            f"dimension({index_str}) :: {name} => null()",
            partial_datatype=array_type)
        try:
            self._symbol_table.new_symbol(name,
                                          symbol_type=DataSymbol,
                                          datatype=dtype,
                                          tag=tag)
        except KeyError:
            # The tag already exists and therefore we don't need to do
            # anything. This can happen if the Symbol Table has already
            # been populated by a previous call to this constructor. Even if
            # this is not the case, within a single Invoke we can have user-
            # supplied kernels that accept a full field-vector as argument
            # but also individual components of that vector might
            # be passed to Builtins. Therefore a clash with an
            # existing tag may occur which we can safely ignore.
            pass

    def _invoke_declarations(self, parent):
        '''
        Insert declarations of all proxy-related quantities into the PSy layer.

        :param parent: the node in the f2pygen AST representing the PSy- \
                       layer routine.
        :type parent: :py:class:`psyclone.f2pygen.SubroutineGen`

        '''
        const = LFRicConstants()
        const_mod = const.UTILITIES_MOD_MAP["constants"]["module"]
        table = self._symbol_table

        # Declarations of real and integer field proxies

        # Filter field arguments by intrinsic type
        real_field_args = self._invoke.unique_declarations(
            argument_types=const.VALID_FIELD_NAMES,
            intrinsic_type=const.MAPPING_DATA_TYPES["gh_real"])
        int_field_args = self._invoke.unique_declarations(
            argument_types=const.VALID_FIELD_NAMES,
            intrinsic_type=const.MAPPING_DATA_TYPES["gh_integer"])

        # Create a field argument map that splits the (real and
        # integer) fields into their different datatypes for their
        # proxy's
        field_datatype_map = OrderedDict()
        for arg in real_field_args + int_field_args:
            try:
                field_datatype_map[
                    (arg.proxy_data_type, arg.module_name)].append(arg)
            except KeyError:
                # This datatype has not been seen before so create a
                # new entry
                field_datatype_map[
                    (arg.proxy_data_type, arg.module_name)] = [arg]

        # Add the Invoke subroutine declarations for the different
        # field-type proxies
        for (fld_type, fld_mod), args in field_datatype_map.items():
            arg_list = [arg.proxy_declaration_name for arg in args]
            parent.add(TypeDeclGen(parent, datatype=fld_type,
                                   entity_decls=arg_list))
            (self._invoke.invokes.psy.
             infrastructure_modules[fld_mod].add(fld_type))

            # Create declarations for the pointers to the internal
            # data arrays.
            for arg in args:
                (self._invoke.invokes.psy.infrastructure_modules[const_mod].
                 add(arg.precision))
                suffix = const.ARG_TYPE_SUFFIX_MAPPING[arg.argument_type]
                if arg.vector_size > 1:
                    entity_names = []
                    for idx in range(1, arg.vector_size+1):
                        ttext = f"{arg.name}_{idx}:{suffix}"
                        vsym = table.lookup_with_tag(ttext)
                        entity_names.append(vsym.name)
                else:
                    ttext = f"{arg.name}:{suffix}"
                    sym = table.lookup_with_tag(ttext)
                    entity_names = [sym.name]
                if entity_names:
                    parent.add(
                        DeclGen(
                            parent, datatype=arg.intrinsic_type,
                            kind=arg.precision, dimension=":",
                            entity_decls=[f"{name} => null()" for
                                          name in entity_names],
                            pointer=True))

        # Declarations of LMA operator proxies
        op_args = self._invoke.unique_declarations(
            argument_types=["gh_operator"])
        # Filter operators by their proxy datatype
        operators_datatype_map = OrderedDict()
        for op_arg in op_args:
            try:
                operators_datatype_map[op_arg.proxy_data_type].append(op_arg)
            except KeyError:
                # This proxy datatype has not been seen before so
                # create new entry
                operators_datatype_map[op_arg.proxy_data_type] = [op_arg]
        # Declare the operator proxies
        for operator_datatype, operators_list in \
                operators_datatype_map.items():
            operators_names = [arg.proxy_declaration_name for
                               arg in operators_list]
            parent.add(TypeDeclGen(parent, datatype=operator_datatype,
                                   entity_decls=operators_names))
            for arg in operators_list:
                name = arg.name
                suffix = const.ARG_TYPE_SUFFIX_MAPPING[arg.argument_type]
                ttext = f"{name}:{suffix}"
                sym = table.lookup_with_tag(ttext)
                # Declare the pointer to the stencil array.
                parent.add(DeclGen(parent, datatype="real",
                                   kind=arg.precision,
                                   dimension=":,:,:",
                                   entity_decls=[f"{sym.name} => null()"],
                                   pointer=True))
            op_mod = operators_list[0].module_name
            # Ensure the appropriate derived datatype will be imported.
            (self._invoke.invokes.psy.infrastructure_modules[op_mod].
             add(operator_datatype))
            # Ensure the appropriate kind parameter will be imported.
            (self._invoke.invokes.psy.infrastructure_modules[const_mod].
             add(arg.precision))

        # Declarations of CMA operator proxies
        cma_op_args = self._invoke.unique_declarations(
            argument_types=["gh_columnwise_operator"])
        cma_op_proxy_decs = [arg.proxy_declaration_name for
                             arg in cma_op_args]
        if cma_op_proxy_decs:
            op_type = cma_op_args[0].proxy_data_type
            op_mod = cma_op_args[0].module_name
            parent.add(TypeDeclGen(parent,
                                   datatype=op_type,
                                   entity_decls=cma_op_proxy_decs))
            (self._invoke.invokes.psy.infrastructure_modules[op_mod].
             add(op_type))

        # Declarations of pointers to the internal CMA matrices.
        for arg in cma_op_args:
            suffix = const.ARG_TYPE_SUFFIX_MAPPING[arg.argument_type]
            ttext = f"{arg.name}:{suffix}"
            sym = table.lookup_with_tag(ttext)
            parent.add(DeclGen(parent, datatype="real",
                               kind=arg.precision,
                               dimension=":,:,:",
                               entity_decls=[f"{sym.name} => null()"],
                               pointer=True))
            # Ensure the appropriate kind parameter will be imported.
            (self._invoke.invokes.psy.infrastructure_modules[const_mod].
             add(arg.precision))

    def initialise(self, parent):
        '''
        Insert code into the PSy layer to initialise all necessary proxies.

        :param parent: node in the f2pygen AST representing the PSy-layer
                       routine.
        :type parent: :py:class:`psyclone.f2pygen.SubroutineGen`

        :raises InternalError: if a kernel argument of an unrecognised type
            is encountered.

        '''
        parent.add(CommentGen(parent, ""))
        parent.add(CommentGen(parent,
                              " Initialise field and/or operator proxies"))
        parent.add(CommentGen(parent, ""))
        for arg in self._invoke.psy_unique_vars:
            # We don't have proxies for scalars
            if arg.is_scalar:
                continue

            const = LFRicConstants()
            suffix = const.ARG_TYPE_SUFFIX_MAPPING[arg.argument_type]

            if arg.vector_size > 1:
                # the range function below returns values from
                # 1 to the vector size which is what we
                # require in our Fortran code
                for idx in range(1, arg.vector_size+1):
                    parent.add(
                        AssignGen(parent,
                                  lhs=arg.proxy_name+"("+str(idx)+")",
                                  rhs=arg.name+"("+str(idx)+")%get_proxy()"))
                    name = self._symbol_table.lookup_with_tag(
                        f"{arg.name}_{idx}:{suffix}").name
                    parent.add(
                        AssignGen(parent,
                                  lhs=name,
                                  rhs=f"{arg.proxy_name}({idx})%data",
                                  pointer=True))
            else:
                parent.add(AssignGen(parent, lhs=arg.proxy_name,
                                     rhs=arg.name+"%get_proxy()"))
                if arg.is_field:
                    name = self._symbol_table.lookup_with_tag(
                        f"{arg.name}:{suffix}").name
                    parent.add(
                        AssignGen(parent,
                                  lhs=name,
                                  rhs=f"{arg.proxy_name}%data",
                                  pointer=True))
                elif arg.is_operator:
                    if arg.argument_type == "gh_columnwise_operator":
                        # CMA operator arguments are handled in DynCMAOperators
                        pass
                    elif arg.argument_type == "gh_operator":
                        name = self._symbol_table.lookup_with_tag(
                            f"{arg.name}:{suffix}").name
                        parent.add(
                            AssignGen(parent,
                                      lhs=name,
                                      rhs=f"{arg.proxy_name}%local_stencil",
                                      pointer=True))
                    else:
                        raise InternalError(
                            f"Kernel argument '{arg.name}' is a recognised "
                            f"operator but its type ('{arg.argument_type}') is"
                            f" not supported by DynProxies.initialise()")
                else:
                    raise InternalError(
                        f"Kernel argument '{arg.name}' of type "
                        f"'{arg.argument_type}' not "
                        f"handled in DynProxies.initialise()")


class DynCellIterators(LFRicCollection):
    '''
    Handles all entities required by kernels that operate on cell-columns.

    :param kern_or_invoke: the Kernel or Invoke for which to manage cell \
                           iterators.
    :type kern_or_invoke: :py:class:`psyclone.domain.lfric.LFRicKern` or \
                          :py:class:`psyclone.dynamo0p3.LFRicInvoke`

    : raises GenerationError: if an Invoke has no field or operator arguments.

    '''
    def __init__(self, kern_or_invoke):
        super().__init__(kern_or_invoke)

        self._nlayers_name = self._symbol_table.find_or_create_tag(
            "nlayers", symbol_type=LFRicTypes("MeshHeightDataSymbol")).name

        # Store a reference to the first field/operator object that
        # we can use to look-up nlayers in the PSy layer.
        if not self._invoke:
            # We're not generating a PSy layer so we're done here.
            return
        first_var = None
        for var in self._invoke.psy_unique_vars:
            if not var.is_scalar:
                first_var = var
                break
        if not first_var:
            raise GenerationError(
                "Cannot create an Invoke with no field/operator arguments.")
        self._first_var = first_var

    def _invoke_declarations(self, parent):
        '''
        Declare entities required for iterating over cells in the Invoke.

        :param parent: the f2pygen node representing the PSy-layer routine.
        :type parent: :py:class:`psyclone.f2pygen.SubroutineGen`

        '''
        api_config = Config.get().api_conf("dynamo0.3")

        # We only need the number of layers in the mesh if we are calling
        # one or more kernels that operate on cell-columns.
        if not self._dofs_only:
            parent.add(DeclGen(parent, datatype="integer",
                               kind=api_config.default_kind["integer"],
                               entity_decls=[self._nlayers_name]))

    def _stub_declarations(self, parent):
        '''
        Declare entities required for a kernel stub that operates on
        cell-columns.

        :param parent: the f2pygen node representing the Kernel stub.
        :type parent: :py:class:`psyclone.f2pygen.SubroutineGen`

        '''
        api_config = Config.get().api_conf("dynamo0.3")

        if self._kernel.cma_operation not in ["apply", "matrix-matrix"]:
            parent.add(DeclGen(parent, datatype="integer",
                               kind=api_config.default_kind["integer"],
                               intent="in", entity_decls=[self._nlayers_name]))

    def initialise(self, parent):
        '''
        Look-up the number of vertical layers in the mesh in the PSy layer.

        :param parent: the f2pygen node representing the PSy-layer routine.
        :type parent: :py:class:`psyclone.f2pygen.SubroutineGen`

        '''
        if not self._dofs_only:
            parent.add(CommentGen(parent, ""))
            parent.add(CommentGen(parent, " Initialise number of layers"))
            parent.add(CommentGen(parent, ""))
            parent.add(AssignGen(
                parent, lhs=self._nlayers_name,
                rhs=self._first_var.proxy_name_indexed + "%" +
                self._first_var.ref_name() + "%get_nlayers()"))


class DynLMAOperators(LFRicCollection):
    '''
    Handles all entities associated with Local-Matrix-Assembly Operators.
    '''
    def _stub_declarations(self, parent):
        '''
        Declare all LMA-related quantities in a Kernel stub.

        :param parent: the f2pygen node representing the Kernel stub.
        :type parent: :py:class:`psyclone.f2pygen.SubroutineGen`

        '''
        api_config = Config.get().api_conf("dynamo0.3")

        lma_args = psyGen.args_filter(
            self._kernel.arguments.args, arg_types=["gh_operator"])
        if lma_args:
            parent.add(DeclGen(parent, datatype="integer",
                               kind=api_config.default_kind["integer"],
                               intent="in", entity_decls=["cell"]))
        for arg in lma_args:
            size = arg.name+"_ncell_3d"
            op_dtype = arg.intrinsic_type
            op_kind = arg.precision
            parent.add(DeclGen(parent, datatype="integer",
                               kind=api_config.default_kind["integer"],
                               intent="in", entity_decls=[size]))
            ndf_name_to = arg.function_space_to.ndf_name
            ndf_name_from = arg.function_space_from.ndf_name
            parent.add(DeclGen(parent, datatype=op_dtype, kind=op_kind,
                               dimension=",".join([ndf_name_to,
                                                   ndf_name_from, size]),
                               intent=arg.intent,
                               entity_decls=[arg.name]))

    def _invoke_declarations(self, parent):
        '''
        Declare all LMA-related quantities in a PSy-layer routine.
        Note: PSy layer in LFRic does not modify the LMA operator objects.
        Hence, their Fortran intents are always "in" (the data updated in the
        kernels is only pointed to from the LMA operator object and is thus
        not a part of the object).

        :param parent: the f2pygen node representing the PSy-layer routine.
        :type parent: :py:class:`psyclone.f2pygen.SubroutineGen`

        '''
        # Add the Invoke subroutine argument declarations for operators
        op_args = self._invoke.unique_declarations(
            argument_types=["gh_operator"])
        # Filter operators by their datatype
        operators_datatype_map = OrderedDict()
        for op_arg in op_args:
            try:
                operators_datatype_map[op_arg.data_type].append(op_arg)
            except KeyError:
                # This datatype has not been seen before so create new entry
                operators_datatype_map[op_arg.data_type] = [op_arg]
        # Declare the operators
        for op_datatype, op_list in operators_datatype_map.items():
            operators_names = [arg.declaration_name for arg in op_list]
            parent.add(TypeDeclGen(
                parent, datatype=op_datatype,
                entity_decls=operators_names, intent="in"))
            op_mod = op_list[0].module_name
            # Record that we will need to import this operator
            # datatype from the appropriate infrastructure module
            (self._invoke.invokes.psy.infrastructure_modules[op_mod].
             add(op_datatype))


class DynCMAOperators(LFRicCollection):
    '''
    Holds all information on the Column-Matrix-Assembly operators
    required by an Invoke or Kernel stub.

    :param node: either an Invoke schedule or a single Kernel object.
    :type node: :py:class:`psyclone.dynamo0p3.DynSchedule` or \
                :py:class:`psyclone.domain.lfric.LFRicKern`

    '''
    # The scalar parameters that must be passed along with a CMA operator
    # if its 'to' and 'from' spaces are the same
    cma_same_fs_params = ["nrow", "bandwidth", "alpha",
                          "beta", "gamma_m", "gamma_p"]
    # The scalar parameters that must be passed along with a CMA operator
    # if its 'to' and 'from' spaces are different
    cma_diff_fs_params = ["nrow", "ncol", "bandwidth", "alpha",
                          "beta", "gamma_m", "gamma_p"]

    def __init__(self, node):
        super().__init__(node)

        # Look at every kernel call and generate a set of
        # the unique CMA operators involved. For each one we create a
        # dictionary entry. The key is the name of the CMA argument in the
        # PSy layer and the entry is itself another dictionary containing
        # two entries: the first 'arg' is the CMA argument object and the
        # second 'params' is the list of integer variables associated with
        # that CMA operator. The contents of this list depend on whether
        # or not the to/from function spaces of the CMA operator are the
        # same.
        self._cma_ops = OrderedDict()
        # You can't index into an OrderedDict so we keep a separate ref
        # to the first CMA argument we find.
        self._first_cma_arg = None
        for call in self._calls:
            if call.cma_operation:
                # Get a list of all of the CMA arguments to this call
                cma_args = psyGen.args_filter(
                    call.arguments.args,
                    arg_types=["gh_columnwise_operator"])
                # Create a dictionary entry for each argument that we
                # have not already seen
                for arg in cma_args:
                    if arg.name not in self._cma_ops:
                        if arg.function_space_to.orig_name != \
                           arg.function_space_from.orig_name:
                            self._cma_ops[arg.name] = {
                                "arg": arg,
                                "params": self.cma_diff_fs_params}
                        else:
                            self._cma_ops[arg.name] = {
                                "arg": arg,
                                "params": self.cma_same_fs_params}
                        self._cma_ops[arg.name]["intent"] = arg.intent
                        self._cma_ops[arg.name]["datatype"] = \
                            arg.intrinsic_type
                        self._cma_ops[arg.name]["kind"] = arg.precision
                        # Keep a reference to the first CMA argument
                        if not self._first_cma_arg:
                            self._first_cma_arg = arg

    def initialise(self, parent):
        '''
        Generates the calls to the LFRic infrastructure that look-up
        the various components of each CMA operator. Adds these as
        children of the supplied parent node.

        :param parent: f2pygen node representing the PSy-layer routine.
        :type parent: :py:class:`psyclone.f2pygen.SubroutineGen`

        '''
        # If we have no CMA operators then we do nothing
        if not self._cma_ops:
            return

        parent.add(CommentGen(parent, ""))
        parent.add(CommentGen(parent,
                              " Look-up information for each CMA operator"))
        parent.add(CommentGen(parent, ""))

        for op_name in self._cma_ops:
            # First create a pointer to the array containing the actual
            # matrix
            cma_name = self._symbol_table.find_or_create_array(
                op_name+"_matrix", 3, ScalarType.Intrinsic.REAL,
                tag=op_name+"_matrix").name
            parent.add(AssignGen(parent, lhs=cma_name, pointer=True,
                                 rhs=self._cma_ops[op_name]["arg"].
                                 proxy_name_indexed+"%columnwise_matrix"))
            # Then make copies of the related integer parameters
            for param in self._cma_ops[op_name]["params"]:
                param_name = self._symbol_table.find_or_create_tag(
                    op_name+"_"+param).name
                parent.add(AssignGen(parent, lhs=param_name,
                                     rhs=self._cma_ops[op_name]["arg"].
                                     proxy_name_indexed+"%"+param))

    def _invoke_declarations(self, parent):
        '''
        Generate the necessary PSy-layer declarations for all column-wise
        operators and their associated parameters.
        Note: PSy layer in LFRic does not modify the CMA operator objects.
        Hence, their Fortran intents are always "in" (the data updated in the
        kernels is only pointed to from the column-wise operator object and is
        thus not a part of the object).

        :param parent: the f2pygen node representing the PSy-layer routine.
        :type parent: :py:class:`psyclone.f2pygen.SubroutineGen`

        '''
        api_config = Config.get().api_conf("dynamo0.3")

        # If we have no CMA operators then we do nothing
        if not self._cma_ops:
            return

        # Add the Invoke subroutine argument declarations for column-wise
        # operators
        cma_op_args = self._invoke.unique_declarations(
            argument_types=["gh_columnwise_operator"])
        # Create a list of column-wise operator names
        cma_op_arg_list = [arg.declaration_name for arg in cma_op_args]
        if cma_op_arg_list:
            op_type = cma_op_args[0].data_type
            op_mod = cma_op_args[0].module_name
            parent.add(TypeDeclGen(parent,
                                   datatype=op_type,
                                   entity_decls=cma_op_arg_list,
                                   intent="in"))
            (self._invoke.invokes.psy.infrastructure_modules[op_mod].
             add(op_type))

        for op_name in self._cma_ops:
            # Declare the operator matrix itself
            cma_name = self._symbol_table.find_or_create_array(
                op_name+"_matrix", 3, ScalarType.Intrinsic.REAL,
                tag=op_name+"_matrix").name
            cma_dtype = self._cma_ops[op_name]["datatype"]
            cma_kind = self._cma_ops[op_name]["kind"]
            parent.add(DeclGen(parent, datatype=cma_dtype,
                               kind=cma_kind, pointer=True,
                               entity_decls=[cma_name+"(:,:,:) => null()"]))
            const = LFRicConstants()
            const_mod = const.UTILITIES_MOD_MAP["constants"]["module"]
            const_mod_uses = self._invoke.invokes.psy. \
                infrastructure_modules[const_mod]
            # Record that we will need to import the kind of this
            # cma operator from the appropriate infrastructure
            # module
            const_mod_uses.add(cma_kind)

            # Declare the associated integer parameters
            param_names = []
            for param in self._cma_ops[op_name]["params"]:
                name = op_name + "_" + param
                sym = self._symbol_table.find_or_create_integer_symbol(
                    name, tag=name)
                param_names.append(sym.name)
            parent.add(DeclGen(parent, datatype="integer",
                               kind=api_config.default_kind["integer"],
                               entity_decls=param_names))

    def _stub_declarations(self, parent):
        '''
        Generate all necessary declarations for CMA operators being passed to
        a Kernel stub.

        :param parent: f2pygen node representing the Kernel stub.
        :type parent: :py:class:`psyclone.f2pygen.SubroutineGen`

        '''
        api_config = Config.get().api_conf("dynamo0.3")

        # If we have no CMA operators then we do nothing
        if not self._cma_ops:
            return

        symtab = self._symbol_table

        # CMA operators always need the current cell index and the number
        # of columns in the mesh
        parent.add(DeclGen(parent, datatype="integer",
                           kind=api_config.default_kind["integer"],
                           intent="in", entity_decls=["cell", "ncell_2d"]))

        for op_name in self._cma_ops:
            # Declare the associated scalar arguments before the array because
            # some of them are used to dimension the latter (and some compilers
            # get upset if this ordering is not followed)
            _local_args = []
            for param in self._cma_ops[op_name]["params"]:
                param_name = symtab.find_or_create_tag(op_name+"_"+param).name
                _local_args.append(param_name)
            parent.add(DeclGen(parent, datatype="integer",
                               kind=api_config.default_kind["integer"],
                               intent="in", entity_decls=_local_args))
            # Declare the array that holds the CMA operator
            bandwidth = op_name + "_bandwidth"
            nrow = op_name + "_nrow"
            intent = self._cma_ops[op_name]["intent"]
            op_dtype = self._cma_ops[op_name]["datatype"]
            op_kind = self._cma_ops[op_name]["kind"]
            parent.add(DeclGen(parent, datatype=op_dtype, kind=op_kind,
                               dimension=",".join([bandwidth,
                                                   nrow, "ncell_2d"]),
                               intent=intent, entity_decls=[op_name]))


class DynMeshes():
    '''
    Holds all mesh-related information (including colour maps if
    required).  If there are no inter-grid kernels then there is only
    one mesh object required (when calling kernels with operates_on==domain,
    colouring, doing distributed memory or querying the reference element).
    However, kernels performing inter-grid operations require multiple mesh
    objects as well as mesh maps and other quantities.

    There are two types of inter-grid operation; the first is "prolongation"
    where a field on a coarse mesh is mapped onto a fine mesh. The second
    is "restriction" where a field on a fine mesh is mapped onto a coarse
    mesh.

    :param invoke: the Invoke for which to extract information on all \
                   required inter-grid operations.
    :type invoke: :py:class:`psyclone.dynamo0p3.LFRicInvoke`
    :param unique_psy_vars: list of arguments to the PSy-layer routine.
    :type unique_psy_vars: list of \
                      :py:class:`psyclone.dynamo0p3.DynKernelArgument` objects.
    '''

    def __init__(self, invoke, unique_psy_vars):
        # Dict of DynInterGrid objects holding information on the mesh-related
        # variables required by each inter-grid kernel. Keys are the kernel
        # names.
        self._ig_kernels = OrderedDict()
        # List of names of unique mesh variables referenced in the Invoke
        self._mesh_tag_names = []
        # Whether or not the associated Invoke requires colourmap information
        self._needs_colourmap = False
        self._needs_colourmap_halo = False
        # Keep a reference to the InvokeSchedule so we can check for colouring
        # later
        self._schedule = invoke.schedule
        self._symbol_table = self._schedule.symbol_table
        # Set used to generate a list of the unique mesh objects
        _name_set = set()

        # Find the first non-scalar argument to this PSy layer routine. We
        # will use this to look-up the mesh if there are no inter-grid
        # kernels in this invoke.
        self._first_var = None
        for var in unique_psy_vars:
            if not var.is_scalar:
                self._first_var = var
                break

        # Loop over all kernel calls in the schedule. Keep a list of
        # any non-intergrid kernels so that we can generate a verbose error
        # message if necessary.
        non_intergrid_kernels = []
        for call in self._schedule.coded_kernels():

            if (call.reference_element.properties or call.mesh.properties or
                    call.iterates_over == "domain" or call.cma_operation):
                _name_set.add("mesh")

            if not call.is_intergrid:
                non_intergrid_kernels.append(call)
                # Skip over any non-inter-grid kernels
                continue

            fine_args = psyGen.args_filter(call.arguments.args,
                                           arg_meshes=["gh_fine"])
            coarse_args = psyGen.args_filter(call.arguments.args,
                                             arg_meshes=["gh_coarse"])
            fine_arg = fine_args[0]
            coarse_arg = coarse_args[0]

            # Create an object to capture info. on this inter-grid kernel
            # and store in our dictionary
            self._ig_kernels[id(call)] = DynInterGrid(fine_arg, coarse_arg)

            # Create and store the names of the associated mesh objects
            _name_set.add(f"mesh_{fine_arg.name}")
            _name_set.add(f"mesh_{coarse_arg.name}")

        # If we found a mixture of both inter-grid and non-inter-grid kernels
        # then we reject the invoke()
        if non_intergrid_kernels and self._ig_kernels:
            raise GenerationError(
                f"An invoke containing inter-grid kernels must contain no "
                f"other kernel types but kernels "
                f"'{''', '''.join([c.name for c in non_intergrid_kernels])}' "
                f"in invoke '{invoke.name}' are not inter-grid kernels.")

        # If distributed memory is enabled then we will need at least
        # one mesh object if we have one or more kernels that operate
        # on cell-columns or are doing redundant computation for a
        # kernel that operates on dofs. Since the latter condition
        # comes about through the application of a transformation, we
        # don't yet know whether or not a mesh is required. Therefore,
        # the only solution is to assume that a mesh object is
        # required if distributed memory is enabled. We also require a
        # mesh object if any of the kernels require properties of
        # either the reference element or the mesh. (Colourmaps also
        # require a mesh object but that is handled in _colourmap_init().)
        if not _name_set and Config.get().distributed_memory:
            # We didn't already have a requirement for a mesh so add one now.
            _name_set.add("mesh")

        self._add_mesh_symbols(list(_name_set))

    def _add_mesh_symbols(self, mesh_tags):
        '''
        Add DataSymbols for the supplied list of mesh names and store the
        corresponding list of tags.

        A ContainerSymbol is created for the LFRic mesh module and a TypeSymbol
        for the mesh type. If distributed memory is enabled then a DataSymbol
        to hold the maximum halo depth is created for each mesh.

        :param mesh_tags: tag names for every mesh object required.
        :type mesh_tags: list of str

        '''
        if not mesh_tags:
            return

        self._mesh_tag_names = sorted(mesh_tags)

        # Look up the names of the module and type for the mesh object
        # from the LFRic constants class.
        const = LFRicConstants()
        mmod = const.MESH_TYPE_MAP["mesh"]["module"]
        mtype = const.MESH_TYPE_MAP["mesh"]["type"]
        # Create a Container symbol for the module
        csym = self._symbol_table.find_or_create_tag(
            mmod, symbol_type=ContainerSymbol)
        # Create a TypeSymbol for the mesh type
        mtype_sym = self._symbol_table.find_or_create_tag(
            mtype, symbol_type=DataTypeSymbol,
            datatype=DeferredType(),
            interface=ImportInterface(csym))

        name_list = []
        for name in mesh_tags:
            name_list.append(self._symbol_table.find_or_create_tag(
                name, symbol_type=DataSymbol, datatype=mtype_sym).name)

        if Config.get().distributed_memory:
            # If distributed memory is enabled then we require a variable
            # holding the maximum halo depth for each mesh.
            for name in mesh_tags:
                var_name = f"max_halo_depth_{name}"
                self._symbol_table.find_or_create_integer_symbol(
                    var_name, tag=var_name)

    def _colourmap_init(self):
        '''
        Sets-up information on any required colourmaps. This cannot be done
        in the constructor since colouring is applied by Transformations
        and happens after the Schedule has already been constructed. Therefore,
        this method is called at code-generation time.

        '''
        # pylint: disable=too-many-locals
        const = LFRicConstants()
        non_intergrid_kern = None
        sym_tab = self._schedule.symbol_table

        for call in [call for call in self._schedule.coded_kernels() if
                     call.is_coloured()]:
            # Keep a record of whether or not any kernels (loops) in this
            # invoke have been coloured and, if so, whether the associated loop
            # goes into the halo.
            if (call.parent.parent.upper_bound_name in
                    const.HALO_ACCESS_LOOP_BOUNDS):
                self._needs_colourmap_halo = True
            else:
                self._needs_colourmap = True

            if not call.is_intergrid:
                non_intergrid_kern = call
                continue

            # This is an inter-grid kernel so look-up the names of
            # the colourmap variables associated with the coarse
            # mesh (since that determines the iteration space).
            carg_name = self._ig_kernels[id(call)].coarse.name
            # Colour map
            base_name = "cmap_" + carg_name
            colour_map = sym_tab.find_or_create_array(
                base_name, 2, ScalarType.Intrinsic.INTEGER,
                tag=base_name)
            # No. of colours
            base_name = "ncolour_" + carg_name
            ncolours = sym_tab.find_or_create_integer_symbol(
                base_name, tag=base_name)
            # Array holding the last cell of a given colour.
            if (Config.get().distributed_memory and
                    not call.all_updates_are_writes):
                # This will require a loop into the halo and so the array is
                # 2D (indexed by colour *and* halo depth).
                base_name = "last_halo_cell_all_colours_" + carg_name
                last_cell = self._schedule.symbol_table.find_or_create_array(
                    base_name, 2, ScalarType.Intrinsic.INTEGER, tag=base_name)
            else:
                # Array holding the last edge cell of a given colour. Just 1D
                # as indexed by colour only.
                base_name = "last_edge_cell_all_colours_" + carg_name
                last_cell = self._schedule.symbol_table.find_or_create_array(
                    base_name, 1, ScalarType.Intrinsic.INTEGER, tag=base_name)
            # Add these symbols into the dictionary entry for this
            # inter-grid kernel
            self._ig_kernels[id(call)].set_colour_info(
                colour_map, ncolours, last_cell)

        if non_intergrid_kern and (self._needs_colourmap or
                                   self._needs_colourmap_halo):
            # There aren't any inter-grid kernels but we do need colourmap
            # information and that means we'll need a mesh object
            self._add_mesh_symbols(["mesh"])
            # This creates the colourmap information for this invoke if we
            # don't already have one.
            colour_map = non_intergrid_kern.colourmap
            # No. of colours
            ncolours = sym_tab.find_or_create_integer_symbol(
                "ncolour", tag="ncolour").name
            if self._needs_colourmap_halo:
                sym_tab.find_or_create_array(
                    "last_halo_cell_all_colours", 2,
                    ScalarType.Intrinsic.INTEGER,
                    tag="last_halo_cell_all_colours")
            if self._needs_colourmap:
                sym_tab.find_or_create_array(
                    "last_edge_cell_all_colours", 1,
                    ScalarType.Intrinsic.INTEGER,
                    tag="last_edge_cell_all_colours")

    def declarations(self, parent):
        '''
        Declare variables specific to mesh objects.

        :param parent: the parent node to which to add the declarations
        :type parent: :py:class:`psyclone.f2pygen.BaseGen`

        '''
        # pylint: disable=too-many-locals, too-many-statements
        api_config = Config.get().api_conf("dynamo0.3")
        const = LFRicConstants()

        # Since we're now generating code, any transformations must
        # have been applied so we can set-up colourmap information
        self._colourmap_init()

        # We'll need various typedefs from the mesh module
        mtype = const.MESH_TYPE_MAP["mesh"]["type"]
        mmod = const.MESH_TYPE_MAP["mesh"]["module"]
        mmap_type = const.MESH_TYPE_MAP["mesh_map"]["type"]
        mmap_mod = const.MESH_TYPE_MAP["mesh_map"]["module"]
        if self._mesh_tag_names:
            name = self._symbol_table.lookup_with_tag(mtype).name
            parent.add(UseGen(parent, name=mmod, only=True,
                              funcnames=[name]))
        if self._ig_kernels:
            parent.add(UseGen(parent, name=mmap_mod, only=True,
                              funcnames=[mmap_type]))
        # Declare the mesh object(s) and associated halo depths
        for tag_name in self._mesh_tag_names:
            name = self._symbol_table.lookup_with_tag(tag_name).name
            parent.add(TypeDeclGen(parent, pointer=True, datatype=mtype,
                                   entity_decls=[name + " => null()"]))
            # For each mesh we also need the maximum halo depth.
            if Config.get().distributed_memory:
                name = self._symbol_table.lookup_with_tag(
                    f"max_halo_depth_{tag_name}").name
                parent.add(DeclGen(parent, datatype="integer",
                                   kind=api_config.default_kind["integer"],
                                   entity_decls=[name]))

        # Declare the inter-mesh map(s) and cell map(s)
        for kern in self._ig_kernels.values():
            parent.add(TypeDeclGen(parent, pointer=True,
                                   datatype=mmap_type,
                                   entity_decls=[kern.mmap + " => null()"]))
            parent.add(
                DeclGen(parent, pointer=True, datatype="integer",
                        kind=api_config.default_kind["integer"],
                        entity_decls=[kern.cell_map + "(:,:,:) => null()"]))

            # Declare the number of cells in the fine mesh and how many fine
            # cells there are per coarse cell
            parent.add(DeclGen(parent, datatype="integer",
                               kind=api_config.default_kind["integer"],
                               entity_decls=[kern.ncell_fine,
                                             kern.ncellpercellx,
                                             kern.ncellpercelly]))
            # Declare variables to hold the colourmap information if required
            if kern.colourmap_symbol:
                parent.add(
                    DeclGen(parent, datatype="integer",
                            kind=api_config.default_kind["integer"],
                            pointer=True,
                            entity_decls=[kern.colourmap_symbol.name+"(:,:)"]))
                parent.add(
                    DeclGen(parent, datatype="integer",
                            kind=api_config.default_kind["integer"],
                            entity_decls=[kern.ncolours_var_symbol.name]))
                # The cell-count array is 2D if we go into the halo and 1D
                # otherwise (i.e. no DM or this kernel is GH_WRITE only and
                # does not access the halo).
                dim_list = len(kern.last_cell_var_symbol.datatype.shape)*":"
                decln = (f"{kern.last_cell_var_symbol.name}("
                         f"{','.join(dim_list)})")
                parent.add(
                    DeclGen(parent, datatype="integer", allocatable=True,
                            kind=api_config.default_kind["integer"],
                            entity_decls=[decln]))

        if not self._ig_kernels and (self._needs_colourmap or
                                     self._needs_colourmap_halo):
            # There aren't any inter-grid kernels but we do need
            # colourmap information
            base_name = "cmap"
            csym = self._schedule.symbol_table.lookup_with_tag("cmap")
            colour_map = csym.name
            # No. of colours
            base_name = "ncolour"
            ncolours = \
                self._schedule.symbol_table.find_or_create_tag(base_name).name
            # Add declarations for these variables
            parent.add(DeclGen(parent, datatype="integer",
                               kind=api_config.default_kind["integer"],
                               pointer=True,
                               entity_decls=[colour_map+"(:,:)"]))
            parent.add(DeclGen(parent, datatype="integer",
                               kind=api_config.default_kind["integer"],
                               entity_decls=[ncolours]))
            if self._needs_colourmap_halo:
                last_cell = self._symbol_table.find_or_create_tag(
                    "last_halo_cell_all_colours")
                parent.add(DeclGen(parent, datatype="integer",
                                   kind=api_config.default_kind["integer"],
                                   allocatable=True,
                                   entity_decls=[last_cell.name+"(:,:)"]))
            if self._needs_colourmap:
                last_cell = self._symbol_table.find_or_create_tag(
                    "last_edge_cell_all_colours")
                parent.add(DeclGen(parent, datatype="integer",
                                   kind=api_config.default_kind["integer"],
                                   allocatable=True,
                                   entity_decls=[last_cell.name+"(:)"]))

    def initialise(self, parent):
        '''
        Initialise parameters specific to inter-grid kernels.

        :param parent: the parent node to which to add the initialisations.
        :type parent: :py:class:`psyclone.f2pygen.BaseGen`

        '''
        # pylint: disable=too-many-branches
        # If we haven't got any need for a mesh in this invoke then we
        # don't do anything
        if not self._mesh_tag_names:
            return

        parent.add(CommentGen(parent, ""))

        if len(self._mesh_tag_names) == 1:
            # We only require one mesh object which means that this invoke
            # contains no inter-grid kernels (which would require at least 2)
            parent.add(CommentGen(parent, " Create a mesh object"))
            parent.add(CommentGen(parent, ""))
            rhs = "%".join([self._first_var.proxy_name_indexed,
                            self._first_var.ref_name(), "get_mesh()"])
            mesh_name = self._symbol_table.lookup_with_tag(
                self._mesh_tag_names[0]).name
            parent.add(AssignGen(parent, pointer=True, lhs=mesh_name, rhs=rhs))
            if Config.get().distributed_memory:
                # If distributed memory is enabled then we need the maximum
                # halo depth.
                depth_name = self._symbol_table.lookup_with_tag(
                    f"max_halo_depth_{self._mesh_tag_names[0]}").name
                parent.add(AssignGen(parent, lhs=depth_name,
                                     rhs=f"{mesh_name}%get_halo_depth()"))
            if self._needs_colourmap or self._needs_colourmap_halo:
                parent.add(CommentGen(parent, ""))
                parent.add(CommentGen(parent, " Get the colourmap"))
                parent.add(CommentGen(parent, ""))
                # Look-up variable names for colourmap and number of colours
                colour_map = self._schedule.symbol_table.find_or_create_tag(
                    "cmap").name
                ncolour = \
                    self._schedule.symbol_table.find_or_create_tag("ncolour")\
                                               .name
                # Get the number of colours
                parent.add(AssignGen(
                    parent, lhs=ncolour, rhs=f"{mesh_name}%get_ncolours()"))
                # Get the colour map
                parent.add(AssignGen(parent, pointer=True, lhs=colour_map,
                                     rhs=f"{mesh_name}%get_colour_map()"))
            return

        parent.add(CommentGen(
            parent,
            " Look-up mesh objects and loop limits for inter-grid kernels"))
        parent.add(CommentGen(parent, ""))

        # Keep a list of quantities that we've already initialised so
        # that we don't generate duplicate assignments
        initialised = []

        # Loop over the DynInterGrid objects in our dictionary
        for dig in self._ig_kernels.values():
            # We need pointers to both the coarse and the fine mesh as well
            # as the maximum halo depth for each.
            fine_mesh = self._schedule.symbol_table.find_or_create_tag(
                f"mesh_{dig.fine.name}").name
            coarse_mesh = self._schedule.symbol_table.find_or_create_tag(
                f"mesh_{dig.coarse.name}").name
            if fine_mesh not in initialised:
                initialised.append(fine_mesh)
                parent.add(
                    AssignGen(parent, pointer=True,
                              lhs=fine_mesh,
                              rhs="%".join([dig.fine.proxy_name_indexed,
                                            dig.fine.ref_name(),
                                            "get_mesh()"])))
                if Config.get().distributed_memory:
                    max_halo_f_mesh = (
                        self._schedule.symbol_table.find_or_create_tag(
                            f"max_halo_depth_mesh_{dig.fine.name}").name)

                    parent.add(AssignGen(parent, lhs=max_halo_f_mesh,
                                         rhs=f"{fine_mesh}%get_halo_depth()"))
            if coarse_mesh not in initialised:
                initialised.append(coarse_mesh)
                parent.add(
                    AssignGen(parent, pointer=True,
                              lhs=coarse_mesh,
                              rhs="%".join([dig.coarse.proxy_name_indexed,
                                            dig.coarse.ref_name(),
                                            "get_mesh()"])))
                if Config.get().distributed_memory:
                    max_halo_c_mesh = (
                        self._schedule.symbol_table.find_or_create_tag(
                            f"max_halo_depth_mesh_{dig.coarse.name}").name)
                    parent.add(AssignGen(
                        parent, lhs=max_halo_c_mesh,
                        rhs=f"{coarse_mesh}%get_halo_depth()"))
            # We also need a pointer to the mesh map which we get from
            # the coarse mesh
            if dig.mmap not in initialised:
                initialised.append(dig.mmap)
                parent.add(
                    AssignGen(parent, pointer=True,
                              lhs=dig.mmap,
                              rhs=f"{coarse_mesh}%get_mesh_map({fine_mesh})"))

            # Cell map. This is obtained from the mesh map.
            if dig.cell_map not in initialised:
                initialised.append(dig.cell_map)
                parent.add(
                    AssignGen(parent, pointer=True, lhs=dig.cell_map,
                              rhs=dig.mmap+"%get_whole_cell_map()"))

            # Number of cells in the fine mesh
            if dig.ncell_fine not in initialised:
                initialised.append(dig.ncell_fine)
                if Config.get().distributed_memory:
                    # TODO this hardwired depth of 2 will need changing in
                    # order to support redundant computation
                    parent.add(
                        AssignGen(parent, lhs=dig.ncell_fine,
                                  rhs=(fine_mesh+"%get_last_halo_cell"
                                       "(depth=2)")))
                else:
                    parent.add(
                        AssignGen(parent, lhs=dig.ncell_fine,
                                  rhs="%".join([dig.fine.proxy_name,
                                                dig.fine.ref_name(),
                                                "get_ncell()"])))

            # Number of fine cells per coarse cell in x.
            if dig.ncellpercellx not in initialised:
                initialised.append(dig.ncellpercellx)
                parent.add(
                    AssignGen(parent, lhs=dig.ncellpercellx,
                              rhs=dig.mmap +
                              "%get_ntarget_cells_per_source_x()"))

            # Number of fine cells per coarse cell in y.
            if dig.ncellpercelly not in initialised:
                initialised.append(dig.ncellpercelly)
                parent.add(
                    AssignGen(parent, lhs=dig.ncellpercelly,
                              rhs=dig.mmap +
                              "%get_ntarget_cells_per_source_y()"))

            # Colour map for the coarse mesh (if required)
            if dig.colourmap_symbol:
                # Number of colours
                parent.add(AssignGen(parent, lhs=dig.ncolours_var_symbol.name,
                                     rhs=coarse_mesh + "%get_ncolours()"))
                # Colour map itself
                parent.add(AssignGen(parent, lhs=dig.colourmap_symbol.name,
                                     pointer=True,
                                     rhs=coarse_mesh + "%get_colour_map()"))
                # Last halo/edge cell per colour.
                sym = dig.last_cell_var_symbol
                if len(sym.datatype.shape) == 2:
                    # Array is 2D so is a halo access.
                    name = "%get_last_halo_cell_all_colours()"
                else:
                    # Array is just 1D so go to the last edge cell.
                    name = "%get_last_edge_cell_all_colours()"
                parent.add(AssignGen(parent, lhs=sym.name,
                                     rhs=coarse_mesh + name))

    @property
    def intergrid_kernels(self):
        ''' Getter for the dictionary of intergrid kernels.

        :returns: Dictionary of intergrid kernels, indexed by name.
        :rtype: :py:class:`collections.OrderedDict`
        '''
        return self._ig_kernels


class DynInterGrid():
    '''
    Holds information on quantities required by an inter-grid kernel.

    :param fine_arg: Kernel argument on the fine mesh.
    :type fine_arg: :py:class:`psyclone.dynamo0p3.DynKernelArgument`
    :param coarse_arg: Kernel argument on the coarse mesh.
    :type coarse_arg: :py:class:`psyclone.dynamo0p3.DynKernelArgument`
    '''
    # pylint: disable=too-few-public-methods, too-many-instance-attributes
    def __init__(self, fine_arg, coarse_arg):

        # Arguments on the coarse and fine grids
        self.coarse = coarse_arg
        self.fine = fine_arg

        # Get a reference to the InvokeSchedule SymbolTable
        symtab = self.coarse.call.ancestor(InvokeSchedule).symbol_table

        # Generate name for inter-mesh map
        base_mmap_name = f"mmap_{fine_arg.name}_{coarse_arg.name}"
        self.mmap = symtab.find_or_create_tag(base_mmap_name).name

        # Generate name for ncell variables
        name = f"ncell_{fine_arg.name}"
        self.ncell_fine = symtab.find_or_create_integer_symbol(
            name, tag=name).name
        # No. of fine cells per coarse cell in x
        name = f"ncpc_{fine_arg.name}_{coarse_arg.name}_x"
        self.ncellpercellx = symtab.find_or_create_integer_symbol(
            name, tag=name).name
        # No. of fine cells per coarse cell in y
        name = f"ncpc_{fine_arg.name}_{coarse_arg.name}_y"
        self.ncellpercelly = symtab.find_or_create_integer_symbol(
            name, tag=name).name
        # Name for cell map
        base_name = "cell_map_" + coarse_arg.name
        sym = symtab.find_or_create_array(base_name, 3,
                                          ScalarType.Intrinsic.INTEGER,
                                          tag=base_name)
        self.cell_map = sym.name

        # We have no colourmap information when first created
        self._colourmap_symbol = None
        # Symbol for the variable holding the number of colours
        self._ncolours_var_symbol = None
        # Symbol of the variable holding the last cell of a particular colour.
        # Will be a 2D array if the kernel iteration space includes the halo
        # and 1D otherwise.
        self._last_cell_var_symbol = None

    def set_colour_info(self, colour_map, ncolours, last_cell):
        '''Sets the colour_map, number of colours, and
        last cell of a particular colour.

        :param colour_map: the colour map symbol.
        :type: colour_map:py:class:`psyclone.psyir.symbols.Symbol`
        :param ncolours: the number of colours.
        :type: ncolours: :py:class:`psyclone.psyir.symbols.Symbol`
        :param last_cell: the last halo cell of a particular colour.
        :type last_cell: :py:class:`psyclone.psyir.symbols.Symbol`

        '''
        self._colourmap_symbol = colour_map
        self._ncolours_var_symbol = ncolours
        self._last_cell_var_symbol = last_cell

    @property
    def colourmap_symbol(self):
        ''':returns: the colour map symbol.
        :rtype: :py:class:`psyclone.psyir.symbols.Symbol`
        '''
        return self._colourmap_symbol

    @property
    def ncolours_var_symbol(self):
        ''':returns: the symbol for storing the number of colours.
        :rtype: :py:class:`psyclone.psyir.symbols.Symbol`
        '''
        return self._ncolours_var_symbol

    @property
    def last_cell_var_symbol(self):
        ''':returns: the last halo/edge cell variable.
        :rtype: :py:class:`psyclone.psyir.symbols.Symbol`
        '''
        return self._last_cell_var_symbol


class DynBasisFunctions(LFRicCollection):
    ''' Holds all information on the basis and differential basis
    functions required by an invoke or kernel call. This covers both those
    required for quadrature and for evaluators.

    :param node: either the schedule of an Invoke or a single Kernel object \
                 for which to extract information on all required \
                 basis/diff-basis functions.
    :type node: :py:class:`psyclone.dynamo0p3.DynInvokeSchedule` or \
                :py:class:`psyclone.domain.lfric.LFRicKern`

    :raises InternalError: if a call has an unrecognised evaluator shape.

    '''
    # Dimensioning vars for the basis function arrays required by each
    # type of quadrature
    qr_dim_vars = {"xyoz": ["np_xy", "np_z"],
                   "edge": ["np_xyz", "nedges"],
                   "face": ["np_xyz", "nfaces"]}
    # The different weights arrays required by each type of quadrature
    qr_weight_vars = {"xyoz": ["weights_xy", "weights_z"],
                      "edge": ["weights_xyz"],
                      "face": ["weights_xyz"]}

    def __init__(self, node):

        super().__init__(node)

        # Construct a list of all the basis/diff-basis functions required
        # by this invoke. Each entry in the list is a dictionary holding
        # the shape, the function space and the 'target' function spaces
        # (upon which the basis functions are evaluated).
        self._basis_fns = []
        # The dictionary of quadrature objects passed to this invoke. Keys
        # are the various VALID_QUADRATURE_SHAPES, values are a list of
        # associated quadrature variables. (i.e. we have a list of
        # quadrature arguments for each shape.)
        self._qr_vars = OrderedDict()
        # The dict of target function spaces upon which we must provide
        # evaluators. Keys are the FS names, values are (FunctionSpace,
        # DynKernelArgument) tuples.
        self._eval_targets = OrderedDict()

        for call in self._calls:

            if isinstance(call, LFRicBuiltIn) or not call.eval_shapes:
                # Skip this kernel if it doesn't require basis/diff basis fns
                continue

            for shape, rule in call.qr_rules.items():

                # This kernel requires quadrature
                if shape not in self._qr_vars:
                    # We haven't seen a quadrature arg with this shape
                    # before so create a dictionary entry with an
                    # empty list
                    self._qr_vars[shape] = []
                if rule.psy_name not in self._qr_vars[shape]:
                    # Add this qr argument to the list of those that
                    # have this shape
                    self._qr_vars[shape].append(rule.psy_name)

            if "gh_evaluator" in call.eval_shapes:
                # An evaluator consists of basis or diff basis functions
                # for one FS evaluated on the nodes of another 'target' FS.
                # Make a dict of 2-tuples, each containing the
                # FunctionSpace and associated kernel argument for the
                # target FSs.

                # Loop over the target FS for evaluators required by this
                # kernel
                for fs_name in call.eval_targets:
                    if fs_name not in self._eval_targets:
                        # We don't already have this space in our list so
                        # add it to the list of target spaces
                        self._eval_targets[fs_name] = \
                            call.eval_targets[fs_name]

            # Both quadrature and evaluators require basis and/or differential
            # basis functions. This helper routine populates self._basis_fns
            # with entries describing the basis functions required by
            # this call.
            self._setup_basis_fns_for_call(call)

    @staticmethod
    def basis_first_dim_name(function_space):
        '''
        Get the name of the variable holding the first dimension of a
        basis function

        :param function_space: the function space the basis function is for
        :type function_space: :py:class:`psyclone.domain.lfric.FunctionSpace`
        :return: a Fortran variable name
        :rtype: str

        '''
        return "dim_" + function_space.mangled_name

    @staticmethod
    def basis_first_dim_value(function_space):
        '''
        Get the size of the first dimension of a basis function.

        :param function_space: the function space the basis function is for
        :type function_space: :py:class:`psyclone.domain.lfric.FunctionSpace`
        :return: an integer length.
        :rtype: string

        :raises GenerationError: if an unsupported function space is supplied \
                                 (e.g. ANY_SPACE_*, ANY_DISCONTINUOUS_SPACE_*)
        '''
        if function_space.has_scalar_basis:
            first_dim = "1"
        elif function_space.has_vector_basis:
            first_dim = "3"
        else:
            # It is not possible to determine explicitly the first basis
            # function array dimension from the metadata for any_space or
            # any_discontinuous_space. This information needs to be passed
            # from the PSy layer to the kernels (see issue #461).
            const = LFRicConstants()
            raise GenerationError(
                f"Unsupported space for basis function, "
                f"expecting one of {const.VALID_FUNCTION_SPACES} but found "
                f"'{function_space.orig_name}'")
        return first_dim

    @staticmethod
    def diff_basis_first_dim_name(function_space):
        '''
        Get the name of the variable holding the first dimension of a
        differential basis function.

        :param function_space: the function space the diff-basis function \
                               is for.
        :type function_space: :py:class:`psyclone.domain.lfric.FunctionSpace`
        :return: a Fortran variable name.
        :rtype: str

        '''
        return "diff_dim_" + function_space.mangled_name

    @staticmethod
    def diff_basis_first_dim_value(function_space):
        '''
        Get the size of the first dimension of an array for a
        differential basis function.

        :param function_space: the function space the diff-basis function \
                               is for.
        :type function_space: :py:class:`psyclone.domain.lfric.FunctionSpace`
        :return: an integer length.
        :rtype: str

        :raises GenerationError: if an unsupported function space is \
                                 supplied (e.g. ANY_SPACE_*, \
                                 ANY_DISCONTINUOUS_SPACE_*)

        '''
        if function_space.has_scalar_diff_basis:
            first_dim = "1"
        elif function_space.has_vector_diff_basis:
            first_dim = "3"
        else:
            # It is not possible to determine explicitly the first
            # differential basis function array dimension from the metadata
            # for any_space or any_discontinuous_space. This information
            # needs to be passed from the PSy layer to the kernels
            # (see issue #461).
            const = LFRicConstants()
            raise GenerationError(
                f"Unsupported space for differential basis function, "
                f"expecting one of {const.VALID_FUNCTION_SPACES} but found "
                f"'{function_space.orig_name}'")
        return first_dim

    def _setup_basis_fns_for_call(self, call):
        '''
        Populates self._basis_fns with entries describing the basis
        functions required by the supplied Call.

        :param call: the kernel call for which basis functions are required.
        :type call: :py:class:`psyclone.domain.lfric.LFRicKern`

        :raises InternalError: if the supplied call is of incorrect type.
        :raises InternalError: if the supplied call has an unrecognised \
                               evaluator shape.
        '''
        if not isinstance(call, LFRicKern):
            raise InternalError(f"Expected a LFRicKern object but got: "
                                f"'{type(call)}'")
        const = LFRicConstants()
        # We need a full FunctionSpace object for each function space
        # that has basis functions associated with it.
        for fsd in call.fs_descriptors.descriptors:

            # We need the full FS object, not just the name. Therefore
            # we first have to get a kernel argument that is on this
            # space...
            arg, fspace = call.arguments.get_arg_on_space_name(fsd.fs_name)

            for shape in call.eval_shapes:

                # Populate a dict with the shape, function space and
                # associated kernel argument for this basis/diff-basis f'n.
                entry = {"shape": shape,
                         "fspace": fspace,
                         "arg": arg}
                if shape in const.VALID_QUADRATURE_SHAPES:
                    # This is for quadrature - store the name of the
                    # qr variable
                    entry["qr_var"] = call.qr_rules[shape].psy_name
                    # Quadrature weights are evaluated at pre-determined
                    # points rather than at the nodes of another FS.
                    # We put one entry of None in the list of target
                    # spaces to facilitate cases where we loop over
                    # this list.
                    entry["nodal_fspaces"] = [None]
                elif shape == "gh_evaluator":
                    # This is an evaluator
                    entry["qr_var"] = None
                    # Store a list of the FunctionSpace objects for which
                    # these basis functions are to be evaluated
                    entry["nodal_fspaces"] = [items[0] for items in
                                              call.eval_targets.values()]
                else:
                    raise InternalError(f"Unrecognised evaluator shape: "
                                        f"'{shape}'. Should be one of "
                                        f"{const.VALID_EVALUATOR_SHAPES}")

                # Add our newly-constructed dict object to the list describing
                # the required basis and/or differential basis functions for
                # this Invoke.
                if fsd.requires_basis:
                    entry["type"] = "basis"
                    self._basis_fns.append(entry)
                if fsd.requires_diff_basis:
                    # Take a shallow copy of the dict and just modify the
                    # 'type' of the basis function it describes (this works
                    # because the 'type' entry is a primitive type [str]).
                    diff_entry = entry.copy()
                    diff_entry["type"] = "diff-basis"
                    self._basis_fns.append(diff_entry)

    def _stub_declarations(self, parent):
        '''
        Insert the variable declarations required by the basis functions into
        the Kernel stub.

        :param parent: the f2pygen node representing the Kernel stub.
        :type parent: :py:class:`psyclone.f2pygen.SubroutineGen`

        :raises InternalError: if an unsupported quadrature shape is found.

        '''
        api_config = Config.get().api_conf("dynamo0.3")

        if not self._qr_vars and not self._eval_targets:
            return

        # The quadrature shapes that this method supports
        supported_shapes = ["gh_quadrature_xyoz", "gh_quadrature_face",
                            "gh_quadrature_edge"]

        # Get the lists of dimensioning variables and basis arrays
        var_dims, basis_arrays = self._basis_fn_declns()

        if var_dims:
            parent.add(DeclGen(parent, datatype="integer",
                               kind=api_config.default_kind["integer"],
                               intent="in", entity_decls=var_dims))
        for basis in basis_arrays:
            parent.add(DeclGen(parent, datatype="real",
                               kind=api_config.default_kind["real"],
                               intent="in",
                               dimension=",".join(basis_arrays[basis]),
                               entity_decls=[basis]))

        const = LFRicConstants()

        for shape in self._qr_vars:
            qr_name = "_qr_" + shape.split("_")[-1]
            if shape == "gh_quadrature_xyoz":
                datatype = const.QUADRATURE_TYPE_MAP[shape]["intrinsic"]
                kind = const.QUADRATURE_TYPE_MAP[shape]["kind"]
                parent.add(DeclGen(
                    parent, datatype=datatype, kind=kind,
                    intent="in", dimension="np_xy"+qr_name,
                    entity_decls=["weights_xy"+qr_name]))
                parent.add(DeclGen(
                    parent, datatype=datatype, kind=kind,
                    intent="in", dimension="np_z"+qr_name,
                    entity_decls=["weights_z"+qr_name]))
            elif shape == "gh_quadrature_face":
                parent.add(DeclGen(
                    parent,
                    datatype=const.QUADRATURE_TYPE_MAP[shape]["intrinsic"],
                    kind=const.QUADRATURE_TYPE_MAP[shape]["kind"], intent="in",
                    dimension=",".join(["np_xyz"+qr_name, "nfaces"+qr_name]),
                    entity_decls=["weights_xyz"+qr_name]))
            elif shape == "gh_quadrature_edge":
                parent.add(DeclGen(
                    parent,
                    datatype=const.QUADRATURE_TYPE_MAP[shape]["intrinsic"],
                    kind=const.QUADRATURE_TYPE_MAP[shape]["kind"], intent="in",
                    dimension=",".join(["np_xyz"+qr_name, "nedges"+qr_name]),
                    entity_decls=["weights_xyz"+qr_name]))
            else:
                raise InternalError(
                    f"Quadrature shapes other than {supported_shapes} are not "
                    f"yet supported - got: '{shape}'")

    def _invoke_declarations(self, parent):
        '''
        Add basis-function declarations to the PSy layer.

        :param parent: f2pygen node represening the PSy-layer routine.
        :type parent: :py:class:`psyclone.f2pygen.SubroutineGen`

        '''
        # Create a single declaration for each quadrature type
        const = LFRicConstants()
        for shape in const.VALID_QUADRATURE_SHAPES:
            if shape in self._qr_vars and self._qr_vars[shape]:
                # The PSy-layer routine is passed objects of
                # quadrature_* type
                parent.add(
                    TypeDeclGen(parent,
                                datatype=const.
                                QUADRATURE_TYPE_MAP[shape]["type"],
                                entity_decls=self._qr_vars[shape],
                                intent="in"))
                # For each of these we'll need a corresponding proxy, use
                # the symbol_table to avoid clashes...
                var_names = []
                for var in self._qr_vars[shape]:
                    var_names.append(
                        self._symbol_table.find_or_create_tag(var+"_proxy")
                                          .name)
                parent.add(
                    TypeDeclGen(
                        parent,
                        datatype=const.
                        QUADRATURE_TYPE_MAP[shape]["proxy_type"],
                        entity_decls=var_names))

    def initialise(self, parent):
        '''
        Create the declarations and assignments required for the
        basis-functions required by an invoke. These are added as children
        of the supplied parent node in the AST.

        :param parent: the node in the f2pygen AST that will be the
                       parent of all of the declarations and assignments.
        :type parent: :py:class:`psyclone.f2pygen.SubroutineGen`

        :raises InternalError: if an invalid entry is encountered in the \
                               self._basis_fns list.
        '''
        # pylint: disable=too-many-branches, too-many-locals
        api_config = Config.get().api_conf("dynamo0.3")
        const = LFRicConstants()
        basis_declarations = []

        # We need BASIS and/or DIFF_BASIS if any kernel requires quadrature
        # or an evaluator
        if self._qr_vars or self._eval_targets:
            parent.add(
                UseGen(parent, name=const.
                       FUNCTION_SPACE_TYPE_MAP["function_space"]["module"],
                       only=True, funcnames=["BASIS", "DIFF_BASIS"]))

        if self._qr_vars:
            parent.add(CommentGen(parent, ""))
            parent.add(CommentGen(parent, " Look-up quadrature variables"))
            parent.add(CommentGen(parent, ""))

            # Look-up the module- and type-names from the QUADRATURE_TYPE_MAP
            for shp in self._qr_vars:
                quad_map = const.QUADRATURE_TYPE_MAP[shp]
                parent.add(UseGen(parent,
                                  name=quad_map["module"],
                                  only=True,
                                  funcnames=[quad_map["type"],
                                             quad_map["proxy_type"]]))
            self._initialise_xyz_qr(parent)
            self._initialise_xyoz_qr(parent)
            self._initialise_xoyoz_qr(parent)
            self._initialise_face_or_edge_qr(parent, "face")
            self._initialise_face_or_edge_qr(parent, "edge")

        if self._eval_targets:
            parent.add(CommentGen(parent, ""))
            parent.add(CommentGen(parent,
                                  " Initialise evaluator-related quantities "
                                  "for the target function spaces"))
            parent.add(CommentGen(parent, ""))

        for (fspace, arg) in self._eval_targets.values():
            # We need the list of nodes for each unique FS upon which we need
            # to evaluate basis/diff-basis functions
            nodes_name = "nodes_" + fspace.mangled_name
            parent.add(AssignGen(
                parent, lhs=nodes_name,
                rhs="%".join([arg.proxy_name_indexed, arg.ref_name(fspace),
                              "get_nodes()"]),
                pointer=True))
            my_kind = api_config.default_kind["real"]
            parent.add(DeclGen(parent, datatype="real",
                               kind=my_kind,
                               pointer=True,
                               entity_decls=[nodes_name+"(:,:) => null()"]))
            const_mod = const.UTILITIES_MOD_MAP["constants"]["module"]
            const_mod_uses = self._invoke.invokes.psy. \
                infrastructure_modules[const_mod]
            # Record that we will need to import the kind for a
            # pointer declaration (associated with a function
            # space) from the appropriate infrastructure module
            const_mod_uses.add(my_kind)

        if self._basis_fns:
            parent.add(CommentGen(parent, ""))
            parent.add(CommentGen(parent, " Allocate basis/diff-basis arrays"))
            parent.add(CommentGen(parent, ""))

        var_dim_list = []
        for basis_fn in self._basis_fns:
            # Get the extent of the first dimension of the basis array.
            if basis_fn['type'] == "basis":
                first_dim = self.basis_first_dim_name(basis_fn["fspace"])
                dim_space = "get_dim_space()"
            elif basis_fn['type'] == "diff-basis":
                first_dim = self.diff_basis_first_dim_name(
                    basis_fn["fspace"])
                dim_space = "get_dim_space_diff()"
            else:
                raise InternalError(
                    f"Unrecognised type of basis function: "
                    f"'{basis_fn['''type''']}'. Should be either 'basis' or "
                    f"'diff-basis'.")

            if first_dim not in var_dim_list:
                var_dim_list.append(first_dim)
                rhs = "%".join(
                    [basis_fn["arg"].proxy_name_indexed,
                     basis_fn["arg"].ref_name(basis_fn["fspace"]),
                     dim_space])
                parent.add(AssignGen(parent, lhs=first_dim, rhs=rhs))

        var_dims, basis_arrays = self._basis_fn_declns()

        if var_dims:
            # declare dim and diff_dim for all function spaces
            parent.add(DeclGen(parent, datatype="integer",
                               kind=api_config.default_kind["integer"],
                               entity_decls=var_dims))

        basis_declarations = []
        for basis in basis_arrays:
            parent.add(
                AllocateGen(parent,
                            basis+"("+", ".join(basis_arrays[basis])+")"))
            basis_declarations.append(
                basis+"("+",".join([":"]*len(basis_arrays[basis]))+")")

        # declare the basis function arrays
        if basis_declarations:
            my_kind = api_config.default_kind["real"]
            parent.add(DeclGen(parent, datatype="real", kind=my_kind,
                               allocatable=True,
                               entity_decls=basis_declarations))
            # Default kind (r_def) will always already exist due to
            # arrays associated with gh_shape, so there is no need to
            # declare it here.

        # Compute the values for any basis arrays
        self._compute_basis_fns(parent)

    def _basis_fn_declns(self):
        '''
        Extracts all information relating to the necessary declarations
        for basis-function arrays.

        :returns: a 2-tuple containing a list of dimensioning variables & a \
                  dict of basis arrays.
        :rtype: (list of str, dict)

        :raises InternalError: if neither self._invoke or self._kernel are set.
        :raises InternalError: if an unrecognised type of basis function is \
                               encountered.
        :raises InternalError: if an unrecognised evaluator shape is \
                               encountered.
        :raises InternalError: if there is no name for the quadrature object \
                               when generating PSy-layer code.

        '''
        # pylint: disable=too-many-branches
        # Dictionary of basis arrays where key values are the array names and
        # entries are a list of dimensions.
        basis_arrays = OrderedDict()
        # List of names of dimensioning (scalar) variables
        var_dim_list = []

        const = LFRicConstants()
        # Loop over the list of dicts describing each basis function
        # required by this Invoke.
        for basis_fn in self._basis_fns:
            # Get the extent of the first dimension of the basis array and
            # store whether we have a basis or a differential basis function.
            # Currently there are only those two possible types of basis
            # function and we store the required diff basis name in basis_name.
            if basis_fn['type'] == "basis":
                if self._invoke:
                    first_dim = self.basis_first_dim_name(basis_fn["fspace"])
                elif self._kernel:
                    first_dim = self.basis_first_dim_value(basis_fn["fspace"])
                else:
                    raise InternalError("Require basis functions but do not "
                                        "have either a Kernel or an "
                                        "Invoke. Should be impossible.")
                basis_name = "gh_basis"
            elif basis_fn['type'] == "diff-basis":
                if self._invoke:
                    first_dim = self.diff_basis_first_dim_name(
                        basis_fn["fspace"])
                elif self._kernel:
                    first_dim = self.diff_basis_first_dim_value(
                        basis_fn["fspace"])
                else:
                    raise InternalError("Require differential basis functions "
                                        "but do not have either a Kernel or "
                                        "an Invoke. Should be impossible.")
                basis_name = "gh_diff_basis"
            else:
                raise InternalError(
                    f"Unrecognised type of basis function: "
                    f"'{basis_fn['''type''']}'. Should be either 'basis' or "
                    f"'diff-basis'.")

            if self._invoke and first_dim not in var_dim_list:
                var_dim_list.append(first_dim)

            if basis_fn["shape"] in const.VALID_QUADRATURE_SHAPES:

                qr_var = basis_fn["qr_var"]
                if not qr_var:
                    raise InternalError(
                        f"Quadrature '{basis_fn['''shape''']}' is required but"
                        f" have no name for the associated Quadrature object.")

                op_name = basis_fn["fspace"].get_operator_name(basis_name,
                                                               qr_var=qr_var)
                if op_name in basis_arrays:
                    # We've already seen a basis with this name so skip
                    continue

                # Dimensionality of the basis arrays depends on the
                # type of quadrature...
                alloc_args = qr_basis_alloc_args(first_dim, basis_fn)
                for arg in alloc_args:
                    # In a kernel stub the first dimension of the array is
                    # a numerical value so make sure we don't try and declare
                    # it as a variable.
                    if not arg[0].isdigit() and arg not in var_dim_list:
                        var_dim_list.append(arg)
                basis_arrays[op_name] = alloc_args

            elif basis_fn["shape"].lower() == "gh_evaluator":
                # This is an evaluator and thus may be required on more than
                # one function space
                for target_space in basis_fn["nodal_fspaces"]:
                    op_name = basis_fn["fspace"].\
                        get_operator_name(basis_name,
                                          qr_var=basis_fn["qr_var"],
                                          on_space=target_space)
                    if op_name in basis_arrays:
                        continue
                    # We haven't seen a basis with this name before so
                    # need to store its dimensions
                    basis_arrays[op_name] = [
                        first_dim,
                        basis_fn["fspace"].ndf_name,
                        target_space.ndf_name]
            else:
                raise InternalError(
                    f"Unrecognised evaluator shape: '{basis_fn['''shape''']}'."
                    f" Should be one of {const.VALID_EVALUATOR_SHAPES}")

        return (var_dim_list, basis_arrays)

    def _initialise_xyz_qr(self, parent):
        '''
        Add in the initialisation of variables needed for XYZ
        quadrature

        :param parent: the node in the AST representing the PSy subroutine
                       in which to insert the initialisation
        :type parent: :py:class:`psyclone.f2pygen.SubroutineGen`

        '''
        # pylint: disable=unused-argument
        # This shape is not yet supported so we do nothing
        return

    def _initialise_xyoz_qr(self, parent):
        '''
        Add in the initialisation of variables needed for XYoZ
        quadrature

        :param parent: the node in the AST representing the PSy subroutine
                       in which to insert the initialisation
        :type parent: :py:class:`psyclone.f2pygen.SubroutineGen`

        '''
        api_config = Config.get().api_conf("dynamo0.3")

        if "gh_quadrature_xyoz" not in self._qr_vars:
            return

        for qr_arg_name in self._qr_vars["gh_quadrature_xyoz"]:

            # We generate unique names for the integers holding the numbers
            # of quadrature points by appending the name of the quadrature
            # argument
            parent.add(
                DeclGen(
                    parent, datatype="integer",
                    kind=api_config.default_kind["integer"],
                    entity_decls=[name+"_"+qr_arg_name
                                  for name in self.qr_dim_vars["xyoz"]]))
            decl_list = [name+"_"+qr_arg_name+"(:) => null()"
                         for name in self.qr_weight_vars["xyoz"]]
            const = LFRicConstants()
            datatype = \
                const.QUADRATURE_TYPE_MAP["gh_quadrature_xyoz"]["intrinsic"]
            kind = const.QUADRATURE_TYPE_MAP["gh_quadrature_xyoz"]["kind"]
            parent.add(
                DeclGen(parent, datatype=datatype, kind=kind,
                        pointer=True, entity_decls=decl_list))
            const_mod = const.UTILITIES_MOD_MAP["constants"]["module"]
            const_mod_uses = self._invoke.invokes.psy. \
                infrastructure_modules[const_mod]
            # Record that we will need to import the kind for a
            # declaration (associated with quadrature) from
            # the appropriate infrastructure module
            const_mod_uses.add(kind)

            # Get the quadrature proxy
            proxy_name = qr_arg_name + "_proxy"
            parent.add(
                AssignGen(parent, lhs=proxy_name,
                          rhs=qr_arg_name+"%"+"get_quadrature_proxy()"))
            # Number of points in each dimension
            for qr_var in self.qr_dim_vars["xyoz"]:
                parent.add(
                    AssignGen(parent, lhs=qr_var+"_"+qr_arg_name,
                              rhs=proxy_name+"%"+qr_var))
            # Pointers to the weights arrays
            for qr_var in self.qr_weight_vars["xyoz"]:
                parent.add(
                    AssignGen(parent, pointer=True,
                              lhs=qr_var+"_"+qr_arg_name,
                              rhs=proxy_name+"%"+qr_var))

    def _initialise_xoyoz_qr(self, parent):
        '''
        Add in the initialisation of variables needed for XoYoZ
        quadrature.

        :param parent: the node in the AST representing the PSy subroutine \
                       in which to insert the initialisation.
        :type parent: :py:class:`psyclone.f2pygen.SubroutineGen`

        '''
        # pylint: disable=unused-argument
        # This shape is not yet supported so we do nothing
        return

    def _initialise_face_or_edge_qr(self, parent, qr_type):
        '''
        Add in the initialisation of variables needed for face or edge
        quadrature.

        :param parent: the node in the AST representing the PSy subroutine \
                       in which to insert the initialisation.
        :type parent: :py:class:`psyclone.f2pygen.SubroutineGen`
        :param str qr_type: whether to generate initialisation code for \
                            "face" or "edge" quadrature.

        :raises InternalError: if `qr_type` is not "face" or "edge".

        '''
        if qr_type not in ["face", "edge"]:
            raise InternalError(
                f"_initialise_face_or_edge_qr: qr_type argument must be "
                f"either 'face' or 'edge' but got: '{qr_type}'")

        quadrature_name = f"gh_quadrature_{qr_type}"

        if quadrature_name not in self._qr_vars:
            return

        api_config = Config.get().api_conf("dynamo0.3")
        symbol_table = self._symbol_table

        for qr_arg_name in self._qr_vars[quadrature_name]:
            # We generate unique names for the integers holding the numbers
            # of quadrature points by appending the name of the quadrature
            # argument
            decl_list = [
                symbol_table.find_or_create_integer_symbol(
                    name+"_"+qr_arg_name, tag=name+"_"+qr_arg_name).name
                for name in self.qr_dim_vars[qr_type]]
            parent.add(DeclGen(parent, datatype="integer",
                               kind=api_config.default_kind["integer"],
                               entity_decls=decl_list))

            names = [f"{name}_{qr_arg_name}"
                     for name in self.qr_weight_vars[qr_type]]
            decl_list = [
                symbol_table.find_or_create_array(name, 2,
                                                  ScalarType.Intrinsic.REAL,
                                                  tag=name).name
                + "(:,:) => null()" for name in names]
            const = LFRicConstants()
            datatype = const.QUADRATURE_TYPE_MAP[quadrature_name]["intrinsic"]
            kind = const.QUADRATURE_TYPE_MAP[quadrature_name]["kind"]
            parent.add(
                DeclGen(parent, datatype=datatype, pointer=True, kind=kind,
                        entity_decls=decl_list))
            const_mod = const.UTILITIES_MOD_MAP["constants"]["module"]
            const_mod_uses = self._invoke.invokes.psy. \
                infrastructure_modules[const_mod]
            # Record that we will need to import the kind for a
            # declaration (associated with quadrature) from the
            # appropriate infrastructure module
            const_mod_uses.add(kind)
            # Get the quadrature proxy
            proxy_name = symbol_table.find_or_create_tag(
                qr_arg_name+"_proxy").name
            parent.add(
                AssignGen(parent, lhs=proxy_name,
                          rhs=qr_arg_name+"%"+"get_quadrature_proxy()"))
            # The dimensioning variables required for this quadrature
            # (e.g. nedges/nfaces, np_xyz)
            for qr_var in self.qr_dim_vars[qr_type]:
                parent.add(
                    AssignGen(parent, lhs=qr_var+"_"+qr_arg_name,
                              rhs=proxy_name+"%"+qr_var))
            # Pointers to the weights arrays
            for qr_var in self.qr_weight_vars[qr_type]:
                parent.add(
                    AssignGen(parent, pointer=True,
                              lhs=qr_var+"_"+qr_arg_name,
                              rhs=proxy_name+"%"+qr_var))

    def _compute_basis_fns(self, parent):
        '''
        Generates the necessary Fortran to compute the values of
        any basis/diff-basis arrays required

        :param parent: Node in the f2pygen AST which will be the parent
                       of the assignments created in this routine
        :type parent: :py:class:`psyclone.f2pygen.SubroutineGen`

        '''
        # pylint: disable=too-many-locals
        const = LFRicConstants()
        api_config = Config.get().api_conf("dynamo0.3")

        loop_var_list = set()
        op_name_list = []
        # add calls to compute the values of any basis arrays
        if self._basis_fns:
            parent.add(CommentGen(parent, ""))
            parent.add(CommentGen(parent, " Compute basis/diff-basis arrays"))
            parent.add(CommentGen(parent, ""))

        for basis_fn in self._basis_fns:

            # Currently there are only two possible types of basis function
            # and we store the corresponding strings to use in basis_name,
            # basis_type, and first_dim. If support for other basis function
            # types is added in future then more tests need to be added here.
            if basis_fn["type"] == "diff-basis":
                basis_name = "gh_diff_basis"
                basis_type = "DIFF_BASIS"
                first_dim = self.diff_basis_first_dim_name(basis_fn["fspace"])
            elif basis_fn["type"] == "basis":
                basis_name = "gh_basis"
                basis_type = "BASIS"
                first_dim = self.basis_first_dim_name(basis_fn["fspace"])
            else:
                raise InternalError(
                    f"Unrecognised type of basis function: "
                    f"'{basis_fn['''type''']}'. Expected one of 'basis' or "
                    f"'diff-basis'.")
            if basis_fn["shape"] in const.VALID_QUADRATURE_SHAPES:
                op_name = basis_fn["fspace"].\
                    get_operator_name(basis_name, qr_var=basis_fn["qr_var"])
                if op_name in op_name_list:
                    # Jump over any basis arrays we've seen before
                    continue
                op_name_list.append(op_name)

                # Create the argument list
                args = [basis_type, basis_fn["arg"].proxy_name_indexed + "%" +
                        basis_fn["arg"].ref_name(basis_fn["fspace"]),
                        first_dim, basis_fn["fspace"].ndf_name, op_name]

                # insert the basis array call
                parent.add(
                    CallGen(parent,
                            name=basis_fn["qr_var"]+"%compute_function",
                            args=args))
            elif basis_fn["shape"].lower() == "gh_evaluator":
                # We have an evaluator. We may need this on more than one
                # function space.
                for space in basis_fn["nodal_fspaces"]:
                    op_name = basis_fn["fspace"].\
                        get_operator_name(basis_name, on_space=space)
                    if op_name in op_name_list:
                        # Jump over any basis arrays we've seen before
                        continue
                    op_name_list.append(op_name)

                    nodal_loop_var = "df_nodal"
                    loop_var_list.add(nodal_loop_var)

                    # Loop over dofs of target function space
                    nodal_dof_loop = DoGen(
                        parent, nodal_loop_var, "1", space.ndf_name)
                    parent.add(nodal_dof_loop)

                    dof_loop_var = "df_" + basis_fn["fspace"].mangled_name
                    loop_var_list.add(dof_loop_var)

                    dof_loop = DoGen(nodal_dof_loop, dof_loop_var,
                                     "1", basis_fn["fspace"].ndf_name)
                    nodal_dof_loop.add(dof_loop)
                    lhs = op_name + "(:," + "df_" + \
                        basis_fn["fspace"].mangled_name + "," + "df_nodal)"
                    rhs = (f"{basis_fn['arg'].proxy_name_indexed}%"
                           f"{basis_fn['arg'].ref_name(basis_fn['fspace'])}%"
                           f"call_function({basis_type},{dof_loop_var},nodes_"
                           f"{space.mangled_name}(:,{nodal_loop_var}))")
                    dof_loop.add(AssignGen(dof_loop, lhs=lhs, rhs=rhs))
            else:
                raise InternalError(
                    f"Unrecognised shape '{basis_fn['''shape''']}' specified "
                    f"for basis function. Should be one of: "
                    f"{const.VALID_EVALUATOR_SHAPES}")
        if loop_var_list:
            # Declare any loop variables
            parent.add(DeclGen(parent, datatype="integer",
                               kind=api_config.default_kind["integer"],
                               entity_decls=sorted(loop_var_list)))

    def deallocate(self, parent):
        '''
        Add code to deallocate all basis/diff-basis function arrays

        :param parent: node in the f2pygen AST to which the deallocate \
                       calls will be added.
        :type parent: :py:class:`psyclone.f2pygen.SubroutineGen`

        :raises InternalError: if an unrecognised type of basis function \
                               is encountered.
        '''
        if self._basis_fns:
            # deallocate all allocated basis function arrays
            parent.add(CommentGen(parent, ""))
            parent.add(CommentGen(parent, " Deallocate basis arrays"))
            parent.add(CommentGen(parent, ""))

        func_space_var_names = set()
        for basis_fn in self._basis_fns:
            # add the basis array name to the list to use later
            if basis_fn["type"] == "basis":
                basis_name = "gh_basis"
            elif basis_fn["type"] == "diff-basis":
                basis_name = "gh_diff_basis"
            else:
                raise InternalError(
                    f"Unrecognised type of basis function: "
                    f"'{basis_fn['''type''']}'. Should be one of 'basis' or "
                    f"'diff-basis'.")
            for fspace in basis_fn["nodal_fspaces"]:
                op_name = basis_fn["fspace"].\
                    get_operator_name(basis_name,
                                      qr_var=basis_fn["qr_var"],
                                      on_space=fspace)
                func_space_var_names.add(op_name)

        if func_space_var_names:
            # add the required deallocate call
            parent.add(DeallocateGen(parent, sorted(func_space_var_names)))


class DynBoundaryConditions(LFRicCollection):
    '''
    Manages declarations and initialisation of quantities required by
    kernels that need boundary condition information.

    :param node: the Invoke or Kernel stub for which we are to handle \
                 any boundary conditions.
    :type node: :py:class:`psyclone.dynamo0p3.LFRicInvoke` or \
                :py:class:`psyclone.domain.lfric.LFRicKern`

    :raises GenerationError: if a kernel named "enforce_bc_code" is found \
                             but does not have an argument on ANY_SPACE_1.
    :raises GenerationError: if a kernel named "enforce_operator_bc_code" is \
                             found but does not have exactly one argument.
    '''
    # Define a BoundaryDofs namedtuple to help us manage the arrays that
    # are required.
    BoundaryDofs = namedtuple("BoundaryDofs", ["argument", "function_space"])

    def __init__(self, node):
        super().__init__(node)

        self._boundary_dofs = []
        # Check through all the kernel calls to see whether any of them
        # require boundary conditions. Currently this is done by recognising
        # the kernel name.
        # pylint: disable=import-outside-toplevel
        from psyclone.domain.lfric.metadata_to_arguments_rules import (
            MetadataToArgumentsRules)
        for call in self._calls:
            if MetadataToArgumentsRules.bc_kern_regex.match(call.name):
                bc_fs = None
                for fspace in call.arguments.unique_fss:
                    if fspace.orig_name == "any_space_1":
                        bc_fs = fspace
                        break
                if not bc_fs:
                    raise GenerationError(
                        "The enforce_bc_code kernel must have an argument on "
                        "ANY_SPACE_1 but failed to find such an argument.")
                farg = call.arguments.get_arg_on_space(bc_fs)
                self._boundary_dofs.append(self.BoundaryDofs(farg, bc_fs))
            elif call.name.lower() == "enforce_operator_bc_code":
                # Check that the kernel only has one argument
                if len(call.arguments.args) != 1:
                    raise GenerationError(
                        f"The enforce_operator_bc_code kernel must have "
                        f"exactly one argument but found "
                        f"{len(call.arguments.args)}")
                op_arg = call.arguments.args[0]
                bc_fs = op_arg.function_space_to
                self._boundary_dofs.append(self.BoundaryDofs(op_arg, bc_fs))

    def _invoke_declarations(self, parent):
        '''
        Add declarations for any boundary-dofs arrays required by an Invoke.

        :param parent: node in the PSyIR to which to add declarations.
        :type parent: :py:class:`psyclone.psyir.nodes.Node`

        '''
        api_config = Config.get().api_conf("dynamo0.3")

        for dofs in self._boundary_dofs:
            name = "boundary_dofs_" + dofs.argument.name
            parent.add(DeclGen(parent, datatype="integer",
                               kind=api_config.default_kind["integer"],
                               pointer=True,
                               entity_decls=[name+"(:,:) => null()"]))

    def _stub_declarations(self, parent):
        '''
        Add declarations for any boundary-dofs arrays required by a kernel.

        :param parent: node in the PSyIR to which to add declarations.
        :type parent: :py:class:`psyclone.psyir.nodes.Node`

        '''
        api_config = Config.get().api_conf("dynamo0.3")

        for dofs in self._boundary_dofs:
            name = "boundary_dofs_" + dofs.argument.name
            ndf_name = dofs.function_space.ndf_name
            parent.add(DeclGen(parent, datatype="integer",
                               kind=api_config.default_kind["integer"],
                               intent="in",
                               dimension=",".join([ndf_name, "2"]),
                               entity_decls=[name]))

    def initialise(self, parent):
        '''
        Initialise any boundary-dofs arrays required by an Invoke.

        :param parent: node in PSyIR to which to add declarations.
        :type parent: :py:class:`psyclone.psyir.nodes.Node`

        '''
        for dofs in self._boundary_dofs:
            name = "boundary_dofs_" + dofs.argument.name
            parent.add(AssignGen(
                parent, pointer=True, lhs=name,
                rhs="%".join([dofs.argument.proxy_name,
                              dofs.argument.ref_name(dofs.function_space),
                              "get_boundary_dofs()"])))


class DynInvokeSchedule(InvokeSchedule):
    ''' The Dynamo specific InvokeSchedule sub-class. This passes the Dynamo-
    specific factories for creating kernel and infrastructure calls
    to the base class so it creates the ones we require.

    :param str name: name of the Invoke.
    :param arg: list of KernelCalls parsed from the algorithm layer.
    :type arg: list of :py:class:`psyclone.parse.algorithm.KernelCall`
    :param reserved_names: optional list of names that are not allowed in the \
                           new InvokeSchedule SymbolTable.
    :type reserved_names: list of str
    :param parent: the parent of this node in the PSyIR.
    :type parent: :py:class:`psyclone.psyir.nodes.Node`

    '''

    def __init__(self, name, arg, reserved_names=None, parent=None):
        super().__init__(name, LFRicKernCallFactory,
                         LFRicBuiltInCallFactory, arg, reserved_names,
                         parent=parent, symbol_table=LFRicSymbolTable())

    def node_str(self, colour=True):
        ''' Creates a text summary of this node.

        :param bool colour: whether or not to include control codes for colour.

        :returns: text summary of this node, optionally with control codes \
                  for colour highlighting.
        :rtype: str

        '''
        return (self.coloured_name(colour) + "[invoke='" + self.invoke.name +
                "', dm=" + str(Config.get().distributed_memory)+"]")


class DynGlobalSum(GlobalReduction):
    '''
    Dynamo specific global sum class which can be added to and
    manipulated in a schedule.

    :param scalar: the kernel argument for which to perform a global sum.
    :type scalar: :py:class:`psyclone.dynamo0p3.DynKernelArgument`
    :param parent: the parent node of this node in the PSyIR.
    :type parent: :py:class:`psyclone.psyir.nodes.Node`

    :raises GenerationError: if distributed memory is not enabled.
    :raises InternalError: if the supplied argument is not a scalar.
    :raises GenerationError: if the scalar is not of "real" intrinsic type.

    '''
    def __init__(self, scalar, parent=None):
        # Check that distributed memory is enabled
        if not Config.get().distributed_memory:
            raise GenerationError(
                "It makes no sense to create a DynGlobalSum object when "
                "distributed memory is not enabled (dm=False).")
        # Check that the global sum argument is indeed a scalar
        if not scalar.is_scalar:
            raise InternalError(
                f"DynGlobalSum.init(): A global sum argument should be a "
                f"scalar but found argument of type '{scalar.argument_type}'.")
        # Check scalar intrinsic types that this class supports (only
        # "real" for now)
        if scalar.intrinsic_type != "real":
            raise GenerationError(
                f"DynGlobalSum currently only supports real scalars, but "
                f"argument '{scalar.name}' in Kernel '{scalar.call.name}' has "
                f"'{scalar.intrinsic_type}' intrinsic type.")
        # Initialise the parent class
        super().__init__(scalar, parent=parent)

    def gen_code(self, parent):
        '''
        Dynamo-specific code generation for this class.

        :param parent: f2pygen node to which to add AST nodes.
        :type parent: :py:class:`psyclone.f2pygen.SubroutineGen`

        '''
        name = self._scalar.name
        # Use InvokeSchedule SymbolTable to share the same symbol for all
        # GlobalSums in the Invoke.
        sum_name = self.ancestor(InvokeSchedule).symbol_table.\
            find_or_create_tag("global_sum").name
        sum_type = self._scalar.data_type
        sum_mod = self._scalar.module_name
        parent.add(UseGen(parent, name=sum_mod, only=True,
                          funcnames=[sum_type]))
        parent.add(TypeDeclGen(parent, datatype=sum_type,
                               entity_decls=[sum_name]))
        parent.add(AssignGen(parent, lhs=sum_name+"%value", rhs=name))
        parent.add(AssignGen(parent, lhs=name, rhs=sum_name+"%get_sum()"))


def _create_depth_list(halo_info_list, sym_table):
    '''Halo exchanges may have more than one dependency. This method
    simplifies multiple dependencies to remove duplicates and any
    obvious redundancy. For example, if one dependency is for depth=1
    and another for depth=2 then we do not need the former as it is
    covered by the latter. Similarly, if we have a depth=extent+1 and
    another for depth=extent+2 then we do not need the former as it is
    covered by the latter. It also takes into account
    needs_clean_outer, which indicates whether the outermost halo
    needs to be clean (and therefore whether there is a dependence).

    :param halo_info_list: a list containing halo access information \
        derived from all read fields dependent on this halo exchange.
    :type: :func:`list` of :py:class:`psyclone.dynamo0p3.HaloReadAccess`
    :param sym_table: the symbol table of the enclosing InvokeSchedule.
    :type sym_table: :py:class:`psyclone.psyir.symbols.SymbolTable`

    :returns: a list containing halo depth information derived from \
        the halo access information.
    :rtype: :func:`list` of :py:class:`psyclone.dynamo0p3.HaloDepth`

    '''
    # pylint: disable=too-many-branches
    depth_info_list = []
    # First look to see if all field dependencies are
    # annexed_only. If so we only care about annexed dofs.
    annexed_only = True
    for halo_info in halo_info_list:
        if not (halo_info.annexed_only or
                (halo_info.literal_depth == 1
                 and not halo_info.needs_clean_outer)):
            # There are two cases when we only care about accesses to
            # annexed dofs. 1) when annexed_only is set and 2) when
            # the halo depth is 1 but we only depend on annexed dofs
            # being up-to-date (needs_clean_outer is False).
            annexed_only = False
            break
    if annexed_only:
        depth_info = HaloDepth(sym_table)
        depth_info.set_by_value(max_depth=False, var_depth="",
                                literal_depth=1, annexed_only=True,
                                max_depth_m1=False)
        return [depth_info]
    # Next look to see if one of the field dependencies specifies
    # a max_depth access. If so the whole halo region is accessed
    # so we do not need to be concerned with other accesses.
    max_depth_m1 = False
    for halo_info in halo_info_list:
        if halo_info.max_depth:
            if halo_info.needs_clean_outer:
                # Found a max_depth access so we only need one
                # HaloDepth entry.
                depth_info = HaloDepth(sym_table)
                depth_info.set_by_value(max_depth=True, var_depth="",
                                        literal_depth=0, annexed_only=False,
                                        max_depth_m1=False)
                return [depth_info]
            # Remember that we found a max_depth-1 access.
            max_depth_m1 = True

    if max_depth_m1:
        # We have at least one max_depth-1 access.
        depth_info = HaloDepth(sym_table)
        depth_info.set_by_value(max_depth=False, var_depth="",
                                literal_depth=0, annexed_only=False,
                                max_depth_m1=True)
        depth_info_list.append(depth_info)

    for halo_info in halo_info_list:
        # Go through the halo information associated with each
        # read dependency, skipping any max_depth-1 accesses.
        if halo_info.max_depth and not halo_info.needs_clean_outer:
            continue
        var_depth = halo_info.var_depth
        literal_depth = halo_info.literal_depth
        if literal_depth and not halo_info.needs_clean_outer:
            # Decrease depth by 1 if we don't care about the outermost
            # access.
            literal_depth -= 1
        match = False
        # check whether we match with existing depth information
        for depth_info in depth_info_list:
            if depth_info.var_depth == var_depth and not match:
                # This dependence uses the same variable to
                # specify its depth as an existing one, or both do
                # not have a variable so we only have a
                # literal. Therefore we only need to update the
                # literal value with the maximum of the two
                # (e.g. var_name,1 and var_name,2 => var_name,2).
                depth_info.literal_depth = max(
                    depth_info.literal_depth, literal_depth)
                match = True
                break
        if not match:
            # No matches were found with existing entries so create a
            # new one (unless no 'var_depth' and 'literal_depth' is 0).
            if var_depth or literal_depth > 0:
                depth_info = HaloDepth(sym_table)
                depth_info.set_by_value(max_depth=False, var_depth=var_depth,
                                        literal_depth=literal_depth,
                                        annexed_only=False, max_depth_m1=False)
                depth_info_list.append(depth_info)
    return depth_info_list


class LFRicHaloExchange(HaloExchange):

    '''Dynamo specific halo exchange class which can be added to and
    manipulated in a schedule.

    :param field: the field that this halo exchange will act on
    :type field: :py:class:`psyclone.dynamo0p3.DynKernelArgument`
    :param check_dirty: optional argument default True indicating \
    whether this halo exchange should be subject to a run-time check \
    for clean/dirty halos.
    :type check_dirty: bool
    :param vector_index: optional vector index (default None) to \
    identify which index of a vector field this halo exchange is \
    responsible for
    :type vector_index: int
    :param parent: optional PSyIRe parent node (default None) of this \
    object
    :type parent: :py:class:`psyclone.psyir.nodes.Node`

    '''
    def __init__(self, field, check_dirty=True,
                 vector_index=None, parent=None):
        HaloExchange.__init__(self, field, check_dirty=check_dirty,
                              vector_index=vector_index, parent=parent)
        # set up some defaults for this class
        self._halo_exchange_name = "halo_exchange"

    def _compute_stencil_type(self):
        '''Dynamically work out the type of stencil required for this halo
        exchange as it could change as transformations are applied to
        the schedule. If all stencil accesses are of the same type then we
        return that stencil, otherwise we return the "region" stencil
        type (as it is safe for all stencils).

        :return: the type of stencil required for this halo exchange
        :rtype: str

        '''
        # get information about stencil accesses from all read fields
        # dependent on this halo exchange
        halo_info_list = self._compute_halo_read_info()

        trial_stencil = halo_info_list[0].stencil_type
        for halo_info in halo_info_list:
            # assume that if stencil accesses are different that we
            # simply revert to region. We could be more clever in the
            # future e.g. x and y implies cross.
            if halo_info.stencil_type != trial_stencil:
                return "region"
        return trial_stencil

    def _compute_halo_depth(self):
        '''Dynamically determine the depth of the halo for this halo exchange,
        as the depth can change as transformations are applied to the
        schedule.

        :return: the halo exchange depth as a Fortran string
        :rtype: str

        '''
        # get information about reading from the halo from all read fields
        # dependent on this halo exchange
        depth_info_list = self._compute_halo_read_depth_info()

        # if there is only one entry in the list we can just return
        # the depth
        if len(depth_info_list) == 1:
            return str(depth_info_list[0])
        # the depth information can't be reduced to a single
        # expression, therefore we need to determine the maximum
        # of all expressions
        depth_str_list = [str(depth_info) for depth_info in
                          depth_info_list]
        return "max("+",".join(depth_str_list)+")"

    def _compute_halo_read_depth_info(self, ignore_hex_dep=False):
        '''Take a list of `psyclone.dynamo0p3.HaloReadAccess` objects and
        create an equivalent list of `psyclone.dynamo0p3.HaloDepth`
        objects. Whilst doing this we simplify the
        `psyclone.dynamo0p3.HaloDepth` list to remove redundant depth
        information e.g. depth=1 is not required if we have a depth=2.
        If the optional ignore_hex_dep argument is set to True then
        any read accesses contained in halo exchange nodes are
        ignored. This option can therefore be used to filter out any
        halo exchange dependencies and only return non-halo exchange
        dependencies if and when required.

        :param bool ignore_hex_dep: if True then ignore any read \
            accesses contained in halo exchanges. This is an optional \
            argument that defaults to False.

        :return: a list containing halo depth information derived from \
            all fields dependent on this halo exchange.
        :rtype: :func:`list` of :py:class:`psyclone.dynamo0p3.HaloDepth`

        '''
        # get our halo information
        halo_info_list = self._compute_halo_read_info(ignore_hex_dep)
        # use the halo information to generate depth information
        depth_info_list = _create_depth_list(halo_info_list,
                                             self._symbol_table)
        return depth_info_list

    def _compute_halo_read_info(self, ignore_hex_dep=False):
        '''Dynamically computes all halo read dependencies and returns the
        required halo information (i.e. halo depth and stencil type)
        in a list of HaloReadAccess objects. If the optional
        ignore_hex_dep argument is set to True then any read accesses
        contained in halo exchange nodes are ignored. This option can
        therefore be used to filter out any halo exchange dependencies
        and only return non-halo exchange dependencies if and when
        required.

        :param bool ignore_hex_dep: if True then ignore any read \
            accesses contained in halo exchanges. This is an optional \
            argument that defaults to False.

        :return: a list containing halo information for each read dependency.
        :rtype: :func:`list` of :py:class:`psyclone.dynamo0p3.HaloReadAccess`

        :raises InternalError: if there is more than one read \
            dependency associated with a halo exchange.
        :raises InternalError: if there is a read dependency \
            associated with a halo exchange and it is not the last \
            entry in the read dependency list.
        :raises GenerationError: if there is a read dependency \
            associated with an asynchronous halo exchange.
        :raises InternalError: if no read dependencies are found.

        '''
        read_dependencies = self.field.forward_read_dependencies()
        hex_deps = [dep for dep in read_dependencies
                    if isinstance(dep.call, LFRicHaloExchange)]
        if hex_deps:
            # There is a field accessed by a halo exchange that is
            # a read dependence. As ignore_hex_dep is True this should
            # be ignored so this is removed from the list.
            if any(dep for dep in hex_deps
                   if isinstance(dep.call, (LFRicHaloExchangeStart,
                                            LFRicHaloExchangeEnd))):
                raise GenerationError(
                    "Please perform redundant computation transformations "
                    "before asynchronous halo exchange transformations.")

            # There can only be one field accessed by a
            # halo exchange that is a read dependence.
            if len(hex_deps) != 1:
                raise InternalError(
                    f"There should only ever be at most one read dependency "
                    f"associated with a halo exchange in the read dependency "
                    f"list, but found {len(hex_deps)} for field "
                    f"{self.field.name}.")
            # For sanity, check that the field accessed by the halo
            # exchange is the last dependence in the list.
            if not isinstance(read_dependencies[-1].call, LFRicHaloExchange):
                raise InternalError(
                    "If there is a read dependency associated with a halo "
                    "exchange in the list of read dependencies then it should "
                    "be the last one in the list.")
            if ignore_hex_dep:
                # Remove the last entry in the list (the field accessed by
                # the halo exchange).
                del read_dependencies[-1]

        if not read_dependencies:
            raise InternalError(
                "Internal logic error. There should be at least one read "
                "dependence for a halo exchange.")
        return [HaloReadAccess(read_dependency, self._symbol_table) for
                read_dependency in read_dependencies]

    def _compute_halo_write_info(self):
        '''Determines how much of the halo has been cleaned from any previous
        redundant computation

        :return: a HaloWriteAccess object containing the required \
        information, or None if no dependence information is found.
        :rtype: :py:class:`psyclone.dynamo0p3.HaloWriteAccess` or None
        :raises GenerationError: if more than one write dependence is \
        found for this halo exchange as this should not be possible

        '''
        write_dependencies = self.field.backward_write_dependencies()
        if not write_dependencies:
            # no write dependence information
            return None
        if len(write_dependencies) > 1:
            raise GenerationError(
                f"Internal logic error. There should be at most one write "
                f"dependence for a halo exchange. Found "
                f"'{len(write_dependencies)}'")
        return HaloWriteAccess(write_dependencies[0], self._symbol_table)

    def required(self, ignore_hex_dep=False):
        '''Determines whether this halo exchange is definitely required
        ``(True, True)``, might be required ``(True, False)`` or is definitely
        not required ``(False, *)``.

        If the optional ignore_hex_dep argument is set to True then
        any read accesses contained in halo exchange nodes are
        ignored. This option can therefore be used to filter out any
        halo exchange dependencies and only consider non-halo exchange
        dependencies if and when required.

        Whilst a halo exchange is generally only ever added if it is
        required, or if it may be required, this situation can change
        if redundant computation transformations are applied. The
        first argument can be used to remove such halo exchanges if
        required.

        When the first return value is True, the second return value
        can be used to see if we need to rely on the runtime
        (set_dirty and set_clean calls) and therefore add a
        check_dirty() call around the halo exchange or whether we
        definitely know that this halo exchange is required.

        This routine assumes that a stencil size provided via a
        variable may take the value 0. If a variables value is
        constrained to be 1, or more, then the logic for deciding
        whether a halo exchange is definitely required should be
        updated. Note, the routine would still be correct as is, it
        would just return more unknown results than it should).

        :param bool ignore_hex_dep: if True then ignore any read \
            accesses contained in halo exchanges. This is an optional \
            argument that defaults to False.

        :returns: (x, y) where x specifies whether this halo \
            exchange is (or might be) required - True, or is not \
            required - False. If the first tuple item is True then the \
            second argument specifies whether we definitely know that \
            we need the HaloExchange - True, or are not sure - False.
        :rtype: (bool, bool)

        '''
        # pylint: disable=too-many-branches, too-many-return-statements
        # get *aggregated* information about halo reads
        required_clean_info = self._compute_halo_read_depth_info(
            ignore_hex_dep)
        # get information about the halo write
        clean_info = self._compute_halo_write_info()

        # no need to test whether we return at least one read
        # dependency as _compute_halo_read_depth_info() raises an
        # exception if none are found

        if Config.get().api_conf("dynamo0.3").compute_annexed_dofs and \
           len(required_clean_info) == 1 and \
           required_clean_info[0].annexed_only:
            # We definitely don't need the halo exchange as we
            # only read annexed dofs and these are always clean as
            # they are computed by default when iterating over
            # dofs and kept up-to-date by redundant computation
            # when iterating over cells.
            required = False
            known = True  # redundant information as it is always known
            return required, known

        if not clean_info:
            # this halo exchange has no previous write dependencies so
            # we do not know the initial state of the halo. This means
            # that we do not know if we need a halo exchange or not
            required = True
            known = False
            return required, known

        if clean_info.max_depth:
            if not clean_info.dirty_outer:
                # all of the halo is cleaned by redundant computation
                # so halo exchange is not required
                required = False
                known = True  # redundant information as it is always known
            else:
                # the last level halo is dirty
                if required_clean_info[0].max_depth:
                    # we know that we need to clean the outermost halo level
                    required = True
                    known = True
                else:
                    # we don't know whether the halo exchange is
                    # required or not as the reader reads the halo to
                    # a specified depth but we don't know the depth
                    # of the halo
                    required = True
                    known = False
            return required, known

        # at this point we know that clean_info.max_depth is False

        if not clean_info.literal_depth:
            # if literal_depth is 0 then the writer does not
            # redundantly compute so we definitely need the halo
            # exchange
            required = True
            known = True
            return required, known

        if clean_info.literal_depth == 1 and clean_info.dirty_outer:
            # the writer redundantly computes in the level 1 halo but
            # leaves it dirty (although annexed dofs are now clean).
            if len(required_clean_info) == 1 and \
               required_clean_info[0].annexed_only:
                # we definitely don't need the halo exchange as we
                # only read annexed dofs and these have been made
                # clean by the redundant computation
                required = False
                known = True  # redundant information as it is always known
            else:
                # we definitely need the halo exchange as the reader(s)
                # require the halo to be clean
                required = True
                known = True
            return required, known

        # At this point we know that the writer cleans the halo to a
        # known (literal) depth through redundant computation. We now
        # compute this value for use by the logic in the rest of the
        # routine.
        clean_depth = clean_info.literal_depth
        if clean_info.dirty_outer:
            # outer layer stays dirty
            clean_depth -= 1

        # If a literal value in any of the required clean halo depths
        # is greater than the cleaned depth then we definitely need
        # the halo exchange (as any additional variable depth would
        # increase the required depth value). We only look at the case
        # where we have multiple entries as the single entry case is
        # dealt with separately
        if len(required_clean_info) > 1:
            for required_clean in required_clean_info:
                if required_clean.literal_depth > clean_depth:
                    required = True
                    known = True
                    return required, known

        # The only other case where we know that a halo exchange is
        # required (or not) is where we read the halo to a known
        # literal depth. As the read information is aggregated, a known
        # literal depth will mean that there is only one
        # required_clean_info entry
        if len(required_clean_info) == 1:
            # the halo might be read to a fixed literal depth
            if required_clean_info[0].var_depth or \
               required_clean_info[0].max_depth:
                # no it isn't so we might need the halo exchange
                required = True
                known = False
            else:
                # the halo is read to a fixed literal depth.
                required_clean_depth = required_clean_info[0].literal_depth
                if clean_depth < required_clean_depth:
                    # we definitely need this halo exchange
                    required = True
                    known = True
                else:
                    # we definitely don't need this halo exchange
                    required = False
                    known = True  # redundant information as it is always known
            return required, known

        # We now know that at least one required_clean entry has a
        # variable depth and any required_clean fixed depths are less
        # than the cleaned depth so we may need a halo exchange.
        required = True
        known = False
        return required, known

    def node_str(self, colour=True):
        ''' Creates a text summary of this HaloExchange node.

        :param bool colour: whether or not to include control codes for colour.

        :returns: text summary of this node, optionally with control codes \
                  for colour highlighting.
        :rtype: str

        '''
        _, known = self.required()
        runtime_check = not known
        field_id = self._field.name
        if self.vector_index:
            field_id += f"({self.vector_index})"
        return (f"{self.coloured_name(colour)}[field='{field_id}', "
                f"type='{self._compute_stencil_type()}', "
                f"depth={self._compute_halo_depth()}, "
                f"check_dirty={runtime_check}]")

    def gen_code(self, parent):
        '''Dynamo specific code generation for this class.

        :param parent: an f2pygen object that will be the parent of \
        f2pygen objects created in this method
        :type parent: :py:class:`psyclone.f2pygen.BaseGen`

        '''
        if self.vector_index:
            ref = f"({self.vector_index})"
        else:
            ref = ""
        _, known = self.required()
        if not known:
            if_then = IfThenGen(parent, self._field.proxy_name + ref +
                                "%is_dirty(depth=" +
                                self._compute_halo_depth() + ")")
            parent.add(if_then)
            halo_parent = if_then
        else:
            halo_parent = parent
        halo_parent.add(
            CallGen(
                halo_parent, name=self._field.proxy_name + ref +
                "%" + self._halo_exchange_name +
                "(depth=" + self._compute_halo_depth() + ")"))
        parent.add(CommentGen(parent, ""))


class LFRicHaloExchangeStart(LFRicHaloExchange):
    '''The start of an asynchronous halo exchange. This is similar to a
    regular halo exchange except that the Fortran name of the call is
    different and the routine only reads the data being transferred
    (the associated field is specified as having a read access). As a
    result this class is not able to determine some important
    properties (such as whether the halo exchange is known to be
    required or not). This is solved by finding the corresponding
    asynchronous halo exchange end (a halo exchange start always has a
    corresponding halo exchange end and vice versa) and calling its
    methods (a halo exchange end is specified as having readwrite
    access to its associated field and therefore is able to determine
    the required properties).

    :param field: the field that this halo exchange will act on
    :type field: :py:class:`psyclone.dynamo0p3.DynKernelArgument`
    :param check_dirty: optional argument (default True) indicating \
    whether this halo exchange should be subject to a run-time check \
    for clean/dirty halos.
    :type check_dirty: bool
    :param vector_index: optional vector index (default None) to \
    identify which component of a vector field this halo exchange is \
    responsible for
    :type vector_index: int
    :param parent: optional PSyIRe parent node (default None) of this \
    object
    :type parent: :py:class:`psyclone.psyir.nodes.Node`

    '''
    # Textual description of the node.
    _text_name = "HaloExchangeStart"
    _colour = "yellow"

    def __init__(self, field, check_dirty=True,
                 vector_index=None, parent=None):
        LFRicHaloExchange.__init__(self, field, check_dirty=check_dirty,
                                   vector_index=vector_index, parent=parent)
        # Update the field's access appropriately. Here "gh_read"
        # specifies that the start of a halo exchange only reads
        # the field's data.
        self._field.access = AccessType.READ
        # override appropriate parent class names
        self._halo_exchange_name = "halo_exchange_start"

    def _compute_stencil_type(self):
        '''Call the required method in the corresponding halo exchange end
        object. This is done as the field in halo exchange start is
        only read and the dependence analysis beneath this call
        requires the field to be modified.

        :return: Return the type of stencil required for this pair of \
        halo exchanges
        :rtype: str

        '''
        # pylint: disable=protected-access
        return self._get_hex_end()._compute_stencil_type()

    def _compute_halo_depth(self):
        '''Call the required method in the corresponding halo exchange end
        object. This is done as the field in halo exchange start is
        only read and the dependence analysis beneath this call
        requires the field to be modified.

        :return: Return the halo exchange depth as a Fortran string
        :rtype: str

        '''
        # pylint: disable=protected-access
        return self._get_hex_end()._compute_halo_depth()

    def required(self):
        '''Call the required method in the corresponding halo exchange end
        object. This is done as the field in halo exchange start is
        only read and the dependence analysis beneath this call
        requires the field to be modified.

        :returns: (x, y) where x specifies whether this halo exchange \
                  is (or might be) required - True, or is not required \
                  - False. If the first tuple item is True then the second \
                  argument specifies whether we definitely know that we need \
                  the HaloExchange - True, or are not sure - False.
        :rtype: (bool, bool)

        '''
        return self._get_hex_end().required()

    def _get_hex_end(self):
        '''An internal helper routine for this class which finds the halo
        exchange end object corresponding to this halo exchange start
        object or raises an exception if one is not found.

        :return: The corresponding halo exchange end object
        :rtype: :py:class:`psyclone.dynamo0p3.LFRicHaloExchangeEnd`
        :raises GenerationError: If no matching HaloExchangeEnd is \
        found, or if the first matching haloexchange that is found is \
        not a HaloExchangeEnd

        '''
        # Look at all nodes following this one in schedule order
        # (which is PSyIRe node order)
        for node in self.following():
            if self.sameParent(node) and isinstance(node, LFRicHaloExchange):
                # Found a following `haloexchange`,
                # `haloexchangestart` or `haloexchangeend` PSyIRe node
                # that is at the same calling hierarchy level as this
                # haloexchangestart
                access = DataAccess(self.field)
                if access.overlaps(node.field):
                    if isinstance(node, LFRicHaloExchangeEnd):
                        return node
                    raise GenerationError(
                        f"Halo exchange start for field '{self.field.name}' "
                        f"should match with a halo exchange end, but found "
                        f"{type(node)}")
        # no match has been found which is an error as a halo exchange
        # start should always have a matching halo exchange end that
        # follows it in schedule (PSyIRe sibling) order
        raise GenerationError(
            f"Halo exchange start for field '{self.field.name}' has no "
            f"matching halo exchange end")


class LFRicHaloExchangeEnd(LFRicHaloExchange):
    '''The end of an asynchronous halo exchange. This is similar to a
    regular halo exchange except that the Fortran name of the call is
    different and the routine only writes to the data being
    transferred.

    :param field: the field that this halo exchange will act on
    :type field: :py:class:`psyclone.dynamo0p3.DynKernelArgument`
    :param check_dirty: optional argument (default True) indicating \
    whether this halo exchange should be subject to a run-time check \
    for clean/dirty halos.
    :type check_dirty: bool
    :param vector_index: optional vector index (default None) to \
    identify which index of a vector field this halo exchange is \
    responsible for
    :type vector_index: int
    :param parent: optional PSyIRe parent node (default None) of this \
    object
    :type parent: :py:class:`psyclone.psyir.nodes.Node`

    '''
    # Textual description of the node.
    _text_name = "HaloExchangeEnd"
    _colour = "yellow"

    def __init__(self, field, check_dirty=True,
                 vector_index=None, parent=None):
        LFRicHaloExchange.__init__(self, field, check_dirty=check_dirty,
                                   vector_index=vector_index, parent=parent)
        # Update field properties appropriately. The associated field is
        # written to. However, a readwrite field access needs to be
        # specified as this is required for the halo exchange logic to
        # work correctly.
        self._field.access = AccessType.READWRITE
        # override appropriate parent class names
        self._halo_exchange_name = "halo_exchange_finish"


class HaloDepth():
    '''Determines how much of the halo a read to a field accesses (the
    halo depth).

    :param sym_table: the symbol table of the enclosing InvokeSchedule.
    :type sym_table: :py:class:`psyclone.psyir.symbols.SymbolTable`

    '''
    def __init__(self, sym_table):
        # literal_depth is used to store any known (literal) component
        # of the depth of halo that is accessed. It may not be the
        # full depth as there may also be an additional var_depth
        # specified.
        self._literal_depth = 0
        # var_depth is used to store any variable component of the
        # depth of halo that is accessed. It may not be the full depth
        # as there may also be an additional literal_depth specified.
        self._var_depth = None
        # max_depth specifies whether the full depth of halo (whatever
        # that might be) is accessed. If this is set then
        # literal_depth, var_depth and max_depth_m1 have no
        # meaning. max_depth being False does not necessarily mean the
        # full halo depth is not accessed, rather it means that we do
        # not know.
        self._max_depth = False
        # max_depth_m1 specifies whether the full depth of halo
        # (whatever that might be) apart from the outermost level is
        # accessed. If this is set then literal_depth, var_depth and
        # max_depth have no meaning.
        self._max_depth_m1 = False
        # annexed only is True if the only access in the halo is for
        # annexed dofs
        self._annexed_only = False
        # Keep a reference to the symbol table so that we can look-up
        # variables holding the maximum halo depth.
        self._symbol_table = sym_table

    @property
    def annexed_only(self):
        '''
        :returns: True if only annexed dofs are accessed in the halo and \
                  False otherwise.
        :rtype: bool
        '''
        return self._annexed_only

    @property
    def max_depth(self):
        '''
        :returns: True if the read to the field is known to access all \
                  of the halo and False otherwise.
        :rtype: bool
        '''
        return self._max_depth

    @property
    def max_depth_m1(self):
        '''Returns whether the read to the field is known to access all of the
        halo except the outermost level or not.

        :returns: True if the read to the field is known to access all \
                  of the halo except the outermost and False otherwise.
        :rtype: bool

        '''
        return self._max_depth_m1

    @property
    def var_depth(self):
        '''Returns the name of the variable specifying the depth of halo
        access if one is provided. Note, a variable will only be provided for
        stencil accesses. Also note, this depth should be added to the
        literal_depth to find the total depth.

        :returns: a variable name specifying the halo access depth \
                  if one exists, and None if not.
        :rtype: str

        '''
        return self._var_depth

    @property
    def literal_depth(self):
        '''Returns the known fixed (literal) depth of halo access. Note, this
        depth should be added to the var_depth to find the total depth.

        :returns: the known fixed (literal) halo access depth.
        :rtype: int

        '''
        return self._literal_depth

    @literal_depth.setter
    def literal_depth(self, value):
        ''' Set the known fixed (literal) depth of halo access.

        :param int value: Set the known fixed (literal) halo access depth.

        '''
        self._literal_depth = value

    def set_by_value(self, max_depth, var_depth, literal_depth, annexed_only,
                     max_depth_m1):
        # pylint: disable=too-many-arguments
        '''Set halo depth information directly

        :param bool max_depth: True if the field accesses all of the \
        halo and False otherwise
        :param str var_depth: A variable name specifying the halo \
        access depth, if one exists, and None if not
        :param int literal_depth: The known fixed (literal) halo \
        access depth
        :param bool annexed_only: True if only the halo's annexed dofs \
        are accessed and False otherwise
        :param bool max_depth_m1: True if the field accesses all of \
        the halo but does not require the outermost halo to be correct \
        and False otherwise

        '''
        self._max_depth = max_depth
        self._var_depth = var_depth
        self._literal_depth = literal_depth
        self._annexed_only = annexed_only
        self._max_depth_m1 = max_depth_m1

    def __str__(self):
        '''return the depth of a halo dependency
        as a string'''
        depth_str = ""
        if self.max_depth:
            max_depth = self._symbol_table.lookup_with_tag(
                "max_halo_depth_mesh")
            depth_str += max_depth.name
        elif self.max_depth_m1:
            max_depth = self._symbol_table.lookup_with_tag(
                "max_halo_depth_mesh")
            depth_str += f"{max_depth.name}-1"
        else:
            if self.var_depth:
                depth_str += self.var_depth
                if self.literal_depth:
                    # Ignores depth == 0
                    depth_str += f"+{self.literal_depth}"
            elif self.literal_depth is not None:
                # Returns depth if depth has any value, including 0
                depth_str = str(self.literal_depth)
        return depth_str


def halo_check_arg(field, access_types):
    '''
    Support function which performs checks to ensure the first argument
    is a field, that the field is contained within Kernel or Builtin
    call and that the field is accessed in one of the ways specified
    by the second argument. If no error is reported it returns the
    call object containing this argument.

    :param field: the argument object we are checking
    :type field: :py:class:`psyclone.dynamo0p3.DynArgument`
    :param access_types: List of allowed access types.
    :type access_types: List of :py:class:`psyclone.psyGen.AccessType`.
    :return: the call containing the argument object
    :rtype: sub-class of :py:class:`psyclone.psyGen.Kern`

    :raises GenerationError: if the first argument to this function is \
                             the wrong type.
    :raises GenerationError: if the first argument is not accessed in one of \
                    the ways specified by the second argument to the function.
    :raises GenerationError: if the first argument is not contained \
                             within a call object.

    '''
    try:
        # Get the kernel/built-in call associated with this field
        call = field.call
    except AttributeError as err:
        raise GenerationError(
            f"HaloInfo class expects an argument of type DynArgument, or "
            f"equivalent, on initialisation, but found, "
            f"'{type(field)}'") from err

    if field.access not in access_types:
        api_strings = [access.api_specific_name() for access in access_types]
        raise GenerationError(
            f"In HaloInfo class, field '{field.name}' should be one of "
            f"{api_strings}, but found '{field.access.api_specific_name()}'")
    if not isinstance(call, (LFRicBuiltIn, LFRicKern)):
        raise GenerationError(
            f"In HaloInfo class, field '{field.name}' should be from a call "
            f"but found {type(call)}")
    return call


class HaloWriteAccess(HaloDepth):
    '''Determines how much of a field's halo is written to (the halo depth)
    when a field is accessed in a particular kernel within a
    particular loop nest.

    :param field: the field that we are concerned with.
    :type field: :py:class:`psyclone.dynamo0p3.DynArgument`
    :param sym_table: the symbol table associated with the scoping region \
                      that contains this halo access.
    :type sym_table: :py:class:`psyclone.psyir.symbols.SymbolTable`

    '''
    def __init__(self, field, sym_table):
        HaloDepth.__init__(self, sym_table)
        self._compute_from_field(field)

    @property
    def dirty_outer(self):
        '''Returns True if the writer is continuous and accesses the halo and
        False otherwise. It indicates that the outer level of halo that has
        been written to is actually dirty (well to be precise it is a partial
        sum).

        :returns: True if the outer layer of halo that is written \
                  to remains dirty and False otherwise.
        :rtype: bool

        '''
        return self._dirty_outer

    def _compute_from_field(self, field):
        '''Internal method to compute what parts of a field's halo are written
        to in a certain kernel and loop. The information computed is
        the depth of access and validity of the data after
        writing. The depth of access can be the maximum halo depth or
        a literal depth and the outer halo layer that is written to
        may be dirty or clean.

        :param field: the field that we are concerned with.
        :type field: :py:class:`psyclone.dynamo0p3.DynArgument`

        '''
        const = LFRicConstants()

        call = halo_check_arg(field, AccessType.all_write_accesses())
        # no test required here as all calls exist within a loop

        loop = call.parent.parent
        # The outermost halo level that is written to is dirty if it
        # is a continuous field which writes into the halo in a loop
        # over cells
        self._dirty_outer = (
            not field.discontinuous and
            loop.iteration_space == "cell_column" and
            loop.upper_bound_name in const.HALO_ACCESS_LOOP_BOUNDS)
        depth = 0
        max_depth = False
        if loop.upper_bound_name in const.HALO_ACCESS_LOOP_BOUNDS:
            # loop does redundant computation
            if loop.upper_bound_halo_depth:
                # loop redundant computation is to a fixed literal depth
                depth = loop.upper_bound_halo_depth
            else:
                # loop redundant computation is to the maximum depth
                max_depth = True
        # If this is an inter-grid kernel and we're writing to the
        # field on the fine mesh then the halo depth is effectively
        # doubled
        if call.is_intergrid and field.mesh == "gh_fine":
            depth *= 2
        # The third argument for set_by_value specifies the name of a
        # variable used to specify the depth. Variables are currently
        # not used when a halo is written to, so we pass None which
        # indicates there is no variable.  the fifth argument for
        # set_by_value indicates whether we only access
        # annexed_dofs. At the moment this is not possible when
        # modifying a field so we always return False. The sixth
        # argument indicates if the depth of access is the
        # maximum-1. This is not possible here so we return False.
        HaloDepth.set_by_value(self, max_depth, None, depth, False, False)


class HaloReadAccess(HaloDepth):
    '''Determines how much of a field's halo is read (the halo depth) and
    additionally the access pattern (the stencil) when a field is
    accessed in a particular kernel within a particular loop nest.

    :param field: the field for which we want information.
    :type field: :py:class:`psyclone.dynamo0p3.DynKernelArgument`
    :param sym_table: the symbol table associated with the scoping region \
                      that contains this halo access.
    :type sym_table: :py:class:`psyclone.psyir.symbols.SymbolTable`

    '''
    def __init__(self, field, sym_table):
        HaloDepth.__init__(self, sym_table)
        self._stencil_type = None
        self._needs_clean_outer = None
        self._compute_from_field(field)

    @property
    def needs_clean_outer(self):
        '''Returns False if the reader has a gh_inc access and accesses the
        halo. Otherwise returns True.  Indicates that the outer level
        of halo that has been read does not need to be clean (although
        any annexed dofs do).

        :return: Returns False if the outer layer of halo that is read \
        does not need to be clean and True otherwise.
        :rtype: bool

        '''
        return self._needs_clean_outer

    @property
    def stencil_type(self):
        '''Returns the type of stencil access used by the field(s) in the halo
        if one exists. If redundant computation (accessing the full
        halo) is combined with a stencil access (potentially accessing
        a subset of the halo) then the access is assumed to be full
        access (region) for all depths.

        :returns: the type of stencil access used or None if there is no \
                  stencil.
        :rtype: str

        '''
        return self._stencil_type

    def _compute_from_field(self, field):
        '''Internal method to compute which parts of a field's halo are read
        in a certain kernel and loop. The information computed is the
        depth of access and the access pattern. The depth of access
        can be the maximum halo depth, a variable specifying the depth
        and/or a literal depth. The access pattern will only be
        specified if the kernel code performs a stencil access on the
        field.

        :param field: the field that we are concerned with
        :type field: :py:class:`psyclone.dynamo0p3.DynArgument`

        '''
        # pylint: disable=too-many-branches
        const = LFRicConstants()

        self._annexed_only = False
        call = halo_check_arg(field, AccessType.all_read_accesses())

        loop = call.ancestor(LFRicLoop)

        # For GH_INC we accumulate contributions into the field being
        # modified. In order to get correct results for owned and
        # annexed dofs, this requires that the fields we are
        # accumulating contributions from have up-to-date values in
        # the halo cell(s). However, we do not need to be concerned
        # with the values of the modified field in the last-level of
        # the halo. This is because we only have enough information to
        # partially compute the contributions in those cells
        # anyway. (If the values of the field being modified are
        # required, at some later point, in that level of the halo
        # then we do a halo swap.)
        self._needs_clean_outer = (
            not (field.access == AccessType.INC
                 and loop.upper_bound_name in ["cell_halo",
                                               "colour_halo"]))
        # now we have the parent loop we can work out what part of the
        # halo this field accesses
        if loop.upper_bound_name in const.HALO_ACCESS_LOOP_BOUNDS:
            # this loop performs redundant computation
            if loop.upper_bound_halo_depth:
                # loop redundant computation is to a fixed literal depth
                self._literal_depth = loop.upper_bound_halo_depth
            else:
                # loop redundant computation is to the maximum depth
                self._max_depth = True
        elif loop.upper_bound_name == "ncolour":
            # Loop is coloured but does not access the halo.
            pass
        elif loop.upper_bound_name in ["ncells", "nannexed"]:
            if field.descriptor.stencil:
                # no need to worry about annexed dofs (if they exist)
                # as the stencil will cover these (this is currently
                # guaranteed as halo exchanges only exchange full
                # halos)
                pass
            else:  # there is no stencil
                if (field.discontinuous or call.iterates_over == "dof" or
                        call.all_updates_are_writes):
                    # There are only local accesses or the kernel is of the
                    # special form where any iteration is guaranteed to write
                    # the same value to a given shared entity.
                    pass
                else:
                    # This is a continuous field which therefore
                    # accesses annexed dofs. We set access to the
                    # level 1 halo here as there is currently no
                    # mechanism to perform a halo exchange solely on
                    # annexed dofs.
                    self._literal_depth = 1
                    self._annexed_only = True
        elif loop.upper_bound_name == "ndofs":
            # we only access owned dofs so there is no access to the
            # halo
            pass
        else:
            raise GenerationError(
                f"Internal error in HaloReadAccess._compute_from_field. Found "
                f"unexpected loop upper bound name '{loop.upper_bound_name}'")

        if self._max_depth or self._var_depth or self._literal_depth:
            # Whilst stencil type has no real meaning when there is no
            # stencil it is convenient to set it to "region" when
            # there is redundant computation as the halo exchange
            # logic is interested in the access pattern irrespective
            # of whether there is a stencil access or not. We use
            # "region" as it means access all of the halo data which
            # is what is done when performing redundant computation
            # with no stencil.
            self._stencil_type = "region"
        if field.descriptor.stencil:
            # field has a stencil access
            if self._max_depth:
                raise GenerationError(
                    "redundant computation to max depth with a stencil is "
                    "invalid")
            self._stencil_type = field.descriptor.stencil['type']
            if self._literal_depth:
                # halo exchange does not support mixed accesses to the halo
                self._stencil_type = "region"
            stencil_depth = field.descriptor.stencil['extent']
            if stencil_depth:
                # stencil_depth is provided in the kernel metadata
                self._literal_depth += stencil_depth
            else:
                # Stencil_depth is provided by the algorithm layer.
                # It is currently not possible to specify kind for an
                # integer literal stencil depth in a kernel call. This
                # will be enabled when addressing issue #753.
                if field.stencil.extent_arg.is_literal():
                    # a literal is specified
                    value_str = field.stencil.extent_arg.text
                    self._literal_depth += int(value_str)
                else:
                    # a variable is specified
                    self._var_depth = field.stencil.extent_arg.varname
        # If this is an intergrid kernel and the field in question is on
        # the fine mesh then we must double the halo depth
        if call.is_intergrid and field.mesh == "gh_fine":
            if self._literal_depth:
                self._literal_depth *= 2
            if self._var_depth:
                self._var_depth = "2*" + self._var_depth


class FSDescriptor():
    ''' Provides information about a particular function space used by
    a meta-funcs entry in the kernel metadata. '''

    def __init__(self, descriptor):
        self._descriptor = descriptor

    @property
    def requires_basis(self):
        ''' Returns True if a basis function is associated with this
        function space, otherwise it returns False. '''
        return "gh_basis" in self._descriptor.operator_names

    @property
    def requires_diff_basis(self):
        ''' Returns True if a differential basis function is
        associated with this function space, otherwise it returns
        False. '''
        return "gh_diff_basis" in self._descriptor.operator_names

    @property
    def fs_name(self):
        ''' Returns the raw metadata value of this function space. '''
        return self._descriptor.function_space_name


class FSDescriptors():
    ''' Contains a collection of FSDescriptor objects and methods
    that provide information across these objects. We have one
    FSDescriptor for each meta-funcs entry in the kernel
    metadata.
    # TODO #274 this should actually be named something like
    BasisFuncDescriptors as it holds information describing the
    basis/diff-basis functions required by a kernel.

    :param descriptors: list of objects describing the basis/diff-basis \
                        functions required by a kernel, as obtained from \
                        metadata.
    :type descriptors: list of :py:class:`psyclone.DynFuncDescriptor03`.

    '''
    def __init__(self, descriptors):
        self._orig_descriptors = descriptors
        self._descriptors = []
        for descriptor in descriptors:
            self._descriptors.append(FSDescriptor(descriptor))

    def exists(self, fspace):
        ''' Return True if a descriptor with the specified function
        space exists, otherwise return False. '''
        for descriptor in self._descriptors:
            # FS descriptors hold information taken from the kernel
            # metadata and therefore it is the original name of
            # the supplied function space that we must look at
            if descriptor.fs_name == fspace.orig_name:
                return True
        return False

    def get_descriptor(self, fspace):
        ''' Return the descriptor with the specified function space
        name. If it does not exist raise an error.'''
        for descriptor in self._descriptors:
            if descriptor.fs_name == fspace.orig_name:
                return descriptor
        raise GenerationError(
            f"FSDescriptors:get_descriptor: there is no descriptor for "
            f"function space {fspace.orig_name}")

    @property
    def descriptors(self):
        '''
        :return: the list of Descriptors, one for each of the meta-funcs
                 entries in the kernel metadata.
        :rtype: List of :py:class:`psyclone.dynamo0p3.FSDescriptor`
        '''
        return self._descriptors


def check_args(call):
    '''
    Checks that the kernel arguments provided via the invoke call are
    consistent with the information expected, as specified by the
    kernel metadata

    :param call: the object produced by the parser that describes the
                 kernel call to be checked.
    :type call: :py:class:`psyclone.parse.algorithm.KernelCall`
    :raises: GenerationError if the kernel arguments in the Algorithm layer
             do not match up with the kernel metadata
    '''
    # stencil arguments
    stencil_arg_count = 0
    for arg_descriptor in call.ktype.arg_descriptors:
        if arg_descriptor.stencil:
            if not arg_descriptor.stencil['extent']:
                # an extent argument must be provided
                stencil_arg_count += 1
            if arg_descriptor.stencil['type'] == 'xory1d':
                # a direction argument must be provided
                stencil_arg_count += 1

    const = LFRicConstants()
    # Quadrature arguments - will have as many as there are distinct
    # quadrature shapes specified in the metadata.
    qr_arg_count = len(set(call.ktype.eval_shapes).intersection(
        set(const.VALID_QUADRATURE_SHAPES)))

    expected_arg_count = len(call.ktype.arg_descriptors) + \
        stencil_arg_count + qr_arg_count

    if expected_arg_count != len(call.args):
        raise GenerationError(
            f"error: expected '{expected_arg_count}' arguments in the "
            f"algorithm layer but found '{len(call.args)}'. Expected "
            f"'{len(call.ktype.arg_descriptors)}' standard arguments, "
            f"'{stencil_arg_count}' tencil arguments and '{qr_arg_count}' "
            f"qr_arguments'")


@dataclass(frozen=True)
class LFRicArgStencil:
    '''
    Provides stencil information about an LFRic kernel argument.
    LFRicArgStencil can provide the extent, algorithm argument for the extent,
    and the direction argument of a stencil or set any of these properties.

    :param name:            the name of the stencil.
    :param extent:          the extent of the stencil if it is known. It will
                            be known if it is specified in the metadata.
    :param extent_arg:      the algorithm argument associated with the extent
                            value if extent was not found in the metadata.
    :param direction_arg:   the direction argument associated with the
                            direction of the stencil if the direction of the
                            stencil is not known.
    '''
    name: str
    extent: str = None
    extent_arg: Any = None
    direction_arg: Any = None


class DynKernelArguments(Arguments):
    '''
    Provides information about Dynamo kernel call arguments
    collectively, as specified by the kernel argument metadata.

    :param call: the kernel metadata for which to extract argument info.
    :type call: :py:class:`psyclone.parse.KernelCall`
    :param parent_call: the kernel-call object.
    :type parent_call: :py:class:`psyclone.domain.lfric.LFRicKern`
    :param bool check: whether to check for consistency between the \
        kernel metadata and the algorithm layer. Defaults to True.

    :raises GenerationError: if the kernel metadata specifies stencil extent.
    '''
    def __init__(self, call, parent_call, check=True):
        # pylint: disable=too-many-branches
        if False:  # pylint: disable=using-constant-test
            # For pyreverse
            self._0_to_n = DynKernelArgument(None, None, None, None)

        Arguments.__init__(self, parent_call)

        # check that the arguments provided by the algorithm layer are
        # consistent with those expected by the kernel(s)
        check_args(call)

        # create our arguments and add in stencil information where
        # appropriate.
        self._args = []
        idx = 0
        for arg in call.ktype.arg_descriptors:
            dyn_argument = DynKernelArgument(self, arg, call.args[idx],
                                             parent_call, check)
            idx += 1
            if dyn_argument.descriptor.stencil:
                if dyn_argument.descriptor.stencil['extent']:
                    raise GenerationError("extent metadata not yet supported")
                    # if supported we would add the following
                    # line: stencil.extent =
                    # dyn_argument.descriptor.stencil['extent']
                # An extent argument has been added.
                stencil_extent_arg = call.args[idx]
                idx += 1
                if dyn_argument.descriptor.stencil['type'] == 'xory1d':
                    # a direction argument has been added
                    stencil = LFRicArgStencil(
                        name=dyn_argument.descriptor.stencil['type'],
                        extent_arg=stencil_extent_arg,
                        direction_arg=call.args[idx]
                        )
                    idx += 1
                else:
                    # Create a stencil object and store a reference to it in
                    # our new DynKernelArgument object.
                    stencil = LFRicArgStencil(
                        name=dyn_argument.descriptor.stencil['type'],
                        extent_arg=stencil_extent_arg
                        )
                dyn_argument.stencil = stencil
            self._args.append(dyn_argument)

        # We have now completed the construction of the kernel arguments so
        # we can go back and update the names of any stencil size and/or
        # direction variable names to ensure there are no clashes.
        if self._parent_call:
            inv_sched = self._parent_call.ancestor(InvokeSchedule)
            if hasattr(inv_sched, "symbol_table"):
                symtab = inv_sched.symbol_table
            else:
                # This can happen in stub generation.
                symtab = LFRicSymbolTable()
        else:
            # TODO 719 The symtab is not connected to other parts of the
            # Stub generation.
            symtab = LFRicSymbolTable()
        const = LFRicConstants()
        for arg in self._args:
            if not arg.descriptor.stencil:
                continue
            if not arg.stencil.extent_arg.is_literal():
                if arg.stencil.extent_arg.varname:
                    # Ensure extent argument name is registered in the
                    # symbol_table.
                    tag = "AlgArgs_" + arg.stencil.extent_arg.text
                    root = arg.stencil.extent_arg.varname
                    new_name = symtab.find_or_create_tag(tag, root).name
                    arg.stencil.extent_arg.varname = new_name
            if arg.descriptor.stencil['type'] == 'xory1d':
                # a direction argument has been added
                if arg.stencil.direction_arg.varname and \
                   arg.stencil.direction_arg.varname not in \
                   const.VALID_STENCIL_DIRECTIONS:
                    # Register the name of the direction argument to ensure
                    # it is unique in the PSy layer
                    tag = "AlgArgs_" + arg.stencil.direction_arg.text
                    root = arg.stencil.direction_arg.varname
                    new_name = symtab.find_or_create_integer_symbol(
                        root, tag=tag).name
                    arg.stencil.direction_arg.varname = new_name

        self._dofs = []

        # Generate a static list of unique function-space names used
        # by the set of arguments: store the mangled names as these
        # are what we use at the level of an Invoke
        self._unique_fs_names = []
        # List of corresponding unique function-space objects
        self._unique_fss = []
        for arg in self._args:
            for function_space in arg.function_spaces:
                # We check that function_space is not None because scalar
                # args don't have one and fields only have one (only
                # operators have two).
                if function_space and \
                   function_space.mangled_name not in self._unique_fs_names:
                    self._unique_fs_names.append(function_space.mangled_name)
                    self._unique_fss.append(function_space)

    def get_arg_on_space_name(self, func_space_name):
        '''
        Returns the first argument (field or operator) found that is on
        the named function space, as specified in the kernel metadata. Also
        returns the associated FunctionSpace object.

        :param str func_space_name: Name of the function space (as specified \
                                    in kernel metadata) for which to \
                                    find an argument.
        :return: the first kernel argument that is on the named function \
                 space and the associated FunctionSpace object.
        :rtype: (:py:class:`psyclone.dynamo0p3.DynKernelArgument`,
                 :py:class:`psyclone.domain.lfric.FunctionSpace`)
        :raises: FieldNotFoundError if no field or operator argument is found \
                 for the named function space.
        '''
        for arg in self._args:
            for function_space in arg.function_spaces:
                if function_space:
                    if func_space_name == function_space.orig_name:
                        return arg, function_space
        raise FieldNotFoundError(f"DynKernelArguments:get_arg_on_space_name: "
                                 f"there is no field or operator with "
                                 f"function space {func_space_name}")

    def get_arg_on_space(self, func_space):
        '''
        Returns the first argument (field or operator) found that is on
        the specified function space. The mangled name of the supplied
        function space is used for comparison.

        :param func_space: The function space for which to find an argument.
        :type func_space: :py:class:`psyclone.domain.lfric.FunctionSpace`
        :return: the first kernel argument that is on the supplied function
                 space
        :rtype: :py:class:`psyclone.dynamo0p3.DynKernelArgument`
        :raises: FieldNotFoundError if no field or operator argument is found
                 for the specified function space.
        '''
        for arg in self._args:
            for function_space in arg.function_spaces:
                if function_space:
                    if func_space.mangled_name == function_space.mangled_name:
                        return arg

        raise FieldNotFoundError(f"DynKernelArguments:get_arg_on_space: there "
                                 f"is no field or operator with function space"
                                 f" {func_space.orig_name} (mangled name = "
                                 f"'{func_space.mangled_name}')")

    def has_operator(self, op_type=None):
        ''' Returns true if at least one of the arguments is an operator
        of type op_type (either gh_operator [LMA] or gh_columnwise_operator
        [CMA]). If op_type is None then searches for *any* valid operator
        type. '''
        const = LFRicConstants()
        if op_type and op_type not in const.VALID_OPERATOR_NAMES:
            raise GenerationError(
                f"If supplied, 'op_type' must be a valid operator type (one "
                f"of {const.VALID_OPERATOR_NAMES}) but got '{op_type}'")
        if not op_type:
            # If no operator type is specified then we match any type
            op_list = const.VALID_OPERATOR_NAMES
        else:
            op_list = [op_type]
        for arg in self._args:
            if arg.argument_type in op_list:
                return True
        return False

    @property
    def unique_fss(self):
        ''' Returns a unique list of function space objects used by the
        arguments of this kernel '''
        return self._unique_fss

    @property
    def unique_fs_names(self):
        ''' Return the list of unique function space names used by the
        arguments of this kernel. The names are unmangled (i.e. as
        specified in the kernel metadata) '''
        return self._unique_fs_names

    def iteration_space_arg(self):
        '''
        Returns an argument we can use to dereference the iteration
        space. This can be a field or operator that is modified or
        alternatively a field that is read if one or more scalars
        are modified. If a kernel writes to more than one argument then
        that requiring the largest iteration space is selected.

        :return: Kernel argument from which to obtain iteration space
        :rtype: :py:class:`psyclone.dynamo0p3.DynKernelArgument`
        '''

        # Since we always compute operators out to the L1 halo we first
        # check whether this kernel writes to an operator
        write_accesses = AccessType.all_write_accesses()
        const = LFRicConstants()
        op_args = psyGen.args_filter(
            self._args,
            arg_types=const.VALID_OPERATOR_NAMES,
            arg_accesses=write_accesses)
        if op_args:
            return op_args[0]

        # Is this an inter-grid kernel? If so, then the iteration space
        # is determined by the coarse mesh, irrespective of whether
        # we are prolonging (and thus writing to a field on the fine mesh)
        # or restricting.
        if self._parent_call.is_intergrid:
            fld_args = psyGen.args_filter(
                self._args,
                arg_types=const.VALID_FIELD_NAMES,
                arg_meshes=["gh_coarse"])
            return fld_args[0]

        # This is not an inter-grid kernel and it does not write to an
        # operator. We now check for fields that are written to. We
        # check first for any modified field on a continuous function
        # space, failing that we try any_space function spaces
        # (because we must assume such a space is continuous) and
        # finally we try all discontinuous function spaces including
        # any_discontinuous_space. We do this because if a quantity on
        # a continuous FS is modified then our iteration space must be
        # larger (include L1-halo cells)
        const = LFRicConstants()
        write_accesses = AccessType.all_write_accesses()
        fld_args = psyGen.args_filter(
            self._args,
            arg_types=const.VALID_FIELD_NAMES,
            arg_accesses=write_accesses)
        if fld_args:
            for spaces in [const.CONTINUOUS_FUNCTION_SPACES,
                           const.VALID_ANY_SPACE_NAMES,
                           const.VALID_DISCONTINUOUS_NAMES]:
                for arg in fld_args:
                    if arg.function_space.orig_name in spaces:
                        return arg

        # No modified fields or operators. Check for unmodified fields...
        fld_args = psyGen.args_filter(
            self._args,
            arg_types=const.VALID_FIELD_NAMES)
        if fld_args:
            return fld_args[0]

        # it is an error if we get to here
        raise GenerationError(
            "iteration_space_arg(). The dynamo0.3 api must have a modified "
            "field, a modified operator, or an unmodified field (in the case "
            "of a modified scalar). None of these were found.")

    @property
    def dofs(self):
        ''' Currently required for Invoke base class although this
        makes no sense for Dynamo. Need to refactor the Invoke base class
        and remove the need for this property (#279). '''
        return self._dofs

    def raw_arg_list(self):
        '''
        Constructs the class-specific argument list for a kernel.

        :returns: a list of all of the actual arguments to the \
                  kernel call.
        :rtype: list of str.

        '''
        create_arg_list = KernCallArgList(self._parent_call)
        create_arg_list.generate()
        self._raw_arg_list = create_arg_list.arglist

        return self._raw_arg_list

    def psyir_expressions(self):
        '''
        :returns: the PSyIR expressions representing this Argument list.
        :rtype: list of :py:class:`psyclone.psyir.nodes.Node`

        '''
        create_arg_list = KernCallArgList(self._parent_call)
        create_arg_list.generate()
        return create_arg_list.psyir_arglist

    @property
    def acc_args(self):
        '''
        :returns: the list of quantities that must be available on an \
                  OpenACC device before the associated kernel can be launched.
        :rtype: list of str

        '''
        create_acc_arg_list = KernCallAccArgList(self._parent_call)
        create_acc_arg_list.generate()
        return create_acc_arg_list.arglist

    @property
    def scalars(self):
        '''
        Provides the list of names of scalar arguments required by the
        kernel associated with this Arguments object. If there are none
        then the returned list is empty.

        :returns: A list of the names of scalar arguments in this object.
        :rtype: list of str
        '''
        # Return nothing for the moment as it is unclear whether
        # scalars need to be explicitly dealt with (for OpenACC) in
        # the dynamo api.
        return []


class DynKernelArgument(KernelArgument):
    '''
    This class provides information about individual LFRic kernel call
    arguments as specified by the kernel argument metadata and the
    kernel invocation in the Algorithm layer.

    :param kernel_args: object encapsulating all arguments to the \
                        kernel call.
    :type kernel_args: :py:class:`psyclone.dynamo0p3.DynKernelArguments`
    :param arg_meta_data: information obtained from the metadata for \
                          this kernel argument.
    :type arg_meta_data: :py:class:`psyclone.domain.lfric.LFRicArgDescriptor`
    :param arg_info: information on how this argument is specified in \
                     the Algorithm layer.
    :type arg_info: :py:class:`psyclone.parse.algorithm.Arg`
    :param call: the kernel object with which this argument is associated.
    :type call: :py:class:`psyclone.domain.lfric.LFRicKern`
    :param bool check: whether to check for consistency between the \
        kernel metadata and the algorithm layer. Defaults to True.

    :raises InternalError: for an unsupported metadata in the argument \
                           descriptor data type.

    '''
    # pylint: disable=too-many-public-methods, too-many-instance-attributes
    def __init__(self, kernel_args, arg_meta_data, arg_info, call, check=True):
        # Keep a reference to DynKernelArguments object that contains
        # this argument. This permits us to manage name-mangling for
        # any-space function spaces.
        self._kernel_args = kernel_args
        self._vector_size = arg_meta_data.vector_size
        self._argument_type = arg_meta_data.argument_type
        self._stencil = None
        if arg_meta_data.mesh:
            self._mesh = arg_meta_data.mesh.lower()
        else:
            self._mesh = None

        # The list of function-space objects for this argument. Each
        # object can be queried for its original name and for the
        # mangled name (used to make any-space arguments distinct
        # within an invoke). The argument will only have more than
        # one function-space associated with it if it is an operator.
        fs1 = None
        fs2 = None

        if self.is_operator:

            fs1 = FunctionSpace(arg_meta_data.function_space_to,
                                self._kernel_args)
            fs2 = FunctionSpace(arg_meta_data.function_space_from,
                                self._kernel_args)
        else:
            if arg_meta_data.function_space:
                fs1 = FunctionSpace(arg_meta_data.function_space,
                                    self._kernel_args)
        self._function_spaces = [fs1, fs2]

        # Set the argument's intrinsic type from its descriptor's
        # data type and check if an invalid data type is passed from
        # the argument descriptor.
        try:
            const = LFRicConstants()
            self._intrinsic_type = const.MAPPING_DATA_TYPES[
                arg_meta_data.data_type]
        except KeyError as err:
            raise InternalError(
                f"DynKernelArgument.__init__(): Found unsupported data "
                f"type '{arg_meta_data.data_type}' in the kernel argument "
                f"descriptor '{arg_meta_data}'.") from err

        # Addressing issue #753 will allow us to perform static checks
        # for consistency between the algorithm and the kernel
        # metadata. This will include checking that a field on a read
        # only function space is not passed to a kernel that modifies
        # it. Note, issue #79 is also related to this.
        KernelArgument.__init__(self, arg_meta_data, arg_info, call)
        # Argument proxy data type (if/as defined in LFRic infrastructure)
        self._proxy_data_type = None
        # Set up kernel argument information for scalar, field and operator
        # arguments: precision, module name, data type and proxy data type
        self._init_data_type_properties(arg_info, check)
        # Complete the initialisation of the argument (after
        # _init_data_type_properties() so the precision info etc is
        # already set up)
        self._complete_init(arg_info)

    def ref_name(self, function_space=None):
        '''
        Returns the name used to dereference this type of argument (depends
        on whether it is a field or operator and, if the latter, whether it
        is the to- or from-space that is specified).

        :param function_space: the function space of this argument
        :type function_space: :py:class:`psyclone.domain.lfric.FunctionSpace`

        :returns: the name used to dereference this argument.
        :rtype: str

        :raises GenerationError: if the supplied function space is not one \
                                 of the function spaces associated with \
                                 this argument.
        :raises GenerationError: if the supplied function space is not being \
                                 returned by either 'function_space_from' or \
                                 'function_space_to'.
        :raises GenerationError: if the argument type is not supported.

        '''
        # pylint: disable=too-many-branches
        if not function_space:
            if self.is_operator:
                # For an operator we use the 'from' FS
                function_space = self._function_spaces[1]
            else:
                function_space = self._function_spaces[0]
        else:
            # Check that the supplied function space is valid for this
            # argument
            found = False
            for fspace in self.function_spaces:
                if fspace and fspace.orig_name == function_space.orig_name:
                    found = True
                    break
            if not found:
                raise GenerationError(
                    f"DynKernelArgument.ref_name(fs): The supplied function "
                    f"space (fs='{function_space.orig_name}') is not one of "
                    f"the function spaces associated with this argument "
                    f"(fss={self.function_space_names}).")
        if self.is_field:
            return "vspace"
        if self.is_operator:
            if function_space.orig_name == self.descriptor.function_space_from:
                return "fs_from"
            if function_space.orig_name == self.descriptor.function_space_to:
                return "fs_to"
            raise GenerationError(
                f"DynKernelArgument.ref_name(fs): Function space "
                f"'{function_space.orig_name}' is one of the 'gh_operator' "
                f"function spaces '{self.function_spaces}' but is not being "
                f"returned by either function_space_from "
                f"'{self.descriptor.function_space_from}' or "
                f"function_space_to '{self.descriptor.function_space_to}'.")
        raise GenerationError(
            f"DynKernelArgument.ref_name(fs): Found unsupported argument "
            f"type '{self._argument_type}'.")

    def _init_data_type_properties(self, arg_info, check=True):
        '''Set up kernel argument information from LFRicConstants: precision,
        data type, proxy data type and module name. This is currently
        supported for scalar, field and operator arguments.

        :param arg_info: information on how this argument is specified \
            in the Algorithm layer.
        :type arg_info: :py:class:`psyclone.parse.algorithm.Arg`
        :param bool check: whether to use the algorithm \
            information. Optional argument that defaults to True.

        '''
        alg_datatype_info = None
        if arg_info:
            alg_datatype_info = arg_info._datatype
        alg_datatype = None
        alg_precision = None
        if alg_datatype_info:
            alg_datatype, alg_precision = alg_datatype_info

        const = LFRicConstants()
        if arg_info and arg_info.form == "collection":
            try:
                alg_datatype = const.FIELD_VECTOR_TO_FIELD_MAP[alg_datatype]
            except KeyError:
                # The collection datatype is not recognised or supported.
                alg_datatype = None

        if self.is_scalar:
            self._init_scalar_properties(alg_datatype, alg_precision,
                                         check)
        elif self.is_field:
            self._init_field_properties(alg_datatype, check)
        elif self.is_operator:
            self._init_operator_properties(alg_datatype, check)
        else:
            raise InternalError(
                f"Supported argument types are scalar, field and operator, "
                f"but the argument '{self.name}' in kernel "
                f"'{self._call.name}' is none of these.")

    def _init_scalar_properties(
            self, alg_datatype, alg_precision, check=True):
        '''Set up the properties of this scalar using algorithm datatype
        information if it is available.

        :param alg_datatype: the datatype of this argument as \
            specified in the algorithm layer or None if it is not \
            known.
        :type alg_datatype: str or NoneType
        :param alg_precision: the precision of this argument as \
            specified in the algorithm layer or None if it is not \
            known.
        :type alg_precision: str or NoneType
        :param bool check: whether to use the algorithm \
            information. Optional argument that defaults to True.

        :raises InternalError: if the intrinsic type of the scalar is \
            not supported.
        :raises GenerationError: if the datatype specified in the \
            algorithm layer is inconsistent with the kernel metadata.
        :raises GenerationError: if the datatype for a gh_scalar \
            could not be found in the algorithm layer.
        :raises NotImplementedError: if the scalar is a reduction and \
            its intrinsic type is not real.
        :raises GenerationError: if the scalar is a reduction and is \
            not declared with default precision.

        '''
        const = LFRicConstants()
        # Check the type of scalar defined in the metadata is supported.
        if self.intrinsic_type not in const.VALID_INTRINSIC_TYPES:
            raise InternalError(
                f"Expected one of {const.VALID_INTRINSIC_TYPES} intrinsic "
                f"types for a scalar argument but found "
                f"'{self.intrinsic_type}' in the metadata of kernel "
                f"{self._call.name} for argument {self.name}.")

        # Check the metadata and algorithm types are consistent if
        # the algorithm information is available and is not being ignored.
        if check and alg_datatype and \
           alg_datatype != self.intrinsic_type:
            raise GenerationError(
                f"The kernel metadata for argument '{self.name}' in "
                f"kernel '{self._call.name}' specifies this argument "
                f"should be a scalar of type '{self.intrinsic_type}' but "
                f"in the algorithm layer it is defined as a "
                f"'{alg_datatype}'.")

        # If the algorithm information is not being ignored and
        # the datatype is known in the algorithm layer and it is
        # not a literal then its precision should also be defined.
        if check and alg_datatype and not alg_precision and \
           not self.is_literal:
            raise GenerationError(
                f"LFRic coding standards require scalars to have "
                f"their precision defined in the algorithm layer but "
                f"'{self.name}' in '{self._call.name}' does not.")

        if self.access in AccessType.get_valid_reduction_modes():
            # Treat reductions separately to other scalars as it
            # is expected that they should match the precision of
            # the field they are reducing. At the moment there is
            # an assumption that the precision will always be a
            # particular value (the default), see issue #1570.

            # Only real reductions are supported.
            if not self.intrinsic_type == "real":
                raise NotImplementedError(
                    "Reductions for datatypes other than real are not yet "
                    "supported in PSyclone.")

            expected_precision = const.DATA_TYPE_MAP["reduction"]["kind"]
            # If the algorithm information is not being ignored
            # then check that the expected precision and the
            # precision defined in the algorithm layer are
            # the same.
            if check and alg_precision and \
               alg_precision != expected_precision:
                raise GenerationError(
                    f"This scalar is a reduction which assumes precision "
                    f"of type '{expected_precision}' but the algorithm "
                    f"declares this scalar with precision "
                    f"'{alg_precision}'.")

            # Use the default 'real' scalar reduction properties.
            self._precision = expected_precision
            self._data_type = const.DATA_TYPE_MAP["reduction"]["type"]
            self._proxy_data_type = const.DATA_TYPE_MAP[
                "reduction"]["proxy_type"]
            self._module_name = const.DATA_TYPE_MAP["reduction"]["module"]
        else:
            # This is a scalar that is not part of a reduction.

            if check and alg_precision:
                # Use the algorithm precision if it is available
                # and not being ignored.
                self._precision = alg_precision
            else:
                # Use default precision for this datatype if the
                # algorithm precision is either not available or is
                # being ignored.
                self._precision = const.SCALAR_PRECISION_MAP[
                    self.intrinsic_type]

    def _init_field_properties(self, alg_datatype, check=True):
        '''Set up the properties of this field using algorithm datatype
        information if it is available.

        :param alg_datatype: the datatype of this argument as \
            specified in the algorithm layer or None if it is not \
            known.
        :type alg_datatype: str or NoneType
        :param bool check: whether to use the algorithm \
            information. Optional argument that defaults to True.

        :raises GenerationError: if the datatype for a gh_field \
            could not be found in the algorithm layer.
        :raises GenerationError: if the datatype specified in the \
            algorithm layer is inconsistent with the kernel metadata.
        :raises InternalError: if the intrinsic type of the field is \
            not supported (i.e. is not real or integer).

        '''
        const = LFRicConstants()
        argtype = None
        # If the algorithm information is not being ignored then
        # it must be available.
        if check and not alg_datatype:
            raise GenerationError(
                f"It was not possible to determine the field type from "
                f"the algorithm layer for argument '{self.name}' in "
                f"kernel '{self._call.name}'.")

        # If the algorithm information is not being ignored then
        # check the metadata and algorithm type are consistent and
        # that the metadata specifies a supported intrinsic type.
        if self.intrinsic_type == "real":
            if not check:
                # Use the default as we are ignoring any algorithm info
                argtype = "field"
            elif alg_datatype == "field_type":
                argtype = "field"
            elif alg_datatype == "r_bl_field_type":
                argtype = "r_bl_field"
            elif alg_datatype == "r_phys_field_type":
                argtype = "r_phys_field"
            elif alg_datatype == "r_solver_field_type":
                argtype = "r_solver_field"
            elif alg_datatype == "r_tran_field_type":
                argtype = "r_tran_field"
            else:
                raise GenerationError(
                    f"The metadata for argument '{self.name}' in kernel "
                    f"'{self._call.name}' specifies that this is a real "
                    f"field, however it is declared as a "
                    f"'{alg_datatype}' in the algorithm code.")

        elif self.intrinsic_type == "integer":
            if check and alg_datatype != "integer_field_type":
                raise GenerationError(
                    f"The metadata for argument '{self.name}' in kernel "
                    f"'{self._call.name}' specifies that this is an "
                    f"integer field, however it is declared as a "
                    f"'{alg_datatype}' in the algorithm code.")
            argtype = "integer_field"
        else:
            raise InternalError(
                f"Expected one of {const.VALID_FIELD_INTRINSIC_TYPES} "
                f"intrinsic types for a field argument but found "
                f"'{self.intrinsic_type}'.")
        self._data_type = const.DATA_TYPE_MAP[argtype]["type"]
        self._precision = const.DATA_TYPE_MAP[argtype]["kind"]
        self._proxy_data_type = const.DATA_TYPE_MAP[argtype]["proxy_type"]
        self._module_name = const.DATA_TYPE_MAP[argtype]["module"]

    def _init_operator_properties(self, alg_datatype, check=True):
        '''Set up the properties of this operator using algorithm datatype
        information if it is available.

        :param alg_datatype: the datatype of this argument as \
            specified in the algorithm layer or None if it is not \
            known.
        :type alg_datatype: str or NoneType
        :param bool check: whether to use the algorithm \
            information. Optional argument that defaults to True.
        :raises GenerationError: if the datatype for a gh_operator \
            could not be found in the algorithm layer (and check is \
            True).
        :raises GenerationError: if the datatype specified in the \
            algorithm layer is inconsistent with the kernel metadata.
        :raises InternalError: if this argument is not an operator.

        '''
        const = LFRicConstants()
        argtype = None
        if self.argument_type == "gh_operator":
            if not check:
                # Use the default as we are ignoring any algorithm info
                argtype = "operator"
            elif not alg_datatype:
                # Raise an exception as we require algorithm
                # information to determine the precision of the
                # operator
                raise GenerationError(
                    f"It was not possible to determine the operator type "
                    f"from the algorithm layer for argument '{self.name}' "
                    f"in kernel '{self._call.name}'.")
            elif alg_datatype == "operator_type":
                argtype = "operator"
            elif alg_datatype == "r_solver_operator_type":
                argtype = "r_solver_operator"
            elif alg_datatype == "r_tran_operator_type":
                argtype = "r_tran_operator"
            else:
                raise GenerationError(
                    f"The metadata for argument '{self.name}' in kernel "
                    f"'{self._call.name}' specifies that this is an "
                    f"operator, however it is declared as a "
                    f"'{alg_datatype}' in the algorithm code.")
        elif self.argument_type == "gh_columnwise_operator":
            if check and alg_datatype and \
               alg_datatype != "columnwise_operator_type":
                raise GenerationError(
                    f"The metadata for argument '{self.name}' in kernel "
                    f"'{self._call.name}' specifies that this is a "
                    f"columnwise operator, however it is declared as a "
                    f"'{alg_datatype}' in the algorithm code.")
            argtype = "columnwise_operator"
        else:
            raise InternalError(
                f"Expected 'gh_operator' or 'gh_columnwise_operator' "
                f"argument type but found '{self.argument_type}'.")
        self._data_type = const.DATA_TYPE_MAP[argtype]["type"]
        self._precision = const.DATA_TYPE_MAP[argtype]["kind"]
        self._proxy_data_type = const.DATA_TYPE_MAP[argtype]["proxy_type"]
        self._module_name = const.DATA_TYPE_MAP[argtype]["module"]

    @property
    def is_scalar(self):
        '''
        :returns: True if this kernel argument represents a scalar, \
                  False otherwise.
        :rtype: bool
        '''
        const = LFRicConstants()
        return self._argument_type in const.VALID_SCALAR_NAMES

    @property
    def is_field(self):
        '''
        :returns: True if this kernel argument represents a field, \
                  False otherwise.
        :rtype: bool
        '''
        const = LFRicConstants()
        return self._argument_type in const.VALID_FIELD_NAMES

    @property
    def is_operator(self):
        '''
        :returns: True if this kernel argument represents an operator, \
                  False otherwise.
        :rtype: bool
        '''
        const = LFRicConstants()
        return self._argument_type in const.VALID_OPERATOR_NAMES

    @property
    def descriptor(self):
        '''
        :returns: a descriptor object which contains Kernel metadata \
                  about this argument.
        :rtype: :py:class:`psyclone.domain.lfric.LFRicArgDescriptor`
        '''
        return self._arg

    @property
    def argument_type(self):
        '''
        :returns: the API type of this argument, as specified in \
                  the metadata.
        :rtype: str
        '''
        return self._argument_type

    @property
    def intrinsic_type(self):
        '''
        :returns: the intrinsic Fortran type of this argument for scalars \
                  or of the argument's data for fields and operators.
        :rtype: str
        '''
        return self._intrinsic_type

    @property
    def mesh(self):
        '''
        :returns: mesh associated with argument ('GH_FINE' or 'GH_COARSE').
        :rtype: str
        '''
        return self._mesh

    @property
    def vector_size(self):
        '''
        :returns: the vector size of this argument as specified in \
                  the Kernel metadata.
        :rtype: str
        '''
        return self._vector_size

    @property
    def name_indexed(self):
        '''
        :returns: the name for this argument with an additional index \
                  which accesses the first element for a vector argument.
        :rtype: str
        '''
        if self._vector_size > 1:
            return self._name+"(1)"
        return self._name

    def psyir_expression(self):
        '''
        Looks up or creates a reference to a suitable Symbol for this kernel
        argument. If the argument is a scalar that has been provided as a
        literal (in the Algorithm layer) then the PSyIR of the expression
        is returned.

        :returns: the PSyIR for this kernel argument.
        :rtype: :py:class:`psyclone.psyir.nodes.Node`

        :raises InternalError: if this argument is a literal but we fail to \
                               construct PSyIR that is consistent with this.
        :raises NotImplementedError: if this argument is not a literal, scalar
                                     or field.

        '''
        symbol_table = self._call.scope.symbol_table

        if self.is_literal:
            reader = FortranReader()
            if self.precision:
                # Ensure any associated precision symbol is in the table.
                symbol_table.add_lfric_precision_symbol(self.precision)
            lit = reader.psyir_from_expression(self.name, symbol_table)

            # Sanity check that the resulting expression is a literal.
            if lit.walk(Reference):
                raise InternalError(
                    f"Expected argument '{self.name}' to kernel "
                    f"'{self.call.name}' to be a literal but the created "
                    f"PSyIR contains one or more References.")
            return lit

        if self.is_scalar:
            try:
                scalar_sym = symbol_table.lookup(self.name)
            except KeyError:
                # TODO once #1258 is done the symbols should already exist
                # and therefore we should raise an exception if not.
                scalar_sym = symbol_table.new_symbol(
                    self.name, symbol_type=DataSymbol,
                    datatype=self.infer_datatype())
            return Reference(scalar_sym)

        const = LFRicConstants()
        try:
            suffix = const.ARG_TYPE_SUFFIX_MAPPING[self.argument_type]
            tag_name = f"{self.name}:{suffix}"
            sym = symbol_table.lookup_with_tag(tag_name)
            return Reference(sym)

        except KeyError as err:
            raise NotImplementedError(
                f"Unsupported kernel argument type: '{self.name}' is of type "
                f"'{self.argument_type}' which is not recognised as being a "
                f"literal, scalar or field.") from err

    @property
    def declaration_name(self):
        '''
        :returns: the name for this argument with the array dimensions \
                  added if required.
        :rtype: str
        '''
        if self._vector_size > 1:
            return self._name+"("+str(self._vector_size)+")"
        return self._name

    @property
    def proxy_name(self):
        '''
        :returns: the proxy name for this argument.
        :rtype: str
        '''
        return self._name+"_proxy"

    @property
    def proxy_name_indexed(self):
        '''
        :returns: the proxy name for this argument with an additional \
                  index which accesses the first element for a vector \
                  argument.
        :rtype: str
        '''
        if self._vector_size > 1:
            return self._name+"_proxy(1)"
        return self._name+"_proxy"

    @property
    def proxy_declaration_name(self):
        '''
        :returns: the proxy name for this argument with the array \
                  dimensions added if required.
        :rtype: str
        '''
        if self._vector_size > 1:
            return self.proxy_name+"("+str(self._vector_size)+")"
        return self.proxy_name

    @property
    def proxy_data_type(self):
        '''
        :returns: the type of this argument's proxy (if it exists) as \
                  defined in LFRic infrastructure.
        :rtype: str or NoneType

        '''
        return self._proxy_data_type

    @property
    def function_space(self):
        '''
        Returns the expected finite element function space for a kernel
        argument as specified by the kernel argument metadata: a single
        function space for a field and function_space_from for an operator.

        :returns: function space for this argument.
        :rtype: :py:class:`psyclone.domain.lfric.FunctionSpace`
        '''
        if self._argument_type == "gh_operator":
            # We return the 'from' space for an operator argument
            return self.function_space_from
        return self._function_spaces[0]

    @property
    def function_space_to(self):
        '''
        :returns: the 'to' function space of an operator.
        :rtype: str
        '''
        return self._function_spaces[0]

    @property
    def function_space_from(self):
        '''
        :returns:  the 'from' function space of an operator.
        :rtype: str
        '''
        return self._function_spaces[1]

    @property
    def function_spaces(self):
        '''
        Returns the expected finite element function space for a kernel
        argument as specified by the kernel argument metadata: a single
        function space for a field and a list containing
        function_space_to and function_space_from for an operator.

        :returns: function space(s) for this argument.
        :rtype: list of :py:class:`psyclone.domain.lfric.FunctionSpace`

        '''
        return self._function_spaces

    @property
    def function_space_names(self):
        '''
        Returns a list of the names of the function spaces associated
        with this argument. We have more than one function space when
        dealing with operators.

        :returns: list of function space names for this argument.
        :rtype: list of str

        '''
        fs_names = []
        for fspace in self._function_spaces:
            if fspace:
                fs_names.append(fspace.orig_name)
        return fs_names

    @property
    def intent(self):
        '''
        Returns the Fortran intent of this argument as defined by the
        valid access types for this API

        :returns: the expected Fortran intent for this argument as \
                  specified by the kernel argument metadata
        :rtype: str

        '''
        write_accesses = AccessType.all_write_accesses()
        if self.access == AccessType.READ:
            return "in"
        if self.access in write_accesses:
            return "inout"
        # An argument access other than the pure "read" or one of
        # the "write" accesses is invalid
        valid_accesses = [AccessType.READ.api_specific_name()] + \
            [access.api_specific_name() for access in write_accesses]
        raise GenerationError(
            f"In the LFRic API the argument access must be one of "
            f"{valid_accesses}, but found '{self.access}'.")

    @property
    def discontinuous(self):
        '''
        Returns True if this argument is known to be on a discontinuous
        function space including any_discontinuous_space, otherwise
        returns False.

        :returns: whether the argument is discontinuous.
        :rtype: bool

        '''
        const = LFRicConstants()
        if self.function_space.orig_name in \
           const.VALID_DISCONTINUOUS_NAMES:
            return True
        if self.function_space.orig_name in \
           const.VALID_ANY_SPACE_NAMES:
            # We will eventually look this up based on our dependence
            # analysis but for the moment we assume the worst
            return False
        return False

    @property
    def stencil(self):
        '''
        :returns: stencil information for this argument if it exists.
        :rtype: :py:class:`psyclone.dynamo0p3.LFRicArgStencil`
        '''
        return self._stencil

    @stencil.setter
    def stencil(self, value):
        '''
        Sets stencil information for this kernel argument.

        :param value: stencil information for this argument.
        :type value: :py:class:`psyclone.dynamo0p3.LFRicArgStencil`

        '''
        self._stencil = value

    def infer_datatype(self, proxy=False):
        '''
        Infer the datatype of this kernel argument in the PSy layer using
        the LFRic API rules. If any LFRic infrastructure modules are required
        but are not already present then suitable ContainerSymbols are added
        to the outermost symbol table. Similarly, DataTypeSymbols are added for
        any required LFRic derived types that are not already in the symbol
        table.

        TODO #1258 - ultimately this routine should not have to create any
        DataTypeSymbols as that should already have been done.

        :param bool proxy: whether or not we want the type of the proxy \
            object for this kernel argument. Defaults to False (i.e.
            return the type rather than the proxy type).

        :returns: the datatype of this argument.
        :rtype: :py:class:`psyclone.psyir.symbols.DataType`

        :raises NotImplementedError: if an unsupported argument type is found.

        '''
        # We want to put any Container symbols in the outermost scope so find
        # the corresponding symbol table.
        symbol_table = self._call.scope.symbol_table
        root_table = symbol_table
        while root_table.parent_symbol_table():
            root_table = root_table.parent_symbol_table()

        def _find_or_create_type(mod_name, type_name):
            '''
            Utility to find or create a DataTypeSymbol with the supplied name,
            imported from the named module.

            :param str mod_name: the name of the module from which the \
                                 DataTypeSymbol should be imported.
            :param str type_name: the name of the derived type for which to \
                                  create a DataTypeSymbol.

            :returns: the symbol for the requested type.
            :rtype: :py:class:`psyclone.psyir.symbols.DataTypeSymbol`

            '''
            return root_table.find_or_create(
                    type_name,
                    symbol_type=DataTypeSymbol,
                    datatype=DeferredType(),
                    interface=ImportInterface(root_table.find_or_create(
                        mod_name,
                        symbol_type=ContainerSymbol)
                        ))

        if self.is_scalar:
            # Find or create the DataType for the appropriate scalar type.
            if self.intrinsic_type == "real":
                prim_type = ScalarType.Intrinsic.REAL
            elif self.intrinsic_type == "integer":
                prim_type = ScalarType.Intrinsic.INTEGER
            elif self.intrinsic_type == "logical":
                prim_type = ScalarType.Intrinsic.BOOLEAN
            else:
                raise NotImplementedError(
                    f"Unsupported scalar type '{self.intrinsic_type}'")

            kind_name = self.precision
            try:
                kind_symbol = symbol_table.lookup(kind_name)
            except KeyError:
                mod_map = LFRicConstants().UTILITIES_MOD_MAP
                const_mod = mod_map["constants"]["module"]
                try:
                    constants_container = symbol_table.lookup(const_mod)
                except KeyError:
                    # TODO Once #696 is done, we should *always* have a
                    # symbol for this container at this point so should
                    # raise an exception if we haven't.
                    constants_container = LFRicTypes(const_mod)
                    root_table.add(constants_container)
                kind_symbol = DataSymbol(
                    kind_name, INTEGER_TYPE,
                    interface=ImportInterface(constants_container))
                root_table.add(kind_symbol)
            return ScalarType(prim_type, kind_symbol)

        if self.is_field or self.is_operator:
            # Find or create the DataTypeSymbol for the appropriate
            # field or operator type.
            mod_name = self._module_name
            if proxy:
                type_name = self._proxy_data_type
            else:
                type_name = self._data_type
            return _find_or_create_type(mod_name, type_name)

        raise NotImplementedError(
            f"'{str(self)}' is not a scalar, field or operator argument")


class DynACCEnterDataDirective(ACCEnterDataDirective):
    '''
    Sub-classes ACCEnterDataDirective to provide an API-specific implementation
    of data_on_device().

    '''
    def data_on_device(self, _):
        '''
        Provide a hook to be able to add information about data being on a
        device (or not). This is currently not used in dynamo0p3.

        '''
        return None


# ---------- Documentation utils -------------------------------------------- #
# The list of module members that we wish AutoAPI to generate
# documentation for. (See https://psyclone-ref.readthedocs.io)
__all__ = [
    'DynFuncDescriptor03',
    'DynamoPSy',
    'DynStencils',
    'DynDofmaps',
    'DynFunctionSpaces',
    'DynProxies',
    'DynCellIterators',
    'DynLMAOperators',
    'DynCMAOperators',
    'DynMeshes',
    'DynInterGrid',
    'DynBasisFunctions',
    'DynBoundaryConditions',
    'DynInvokeSchedule',
    'DynGlobalSum',
    'LFRicHaloExchange',
    'LFRicHaloExchangeStart',
    'LFRicHaloExchangeEnd',
    'HaloDepth',
    'HaloWriteAccess',
    'HaloReadAccess',
    'FSDescriptor',
    'FSDescriptors',
    'LFRicArgStencil',
    'DynKernelArguments',
    'DynKernelArgument',
    'DynACCEnterDataDirective']<|MERGE_RESOLUTION|>--- conflicted
+++ resolved
@@ -67,22 +67,10 @@
 from psyclone.parse.kernel import getkerneldescriptors
 from psyclone.parse.utils import ParseError
 from psyclone.psyGen import (PSy, InvokeSchedule, Arguments,
-<<<<<<< HEAD
-                             KernelArgument, HaloExchange,
-                             DataAccess, CodedKern)
+                             KernelArgument, HaloExchange, DataAccess)
 from psyclone.psyir.frontend.fortran import FortranReader
-from psyclone.psyir.frontend.fparser2 import Fparser2Reader
-from psyclone.psyir.nodes import (Loop, Literal, Schedule, Reference,
-                                  ArrayReference, ACCEnterDataDirective,
-                                  ACCRegionDirective, OMPRegionDirective,
-                                  Routine, ScopingNode, KernelSchedule,
-                                  GlobalReduction)
-=======
-                             KernelArgument, HaloExchange, GlobalSum,
-                             DataAccess)
-from psyclone.psyir.frontend.fortran import FortranReader
-from psyclone.psyir.nodes import Reference, ACCEnterDataDirective, ScopingNode
->>>>>>> c0d60d1f
+from psyclone.psyir.nodes import (ACCEnterDataDirective, GlobalReduction,
+                                  Reference, ScopingNode)
 from psyclone.psyir.symbols import (INTEGER_TYPE, DataSymbol, ScalarType,
                                     DeferredType, DataTypeSymbol,
                                     ContainerSymbol, ImportInterface,
