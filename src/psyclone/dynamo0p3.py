# -----------------------------------------------------------------------------
# BSD 3-Clause License
#
# Copyright (c) 2017-2025, Science and Technology Facilities Council.
# All rights reserved.
#
# Redistribution and use in source and binary forms, with or without
# modification, are permitted provided that the following conditions are met:
#
# * Redistributions of source code must retain the above copyright notice, this
#   list of conditions and the following disclaimer.
#
# * Redistributions in binary form must reproduce the above copyright notice,
#   this list of conditions and the following disclaimer in the documentation
#   and/or other materials provided with the distribution.
#
# * Neither the name of the copyright holder nor the names of its
#   contributors may be used to endorse or promote products derived from
#   this software without specific prior written permission.
#
# THIS SOFTWARE IS PROVIDED BY THE COPYRIGHT HOLDERS AND CONTRIBUTORS
# "AS IS" AND ANY EXPRESS OR IMPLIED WARRANTIES, INCLUDING, BUT NOT
# LIMITED TO, THE IMPLIED WARRANTIES OF MERCHANTABILITY AND FITNESS
# FOR A PARTICULAR PURPOSE ARE DISCLAIMED. IN NO EVENT SHALL THE
# COPYRIGHT HOLDER OR CONTRIBUTORS BE LIABLE FOR ANY DIRECT, INDIRECT,
# INCIDENTAL, SPECIAL, EXEMPLARY, OR CONSEQUENTIAL DAMAGES (INCLUDING,
# BUT NOT LIMITED TO, PROCUREMENT OF SUBSTITUTE GOODS OR SERVICES;
# LOSS OF USE, DATA, OR PROFITS; OR BUSINESS INTERRUPTION) HOWEVER
# CAUSED AND ON ANY THEORY OF LIABILITY, WHETHER IN CONTRACT, STRICT
# LIABILITY, OR TORT (INCLUDING NEGLIGENCE OR OTHERWISE) ARISING IN
# ANY WAY OUT OF THE USE OF THIS SOFTWARE, EVEN IF ADVISED OF THE
# POSSIBILITY OF SUCH DAMAGE.
# -----------------------------------------------------------------------------
# Authors R. W. Ford, A. R. Porter and S. Siso, STFC Daresbury Lab
# Modified I. Kavcic, A. Coughtrie, L. Turner and O. Brunt, Met Office
# Modified J. Henrichs, Bureau of Meteorology
# Modified A. B. G. Chalk and N. Nobre, STFC Daresbury Lab

''' This module implements the PSyclone LFRic API by 1) specialising the
    required base classes in parser.py (KernelType) and
    adding a new class (DynFuncDescriptor03) to capture function descriptor
    metadata and 2) specialising the required base classes in psyGen.py
    (PSy, Invokes, Invoke, InvokeSchedule, Loop, Kern, Inf, Arguments and
    Argument). '''

import os
from enum import Enum
from collections import OrderedDict, namedtuple
from dataclasses import dataclass
from typing import Any

from psyclone import psyGen
from psyclone.configuration import Config
from psyclone.core import AccessType, Signature, SymbolicMaths
from psyclone.domain.lfric.lfric_builtins import LFRicBuiltIn
from psyclone.domain.lfric import (
    FunctionSpace, KernCallAccArgList, KernCallArgList, LFRicCollection,
    LFRicConstants, LFRicSymbolTable, LFRicKern,
    LFRicTypes, LFRicLoop)
from psyclone.domain.lfric.lfric_invoke_schedule import LFRicInvokeSchedule
from psyclone.errors import GenerationError, InternalError, FieldNotFoundError
from psyclone.parse.kernel import getkerneldescriptors
from psyclone.parse.utils import ParseError
from psyclone.psyGen import (InvokeSchedule, Arguments,
                             KernelArgument, HaloExchange, GlobalSum,
                             DataAccess)
from psyclone.psyir.frontend.fortran import FortranReader
from psyclone.psyir.nodes import (
    Reference, ACCEnterDataDirective, ArrayOfStructuresReference,
    StructureReference, Literal, IfBlock, Call, BinaryOperation, IntrinsicCall,
    Assignment, ArrayReference, Loop, Container, Schedule, Node)
from psyclone.psyir.symbols import (
    INTEGER_TYPE, DataSymbol, ScalarType, UnresolvedType, DataTypeSymbol,
    ContainerSymbol, ImportInterface, StructureType,
    ArrayType, UnsupportedFortranType, ArgumentInterface)


# pylint: disable=too-many-lines
# --------------------------------------------------------------------------- #
# ========== First section : Parser specialisations and classes ============= #
# --------------------------------------------------------------------------- #
#

# ---------- Functions ------------------------------------------------------ #


def qr_basis_alloc_args(first_dim, basis_fn):
    '''
    Generate the list of dimensions required to allocate the
    supplied basis/diff-basis function

    :param str first_dim: the variable name for the first dimension
    :param basis_fn: dict holding details on the basis function
                     we want to allocate
    :type basis_fn: dict containing 'shape', 'fspace' and and 'qr_var' keys
                    holding the quadrature shape, FunctionSpace and name
                    of the associated quadrature variable (as specified in the
                    Algorithm layer), respectively
    :return: list of dimensions to use to allocate array
    :rtype: list of strings

    :raises InternalError: if an unrecognised quadrature shape is encountered.
    :raises NotImplementedError: if a quadrature shape other than \
                                 "gh_quadrature_xyoz" is supplied.
    '''
    const = LFRicConstants()
    if basis_fn["shape"] not in const.VALID_QUADRATURE_SHAPES:
        raise InternalError(
            f"Unrecognised shape ('{basis_fn['''shape''']}') specified in "
            f"dynamo0p3.qr_basis_alloc_args(). Should be one of: "
            f"{const.VALID_QUADRATURE_SHAPES}")

    qr_var = "_" + basis_fn["qr_var"]

    # Dimensionality of the basis arrays depends on the
    # type of quadrature...
    # if basis_fn["shape"] == "gh_quadrature_xyz":
    #     alloc_args = [first_dim, basis_fn["fspace"].ndf_name,
    #          "np_xyz"+"_"+basis_fn["qr_var"]]
    if basis_fn["shape"] == "gh_quadrature_xyoz":
        alloc_args = [first_dim, basis_fn["fspace"].ndf_name,
                      "np_xy"+qr_var, "np_z"+qr_var]
    # elif basis_fn["shape"] == "gh_quadrature_xoyoz":
    #     alloc_args = [first_dim, basis_fn["fspace"].ndf_name,
    #                   "np_x"+"_"+basis_fn["qr_var"],
    #                   "np_y"+"_"+basis_fn["qr_var"],
    #                   "np_z"+"_"+basis_fn["qr_var"]]
    elif basis_fn["shape"] == "gh_quadrature_face":
        alloc_args = [first_dim, basis_fn["fspace"].ndf_name,
                      "np_xyz"+qr_var, "nfaces"+qr_var]
    elif basis_fn["shape"] == "gh_quadrature_edge":
        alloc_args = [first_dim, basis_fn["fspace"].ndf_name,
                      "np_xyz"+qr_var, "nedges"+qr_var]
    else:
        raise NotImplementedError(
            f"Unrecognised shape '{basis_fn['''shape''']}' specified in "
            f"dynamo0p3.qr_basis_alloc_args(). Should be one of: "
            f"{const.VALID_QUADRATURE_SHAPES}")
    return alloc_args

# ---------- Classes -------------------------------------------------------- #


class DynFuncDescriptor03():
    ''' The Dynamo 0.3 API includes a function-space descriptor as
    well as an argument descriptor which is not supported by the base
    classes. This class captures the information specified in a
    function-space descriptor. '''

    def __init__(self, func_type):
        self._func_type = func_type
        if func_type.name != 'func_type':
            raise ParseError(
                f"In the lfric API each meta_func entry must be of type "
                f"'func_type' but found '{func_type.name}'")
        if len(func_type.args) < 2:
            raise ParseError(
                f"In the lfric API each meta_func entry must have at "
                f"least 2 args, but found {len(func_type.args)}")
        self._operator_names = []
        const = LFRicConstants()
        for idx, arg in enumerate(func_type.args):
            if idx == 0:  # first func_type arg
                if arg.name not in const.VALID_FUNCTION_SPACE_NAMES:
                    raise ParseError(
                        f"In the dynamo0p3 API the 1st argument of a "
                        f"meta_func entry should be a valid function space "
                        f"name (one of {const.VALID_FUNCTION_SPACE_NAMES}), "
                        f"but found '{arg.name}' in '{func_type}'")
                self._function_space_name = arg.name
            else:  # subsequent func_type args
                if arg.name not in const.VALID_METAFUNC_NAMES:
                    raise ParseError(
                        f"In the lfric API, the 2nd argument and all "
                        f"subsequent arguments of a meta_func entry should "
                        f"be one of {const.VALID_METAFUNC_NAMES}, but found "
                        f"'{arg.name}' in '{func_type}'")
                if arg.name in self._operator_names:
                    raise ParseError(
                        f"In the lfric API, it is an error to specify an "
                        f"operator name more than once in a meta_func entry, "
                        f"but '{arg.name}' is replicated in '{func_type}'")
                self._operator_names.append(arg.name)
        self._name = func_type.name

    @property
    def function_space_name(self):
        ''' Returns the name of the descriptors function space '''
        return self._function_space_name

    @property
    def operator_names(self):
        ''' Returns a list of operators that are associated with this
        descriptors function space '''
        return self._operator_names

    def __repr__(self):
        return f"DynFuncDescriptor03({self._func_type})"

    def __str__(self):
        res = "DynFuncDescriptor03 object" + os.linesep
        res += f"  name='{self._name}'" + os.linesep
        res += f"  nargs={len(self._operator_names)+1}" + os.linesep
        res += f"  function_space_name[{0}] = '{self._function_space_name}'" \
               + os.linesep
        for idx, arg in enumerate(self._operator_names):
            res += f"  operator_name[{idx+1}] = '{arg}'" + \
                   os.linesep
        return res


class RefElementMetaData():
    '''
    Class responsible for parsing reference-element metadata and storing
    the properties that a kernel requires.

    :param str kernel_name: name of the Kernel that the metadata is for.
    :param type_declns: list of fparser1 parse tree nodes representing type \
                        declaration statements
    :type type_declns: list of :py:class:`fparser.one.typedecl_statements.Type`

    :raises ParseError: if an unrecognised reference-element property is found.
    :raises ParseError: if a duplicate reference-element property is found.

    '''
    # pylint: disable=too-few-public-methods
    class Property(Enum):
        '''
        Enumeration of the various properties of the Reference Element
        (that a kernel can request). The names of each of these corresponds to
        the names that must be used in kernel metadata.

        '''
        NORMALS_TO_HORIZONTAL_FACES = 1
        NORMALS_TO_VERTICAL_FACES = 2
        NORMALS_TO_FACES = 3
        OUTWARD_NORMALS_TO_HORIZONTAL_FACES = 4
        OUTWARD_NORMALS_TO_VERTICAL_FACES = 5
        OUTWARD_NORMALS_TO_FACES = 6

    def __init__(self, kernel_name, type_declns):
        # The list of properties requested in the metadata (if any)
        self.properties = []

        re_properties = []
        # Search the supplied list of type declarations for the one
        # describing the reference-element properties required by the kernel.
        for line in type_declns:
            for entry in line.selector:
                if entry == "reference_element_data_type":
                    # getkerneldescriptors raises a ParseError if the named
                    # element cannot be found.
                    re_properties = getkerneldescriptors(
                        kernel_name, line, var_name="meta_reference_element",
                        var_type="reference_element_data_type")
                    break
            if re_properties:
                # Optimisation - stop searching if we've found a type
                # declaration for the reference-element data
                break
        try:
            # The metadata entry is a declaration of a Fortran array of type
            # reference_element_data_type. The initialisation of each member
            # of this array is done as a Fortran structure constructor, the
            # argument to which gives a property of the reference element.
            for re_prop in re_properties:
                for arg in re_prop.args:
                    self.properties.append(
                        self.Property[str(arg).upper()])
        except KeyError as err:
            # We found a reference-element property that we don't recognise.
            # Sort for consistency when testing.
            sorted_names = sorted([prop.name for prop in self.Property])
            raise ParseError(
                f"Unsupported reference-element property: '{arg}'. Supported "
                f"values are: {sorted_names}") from err

        # Check for duplicate properties
        for prop in self.properties:
            if self.properties.count(prop) > 1:
                raise ParseError(f"Duplicate reference-element property "
                                 f"found: '{prop}'.")


class MeshProperty(Enum):
    '''
    Enumeration of the various properties of the mesh that a kernel may
    require (either named in metadata or implicitly, depending on the type
    of kernel).

    '''
    # pylint: disable=too-few-public-methods
    ADJACENT_FACE = 1
    NCELL_2D = 2
    NCELL_2D_NO_HALOS = 3


class MeshPropertiesMetaData():
    '''
    Parses any mesh-property kernel metadata and stores the properties that
    a kernel requires.

    :param str kernel_name: name of the kernel that the metadata is for.
    :param type_declns: list of fparser1 parse tree nodes representing type \
                        declaration statements.
    :type type_declns: list of :py:class:`fparser.one.typedecl_statements.Type`

    :raises ParseError: if an unrecognised mesh property is found.
    :raises ParseError: if a duplicate mesh property is found.

    '''
    # pylint: disable=too-few-public-methods
    # The properties that may be specified in kernel metadata are a subset
    # of the MeshProperty enumeration values.
    supported_properties = [MeshProperty.ADJACENT_FACE]

    def __init__(self, kernel_name, type_declns):
        # The list of mesh properties requested in the metadata.
        self.properties = []

        mesh_props = []
        # Search the supplied list of type declarations for the one
        # describing the reference-element properties required by the kernel.
        for line in type_declns:
            for entry in line.selector:
                if entry == "mesh_data_type":
                    # getkerneldescriptors raises a ParseError if the named
                    # element cannot be found.
                    mesh_props = getkerneldescriptors(
                        kernel_name, line, var_name="meta_mesh",
                        var_type="mesh_data_type")
                    break
            if mesh_props:
                # Optimisation - stop searching if we've found a type
                # declaration for the mesh data
                break
        try:
            # The metadata entry is a declaration of a Fortran array of type
            # mesh_data_type. The initialisation of each member
            # of this array is done as a Fortran structure constructor, the
            # argument to which gives a mesh property.
            for prop in mesh_props:
                for arg in prop.args:
                    mesh_prop = MeshProperty[str(arg).upper()]
                    if mesh_prop not in self.supported_properties:
                        raise KeyError()
                    self.properties.append(mesh_prop)
        except KeyError as err:
            # We found a mesh property that we don't recognise or that
            # is not supported.
            supported_mesh_prop = [pr.name for pr in self.supported_properties]
            raise ParseError(f"Unsupported mesh property in metadata: "
                             f"'{arg}'. Supported values are: "
                             f"{supported_mesh_prop}") from err

        # Check for duplicate properties
        for prop in self.properties:
            if self.properties.count(prop) > 1:
                raise ParseError(f"Duplicate mesh property "
                                 f"found: '{prop}'.")

# --------------------------------------------------------------------------- #
# ========== Second section : PSy specialisations =========================== #
# --------------------------------------------------------------------------- #

# ---------- Classes -------------------------------------------------------- #


class LFRicMeshProperties(LFRicCollection):
    '''
    Holds all information on the the mesh properties required by either an
    invoke or a kernel stub. Note that the creation of a suitable mesh
    object is handled in the `DynMeshes` class. This class merely deals with
    extracting the necessary properties from that object and providing them to
    kernels.

    :param node: kernel or invoke for which to manage mesh properties.
    :type node: :py:class:`psyclone.domain.lfric.LFRicKern` or \
                :py:class:`psyclone.dynamo0p3.LFRicInvoke`

    '''
    def __init__(self, node):
        super().__init__(node)

        # The (ordered) list of mesh properties required by this invoke or
        # kernel stub.
        self._properties = []

        for call in self.kernel_calls:
            if call.mesh:
                self._properties += [prop for prop in call.mesh.properties
                                     if prop not in self._properties]
            # Kernels that operate on the 'domain' need the number of columns,
            # excluding those in the halo.
            if call.iterates_over == "domain":
                if MeshProperty.NCELL_2D_NO_HALOS not in self._properties:
                    self._properties.append(MeshProperty.NCELL_2D_NO_HALOS)
            # Kernels performing CMA operations need the number of columns,
            # including those in the halo.
            if call.cma_operation:
                if MeshProperty.NCELL_2D not in self._properties:
                    self._properties.append(MeshProperty.NCELL_2D)

        # Store properties in symbol table
        for prop in self._properties:
            name_lower = prop.name.lower()
            if prop == MeshProperty.ADJACENT_FACE:
                # If it's adjacent face, make it a pointer array
                self.symtab.find_or_create(
                    name_lower, symbol_type=DataSymbol,
                    datatype=UnsupportedFortranType(
                        "integer(kind=i_def), pointer :: adjacent_face(:,:) "
                        "=> null()",
                        partial_datatype=ArrayType(
                            LFRicTypes("LFRicIntegerScalarDataType")(),
                            [ArrayType.Extent.DEFERRED]*2)
                    ),
                    tag=name_lower)
            else:
                # Everything else is an integer
                self.symtab.find_or_create(
                    name_lower, tag=name_lower,
                    symbol_type=DataSymbol,
                    datatype=LFRicTypes("LFRicIntegerScalarDataType")())

    def kern_args(self, stub=False, var_accesses=None,
                  kern_call_arg_list=None):
        # pylint: disable=too-many-locals, too-many-branches
        '''
        Provides the list of kernel arguments associated with the mesh
        properties that the kernel requires. Optionally adds variable
        access information if var_accesses is given.

        :param bool stub: whether or not we are generating code for a \
                          kernel stub.
        :param var_accesses: optional VariablesAccessInfo instance to store \
            the information about variable accesses.
        :type var_accesses: \
            :py:class:`psyclone.core.VariablesAccessInfo`
        :param kern_call_arg_list: an optional KernCallArgList instance \
            used to store PSyIR representation of the arguments.
        :type kern_call_arg_list: \
            Optional[:py:class:`psyclone.domain.lfric.KernCallArgList`]

        :returns: the kernel arguments associated with the mesh properties.
        :rtype: list of str

        :raises InternalError: if the class has been constructed for an \
                               invoke rather than a single kernel call.
        :raises InternalError: if an unsupported mesh property is encountered.

        '''
        if not self._kernel:
            raise InternalError(
                "LFRicMeshProperties.kern_args() can only be called when "
                "LFRicMeshProperties has been instantiated for a kernel "
                "rather than an invoke.")

        arg_list = []

        for prop in self._properties:
            if prop == MeshProperty.ADJACENT_FACE:
                # Is this kernel already being passed the number of horizontal
                # faces of the reference element?
                has_nfaces = (
                    RefElementMetaData.Property.NORMALS_TO_HORIZONTAL_FACES
                    in self._kernel.reference_element.properties or
                    RefElementMetaData.Property.
                    OUTWARD_NORMALS_TO_HORIZONTAL_FACES
                    in self._kernel.reference_element.properties)
                if not has_nfaces:
                    if kern_call_arg_list:
                        sym = kern_call_arg_list.\
                            append_integer_reference("nfaces_re_h")
                        name = sym.name
                    else:
                        lisdt = LFRicTypes("LFRicIntegerScalarDataType")()
                        name = self.symtab.\
                            find_or_create(
                                "nfaces_re_h", tag="nfaces_re_h",
                                symbol_type=DataSymbol,
                                datatype=lisdt
                            ).name
                    arg_list.append(name)
                    if var_accesses is not None:
                        var_accesses.add_access(Signature(name),
                                                AccessType.READ, self._kernel)

                adj_face = "adjacent_face"
                if not stub and kern_call_arg_list:
                    # Use the functionality in kern_call_arg_list to properly
                    # declare the symbol and to create a PSyIR reference for it
                    _, cell_ref = \
                        kern_call_arg_list.cell_ref_name(var_accesses)
                    adj_face_sym = kern_call_arg_list. \
                        append_array_reference(adj_face,
                                               [":", cell_ref])
                    # Update the name in case there was a clash
                    adj_face = adj_face_sym.name
                    if var_accesses:
                        var_accesses.add_access(Signature(adj_face),
                                                AccessType.READ, self._kernel,
                                                [":", cell_ref])

                if not stub:
                    adj_face = self.symtab.find_or_create_tag(
                        "adjacent_face").name
                    cell_name = "cell"
                    if self._kernel.is_coloured():
                        colour_name = "colour"
                        cmap_name = self.symtab.find_or_create_tag(
                            "cmap", root_name="cmap").name
                        adj_face += (f"(:,{cmap_name}({colour_name},"
                                     f"{cell_name}))")
                    else:
                        adj_face += f"(:,{cell_name})"
                arg_list.append(adj_face)

                if var_accesses and not kern_call_arg_list:
                    # TODO #1320 Replace [1]
                    # The [1] just indicates that this variable is accessed
                    # as a rank 1 array. #1320 will improve this.
                    var_accesses.add_access(Signature(adj_face),
                                            AccessType.READ, self._kernel,
                                            [1])
            else:
                raise InternalError(
                    f"kern_args: found unsupported mesh property '{prop}' "
                    f"when generating arguments for kernel "
                    f"'{self._kernel.name}'. Only members of the MeshProperty "
                    f"Enum are permitted ({list(MeshProperty)}).")

        return arg_list

    def invoke_declarations(self):
        '''
        Creates the necessary declarations for variables needed in order to
        provide mesh properties to a kernel call.

        :raises InternalError: if an unsupported mesh property is found.

        '''
        super().invoke_declarations()
        for prop in self._properties:
            # The DynMeshes class will have created a mesh object so we
            # don't need to do that here.
            if prop == MeshProperty.ADJACENT_FACE:
                self.symtab.find_or_create_tag("adjacent_face")
            elif prop == MeshProperty.NCELL_2D_NO_HALOS:
                self.symtab.find_or_create(
                    "ncell_2d_no_halos",
                    symbol_type=DataSymbol,
                    datatype=LFRicTypes("LFRicIntegerScalarDataType")(),
                    tag="ncell_2d_no_halos")
            elif prop == MeshProperty.NCELL_2D:
                self.symtab.find_or_create(
                    "ncell_2d", tag="ncell_2d",
                    symbol_type=DataSymbol,
                    datatype=LFRicTypes("LFRicIntegerScalarDataType")()
                )
            else:
                raise InternalError(
                    f"Found unsupported mesh property '{prop}' when generating"
                    f" invoke declarations. Only members of the MeshProperty "
                    f"Enum are permitted ({list(MeshProperty)}).")

    def stub_declarations(self):
        '''
        Creates the necessary declarations for the variables needed in order
        to provide properties of the mesh in a kernel stub.
        Note that argument order is redefined later by ArgOrdering.

        :raises InternalError: if an unsupported mesh property is encountered.

        '''
        super().stub_declarations()
        for prop in self._properties:
            if prop == MeshProperty.ADJACENT_FACE:
                adj_face = self.symtab.lookup("adjacent_face")
                dimension = self.symtab.lookup("nfaces_re_h")
                adj_face.datatype = ArrayType(
                            LFRicTypes("LFRicIntegerScalarDataType")(),
                            [Reference(dimension)])
                adj_face.interface = ArgumentInterface(
                                            ArgumentInterface.Access.READ)
                self.symtab.append_argument(adj_face)
            elif prop == MeshProperty.NCELL_2D:
                ncell_2d = self.symtab.lookup("ncell_2d")
                ncell_2d.interface = ArgumentInterface(
                                            ArgumentInterface.Access.READ)
                self.symtab.append_argument(ncell_2d)
            else:
                raise InternalError(
                    f"Found unsupported mesh property '{prop}' when generating"
                    f" declarations for kernel stub. Only members of the "
                    f"MeshProperty Enum are permitted ({list(MeshProperty)})")

    def initialise(self, cursor: int) -> int:
        '''
        Creates the PSyIR nodes for the initialisation of properties of
        the mesh.

        :param cursor: position where to add the next initialisation
            statements.
        :returns: Updated cursor value.

        :raises InternalError: if an unsupported mesh property is encountered.

        '''
        const = LFRicConstants()
        # Since colouring is applied via transformations, we have to check for
        # it now, rather than when this class was first constructed.
        need_colour_limits = False
        need_colour_halo_limits = False
<<<<<<< HEAD
        # need_tilecolour_limits = False
        # need_tilecolour_halo_limits = False
        for call in self._calls:
=======
        for call in self.kernel_calls:
>>>>>>> 8db5dfa4
            if call.is_coloured() and not call.is_intergrid:

                is_tiled = call.parent.parent.loop_type == "tile"
                has_halo = (call.parent.parent.upper_bound_name in
                            const.HALO_ACCESS_LOOP_BOUNDS)
                if has_halo:
                    if is_tiled:
                        # need_tilecolour_halo_limits = True
                        pass
                    else:
                        need_colour_halo_limits = True
                else:
                    if is_tiled:
                        # need_tilecolour_limits = True
                        pass
                    else:
                        need_colour_limits = True

        if not self._properties and not (need_colour_limits or
                                         need_colour_halo_limits):
            # If no mesh properties are required and there's no colouring
            # (which requires a mesh object to lookup loop bounds) then we
            # need do nothing.
            return cursor

        mesh = self.symtab.find_or_create_tag("mesh")

        init_cursor = cursor
        for prop in self._properties:
            if prop == MeshProperty.ADJACENT_FACE:
                adj_face = self.symtab.find_or_create_tag(
                    "adjacent_face")
                assignment = Assignment.create(
                        lhs=Reference(adj_face),
                        rhs=Call.create(StructureReference.create(
                            mesh, ["get_adjacent_face"])),
                        is_pointer=True)
                self._invoke.schedule.addchild(assignment, cursor)
                cursor += 1

            elif prop == MeshProperty.NCELL_2D_NO_HALOS:
                symbol = self.symtab.find_or_create(
                    "ncell_2d_no_halos", tag="ncell_2d_no_halos",
                    symbol_type=DataSymbol,
                    datatype=LFRicTypes("LFRicIntegerScalarDataType")()
                )
                assignment = Assignment.create(
                        lhs=Reference(symbol),
                        rhs=Call.create(StructureReference.create(
                            mesh, ["get_last_edge_cell"])),)
                self._invoke.schedule.addchild(assignment, cursor)
                cursor += 1

            elif prop == MeshProperty.NCELL_2D:
                symbol = self.symtab.find_or_create(
                    "ncell_2d", tag="ncell_2d",
                    symbol_type=DataSymbol,
                    datatype=LFRicTypes("LFRicIntegerScalarDataType")()
                )
                assignment = Assignment.create(
                        lhs=Reference(symbol),
                        rhs=Call.create(StructureReference.create(
                            mesh, ["get_ncells_2d"])),)
                self._invoke.schedule.addchild(assignment, cursor)
                cursor += 1
            else:
                raise InternalError(
                    f"Found unsupported mesh property '{str(prop)}' when "
                    f"generating initialisation code. Only members of the "
                    f"MeshProperty Enum are permitted ({list(MeshProperty)})")
        self._invoke.schedule[init_cursor].append_preceding_comment(
            "Initialise mesh properties")

        if need_colour_halo_limits:
            lhs = self.symtab.find_or_create_tag(
                "last_halo_cell_all_colours")
            assignment = Assignment.create(
                    lhs=Reference(lhs),
                    rhs=Call.create(StructureReference.create(
                        mesh, ["get_last_halo_cell_all_colours"])))
            self._invoke.schedule.addchild(assignment, cursor)
            cursor += 1
        if need_colour_limits:
<<<<<<< HEAD
            lhs = self._symbol_table.find_or_create_tag(
                "last_edge_cell_all_colours").name
            rhs = f"{mesh}%get_last_edge_cell_all_colours()"
            parent.add(AssignGen(parent, lhs=lhs, rhs=rhs))
        # if need_tilecolour_halo_limits:
        #     lhs = self._symbol_table.find_or_create_tag(
        #         "last_halo_tile_per_colour").name
        #     rhs = f"{mesh}%get_last_halo_tile_per_colour()"
        #     parent.add(AssignGen(parent, lhs=lhs, rhs=rhs))
        #     lhs = self._symbol_table.find_or_create_tag(
        #         "last_halo_cell_per_colour_and_tile").name
        #     rhs = f"{mesh}%get_last_halo_cell_per_colour_and_tile()"
        #     parent.add(AssignGen(parent, lhs=lhs, rhs=rhs))
        # if need_tilecolour_limits:
        #     lhs = self._symbol_table.find_or_create_tag(
        #         "ntiles_per_colour").name
        #     rhs = f"{mesh}%get_last_edge_tile_per_colour()"
        #     parent.add(AssignGen(parent, lhs=lhs, rhs=rhs))
        #     lhs = self._symbol_table.find_or_create_tag(
        #         "last_edge_cell_per_colour_and_tile").name
        #     rhs = f"{mesh}%get_last_edge_cell_per_colour_and_tile()"
        #     parent.add(AssignGen(parent, lhs=lhs, rhs=rhs))
=======
            lhs = self.symtab.find_or_create_tag(
                "last_edge_cell_all_colours")
            assignment = Assignment.create(
                    lhs=Reference(lhs),
                    rhs=Call.create(StructureReference.create(
                        mesh, ["get_last_edge_cell_all_colours"])))
            self._invoke.schedule.addchild(assignment, cursor)
            cursor += 1
        return cursor
>>>>>>> 8db5dfa4


class DynReferenceElement(LFRicCollection):
    '''
    Holds all information on the properties of the Reference Element
    required by an Invoke or a Kernel stub.

    :param node: Kernel or Invoke for which to manage Reference-Element \
                 properties.
    :type node: :py:class:`psyclone.domain.lfric.LFRicKern` or \
                :py:class:`psyclone.dynamo0p3.LFRicInvoke`

    :raises InternalError: if an unsupported reference-element property \
                           is encountered.

    '''
    # pylint: disable=too-many-instance-attributes
    def __init__(self, node):
        # pylint: disable=too-many-branches, too-many-statements
        super().__init__(node)

        # Create a union of the reference-element properties required by all
        # kernels in this invoke. Use a list to preserve the order in the
        # kernel metadata (in the case of a kernel stub) and remove duplicate
        # entries by using OrderedDict.
        self._properties = []
        self._nfaces_h_required = False

        for call in self.kernel_calls:
            if call.reference_element:
                self._properties.extend(call.reference_element.properties)
            if call.mesh and call.mesh.properties:
                # If a kernel requires a property of the mesh then it will
                # also require the number of horizontal faces of the
                # reference element.
                self._nfaces_h_required = True

        if not (self._properties or self._nfaces_h_required):
            return

        if self._properties:
            self._properties = list(OrderedDict.fromkeys(self._properties))

        symtab = self.symtab

        # Create and store symbol for the reference element object
        self._ref_elem_symbol = None

        # Initialise names for the properties of the reference element object:
        # Number of horizontal/vertical/all faces,
        self._nfaces_h_symbol = None
        self._nfaces_v_symbol = None
        self._nfaces_symbol = None
        # Horizontal normals to faces,
        self._horiz_face_normals_symbol = None
        self._horiz_face_out_normals_symbol = None
        # Vertical normals to faces,
        self._vert_face_normals_symbol = None
        self._vert_face_out_normals_symbol = None
        # All normals to faces.
        self._face_normals_symbol = None
        self._face_out_normals_symbol = None

        # Store argument properties for kernel calls and stub declarations
        # and argument list
        self._arg_properties = OrderedDict()

        # Populate and check reference element properties
        # Provide no. of horizontal faces if required
        if (RefElementMetaData.Property.NORMALS_TO_HORIZONTAL_FACES
                in self._properties or
                RefElementMetaData.Property.OUTWARD_NORMALS_TO_HORIZONTAL_FACES
                in self._properties or
                self._nfaces_h_required):
            self._nfaces_h_symbol = symtab.find_or_create(
                "nfaces_re_h", tag="nfaces_re_h", symbol_type=DataSymbol,
                datatype=LFRicTypes("LFRicIntegerScalarDataType")())
        # Provide no. of vertical faces if required
        if (RefElementMetaData.Property.NORMALS_TO_VERTICAL_FACES
                in self._properties or
                RefElementMetaData.Property.OUTWARD_NORMALS_TO_VERTICAL_FACES
                in self._properties):
            self._nfaces_v_symbol = symtab.find_or_create(
                "nfaces_re_v", tag="nfaces_re_v", symbol_type=DataSymbol,
                datatype=LFRicTypes("LFRicIntegerScalarDataType")())
        # Provide no. of all faces if required
        if (RefElementMetaData.Property.NORMALS_TO_FACES
                in self._properties or
                RefElementMetaData.Property.OUTWARD_NORMALS_TO_FACES
                in self._properties):
            self._nfaces_symbol = symtab.find_or_create(
                "nfaces_re", tag="nfaces_re", symbol_type=DataSymbol,
                datatype=LFRicTypes("LFRicIntegerScalarDataType")())

        # Now the arrays themselves, in the order specified in the
        # kernel metadata (in the case of a kernel stub)
        for prop in self._properties:
            # Provide horizontal normals to faces
            if prop == RefElementMetaData.Property.NORMALS_TO_HORIZONTAL_FACES:
                name = "normals_to_horiz_faces"
                self._horiz_face_normals_symbol = \
                    symtab.find_or_create(
                        name, symbol_type=DataSymbol,
                        datatype=ArrayType(
                                LFRicTypes("LFRicRealScalarDataType")(),
                                [ArrayType.Extent.DEFERRED]*2),
                        tag=name)
                if self._horiz_face_normals_symbol not in self._arg_properties:
                    self._arg_properties[self._horiz_face_normals_symbol] = \
                         self._nfaces_h_symbol
            # Provide horizontal normals to "outward" faces
            elif prop == (RefElementMetaData.Property.
                          OUTWARD_NORMALS_TO_HORIZONTAL_FACES):
                name = "out_normals_to_horiz_faces"
                self._horiz_face_out_normals_symbol = \
                    symtab.find_or_create(
                        name, symbol_type=DataSymbol,
                        datatype=ArrayType(
                                LFRicTypes("LFRicRealScalarDataType")(),
                                [ArrayType.Extent.DEFERRED]*2),
                        tag=name)
                if self._horiz_face_out_normals_symbol not in \
                        self._arg_properties:
                    self._arg_properties[self._horiz_face_out_normals_symbol] \
                        = self._nfaces_h_symbol
            elif prop == (RefElementMetaData.Property.
                          NORMALS_TO_VERTICAL_FACES):
                name = "normals_to_vert_faces"
                self._vert_face_normals_symbol = \
                    symtab.find_or_create(
                        name, symbol_type=DataSymbol,
                        datatype=ArrayType(
                                LFRicTypes("LFRicRealScalarDataType")(),
                                [ArrayType.Extent.DEFERRED]*2),
                        tag=name)
                if self._vert_face_normals_symbol not in self._arg_properties:
                    self._arg_properties[self._vert_face_normals_symbol] = \
                         self._nfaces_v_symbol
            # Provide vertical normals to "outward" faces
            elif prop == (RefElementMetaData.Property.
                          OUTWARD_NORMALS_TO_VERTICAL_FACES):
                name = "out_normals_to_vert_faces"
                self._vert_face_out_normals_symbol = \
                    symtab.find_or_create(
                        name, symbol_type=DataSymbol,
                        datatype=ArrayType(
                                LFRicTypes("LFRicRealScalarDataType")(),
                                [ArrayType.Extent.DEFERRED]*2),
                        tag=name)
                if self._vert_face_out_normals_symbol not in \
                        self._arg_properties:
                    self._arg_properties[self._vert_face_out_normals_symbol] \
                        = self._nfaces_v_symbol
            # Provide normals to all faces
            elif prop == RefElementMetaData.Property.NORMALS_TO_FACES:
                name = "normals_to_faces"
                self._face_normals_symbol = \
                    symtab.find_or_create(
                        name, symbol_type=DataSymbol,
                        datatype=ArrayType(
                                LFRicTypes("LFRicRealScalarDataType")(),
                                [ArrayType.Extent.DEFERRED]*2),
                        tag=name)
                if self._face_normals_symbol not in self._arg_properties:
                    self._arg_properties[self._face_normals_symbol] = \
                        self._nfaces_symbol
            # Provide vertical normals to all "outward" faces
            elif prop == RefElementMetaData.Property.OUTWARD_NORMALS_TO_FACES:
                name = "out_normals_to_faces"
                self._face_out_normals_symbol = \
                    symtab.find_or_create(
                        name, symbol_type=DataSymbol,
                        datatype=ArrayType(
                                LFRicTypes("LFRicRealScalarDataType")(),
                                [ArrayType.Extent.DEFERRED]*2),
                        tag=name)
                if self._face_out_normals_symbol not in \
                   self._arg_properties:
                    self._arg_properties[self._face_out_normals_symbol] = \
                        self._nfaces_symbol
            else:
                all_props = [str(sprop)
                             for sprop in RefElementMetaData.Property]
                raise InternalError(
                    f"Unsupported reference-element property ('{prop}') "
                    f"found when generating arguments for kernel "
                    f"'{self._kernel.name}'. Supported properties are: "
                    f"{all_props}")

    def kern_args(self):
        '''
        :returns: the argument list for kernel call/stub arguments.
        :rtype: List[str]

        '''
        argdict = self._arg_properties
        # Remove duplicate "nfaces" by using OrderedDict
        nfaces = list(OrderedDict.fromkeys(argdict.values()))
        kern_args = nfaces + list(argdict.keys())
        return [sym.name for sym in kern_args]

    def kern_args_symbols(self):
        '''
        :returns: the argument symbol list for kernel call/stub arguments.
        :rtype: List[:py:class:`psyclone.psyir.symbols.Symbol`]

        '''
        argdict = self._arg_properties
        # Remove duplicate "nfaces" by using OrderedDict
        nfaces = list(OrderedDict.fromkeys(argdict.values()))
        return nfaces + list(argdict.keys())

    def invoke_declarations(self):
        '''
        Create the necessary declarations for the variables needed in order
        to provide properties of the reference element in a Kernel call.

        '''
        super().invoke_declarations()
        if not self._properties and not self._nfaces_h_required:
            # No reference-element properties required
            return

        const = LFRicConstants()

        refelem_type = const.REFELEMENT_TYPE_MAP["refelement"]["type"]
        refelem_mod = const.REFELEMENT_TYPE_MAP["refelement"]["module"]
        mod = ContainerSymbol(refelem_mod)
        self.symtab.add(mod)
        self.symtab.add(
            DataTypeSymbol(refelem_type, datatype=StructureType(),
                           interface=ImportInterface(mod)))
        self._ref_elem_symbol = self.symtab.find_or_create_tag(
                                                    "reference_element")
        self._ref_elem_symbol.specialise(
               DataSymbol,
               datatype=UnsupportedFortranType(
                   f"class({refelem_type}), pointer :: "
                   f"{self._ref_elem_symbol.name} => null()"))

    def stub_declarations(self):
        '''
        Create the necessary declarations for the variables needed in order
        to provide properties of the reference element in a Kernel stub.
        Note that argument order is redefined later by ArgOrdering.

        '''
        super().stub_declarations()
        if not (self._properties or self._nfaces_h_required):
            return

        # Declare the necessary scalars (duplicates are ignored)
        scalars = list(self._arg_properties.values())
        nfaces_h = self.symtab.find_or_create(
            "nfaces_re_h", tag="nfaces_re_h",
            symbol_type=DataSymbol,
            datatype=LFRicTypes("LFRicIntegerScalarDataType")()
        )
        if self._nfaces_h_required and nfaces_h not in scalars:
            scalars.append(nfaces_h)

        for nface in scalars:
            sym = self.symtab.find_or_create(
                nface.name,
                symbol_type=DataSymbol,
                datatype=LFRicTypes("LFRicIntegerScalarDataType")()
            )
            sym.interface = ArgumentInterface(ArgumentInterface.Access.READ)
            self.symtab.append_argument(sym)

        # Declare the necessary arrays
        for arr, sym in self._arg_properties.items():
            arrsym = self.symtab.lookup(arr.name)
            arrsym.datatype = ArrayType(
                    LFRicTypes("LFRicRealScalarDataType")(),
                    [Literal("3", INTEGER_TYPE), Reference(sym)])
            arrsym.interface = ArgumentInterface(
                                    ArgumentInterface.Access.READ)
            self.symtab.append_argument(arrsym)

    def initialise(self, cursor):
        '''
        Creates the PSyIR nodes representing the necessary initialisation
        code for properties of the reference element.

        :param int cursor: position where to add the next initialisation
            statements.
        :returns: Updated cursor value.
        :rtype: int

        '''
        if not (self._properties or self._nfaces_h_required):
            return cursor

        mesh_obj = self.symtab.find_or_create_tag("mesh")
        ref_element = self._ref_elem_symbol
        stmt = Assignment.create(
                lhs=Reference(ref_element),
                rhs=Call.create(
                    StructureReference.create(
                        mesh_obj, ["get_reference_element"])),
                is_pointer=True)
        stmt.preceding_comment = (
            "Get the reference element and query its properties"
        )
        self._invoke.schedule.addchild(stmt, cursor)
        cursor += 1

        if self._nfaces_h_symbol:
            stmt = Assignment.create(
                    lhs=Reference(self._nfaces_h_symbol),
                    rhs=Call.create(
                        StructureReference.create(
                            ref_element, ["get_number_horizontal_faces"])))
            self._invoke.schedule.addchild(stmt, cursor)
            cursor += 1
        if self._nfaces_v_symbol:
            stmt = Assignment.create(
                    lhs=Reference(self._nfaces_v_symbol),
                    rhs=Call.create(
                        StructureReference.create(
                            ref_element, ["get_number_vertical_faces"])))
            self._invoke.schedule.addchild(stmt, cursor)
            cursor += 1

        if self._nfaces_symbol:
            stmt = Assignment.create(
                    lhs=Reference(self._nfaces_symbol),
                    rhs=Call.create(
                        StructureReference.create(
                            ref_element, ["get_number_faces"])))
            self._invoke.schedule.addchild(stmt, cursor)
            cursor += 1

        if self._horiz_face_normals_symbol:
            stmt = Call.create(
                StructureReference.create(
                    ref_element, ["get_normals_to_horizontal_faces"]))
            stmt.addchild(Reference(self._horiz_face_normals_symbol))
            self._invoke.schedule.addchild(stmt, cursor)
            cursor += 1

        if self._horiz_face_out_normals_symbol:
            stmt = Call.create(
                StructureReference.create(
                    ref_element,
                    ["get_outward_normals_to_horizontal_faces"]))
            stmt.addchild(Reference(self._horiz_face_out_normals_symbol))
            self._invoke.schedule.addchild(stmt, cursor)
            cursor += 1

        if self._vert_face_normals_symbol:
            stmt = Call.create(
                StructureReference.create(
                    ref_element,
                    ["get_normals_to_vertical_faces"]))
            stmt.addchild(Reference(self._vert_face_normals_symbol))
            self._invoke.schedule.addchild(stmt, cursor)
            cursor += 1

        if self._vert_face_out_normals_symbol:
            stmt = Call.create(
                StructureReference.create(
                    ref_element,
                    ["get_outward_normals_to_vertical_faces"]))
            stmt.addchild(Reference(self._vert_face_out_normals_symbol))
            self._invoke.schedule.addchild(stmt, cursor)
            cursor += 1

        if self._face_normals_symbol:
            stmt = Call.create(
                StructureReference.create(
                    ref_element,
                    ["get_normals_to_faces"]))
            stmt.addchild(Reference(self._face_normals_symbol))
            self._invoke.schedule.addchild(stmt, cursor)
            cursor += 1

        if self._face_out_normals_symbol:
            stmt = Call.create(
                StructureReference.create(
                    ref_element,
                    ["get_outward_normals_to_faces"]))
            stmt.addchild(Reference(self._face_out_normals_symbol))
            self._invoke.schedule.addchild(stmt, cursor)
            cursor += 1
        return cursor


class DynFunctionSpaces(LFRicCollection):
    '''
    Handles the declaration and initialisation of all function-space-related
    quantities required by an Invoke.

    :param invoke: the Invoke or Kernel object.
    '''
    def __init__(self, kern_or_invoke):
        super().__init__(kern_or_invoke)

        if self._invoke:
            self._function_spaces = self._invoke.unique_fss()[:]
        else:
            self._function_spaces = self.kernel_calls[0].arguments.unique_fss

        self._var_list = []

        # Loop over all unique function spaces used by our kernel(s)
        for function_space in self._function_spaces:

            # We need ndf for a space if a kernel operates on cell-columns,
            # has a field or operator on that space and is not a
            # CMA kernel performing a matrix-matrix operation.
            if self._invoke and not self._dofs_only or \
               self._kernel and self._kernel.cma_operation != "matrix-matrix":
                self._var_list.append(function_space.ndf_name)

            # If there is a field on this space then add undf to list
            # to declare later. However, if the invoke contains only
            # kernels that operate on dofs and distributed memory is
            # enabled then the number of dofs is obtained from the
            # field proxy and undf is not required.
            if self._invoke and self._invoke.field_on_space(function_space):
                if not (self._dofs_only and Config.get().distributed_memory):
                    self._var_list.append(function_space.undf_name)
            elif self._kernel and \
                    function_space.field_on_space(self._kernel.arguments):
                self._var_list.append(function_space.undf_name)

    def stub_declarations(self):
        '''
        Add function-space-related declarations to a Kernel stub.
        Note that argument order is redefined later by ArgOrdering.

        '''
        super().stub_declarations()
        for var in self._var_list:
            arg = self.symtab.find_or_create(
                var, symbol_type=DataSymbol,
                datatype=LFRicTypes("LFRicIntegerScalarDataType")())
            arg.interface = ArgumentInterface(ArgumentInterface.Access.READ)
            self.symtab.append_argument(arg)

    def invoke_declarations(self):
        '''
        Add function-space-related declarations to a PSy-layer routine.

        '''
        super().invoke_declarations()
        for var in self._var_list:
            self.symtab.new_symbol(
                var,
                symbol_type=DataSymbol,
                datatype=LFRicTypes("LFRicIntegerScalarDataType")())

    def initialise(self, cursor: int) -> int:
        '''
        Create the code that initialises function-space quantities.

        :param cursor: position where to add the next initialisation
            statements.
        :returns: Updated cursor value.

        '''
        # Loop over all unique function spaces used by the kernels in
        # the invoke
        for function_space in self._function_spaces:
            # Initialise information associated with this function space.
            # If we have 1+ kernels that operate on cell-columns then we
            # will need ndf and undf. If we don't then we only need undf
            # (for the upper bound of the loop over dofs) if we're not
            # doing DM.

            # Find argument proxy name used to dereference the argument
            arg = self._invoke.arg_for_funcspace(function_space)
            # Initialise ndf for this function space.
            if not self._dofs_only:
                ndf_name = function_space.ndf_name
                assignment = Assignment.create(
                        lhs=Reference(self.symtab.lookup(ndf_name)),
                        rhs=arg.generate_method_call(
                              "get_ndf", function_space=function_space))
                assignment.preceding_comment = (
                    f"Initialise number of DoFs for "
                    f"{function_space.mangled_name}")
                self._invoke.schedule.addchild(assignment, cursor)
                cursor += 1
            # If there is a field on this space then initialise undf
            # for this function space. However, if the invoke contains
            # only kernels that operate on dofs and distributed
            # memory is enabled then the number of dofs is obtained
            # from the field proxy and undf is not required.
            if not (self._dofs_only and Config.get().distributed_memory):
                if self._invoke.field_on_space(function_space):
                    undf_name = function_space.undf_name
                    self._invoke.schedule.addchild(
                        Assignment.create(
                            lhs=Reference(self.symtab.lookup(undf_name)),
                            rhs=arg.generate_method_call("get_undf")),
                        cursor)
                    cursor += 1
        return cursor


class DynProxies(LFRicCollection):
    '''
    Handles all proxy-related declarations and initialisation. Unlike other
    sub-classes of LFRicCollection, we do not have to handle Kernel-stub
    generation since Kernels know nothing about proxies.

    An instance of this class is instantiated for each Invoke before the
    PSy Layer is constructed. For each unique field or operator argument to
    a kernel in the Invoke it:

      * Creates a DataSymbol for the corresponding proxy;
      * Creates a DataSymbol for the pointer to the data array accessed via
        the proxy. If the argument is a field vector then a DataSymbol is
        created for each component of the vector;
      * Tags that DataSymbol so that the correct symbol can always be looked
        up, irrespective of any name clashes;

    Note that since the Fortran standard forbids (Note 12.34 in the
    Fortran2008 standard) aliasing of effective arguments that are written to,
    the set of unique kernel arguments must refer to unique memory locations
    or to those that are read only.

    '''
    def __init__(self, node):
        super().__init__(node)
        const = LFRicConstants()
        real_field_args = self._invoke.unique_declarations(
            argument_types=const.VALID_FIELD_NAMES,
            intrinsic_type=const.MAPPING_DATA_TYPES["gh_real"])
        int_field_args = self._invoke.unique_declarations(
            argument_types=const.VALID_FIELD_NAMES,
            intrinsic_type=const.MAPPING_DATA_TYPES["gh_integer"])
        op_args = self._invoke.unique_declarations(
            argument_types=const.VALID_OPERATOR_NAMES)

        # We put precision Symbols in the Container symbol table.
        ctable = self._invoke.schedule.parent.symbol_table

        for arg in real_field_args + int_field_args + op_args:
            # Create symbols that we will associate with the internal
            # data arrays of fields, field vectors and LMA operators.
            if arg.argument_type == "gh_columnwise_operator":
                # CMA operators are handled by the DynCMAOperators class.
                continue
            ctable.add_lfric_precision_symbol(arg.precision)
            intrinsic_type = "integer" if arg in int_field_args else "real"
            suffix = const.ARG_TYPE_SUFFIX_MAPPING[arg.argument_type]
            if arg.vector_size > 1:
                for idx in range(1, arg.vector_size+1):
                    # Make sure we're going to create a Symbol with a unique
                    # name.
                    new_name = self.symtab.next_available_name(
                        f"{arg.name}_{idx}_{suffix}")
                    tag = f"{arg.name}_{idx}:{suffix}"
                    # The data for a field lives in a rank-1 array.
                    self._add_symbol(new_name, tag, intrinsic_type, arg, 1)
            else:
                # Make sure we're going to create a Symbol with a unique
                # name (since this is hardwired into the
                # UnsupportedFortranType).
                tag = f"{arg.name}:{suffix}"
                new_name = self.symtab.next_available_name(
                    f"{arg.name}_{suffix}")
                # The data for an operator lives in a rank-3 array.
                rank = 1 if arg not in op_args else 3
                self._add_symbol(new_name, tag, intrinsic_type, arg, rank)

    def _add_symbol(self, name, tag, intrinsic_type, arg, rank):
        '''
        Creates a new DataSymbol representing either an LFRic field or
        operator and adds it to the SymbolTable associated with this class.
        The Symbol is of UnsupportedFortranType because it is a pointer
        to the internal data array and the PSyIR does not support pointers. The
        remainder of the type information is fully supplied in the
        `partial_datatype` property of the UnsupportedFortranType.
        The supplied Symbol name is assumed not to already exist in the
        SymbolTable (e.g. it is obtained with the `next_available_name` method
        of SymbolTable) because it is used in constructing the
        UnsupportedFortranType which must be done before the Symbol is created.

        :param str name: the name of the new Symbol.
        :param str tag: the tag to associate with the new Symbol.
        :param str intrinsic_type: whether the Symbol represents "real" or
                                   "integer" data.
        :param arg: the metadata description of the associated kernel argument.
        :type arg: :py:class:`psyclone.dynamo0p3.DynKernelArgument`
        :param int rank: the rank of the array represented by the Symbol.

        '''
        if intrinsic_type == "real":
            lfric_type = "LFRicRealScalarDataType"
        else:
            lfric_type = "LFRicIntegerScalarDataType"
        precision = LFRicConstants().precision_for_type(arg.data_type)
        array_type = ArrayType(
                LFRicTypes(lfric_type)(precision),
                [ArrayType.Extent.DEFERRED]*rank)

        # Since the PSyIR doesn't have the pointer concept, we have
        # to have an UnsupportedFortranType.
        index_str = ",".join(rank*[":"])
        dtype = UnsupportedFortranType(
            f"{intrinsic_type}(kind={arg.precision}), pointer, "
            f"dimension({index_str}) :: {name} => null()",
            partial_datatype=array_type)
        try:
            self.symtab.new_symbol(name,
                                   symbol_type=DataSymbol,
                                   datatype=dtype,
                                   tag=tag)
        except KeyError:
            # The tag already exists and therefore we don't need to do
            # anything. This can happen if the Symbol Table has already
            # been populated by a previous call to this constructor. Even if
            # this is not the case, within a single Invoke we can have user-
            # supplied kernels that accept a full field-vector as argument
            # but also individual components of that vector might
            # be passed to Builtins. Therefore a clash with an
            # existing tag may occur which we can safely ignore.
            pass

    def invoke_declarations(self):
        '''
        Insert declarations of all proxy-related quantities into the PSy layer.

        '''
        super().invoke_declarations()
        const = LFRicConstants()
        table = self.symtab

        # Declarations of real and integer field proxies

        # Filter field arguments by intrinsic type
        real_field_args = self._invoke.unique_declarations(
            argument_types=const.VALID_FIELD_NAMES,
            intrinsic_type=const.MAPPING_DATA_TYPES["gh_real"])
        int_field_args = self._invoke.unique_declarations(
            argument_types=const.VALID_FIELD_NAMES,
            intrinsic_type=const.MAPPING_DATA_TYPES["gh_integer"])

        # Create a field argument map that splits the (real and
        # integer) fields into their different datatypes for their
        # proxy's
        field_datatype_map = OrderedDict()
        for arg in real_field_args + int_field_args:
            try:
                field_datatype_map[
                    (arg.proxy_data_type, arg.module_name)].append(arg)
            except KeyError:
                # This datatype has not been seen before so create a
                # new entry
                field_datatype_map[
                    (arg.proxy_data_type, arg.module_name)] = [arg]

        # Add the Invoke subroutine declarations for the different
        # field-type proxies
        for (fld_type, fld_mod), args in field_datatype_map.items():
            fld_mod_symbol = table.node.parent.symbol_table.lookup(fld_mod)
            fld_type_sym = table.node.parent.symbol_table.new_symbol(
                    fld_type,
                    symbol_type=DataTypeSymbol,
                    datatype=UnresolvedType(),
                    interface=ImportInterface(fld_mod_symbol))
            for arg in args:
                if arg._vector_size > 1:
                    decl_type = ArrayType(fld_type_sym, [arg._vector_size])
                else:
                    decl_type = fld_type_sym
                table.new_symbol(arg.proxy_name,
                                 symbol_type=DataSymbol,
                                 datatype=decl_type)

        # Declarations of LMA operator proxies
        op_args = self._invoke.unique_declarations(
            argument_types=["gh_operator"])
        # Filter operators by their proxy datatype
        operators_datatype_map = OrderedDict()
        for op_arg in op_args:
            try:
                operators_datatype_map[op_arg.proxy_data_type].append(op_arg)
            except KeyError:
                # This proxy datatype has not been seen before so
                # create new entry
                operators_datatype_map[op_arg.proxy_data_type] = [op_arg]
        # Declare the operator proxies
        for operator_datatype, operators_list in \
                operators_datatype_map.items():
            mod_name = operators_list[0].module_name
            mod_st = table.node.parent.symbol_table
            fld_mod_symbol = mod_st.lookup(mod_name)
            op_datatype_symbol = mod_st.find_or_create(
                    operator_datatype,
                    symbol_type=DataTypeSymbol,
                    datatype=UnresolvedType(),
                    interface=ImportInterface(fld_mod_symbol))
            for op in operators_list:
                table.new_symbol(op.proxy_declaration_name,
                                 symbol_type=DataSymbol,
                                 datatype=op_datatype_symbol)

        # Declarations of CMA operator proxies
        cma_op_args = self._invoke.unique_declarations(
            argument_types=["gh_columnwise_operator"])
        if cma_op_args:
            op_type = cma_op_args[0].proxy_data_type
            mod_name = cma_op_args[0].module_name
            mod_st = table.node.parent.symbol_table
            fld_mod_symbol = mod_st.lookup(mod_name)
            op_datatype_symbol = mod_st.find_or_create(
                    op_type,
                    symbol_type=DataTypeSymbol,
                    datatype=UnresolvedType(),
                    interface=ImportInterface(fld_mod_symbol))
            for arg in cma_op_args:
                table.new_symbol(arg.proxy_declaration_name,
                                 symbol_type=DataSymbol,
                                 datatype=op_datatype_symbol)

    def initialise(self, cursor: int) -> int:
        '''
        Insert code into the PSy layer to initialise all necessary proxies.

        :param cursor: position where to add the next initialisation
            statements.
        :returns: Updated cursor value.

        :raises InternalError: if a kernel argument of an unrecognised type
            is encountered.

        '''
        init_cursor = cursor
        for arg in self._invoke.psy_unique_vars:
            # We don't have proxies for scalars
            if arg.is_scalar:
                continue

            const = LFRicConstants()
            suffix = const.ARG_TYPE_SUFFIX_MAPPING[arg.argument_type]

            if arg.vector_size > 1:
                # the range function below returns values from
                # 1 to the vector size which is what we
                # require in our Fortran code
                for idx in range(1, arg.vector_size+1):
                    self._invoke.schedule.addchild(
                        Assignment.create(
                            lhs=ArrayReference.create(
                                self.symtab.lookup(arg.proxy_name),
                                [Literal(str(idx), INTEGER_TYPE)]),
                            rhs=Call.create(ArrayOfStructuresReference.create(
                                self.symtab.lookup(arg.name),
                                [Literal(str(idx), INTEGER_TYPE)],
                                ["get_proxy"]))),
                        cursor)
                    cursor += 1
                    symbol = self.symtab.lookup_with_tag(
                        f"{arg.name}_{idx}:{suffix}")
                    self._invoke.schedule.addchild(
                        Assignment.create(
                            lhs=Reference(symbol),
                            rhs=ArrayOfStructuresReference.create(
                                    self.symtab.lookup(arg.proxy_name),
                                    [Literal(str(idx), INTEGER_TYPE)],
                                    ["data"]),
                            is_pointer=True),
                        cursor)
                    cursor += 1
            else:
                self._invoke.schedule.addchild(
                    Assignment.create(
                        lhs=Reference(
                            self.symtab.find_or_create(arg.proxy_name)),
                        rhs=Call.create(StructureReference.create(
                            self.symtab.lookup(arg.name), ["get_proxy"]))),
                    cursor)
                cursor += 1
                if arg.is_field:
                    symbol = self.symtab.lookup_with_tag(
                        f"{arg.name}:{suffix}")
                    self._invoke.schedule.addchild(
                        Assignment.create(
                            lhs=Reference(symbol),
                            rhs=StructureReference.create(
                                self.symtab.lookup(arg.proxy_name), ["data"]),
                            is_pointer=True),
                        cursor)
                    cursor += 1
                elif arg.is_operator:
                    if arg.argument_type == "gh_columnwise_operator":
                        # CMA operator arguments are handled in DynCMAOperators
                        pass
                    elif arg.argument_type == "gh_operator":
                        symbol = self.symtab.lookup_with_tag(
                            f"{arg.name}:{suffix}")
                        self._invoke.schedule.addchild(
                            Assignment.create(
                                lhs=Reference(symbol),
                                rhs=StructureReference.create(
                                    self.symtab.lookup(arg.proxy_name),
                                    ["local_stencil"]),
                                is_pointer=True),
                            cursor)
                        cursor += 1
                    else:
                        raise InternalError(
                            f"Kernel argument '{arg.name}' is a recognised "
                            f"operator but its type ('{arg.argument_type}') is"
                            f" not supported by DynProxies.initialise()")
                else:
                    raise InternalError(
                        f"Kernel argument '{arg.name}' of type "
                        f"'{arg.argument_type}' not "
                        f"handled in DynProxies.initialise()")
            if cursor > init_cursor:
                self._invoke.schedule[init_cursor].preceding_comment = (
                    "Initialise field and/or operator proxies")

        return cursor


class DynLMAOperators(LFRicCollection):
    '''
    Handles all entities associated with Local-Matrix-Assembly Operators.
    '''
    def stub_declarations(self):
        '''
        Declare all LMA-related quantities in a Kernel stub. Note that argument
        order will be defined later by ArgOrderig.

        '''
        super().stub_declarations()
        lma_args = psyGen.args_filter(
            self._kernel.arguments.args, arg_types=["gh_operator"])
        if lma_args:
            arg = self.symtab.find_or_create(
                "cell", symbol_type=DataSymbol,
                datatype=LFRicTypes("LFRicIntegerScalarDataType")())
            arg.interface = ArgumentInterface(ArgumentInterface.Access.READ)
            self.symtab.append_argument(arg)
        for arg in lma_args:
            size = arg.name+"_ncell_3d"
            op_dtype = arg.intrinsic_type
            op_kind = arg.precision
            size_sym = self.symtab.find_or_create(
                size, symbol_type=DataSymbol,
                datatype=LFRicTypes("LFRicIntegerScalarDataType")())
            size_sym.interface = ArgumentInterface(
                                        ArgumentInterface.Access.READ)
            self.symtab.append_argument(size_sym)
            ndf_name_to = self.symtab.lookup(
                                    arg.function_space_to.ndf_name)
            ndf_name_from = self.symtab.lookup(
                                    arg.function_space_from.ndf_name)

            # Create the PSyIR intrinsic DataType
            kind_sym = self.symtab.find_or_create(
                op_kind, symbol_type=DataSymbol, datatype=UnresolvedType(),
                interface=ImportInterface(
                    self.symtab.lookup("constants_mod")))
            if op_dtype == "real":
                intr_type = ScalarType(ScalarType.Intrinsic.REAL, kind_sym)
            elif op_dtype == "integer":
                intr_type = ScalarType(ScalarType.Intrinsic.INTEGER, kind_sym)
            else:
                raise NotImplementedError(
                    f"Only REAL and INTEGER LMAOperator types are supported, "
                    f"but found '{op_dtype}'")
            if arg.intent == "in":
                intent = ArgumentInterface.Access.READ
            elif arg.intent == "inout":
                intent = ArgumentInterface.Access.READWRITE
            # No need for else as arg.intent only returns in/inout or errors

            arg_sym = self.symtab.find_or_create(
                arg.name, symbol_type=DataSymbol,
                datatype=ArrayType(intr_type, [
                    Reference(size_sym),
                    Reference(ndf_name_to),
                    Reference(ndf_name_from),
                ]))
            arg_sym.interface = ArgumentInterface(intent)
            self.symtab.append_argument(arg_sym)

    def invoke_declarations(self):
        '''
        Declare all LMA-related quantities in a PSy-layer routine.
        Note: PSy layer in LFRic does not modify the LMA operator objects.
        Hence, their Fortran intents are always "in" (the data updated in the
        kernels is only pointed to from the LMA operator object and is thus
        not a part of the object).

        '''
        super().invoke_declarations()
        # Add the Invoke subroutine argument declarations for operators
        op_args = self._invoke.unique_declarations(
                                        argument_types=["gh_operator"])
        # Declare the operators
        for arg in op_args:
            symbol = self.symtab.lookup(arg.declaration_name)
            symbol.interface = ArgumentInterface(ArgumentInterface.Access.READ)


class DynCMAOperators(LFRicCollection):
    '''
    Holds all information on the Column-Matrix-Assembly operators
    required by an Invoke or Kernel stub.

    :param node: either an Invoke schedule or a single Kernel object.
    :type node: :py:class:`psyclone.dynamo0p3.DynSchedule` or \
                :py:class:`psyclone.domain.lfric.LFRicKern`

    '''
    # The scalar parameters that must be passed along with a CMA operator
    # if its 'to' and 'from' spaces are the same
    cma_same_fs_params = ["nrow", "bandwidth", "alpha",
                          "beta", "gamma_m", "gamma_p"]
    # The scalar parameters that must be passed along with a CMA operator
    # if its 'to' and 'from' spaces are different
    cma_diff_fs_params = ["nrow", "ncol", "bandwidth", "alpha",
                          "beta", "gamma_m", "gamma_p"]

    def __init__(self, node):
        super().__init__(node)

        # Look at every kernel call and generate a set of
        # the unique CMA operators involved. For each one we create a
        # dictionary entry. The key is the name of the CMA argument in the
        # PSy layer and the entry is itself another dictionary containing
        # two entries: the first 'arg' is the CMA argument object and the
        # second 'params' is the list of integer variables associated with
        # that CMA operator. The contents of this list depend on whether
        # or not the to/from function spaces of the CMA operator are the
        # same.
        self._cma_ops = OrderedDict()
        # You can't index into an OrderedDict so we keep a separate ref
        # to the first CMA argument we find.
        self._first_cma_arg = None
        for call in self.kernel_calls:
            if call.cma_operation:
                # Get a list of all of the CMA arguments to this call
                cma_args = psyGen.args_filter(
                    call.arguments.args,
                    arg_types=["gh_columnwise_operator"])
                # Create a dictionary entry for each argument that we
                # have not already seen
                for arg in cma_args:
                    if arg.name not in self._cma_ops:
                        if arg.function_space_to.orig_name != \
                           arg.function_space_from.orig_name:
                            self._cma_ops[arg.name] = {
                                "arg": arg,
                                "params": self.cma_diff_fs_params}
                        else:
                            self._cma_ops[arg.name] = {
                                "arg": arg,
                                "params": self.cma_same_fs_params}
                        self._cma_ops[arg.name]["intent"] = arg.intent
                        self._cma_ops[arg.name]["datatype"] = \
                            arg.intrinsic_type
                        self._cma_ops[arg.name]["kind"] = arg.precision
                        # Keep a reference to the first CMA argument
                        if not self._first_cma_arg:
                            self._first_cma_arg = arg

        # Create all the necessary Symbols here so that they are available
        # without the need to do a 'gen'.
        symtab = self.symtab
        const = LFRicConstants()
        suffix = const.ARG_TYPE_SUFFIX_MAPPING["gh_columnwise_operator"]
        for op_name in self._cma_ops:
            new_name = self.symtab.next_available_name(
                f"{op_name}_{suffix}")
            tag = f"{op_name}:{suffix}"
            arg = self._cma_ops[op_name]["arg"]
            precision = LFRicConstants().precision_for_type(arg.data_type)
            array_type = ArrayType(
                LFRicTypes("LFRicRealScalarDataType")(precision),
                [ArrayType.Extent.DEFERRED]*3)
            index_str = ",".join(3*[":"])
            dtype = UnsupportedFortranType(
                f"real(kind={arg.precision}), pointer, "
                f"dimension({index_str}) :: {new_name} => null()",
                partial_datatype=array_type)
            symtab.new_symbol(new_name,
                              symbol_type=DataSymbol,
                              datatype=dtype,
                              tag=tag)
            # Now the various integer parameters of the operator.
            for param in self._cma_ops[op_name]["params"]:
                symtab.find_or_create(
                    f"{op_name}_{param}",
                    tag=f"{op_name}:{param}:{suffix}",
                    symbol_type=DataSymbol,
                    datatype=LFRicTypes("LFRicIntegerScalarDataType")())

    def initialise(self, cursor: int) -> int:
        '''
        Generates the calls to the LFRic infrastructure that look-up
        the various components of each CMA operator. Adds these as
        children of the supplied parent node.

        :param cursor: position where to add the next initialisation
            statements.
        :returns: Updated cursor value.

        '''
        # If we have no CMA operators then we do nothing
        if not self._cma_ops:
            return cursor

        const = LFRicConstants()
        suffix = const.ARG_TYPE_SUFFIX_MAPPING["gh_columnwise_operator"]

        first = True
        for op_name in self._cma_ops:
            # First, assign a pointer to the array containing the actual
            # matrix.
            cma_name = self.symtab.lookup_with_tag(
                f"{op_name}:{suffix}")
            stmt = Assignment.create(
                    lhs=Reference(cma_name),
                    rhs=StructureReference.create(
                             self.symtab.lookup(
                                self._cma_ops[op_name]["arg"].proxy_name),
                             ["columnwise_matrix"]),
                    is_pointer=True)
            if first:
                stmt.preceding_comment = (
                    "Look-up information for each CMA operator"
                )
                first = False
            self._invoke.schedule.addchild(stmt, cursor)
            cursor += 1
            # Then make copies of the related integer parameters
            for param in self._cma_ops[op_name]["params"]:
                param_name = self.symtab.find_or_create_tag(
                    f"{op_name}:{param}:{suffix}",
                    root_name=f"{op_name}_{param}",
                    symbol_type=DataSymbol,
                    datatype=LFRicTypes("LFRicIntegerScalarDataType")()
                )
                stmt = Assignment.create(
                        lhs=Reference(param_name),
                        rhs=StructureReference.create(
                             self.symtab.lookup(
                                self._cma_ops[op_name]["arg"].proxy_name),
                             [param]),
                    )
                self._invoke.schedule.addchild(stmt, cursor)
                cursor += 1
        return cursor

    def invoke_declarations(self):
        '''
        Generate the necessary PSy-layer declarations for all column-wise
        operators and their associated parameters.
        Note: PSy layer in LFRic does not modify the CMA operator objects.
        Hence, their Fortran intents are always "in" (the data updated in the
        kernels is only pointed to from the column-wise operator object and is
        thus not a part of the object).

        '''
        super().invoke_declarations()
        # If we have no CMA operators then we do nothing
        if not self._cma_ops:
            return

        const = LFRicConstants()
        suffix = const.ARG_TYPE_SUFFIX_MAPPING["gh_columnwise_operator"]
        for op_name in self._cma_ops:

            # Declare the associated integer parameters
            param_names = []
            for param in self._cma_ops[op_name]["params"]:
                name = f"{op_name}_{param}"
                tag = f"{op_name}:{param}:{suffix}"
                sym = self.symtab.find_or_create(
                    name, tag=tag,
                    symbol_type=DataSymbol,
                    datatype=LFRicTypes("LFRicIntegerScalarDataType")()
                )
                param_names.append(sym.name)

    def stub_declarations(self):
        '''
        Generate all necessary declarations for CMA operators being passed to
        a Kernel stub.
        Note that argument order is redefined later by ArgOrdering.

        '''
        super().stub_declarations()
        # If we have no CMA operators then we do nothing
        if not self._cma_ops:
            return

        symtab = self.symtab

        # CMA operators always need the current cell index and the number
        # of columns in the mesh
        symbol = symtab.find_or_create(
            "cell", symbol_type=DataSymbol,
            datatype=LFRicTypes("LFRicIntegerScalarDataType")())
        symbol.interface = ArgumentInterface(ArgumentInterface.Access.READ)
        symtab.append_argument(symbol)
        symbol = symtab.find_or_create(
            "ncell_2d", symbol_type=DataSymbol,
            datatype=LFRicTypes("LFRicIntegerScalarDataType")())
        symbol.interface = ArgumentInterface(ArgumentInterface.Access.READ)
        symtab.append_argument(symbol)

        const = LFRicConstants()
        suffix = const.ARG_TYPE_SUFFIX_MAPPING["gh_columnwise_operator"]

        for op_name in self._cma_ops:
            # Declare the associated scalar arguments before the array because
            # some of them are used to dimension the latter (and some compilers
            # get upset if this ordering is not followed)
            for param in self._cma_ops[op_name]["params"]:
                symbol = symtab.find_or_create_tag(
                    f"{op_name}:{param}:{suffix}",
                    root_name=f"{op_name}_{param}",
                    symbol_type=DataSymbol,
                    datatype=LFRicTypes("LFRicIntegerScalarDataType")())
                symbol.interface = ArgumentInterface(
                        ArgumentInterface.Access.READ)
                symtab.append_argument(symbol)
            # Declare the array that holds the CMA operator
            bandwidth = symtab.find_or_create_tag(
                f"{op_name}:bandwidth:{suffix}",
                root_name=f"{op_name}_bandwidth",
                symbol_type=DataSymbol,
                datatype=LFRicTypes("LFRicIntegerScalarDataType")())
            bandwidth.interface = ArgumentInterface(
                    ArgumentInterface.Access.READ)

            nrow = symtab.find_or_create_tag(
                f"{op_name}:nrow:{suffix}",
                root_name=f"{op_name}_nrow",
                symbol_type=DataSymbol,
                datatype=LFRicTypes("LFRicIntegerScalarDataType")())
            nrow.interface = ArgumentInterface(
                    ArgumentInterface.Access.READ)

            op = symtab.find_or_create(
                op_name, symbol_type=DataSymbol,
                datatype=ArrayType(
                    LFRicTypes("LFRicRealScalarDataType")(),
                    [Reference(bandwidth), Reference(nrow),
                     Reference(symtab.lookup("ncell_2d"))]))
            op.interface = ArgumentInterface(
                    ArgumentInterface.Access.READ)
            symtab.append_argument(op)


class DynMeshes():
    '''
    Holds all mesh-related information (including colour maps if
    required).  If there are no inter-grid kernels then there is only
    one mesh object required (when calling kernels with operates_on==domain,
    colouring, doing distributed memory or querying the reference element).
    However, kernels performing inter-grid operations require multiple mesh
    objects as well as mesh maps and other quantities.

    There are two types of inter-grid operation; the first is "prolongation"
    where a field on a coarse mesh is mapped onto a fine mesh. The second
    is "restriction" where a field on a fine mesh is mapped onto a coarse
    mesh.

    :param invoke: the Invoke for which to extract information on all \
                   required inter-grid operations.
    :type invoke: :py:class:`psyclone.dynamo0p3.LFRicInvoke`
    :param unique_psy_vars: list of arguments to the PSy-layer routine.
    :type unique_psy_vars: list of \
                      :py:class:`psyclone.dynamo0p3.DynKernelArgument` objects.
    '''

    def __init__(self, invoke, unique_psy_vars):
        # List of names of unique mesh variables referenced in the Invoke
        self._mesh_tag_names = []
        # Whether or not the associated Invoke requires colourmap information
        self._needs_colourmap = False
        self._needs_colourmap_halo = False
<<<<<<< HEAD
        self._needs_colourtilemap = False
        self._needs_colourtilemap_halo = False
        # Keep a reference to the InvokeSchedule so we can check for colouring
        # later
        self._schedule = invoke.schedule
        self._symbol_table = self._schedule.symbol_table
=======
        # Keep a reference to the Invoke so we can check its properties later
        self._invoke = invoke
>>>>>>> 8db5dfa4
        # Set used to generate a list of the unique mesh objects
        _name_set = set()

        # Find the first non-scalar argument to this PSy layer routine. We
        # will use this to look-up the mesh if there are no inter-grid
        # kernels in this invoke.
        self._first_var = None
        for var in unique_psy_vars:
            if not var.is_scalar:
                self._first_var = var
                break

        # Loop over all kernel calls in the schedule. Keep a list of
        # any non-intergrid kernels so that we can generate a verbose error
        # message if necessary.
        non_intergrid_kernels = []
        has_intergrid = False
        for call in self._invoke.schedule.coded_kernels():

            if (call.reference_element.properties or call.mesh.properties or
                    call.iterates_over == "domain" or call.cma_operation):
                _name_set.add("mesh")

            if not call.is_intergrid:
                non_intergrid_kernels.append(call)
            else:
                has_intergrid = True
                # Create and store the names of the associated mesh objects
                _name_set.add(f"mesh_{call._intergrid_ref.fine.name}")
                _name_set.add(f"mesh_{call._intergrid_ref.coarse.name}")

        # If we found a mixture of both inter-grid and non-inter-grid kernels
        # then we reject the invoke()
        if non_intergrid_kernels and has_intergrid:
            raise GenerationError(
                f"An invoke containing inter-grid kernels must contain no "
                f"other kernel types but kernels "
                f"'{''', '''.join([c.name for c in non_intergrid_kernels])}' "
                f"in invoke '{invoke.name}' are not inter-grid kernels.")

        # If distributed memory is enabled then we will need at least
        # one mesh object if we have one or more kernels that operate
        # on cell-columns or are doing redundant computation for a
        # kernel that operates on dofs. Since the latter condition
        # comes about through the application of a transformation, we
        # don't yet know whether or not a mesh is required. Therefore,
        # the only solution is to assume that a mesh object is
        # required if distributed memory is enabled. We also require a
        # mesh object if any of the kernels require properties of
        # either the reference element or the mesh. (Colourmaps also
        # require a mesh object but that is handled in colourmap_init().)
        if not _name_set and Config.get().distributed_memory:
            # We didn't already have a requirement for a mesh so add one now.
            _name_set.add("mesh")

        self._add_mesh_symbols(list(_name_set))

    @property
    def symtab(self):
        '''
        :returns: associated symbol table.
        :rtype: :py:class:`psyclone.psyir.symbols.SymbolTable`
        '''
        return self._invoke.schedule.symbol_table

    def _add_mesh_symbols(self, mesh_tags):
        '''
        Add DataSymbols for the supplied list of mesh names and store the
        corresponding list of tags.

        A ContainerSymbol is created for the LFRic mesh module and a TypeSymbol
        for the mesh type. If distributed memory is enabled then a DataSymbol
        to hold the maximum halo depth is created for each mesh.

        :param mesh_tags: tag names for every mesh object required.
        :type mesh_tags: list of str

        '''
        if not mesh_tags:
            return

        self._mesh_tag_names = sorted(mesh_tags)

        # Look up the names of the module and type for the mesh object
        # from the LFRic constants class.
        const = LFRicConstants()
        mmod = const.MESH_TYPE_MAP["mesh"]["module"]
        mtype = const.MESH_TYPE_MAP["mesh"]["type"]
        # Create a Container symbol for the module
        csym = self.symtab.find_or_create_tag(
            mmod, symbol_type=ContainerSymbol)
        # Create a TypeSymbol for the mesh type
        mtype_sym = self.symtab.find_or_create_tag(
            mtype, symbol_type=DataTypeSymbol,
            datatype=UnresolvedType(),
            interface=ImportInterface(csym))

        name_list = []
        for name in mesh_tags:
            dt = UnsupportedFortranType(
                f"type({mtype_sym.name}), pointer :: {name} => null()")
            name_list.append(self.symtab.find_or_create_tag(
                name, symbol_type=DataSymbol, datatype=dt).name)

        if Config.get().distributed_memory:
            # If distributed memory is enabled then we require a variable
            # holding the maximum halo depth for each mesh.
            for name in mesh_tags:
                var_name = f"max_halo_depth_{name}"
                self.symtab.find_or_create(
                    var_name, tag=var_name,
                    symbol_type=DataSymbol,
                    datatype=LFRicTypes("LFRicIntegerScalarDataType")()
                )

    def colourmap_init(self):
        '''
        Sets-up information on any required colourmaps. Since colouring is
        applied by Transformations, this method is called as the final step
        of Dynamo0p3ColourTrans.apply().

        '''
        # pylint: disable=too-many-locals
        const = LFRicConstants()
        non_intergrid_kern = None

        for call in [call for call in self._invoke.schedule.coded_kernels() if
                     call.is_coloured()]:
            # Keep a record of whether or not any kernels (loops) in this
            # invoke have been coloured and, if so, whether the associated loop
            # is tiled or it goes into the halo.
            is_tiled = call.parent.parent.loop_type == "tile"
            has_halo = (call.parent.parent.upper_bound_name in
                        const.HALO_ACCESS_LOOP_BOUNDS)
            if has_halo:
                if is_tiled:
                    self._needs_colourtilemap_halo = True
                else:
                    self._needs_colourmap_halo = True
            else:
                if is_tiled:
                    self._needs_colourtilemap = True
                else:
                    self._needs_colourmap = True

            if not call.is_intergrid:
                non_intergrid_kern = call
                continue

            # This is an inter-grid kernel so look-up the names of
            # the colourmap variables associated with the coarse
            # mesh (since that determines the iteration space).
            carg_name = call._intergrid_ref.coarse.name
<<<<<<< HEAD
            if is_tiled:
                base_name = "tmap_" + carg_name
                tilecolour_map = sym_tab.find_or_create_array(
                    base_name, 3, ScalarType.Intrinsic.INTEGER,
                    tag=base_name)
                base_name = "ntilecolour_" + carg_name
                ntilecolours = sym_tab.find_or_create_integer_symbol(
                    base_name, tag=base_name)
                # Array holding the last cell of a given colour.
                if (Config.get().distributed_memory and
                        not call.all_updates_are_writes):
                    # This will require a loop into the halo and so the array
                    # is 2D (indexed by colour *and* halo depth).
                    base_name = "last_halo_tile_per_colour_" + carg_name
                    last_tile = sym_tab.find_or_create_array(
                        base_name, 2, ScalarType.Intrinsic.INTEGER,
                        tag=base_name)
                    base_name = ("last_halo_cell_per_colour_and_tile_" +
                                 carg_name)
                    last_cell_tile = sym_tab.find_or_create_array(
                        base_name, 3, ScalarType.Intrinsic.INTEGER,
                        tag=base_name)
                else:
                    # Array holding the last edge cell of a given colour. Just
                    # 1D as indexed by colour only.
                    base_name = "last_edge_tile_all_colours_" + carg_name
                    last_tile = sym_tab.find_or_create_array(
                        base_name, 1, ScalarType.Intrinsic.INTEGER,
                        tag=base_name)
                    base_name = ("last_edge_cell_all_colours_and_tiles_"
                                 + carg_name)
                    last_cell_tile = sym_tab.find_or_create_array(
                        base_name, 2, ScalarType.Intrinsic.INTEGER,
                        tag=base_name)
                # Add these symbols into the dictionary entry for this
                # inter-grid kernel
                call._intergrid_ref.set_tilecolour_info(
                    tilecolour_map, ntilecolours, last_tile, last_cell_tile)
            else:
                base_name = "cmap_" + carg_name
                colour_map = sym_tab.find_or_create_array(
                    base_name, 2, ScalarType.Intrinsic.INTEGER,
                    tag=base_name)
                base_name = "ncolour_" + carg_name
                ncolours = sym_tab.find_or_create_integer_symbol(
                    base_name, tag=base_name)
                # Array holding the last cell of a given colour.
                if (Config.get().distributed_memory and
                        not call.all_updates_are_writes):
                    # This will require a loop into the halo and so the array
                    # is 2D (indexed by colour *and* halo depth).
                    base_name = "last_halo_cell_all_colours_" + carg_name
                    last_cell = sym_tab.find_or_create_array(
                        base_name, 2, ScalarType.Intrinsic.INTEGER,
                        tag=base_name)
                else:
                    # Array holding the last edge cell of a given colour. Just
                    # 1D as indexed by colour only.
                    base_name = "last_edge_cell_all_colours_" + carg_name
                    last_cell = sym_tab.find_or_create_array(
                        base_name, 1, ScalarType.Intrinsic.INTEGER,
                        tag=base_name)
                # Add these symbols into the dictionary entry for this
                # inter-grid kernel
                call._intergrid_ref.set_colour_info(colour_map, ncolours,
                                                    last_cell)
=======
            # Colour map
            base_name = "cmap_" + carg_name
            array_type = ArrayType(
                LFRicTypes("LFRicRealScalarDataType")(),
                [ArrayType.Extent.DEFERRED]*2)
            colour_map = self.symtab.find_or_create(
                base_name,
                symbol_type=DataSymbol,
                datatype=UnsupportedFortranType(
                    f"integer(kind=i_def), pointer, dimension(:,:) :: "
                    f"{base_name} => null()",
                    partial_datatype=array_type),
                tag=base_name)
            # No. of colours
            base_name = "ncolour_" + carg_name
            ncolours = self.symtab.find_or_create(
                base_name, tag=base_name,
                symbol_type=DataSymbol,
                datatype=LFRicTypes("LFRicIntegerScalarDataType")()
            )
            # Array holding the last cell of a given colour.
            if (Config.get().distributed_memory and
                    not call.all_updates_are_writes):
                # This will require a loop into the halo and so the array is
                # 2D (indexed by colour *and* halo depth).
                base_name = "last_halo_cell_all_colours_" + carg_name
                last_cell = self.symtab.find_or_create(
                    base_name,
                    symbol_type=DataSymbol,
                    datatype=ArrayType(
                            LFRicTypes("LFRicIntegerScalarDataType")(),
                            [ArrayType.Extent.DEFERRED]*2),
                    tag=base_name)
            else:
                # Array holding the last edge cell of a given colour. Just 1D
                # as indexed by colour only.
                base_name = "last_edge_cell_all_colours_" + carg_name
                last_cell = self.symtab.find_or_create(
                    base_name,
                    symbol_type=DataSymbol,
                    datatype=ArrayType(
                            LFRicTypes("LFRicIntegerScalarDataType")(),
                            [ArrayType.Extent.DEFERRED]*1),
                    tag=base_name)
            # Add these symbols into the DynInterGrid entry for this kernel
            call._intergrid_ref.set_colour_info(colour_map, ncolours,
                                                last_cell)
>>>>>>> 8db5dfa4

        if non_intergrid_kern and (self._needs_colourmap or
                                   self._needs_colourmap_halo):
            # There aren't any inter-grid kernels but we do need colourmap
            # information and that means we'll need a mesh object
            self._add_mesh_symbols(["mesh"])
            # This creates the colourmap information for this invoke if we
            # don't already have one.
            colour_map = non_intergrid_kern.colourmap
            # No. of colours
<<<<<<< HEAD
            ncolours = sym_tab.find_or_create_integer_symbol(
                "ncolour", tag="ncolour").name

            if self._needs_colourmap_halo:
                sym_tab.find_or_create_array(
                    "last_halo_cell_all_colours", 2,
                    ScalarType.Intrinsic.INTEGER,
                    tag="last_halo_cell_all_colours")
            if self._needs_colourmap:
                sym_tab.find_or_create_array(
                    "last_edge_cell_all_colours", 1,
                    ScalarType.Intrinsic.INTEGER,
                    tag="last_edge_cell_all_colours")

        if non_intergrid_kern and (self._needs_colourtilemap or
                                   self._needs_colourtilemap_halo):
            # There aren't any inter-grid kernels but we do need colourmap
            # information and that means we'll need a mesh object
            self._add_mesh_symbols(["mesh"])
            # This creates the colourmap information for this invoke if we
            # don't already have one.
            colour_map = non_intergrid_kern.tilecolourmap
            # No. of colours
            ntilecolours = sym_tab.find_or_create_integer_symbol(
                "ntilecolour", tag="ntilecolour").name

=======
            ncolours = self.symtab.find_or_create(
                "ncolour", tag="ncolour",
                symbol_type=DataSymbol,
                datatype=LFRicTypes("LFRicIntegerScalarDataType")()
            ).name
>>>>>>> 8db5dfa4
            if self._needs_colourmap_halo:
                self.symtab.find_or_create(
                    "last_halo_cell_all_colours",
                    symbol_type=DataSymbol,
                    datatype=ArrayType(
                            LFRicTypes("LFRicIntegerScalarDataType")(),
                            [ArrayType.Extent.DEFERRED]*2),
                    tag="last_halo_cell_all_colours")
            if self._needs_colourmap:
                self.symtab.find_or_create(
                    "last_edge_cell_all_colours",
                    symbol_type=DataSymbol,
                    datatype=ArrayType(
                            LFRicTypes("LFRicIntegerScalarDataType")(),
                            [ArrayType.Extent.DEFERRED]*1),
                    tag="last_edge_cell_all_colours")

    def invoke_declarations(self):
        '''
        Declare variables specific to mesh objects.

        '''
        # pylint: disable=too-many-locals, too-many-statements
        const = LFRicConstants()

        if self.intergrid_kernels:
<<<<<<< HEAD
            parent.add(UseGen(parent, name=mmap_mod, only=True,
                              funcnames=[mmap_type]))
        # Declare the mesh object(s) and associated halo depths
        for tag_name in self._mesh_tag_names:
            name = self._symbol_table.lookup_with_tag(tag_name).name
            parent.add(TypeDeclGen(parent, pointer=True, datatype=mtype,
                                   entity_decls=[name + " => null()"]))
            # For each mesh we also need the maximum halo depth.
            if Config.get().distributed_memory:
                name = self._symbol_table.lookup_with_tag(
                    f"max_halo_depth_{tag_name}").name
                parent.add(DeclGen(parent, datatype="integer",
                                   kind=api_config.default_kind["integer"],
                                   entity_decls=[name]))

        # Declare the inter-mesh map(s) and cell map(s)
        for kern in self.intergrid_kernels:
            parent.add(TypeDeclGen(parent, pointer=True,
                                   datatype=mmap_type,
                                   entity_decls=[kern.mmap + " => null()"]))
            parent.add(
                DeclGen(parent, pointer=True, datatype="integer",
                        kind=api_config.default_kind["integer"],
                        entity_decls=[kern.cell_map + "(:,:,:) => null()"]))

            # Declare the number of cells in the fine mesh and how many fine
            # cells there are per coarse cell
            parent.add(DeclGen(parent, datatype="integer",
                               kind=api_config.default_kind["integer"],
                               entity_decls=[kern.ncell_fine,
                                             kern.ncellpercellx,
                                             kern.ncellpercelly]))
            # Declare variables to hold the colourmap information if required
            if kern.colourmap_symbol:
                parent.add(
                    DeclGen(parent, datatype="integer",
                            kind=api_config.default_kind["integer"],
                            pointer=True,
                            entity_decls=[kern.colourmap_symbol.name+"(:,:)"]))
                parent.add(
                    DeclGen(parent, datatype="integer",
                            kind=api_config.default_kind["integer"],
                            entity_decls=[kern.ncolours_var_symbol.name]))
                # The cell-count array is 2D if we go into the halo and 1D
                # otherwise (i.e. no DM or this kernel is GH_WRITE only and
                # does not access the halo).
                dim_list = len(kern.last_cell_var_symbol.datatype.shape)*":"
                decln = (f"{kern.last_cell_var_symbol.name}("
                         f"{','.join(dim_list)})")
                parent.add(
                    DeclGen(parent, datatype="integer", allocatable=True,
                            kind=api_config.default_kind["integer"],
                            entity_decls=[decln]))
            if kern.tilecolourmap_symbol:
                parent.add(
                    DeclGen(parent, datatype="integer",
                            kind=api_config.default_kind["integer"],
                            pointer=True,
                            entity_decls=[kern.tilecolourmap_symbol.name +
                                          "(:,:,:)"]))
                parent.add(
                    DeclGen(parent, datatype="integer",
                            kind=api_config.default_kind["integer"],
                            entity_decls=[kern.ntilecolours_var_symbol.name]))
=======
            mmap_type = const.MESH_TYPE_MAP["mesh_map"]["type"]
            mmap_mod = const.MESH_TYPE_MAP["mesh_map"]["module"]
            # Create a Container symbol for the module
            csym = self.symtab.find_or_create_tag(
                mmap_mod, symbol_type=ContainerSymbol)
            # Create a TypeSymbol for the mesh type
            self.symtab.find_or_create_tag(
                mmap_type, symbol_type=DataTypeSymbol,
                datatype=UnresolvedType(),
                interface=ImportInterface(csym))
>>>>>>> 8db5dfa4

        if not self.intergrid_kernels and (self._needs_colourmap or
                                           self._needs_colourmap_halo):
            # There aren't any inter-grid kernels but we do need
            # colourmap information
            csym = self.symtab.lookup_with_tag("cmap")
            # Add declarations for these variables
            if self._needs_colourmap_halo:
                self.symtab.find_or_create_tag(
                    "last_halo_cell_all_colours")
            if self._needs_colourmap:
                self.symtab.find_or_create_tag(
                    "last_edge_cell_all_colours")

<<<<<<< HEAD
        if not self.intergrid_kernels and (self._needs_colourtilemap or
                                           self._needs_colourtilemap_halo):
            # There aren't any inter-grid kernels but we do need
            # colourmap information
            base_name = "tmap"
            csym = self._schedule.symbol_table.lookup_with_tag("tmap")
            base_name = "ntilecolour"
            ntilecolours = \
                self._schedule.symbol_table.find_or_create_tag(base_name).name
            colour_map = csym.name
            # Add declarations for these variables
            parent.add(DeclGen(parent, datatype="integer",
                               kind=api_config.default_kind["integer"],
                               pointer=True,
                               entity_decls=[colour_map+"(:,:,:)"]))
            parent.add(DeclGen(parent, datatype="integer",
                               kind=api_config.default_kind["integer"],
                               entity_decls=[ntilecolours]))
            # if self._needs_colourtilemap_halo:
            #     last_cell = self._symbol_table.find_or_create_tag(
            #         "last_halo_cell_all_colours")
            #     parent.add(DeclGen(parent, datatype="integer",
            #                        kind=api_config.default_kind["integer"],
            #                        allocatable=True,
            #                        entity_decls=[last_cell.name+"(:,:)"]))
            # if self._needs_colourtilemap:
            #     last_cell = self._symbol_table.find_or_create_tag(
            #         "last_edge_cell_all_colours")
            #     parent.add(DeclGen(parent, datatype="integer",
            #                        kind=api_config.default_kind["integer"],
            #                        allocatable=True,
            #                        entity_decls=[last_cell.name+"(:)"]))

    def initialise(self, parent):
=======
    def initialise(self, cursor: int) -> int:
>>>>>>> 8db5dfa4
        '''
        Initialise parameters specific to inter-grid kernels.

        :param cursor: position where to add the next initialisation
            statements.
        :returns: Updated cursor value.

        '''
        # pylint: disable=too-many-branches
        # If we haven't got any need for a mesh in this invoke then we
        # don't do anything
        if not self._mesh_tag_names:
            return cursor

        symtab = self._invoke.schedule.symbol_table

        if len(self._mesh_tag_names) == 1:
            # We only require one mesh object which means that this invoke
            # contains no inter-grid kernels (which would require at least 2)
            mesh_sym = symtab.lookup_with_tag(self._mesh_tag_names[0])
            assignment = Assignment.create(
                lhs=Reference(mesh_sym),
                rhs=self._first_var.generate_method_call("get_mesh"),
                is_pointer=True)
            assignment.preceding_comment = "Create a mesh object"
            self._invoke.schedule.addchild(assignment, cursor)
            cursor += 1
            if Config.get().distributed_memory:
                # If distributed memory is enabled then we need the maximum
                # halo depth.
                depth_sym = self.symtab.lookup_with_tag(
                    f"max_halo_depth_{self._mesh_tag_names[0]}")
                self._invoke.schedule.addchild(Assignment.create(
                    lhs=Reference(depth_sym),
                    rhs=Call.create(StructureReference.create(
                        mesh_sym, ["get_halo_depth"]))),
                    cursor)
                cursor += 1
            if self._needs_colourmap or self._needs_colourmap_halo:
                # Look-up variable names for colourmap and number of colours
                cmap = self.symtab.find_or_create_tag("cmap")
                ncolour = self.symtab.find_or_create_tag("ncolour")
                # Get the number of colours
                assignment = Assignment.create(
                        lhs=Reference(ncolour),
                        rhs=Call.create(StructureReference.create(
                            mesh_sym, ["get_ncolours"])))
                assignment.preceding_comment = "Get the colourmap"
                self._invoke.schedule.addchild(assignment, cursor)
                cursor += 1
                # Get the colour map
<<<<<<< HEAD
                parent.add(AssignGen(parent, pointer=True, lhs=colour_map,
                                     rhs=f"{mesh_name}%get_colour_map()"))
            if self._needs_colourtilemap or self._needs_colourtilemap_halo:
                parent.add(CommentGen(parent, ""))
                parent.add(CommentGen(parent, " Get the tilecolourmap"))
                parent.add(CommentGen(parent, ""))
                # Look-up variable names for colourmap and number of colours
                ntilecolours = self._schedule.symbol_table.find_or_create_tag(
                    "ntilecolour").name
                colour_map = self._schedule.symbol_table.find_or_create_tag(
                    "tmap").name
                # Get the number of colourtiles
                parent.add(AssignGen(
                    parent, lhs=ntilecolours,
                    rhs=f"{mesh_name}%get_ntilecolours()"))
                # Get the colour map
                parent.add(AssignGen(
                    parent, pointer=True, lhs=colour_map,
                    rhs=f"{mesh_name}%get_coloured_tiling_map()"))
            return

        parent.add(CommentGen(
            parent,
            " Look-up mesh objects and loop limits for inter-grid kernels"))
        parent.add(CommentGen(parent, ""))
=======
                assignment = Assignment.create(
                        lhs=Reference(cmap),
                        rhs=Call.create(StructureReference.create(
                            mesh_sym, ["get_colour_map"])),
                        is_pointer=True)
                self._invoke.schedule.addchild(assignment, cursor)
                cursor += 1
>>>>>>> 8db5dfa4

        # Keep a list of quantities that we've already initialised so
        # that we don't generate duplicate assignments
        initialised = []

        comment_cursor = cursor
        # Loop over the DynInterGrid objects
        for dig in self.intergrid_kernels:
            # We need pointers to both the coarse and the fine mesh as well
            # as the maximum halo depth for each.
            fine_mesh = self.symtab.find_or_create_tag(f"mesh_{dig.fine.name}")
            coarse_mesh = self.symtab.find_or_create_tag(
                                            f"mesh_{dig.coarse.name}")
            if fine_mesh not in initialised:
                initialised.append(fine_mesh)
                assignment = Assignment.create(
                        lhs=Reference(fine_mesh),
                        rhs=dig.fine.generate_method_call("get_mesh"),
                        is_pointer=True)
                self._invoke.schedule.addchild(assignment, cursor)
                cursor += 1
                if Config.get().distributed_memory:
                    max_halo_f_mesh = (
                        self.symtab.find_or_create_tag(
                            f"max_halo_depth_mesh_{dig.fine.name}"))
                    assignment = Assignment.create(
                            lhs=Reference(max_halo_f_mesh),
                            rhs=Call.create(StructureReference.create(
                                fine_mesh, ["get_halo_depth"])))
                    self._invoke.schedule.addchild(assignment, cursor)
                    cursor += 1
            if coarse_mesh not in initialised:
                initialised.append(coarse_mesh)
                assignment = Assignment.create(
                        lhs=Reference(coarse_mesh),
                        rhs=dig.coarse.generate_method_call("get_mesh"),
                        is_pointer=True)
                self._invoke.schedule.addchild(assignment, cursor)
                cursor += 1
                if Config.get().distributed_memory:
                    max_halo_c_mesh = (
                        self.symtab.find_or_create_tag(
                            f"max_halo_depth_mesh_{dig.coarse.name}"))
                    assignment = Assignment.create(
                            lhs=Reference(max_halo_c_mesh),
                            rhs=Call.create(StructureReference.create(
                                coarse_mesh, ["get_halo_depth"])))
                    self._invoke.schedule.addchild(assignment, cursor)
                    cursor += 1
            # We also need a pointer to the mesh map which we get from
            # the coarse mesh
            if dig.mmap not in initialised:
                initialised.append(dig.mmap)
                digmmap = self.symtab.lookup(dig.mmap)
                assignment = Assignment.create(
                        lhs=Reference(digmmap),
                        rhs=Call.create(StructureReference.create(
                                coarse_mesh, ["get_mesh_map"]),
                            arguments=[Reference(fine_mesh)]),
                        is_pointer=True)
                self._invoke.schedule.addchild(assignment, cursor)
                cursor += 1

            # Cell map. This is obtained from the mesh map.
            if dig.cell_map not in initialised:
                initialised.append(dig.cell_map)
                digcellmap = self.symtab.lookup(dig.cell_map)
                assignment = Assignment.create(
                        lhs=Reference(digcellmap),
                        rhs=Call.create(StructureReference.create(
                            digmmap, ["get_whole_cell_map"])),
                        is_pointer=True)
                self._invoke.schedule.addchild(assignment, cursor)
                cursor += 1

            # Number of cells in the fine mesh
            if dig.ncell_fine not in initialised:
                initialised.append(dig.ncell_fine)
                digncellfine = self.symtab.lookup(dig.ncell_fine)
                if Config.get().distributed_memory:
                    # TODO this hardwired depth of 2 will need changing in
                    # order to support redundant computation
                    assignment = Assignment.create(
                            lhs=Reference(digncellfine),
                            rhs=Call.create(StructureReference.create(
                                fine_mesh, ["get_last_halo_cell"])))
                    assignment.rhs.append_named_arg("depth",
                                                    Literal("2", INTEGER_TYPE))
                    self._invoke.schedule.addchild(assignment, cursor)
                    cursor += 1
                else:
                    assignment = Assignment.create(
                            lhs=Reference(digncellfine),
                            rhs=dig.fine.generate_method_call("get_ncell"))
                    self._invoke.schedule.addchild(assignment, cursor)
                    cursor += 1

            # Number of fine cells per coarse cell in x.
            if dig.ncellpercellx not in initialised:
                initialised.append(dig.ncellpercellx)
                digncellpercellx = self.symtab.lookup(dig.ncellpercellx)
                assignment = Assignment.create(
                        lhs=Reference(digncellpercellx),
                        rhs=Call.create(StructureReference.create(
                            digmmap, ["get_ntarget_cells_per_source_x"])))
                self._invoke.schedule.addchild(assignment, cursor)
                cursor += 1

            # Number of fine cells per coarse cell in y.
            if dig.ncellpercelly not in initialised:
                initialised.append(dig.ncellpercelly)
                digncellpercelly = self.symtab.lookup(dig.ncellpercelly)
                assignment = Assignment.create(
                        lhs=Reference(digncellpercelly),
                        rhs=Call.create(StructureReference.create(
                            digmmap, ["get_ntarget_cells_per_source_y"])))
                self._invoke.schedule.addchild(assignment, cursor)
                cursor += 1

            # import pdb; pdb.set_trace()
            # Colour map for the coarse mesh (if required)
            if dig.colourmap_symbol:
                # Number of colours
                assignment = Assignment.create(
                        lhs=Reference(dig.ncolours_var_symbol),
                        rhs=Call.create(StructureReference.create(
                            coarse_mesh, ["get_ncolours"])))
                self._invoke.schedule.addchild(assignment, cursor)
                cursor += 1
                # Colour map itself
                assignment = Assignment.create(
                        lhs=Reference(dig.colourmap_symbol),
                        rhs=Call.create(StructureReference.create(
                            coarse_mesh, ["get_colour_map"])),
                        is_pointer=True)
                self._invoke.schedule.addchild(assignment, cursor)
                cursor += 1
                # Last halo/edge cell per colour.
                sym = dig.last_cell_var_symbol
                if len(sym.datatype.shape) == 2:
                    # Array is 2D so is a halo access.
                    name = "get_last_halo_cell_all_colours"
                else:
                    # Array is just 1D so go to the last edge cell.
<<<<<<< HEAD
                    name = "%get_last_edge_cell_all_colours()"
                parent.add(AssignGen(parent, lhs=sym.name,
                                     rhs=coarse_mesh + name))
            # Colour map for the coarse mesh (if required)
            if dig.tilecolourmap_symbol:
                # Number of colours
                parent.add(AssignGen(parent,
                                     lhs=dig.ntilecolours_var_symbol.name,
                                     rhs=coarse_mesh + "%get_ntilecolours()"))
                # Colour map itself
                parent.add(AssignGen(parent, lhs=dig.tilecolourmap_symbol.name,
                                     pointer=True,
                                     rhs=(coarse_mesh +
                                          "%get_coloured_tiling_map()")))
                # Last halo/edge cell per colour.
                # sym = dig.last_cell_tile_var_symbol
                # if len(sym.datatype.shape) == 2:
                #     # Array is 2D so is a halo access.
                #     name = "%get_last_halo_tile_per_colour()"
                # else:
                #     # Array is just 1D so go to the last edge cell.
                #     name = "%get_last_edge_tile_per_colour()"
                # parent.add(AssignGen(parent, lhs=sym.name,
                #                      rhs=coarse_mesh + name))
=======
                    name = "get_last_edge_cell_all_colours"
                assignment = Assignment.create(
                        lhs=Reference(sym),
                        rhs=Call.create(StructureReference.create(
                            coarse_mesh, [name])))
                self._invoke.schedule.addchild(assignment, cursor)
                cursor += 1
        if cursor != comment_cursor:
            self._invoke.schedule[comment_cursor].preceding_comment = (
                "Look-up mesh objects and loop limits for inter-grid kernels")

        return cursor
>>>>>>> 8db5dfa4

    @property
    def intergrid_kernels(self):
        '''
        :returns: A list of objects describing the intergrid kernels used in
            this invoke.
        :rtype: list[:py:class:`psyclone.dynamo3p0.DynInterGrid`]
        '''
        intergrids = []
        for call in self._invoke.schedule.coded_kernels():
            if call.is_intergrid:
                intergrids.append(call._intergrid_ref)
        return intergrids


class DynInterGrid():
    '''
    Holds information on quantities required by an inter-grid kernel.

    :param fine_arg: Kernel argument on the fine mesh.
    :type fine_arg: :py:class:`psyclone.dynamo0p3.DynKernelArgument`
    :param coarse_arg: Kernel argument on the coarse mesh.
    :type coarse_arg: :py:class:`psyclone.dynamo0p3.DynKernelArgument`
    '''
    # pylint: disable=too-few-public-methods, too-many-instance-attributes
    def __init__(self, fine_arg, coarse_arg):

        # Arguments on the coarse and fine grids
        self.coarse = coarse_arg
        self.fine = fine_arg

        # Get a reference to the InvokeSchedule SymbolTable
        symtab = self.coarse.call.ancestor(InvokeSchedule).symbol_table

        # Generate name for inter-mesh map
        base_mmap_name = f"mmap_{fine_arg.name}_{coarse_arg.name}"
        self.mmap = symtab.find_or_create(
                base_mmap_name, tag=base_mmap_name,
                symbol_type=DataSymbol,
                datatype=UnsupportedFortranType(
                    f"type(mesh_map_type), pointer :: {base_mmap_name}"
                    f" => null()")
            ).name

        # Generate name for ncell variables
        name = f"ncell_{fine_arg.name}"
        self.ncell_fine = symtab.find_or_create(
            name, tag=name,
            symbol_type=DataSymbol,
            datatype=LFRicTypes("LFRicIntegerScalarDataType")()
        ).name
        # No. of fine cells per coarse cell in x
        name = f"ncpc_{fine_arg.name}_{coarse_arg.name}_x"
        self.ncellpercellx = symtab.find_or_create(
            name, tag=name,
            symbol_type=DataSymbol,
            datatype=LFRicTypes("LFRicIntegerScalarDataType")()
        ).name
        # No. of fine cells per coarse cell in y
        name = f"ncpc_{fine_arg.name}_{coarse_arg.name}_y"
        self.ncellpercelly = symtab.find_or_create(
            name, tag=name,
            symbol_type=DataSymbol,
            datatype=LFRicTypes("LFRicIntegerScalarDataType")()
        ).name
        # Name for cell map
        base_name = "cell_map_" + coarse_arg.name
        ArrayType(
            LFRicTypes("LFRicRealScalarDataType")(),
            [ArrayType.Extent.DEFERRED]*2)
        sym = symtab.find_or_create(
                base_name,
                symbol_type=DataSymbol,
                datatype=UnsupportedFortranType(
                    f"integer(kind=i_def), pointer :: {base_name}"
                    f"(:,:,:) => null()",
                    partial_datatype=ArrayType(
                        LFRicTypes("LFRicRealScalarDataType")(),
                        [ArrayType.Extent.DEFERRED]*3)
                ))

        self.cell_map = sym.name

        # We have no colourmap information when first created
        self._colourmap_symbol = None
        # Symbol for the variable holding the number of colours
        self._ncolours_var_symbol = None
        self._ntilecolours_var_symbol = None
        # Symbol of the variable holding the last cell of a particular colour.
        # Will be a 2D array if the kernel iteration space includes the halo
        # and 1D otherwise.
        self._last_cell_var_symbol = None

        # We have no colourmap information when first created
        self._tilecolourmap_symbol = None
        # Symbol for the variable holding the number of colours
        self._ntilecolours_var_symbol = None
        # Symbol of the variable holding the last tile of a particular colour
        self._last_tile_var_symbol = None
        # Symbol of the variable holding the last cell of a particular tile
        self._last_cell_tile_var_symbol = None

    def set_colour_info(self, colour_map, ncolours, last_cell):
        '''Sets the colour_map, number of colours, and
        last cell of a particular colour.

        :param colour_map: the colour map symbol.
        :type: colour_map:py:class:`psyclone.psyir.symbols.Symbol`
        :param ncolours: the number of colours.
        :type: ncolours: :py:class:`psyclone.psyir.symbols.Symbol`
        :param last_cell: the last halo cell of a particular colour.
        :type last_cell: :py:class:`psyclone.psyir.symbols.Symbol`

        '''
        self._colourmap_symbol = colour_map
        self._ncolours_var_symbol = ncolours
        self._last_cell_var_symbol = last_cell

    def set_tilecolour_info(self, tilecolour_map, ntilecolours,
                            last_tile, last_cell_tile):
        '''Sets the colour_map, number of colours, and
        last cell of a particular colour.

        :param colour_map: the colour map symbol.
        :type: colour_map:py:class:`psyclone.psyir.symbols.Symbol`
        :param ncolours: the number of colours.
        :type: ncolours: :py:class:`psyclone.psyir.symbols.Symbol`
        :param last_cell: the last cell of a particular colour.
        :type last_cell: :py:class:`psyclone.psyir.symbols.Symbol`

        '''
        self._tilecolourmap_symbol = tilecolour_map
        self._ntilecolours_var_symbol = ntilecolours
        self._last_tile_var_symbol = last_tile
        self._last_cell_tile_var_symbol = last_cell_tile

    @property
    def colourmap_symbol(self):
        ''':returns: the colour map symbol.
        :rtype: :py:class:`psyclone.psyir.symbols.Symbol`
        '''
        return self._colourmap_symbol

    @property
    def ncolours_var_symbol(self):
        ''':returns: the symbol for storing the number of colours.
        :rtype: :py:class:`psyclone.psyir.symbols.Symbol`
        '''
        return self._ncolours_var_symbol

    @property
    def last_cell_var_symbol(self):
        ''':returns: the last halo/edge cell variable.
        :rtype: :py:class:`psyclone.psyir.symbols.Symbol`
        '''
        return self._last_cell_var_symbol

    @property
    def tilecolourmap_symbol(self):
        ''':returns: the colour map symbol.
        :rtype: :py:class:`psyclone.psyir.symbols.Symbol`
        '''
        return self._tilecolourmap_symbol

    @property
    def ntilecolours_var_symbol(self):
        ''':returns: the symbol for storing the number of colours.
        :rtype: :py:class:`psyclone.psyir.symbols.Symbol`
        '''
        return self._ntilecolours_var_symbol

    @property
    def last_tile_var_symbol(self):
        ''':returns: the last cell variable.
        :rtype: :py:class:`psyclone.psyir.symbols.Symbol`
        '''
        return self._last_tile_var_symbol

    @property
    def last_cell_tile_var_symbol(self):
        ''':returns: the last cell variable.
        :rtype: :py:class:`psyclone.psyir.symbols.Symbol`
        '''
        return self._last_cell_tile_var_symbol


class DynBasisFunctions(LFRicCollection):
    ''' Holds all information on the basis and differential basis
    functions required by an invoke or kernel call. This covers both those
    required for quadrature and for evaluators.

    :param node: either the schedule of an Invoke or a single Kernel object
                 for which to extract information on all required
                 basis/diff-basis functions.
    :type node: :py:class:`psyclone.domain.lfric.LFRicInvokeSchedule` or
                :py:class:`psyclone.domain.lfric.LFRicKern`

    :raises InternalError: if a call has an unrecognised evaluator shape.

    '''
    # Dimensioning vars for the basis function arrays required by each
    # type of quadrature
    qr_dim_vars = {"xyoz": ["np_xy", "np_z"],
                   "edge": ["np_xyz", "nedges"],
                   "face": ["np_xyz", "nfaces"]}
    # The different weights arrays required by each type of quadrature
    qr_weight_vars = {"xyoz": ["weights_xy", "weights_z"],
                      "edge": ["weights_xyz"],
                      "face": ["weights_xyz"]}

    def __init__(self, node):

        super().__init__(node)

        # Construct a list of all the basis/diff-basis functions required
        # by this invoke. Each entry in the list is a dictionary holding
        # the shape, the function space and the 'target' function spaces
        # (upon which the basis functions are evaluated).
        self._basis_fns = []
        # The dictionary of quadrature objects passed to this invoke. Keys
        # are the various VALID_QUADRATURE_SHAPES, values are a list of
        # associated quadrature variables. (i.e. we have a list of
        # quadrature arguments for each shape.)
        self._qr_vars = OrderedDict()
        # The dict of target function spaces upon which we must provide
        # evaluators. Keys are the FS names, values are (FunctionSpace,
        # DynKernelArgument) tuples.
        self._eval_targets = OrderedDict()

        for call in self.kernel_calls:

            if isinstance(call, LFRicBuiltIn) or not call.eval_shapes:
                # Skip this kernel if it doesn't require basis/diff basis fns
                continue

            for shape, rule in call.qr_rules.items():

                # This kernel requires quadrature
                if shape not in self._qr_vars:
                    # We haven't seen a quadrature arg with this shape
                    # before so create a dictionary entry with an
                    # empty list
                    self._qr_vars[shape] = []
                if rule.psy_name not in self._qr_vars[shape]:
                    # Add this qr argument to the list of those that
                    # have this shape
                    self._qr_vars[shape].append(rule.psy_name)

            if "gh_evaluator" in call.eval_shapes:
                # An evaluator consists of basis or diff basis functions
                # for one FS evaluated on the nodes of another 'target' FS.
                # Make a dict of 2-tuples, each containing the
                # FunctionSpace and associated kernel argument for the
                # target FSs.

                # Loop over the target FS for evaluators required by this
                # kernel
                for fs_name in call.eval_targets:
                    if fs_name not in self._eval_targets:
                        # We don't already have this space in our list so
                        # add it to the list of target spaces
                        self._eval_targets[fs_name] = \
                            call.eval_targets[fs_name]

            # Both quadrature and evaluators require basis and/or differential
            # basis functions. This helper routine populates self._basis_fns
            # with entries describing the basis functions required by
            # this call.
            self._setup_basis_fns_for_call(call)

    @staticmethod
    def basis_first_dim_name(function_space):
        '''
        Get the name of the variable holding the first dimension of a
        basis function

        :param function_space: the function space the basis function is for
        :type function_space: :py:class:`psyclone.domain.lfric.FunctionSpace`
        :return: a Fortran variable name
        :rtype: str

        '''
        return "dim_" + function_space.mangled_name

    @staticmethod
    def basis_first_dim_value(function_space):
        '''
        Get the size of the first dimension of a basis function.

        :param function_space: the function space the basis function is for
        :type function_space: :py:class:`psyclone.domain.lfric.FunctionSpace`
        :return: an integer length.
        :rtype: string

        :raises GenerationError: if an unsupported function space is supplied \
                                 (e.g. ANY_SPACE_*, ANY_DISCONTINUOUS_SPACE_*)
        '''
        if function_space.has_scalar_basis:
            first_dim = "1"
        elif function_space.has_vector_basis:
            first_dim = "3"
        else:
            # It is not possible to determine explicitly the first basis
            # function array dimension from the metadata for any_space or
            # any_discontinuous_space. This information needs to be passed
            # from the PSy layer to the kernels (see issue #461).
            const = LFRicConstants()
            raise GenerationError(
                f"Unsupported space for basis function, "
                f"expecting one of {const.VALID_FUNCTION_SPACES} but found "
                f"'{function_space.orig_name}'")
        return first_dim

    @staticmethod
    def diff_basis_first_dim_name(function_space):
        '''
        Get the name of the variable holding the first dimension of a
        differential basis function.

        :param function_space: the function space the diff-basis function \
                               is for.
        :type function_space: :py:class:`psyclone.domain.lfric.FunctionSpace`
        :return: a Fortran variable name.
        :rtype: str

        '''
        return "diff_dim_" + function_space.mangled_name

    @staticmethod
    def diff_basis_first_dim_value(function_space):
        '''
        Get the size of the first dimension of an array for a
        differential basis function.

        :param function_space: the function space the diff-basis function \
                               is for.
        :type function_space: :py:class:`psyclone.domain.lfric.FunctionSpace`
        :return: an integer length.
        :rtype: str

        :raises GenerationError: if an unsupported function space is \
                                 supplied (e.g. ANY_SPACE_*, \
                                 ANY_DISCONTINUOUS_SPACE_*)

        '''
        if function_space.has_scalar_diff_basis:
            first_dim = "1"
        elif function_space.has_vector_diff_basis:
            first_dim = "3"
        else:
            # It is not possible to determine explicitly the first
            # differential basis function array dimension from the metadata
            # for any_space or any_discontinuous_space. This information
            # needs to be passed from the PSy layer to the kernels
            # (see issue #461).
            const = LFRicConstants()
            raise GenerationError(
                f"Unsupported space for differential basis function, "
                f"expecting one of {const.VALID_FUNCTION_SPACES} but found "
                f"'{function_space.orig_name}'")
        return first_dim

    def _setup_basis_fns_for_call(self, call):
        '''
        Populates self._basis_fns with entries describing the basis
        functions required by the supplied Call.

        :param call: the kernel call for which basis functions are required.
        :type call: :py:class:`psyclone.domain.lfric.LFRicKern`

        :raises InternalError: if the supplied call is of incorrect type.
        :raises InternalError: if the supplied call has an unrecognised \
                               evaluator shape.
        '''
        if not isinstance(call, LFRicKern):
            raise InternalError(f"Expected a LFRicKern object but got: "
                                f"'{type(call)}'")
        const = LFRicConstants()
        # We need a full FunctionSpace object for each function space
        # that has basis functions associated with it.
        for fsd in call.fs_descriptors.descriptors:

            # We need the full FS object, not just the name. Therefore
            # we first have to get a kernel argument that is on this
            # space...
            arg, fspace = call.arguments.get_arg_on_space_name(fsd.fs_name)

            for shape in call.eval_shapes:

                # Populate a dict with the shape, function space and
                # associated kernel argument for this basis/diff-basis f'n.
                entry = {"shape": shape,
                         "fspace": fspace,
                         "arg": arg}
                if shape in const.VALID_QUADRATURE_SHAPES:
                    # This is for quadrature - store the name of the
                    # qr variable
                    entry["qr_var"] = call.qr_rules[shape].psy_name
                    # Quadrature weights are evaluated at pre-determined
                    # points rather than at the nodes of another FS.
                    # We put one entry of None in the list of target
                    # spaces to facilitate cases where we loop over
                    # this list.
                    entry["nodal_fspaces"] = [None]
                elif shape == "gh_evaluator":
                    # This is an evaluator
                    entry["qr_var"] = None
                    # Store a list of the FunctionSpace objects for which
                    # these basis functions are to be evaluated
                    entry["nodal_fspaces"] = [items[0] for items in
                                              call.eval_targets.values()]
                else:
                    raise InternalError(f"Unrecognised evaluator shape: "
                                        f"'{shape}'. Should be one of "
                                        f"{const.VALID_EVALUATOR_SHAPES}")

                # Add our newly-constructed dict object to the list describing
                # the required basis and/or differential basis functions for
                # this Invoke.
                if fsd.requires_basis:
                    entry["type"] = "basis"
                    self._basis_fns.append(entry)
                if fsd.requires_diff_basis:
                    # Take a shallow copy of the dict and just modify the
                    # 'type' of the basis function it describes (this works
                    # because the 'type' entry is a primitive type [str]).
                    diff_entry = entry.copy()
                    diff_entry["type"] = "diff-basis"
                    self._basis_fns.append(diff_entry)

    def stub_declarations(self):
        '''
        Insert the variable declarations required by the basis functions into
        the Kernel stub.
        Note that argument order is redefined later by ArgOrdering.

        :raises InternalError: if an unsupported quadrature shape is found.

        '''
        super().stub_declarations()
        if not self._qr_vars and not self._eval_targets:
            return

        # The quadrature shapes that this method supports
        supported_shapes = ["gh_quadrature_xyoz", "gh_quadrature_face",
                            "gh_quadrature_edge"]

        # Get the lists of dimensioning variables and basis arrays
        var_dims, basis_arrays = self._basis_fn_declns()

        for var in var_dims:
            arg = self.symtab.find_or_create(
                var, symbol_type=DataSymbol,
                datatype=LFRicTypes("LFRicIntegerScalarDataType")())
            if arg not in self.symtab.argument_list:
                arg.interface = ArgumentInterface(
                                        ArgumentInterface.Access.READ)
                self.symtab.append_argument(arg)

        # Allocate basis arrays
        for basis in basis_arrays:
            dims = []
            for value in basis_arrays[basis]:
                try:
                    dims.append(Literal(value, INTEGER_TYPE))
                except ValueError:
                    dims.append(Reference(self.symtab.find_or_create(value)))
            arg = self.symtab.find_or_create(
                basis, symbol_type=DataSymbol,
                datatype=ArrayType(LFRicTypes("LFRicRealScalarDataType")(),
                                   dims))
            arg.interface = ArgumentInterface(ArgumentInterface.Access.READ)
            self.symtab.append_argument(arg)

        const = LFRicConstants()

        for shape in self._qr_vars:
            qr_name = "_qr_" + shape.split("_")[-1]
            # Create the PSyIR intrinsic DataType
            if shape not in const.QUADRATURE_TYPE_MAP:
                raise InternalError(
                    f"Quadrature shapes other than {supported_shapes} are not "
                    f"yet supported - got: '{shape}'")
            kind_sym = self.symtab.find_or_create(
                const.QUADRATURE_TYPE_MAP[shape]["kind"],
                symbol_type=DataSymbol, datatype=UnresolvedType(),
                interface=ImportInterface(
                    self.symtab.lookup("constants_mod")))

            # All quatratures are REAL, the the PSyIR type
            intr_type = ScalarType(ScalarType.Intrinsic.REAL, kind_sym)

            if shape == "gh_quadrature_xyoz":
                dim = self.symtab.find_or_create(
                    "np_xy"+qr_name, symbol_type=DataSymbol,
                    datatype=LFRicTypes("LFRicIntegerScalarDataType")())
                sym = self.symtab.find_or_create(
                    "weights_xy"+qr_name, symbol_type=DataSymbol,
                    datatype=ArrayType(intr_type, [Reference(dim)]))
                sym.interface = ArgumentInterface(
                                        ArgumentInterface.Access.READ)
                self.symtab.append_argument(sym)
                dim = self.symtab.find_or_create(
                    "np_z"+qr_name, symbol_type=DataSymbol,
                    datatype=LFRicTypes("LFRicIntegerScalarDataType")())
                sym = self.symtab.find_or_create(
                    "weights_z"+qr_name, symbol_type=DataSymbol,
                    datatype=ArrayType(intr_type, [Reference(dim)]))
                sym.interface = ArgumentInterface(
                                        ArgumentInterface.Access.READ)
                self.symtab.append_argument(sym)
            elif shape == "gh_quadrature_face":
                dim1 = self.symtab.find_or_create(
                    "np_xyz"+qr_name, symbol_type=DataSymbol,
                    datatype=LFRicTypes("LFRicIntegerScalarDataType")())
                dim2 = self.symtab.find_or_create(
                    "nfaces"+qr_name, symbol_type=DataSymbol,
                    datatype=LFRicTypes("LFRicIntegerScalarDataType")())
                sym = self.symtab.find_or_create(
                    "weights_xyz"+qr_name, symbol_type=DataSymbol,
                    datatype=ArrayType(intr_type, [Reference(dim1),
                                                   Reference(dim2)]))
                sym.interface = ArgumentInterface(
                                        ArgumentInterface.Access.READ)
                self.symtab.append_argument(sym)
            elif shape == "gh_quadrature_edge":
                dim1 = self.symtab.find_or_create(
                    "np_xyz"+qr_name, symbol_type=DataSymbol,
                    datatype=LFRicTypes("LFRicIntegerScalarDataType")())
                dim2 = self.symtab.find_or_create(
                    "nedges"+qr_name, symbol_type=DataSymbol,
                    datatype=LFRicTypes("LFRicIntegerScalarDataType")())
                sym = self.symtab.find_or_create(
                    "weights_xyz"+qr_name, symbol_type=DataSymbol,
                    datatype=ArrayType(intr_type, [Reference(dim1),
                                                   Reference(dim2)]))
                sym.interface = ArgumentInterface(
                                        ArgumentInterface.Access.READ)
                self.symtab.append_argument(sym)

    def invoke_declarations(self):
        '''
        Add basis-function declarations to the PSy layer.

        '''
        super().invoke_declarations()
        const = LFRicConstants()

        # We need BASIS and/or DIFF_BASIS if any kernel requires quadrature
        # or an evaluator
        if self._qr_vars or self._eval_targets:
            module = self.symtab.find_or_create(
                const.FUNCTION_SPACE_TYPE_MAP["function_space"]["module"],
                symbol_type=ContainerSymbol)
            self.symtab.find_or_create(
                "BASIS", symbol_type=DataSymbol, datatype=UnresolvedType(),
                interface=ImportInterface(module))
            self.symtab.find_or_create(
                "DIFF_BASIS", symbol_type=DataSymbol,
                datatype=UnresolvedType(), interface=ImportInterface(module))

        if self._qr_vars:
            # Look-up the module- and type-names from the QUADRATURE_TYPE_MAP
            for shp in self._qr_vars:
                quad_map = const.QUADRATURE_TYPE_MAP[shp]
                module = self.symtab.find_or_create(
                    quad_map["module"],
                    symbol_type=ContainerSymbol)
                self.symtab.find_or_create(
                    quad_map["type"], symbol_type=DataTypeSymbol,
                    datatype=UnresolvedType(),
                    interface=ImportInterface(module))
                self.symtab.find_or_create(
                    quad_map["proxy_type"], symbol_type=DataTypeSymbol,
                    datatype=UnresolvedType(),
                    interface=ImportInterface(module))

        for shape in self._qr_vars.keys():
            # The PSy-layer routine is passed objects of
            # quadrature_* type
            dt_symbol = self.symtab.lookup(
                const.QUADRATURE_TYPE_MAP[shape]["type"])
            for name in self._qr_vars[shape]:
                new_arg = self.symtab.find_or_create(
                    name, symbol_type=DataSymbol, datatype=dt_symbol,
                )
                new_arg.interface = ArgumentInterface(
                    ArgumentInterface.Access.READ)
                self.symtab.append_argument(new_arg)

    def initialise(self, cursor):
        '''
        Create the declarations and assignments required for the
        basis-functions required by an invoke. These are added as children
        of the supplied parent node in the AST.

        :param int cursor: position where to add the next initialisation
            statements.
        :returns: Updated cursor value.
        :rtype: int

        :raises InternalError: if an invalid entry is encountered in the \
                               self._basis_fns list.
        '''
        # pylint: disable=too-many-branches, too-many-locals
        api_config = Config.get().api_conf("lfric")
        const = LFRicConstants()

        # We need BASIS and/or DIFF_BASIS if any kernel requires quadrature
        # or an evaluator
        if self._qr_vars or self._eval_targets:
            module = self.symtab.find_or_create(
                const.FUNCTION_SPACE_TYPE_MAP["function_space"]["module"],
                symbol_type=ContainerSymbol)
            self.symtab.find_or_create(
                "BASIS", symbol_type=DataSymbol, datatype=UnresolvedType(),
                interface=ImportInterface(module))
            self.symtab.find_or_create(
                "DIFF_BASIS", symbol_type=DataSymbol,
                datatype=UnresolvedType(), interface=ImportInterface(module))

        if self._qr_vars:
            init_cursor = cursor
            # Look-up the module- and type-names from the QUADRATURE_TYPE_MAP
            for shp in self._qr_vars:
                quad_map = const.QUADRATURE_TYPE_MAP[shp]
                module = self.symtab.find_or_create(
                    quad_map["module"],
                    symbol_type=ContainerSymbol)
                symbol = self.symtab.lookup(quad_map["type"])
                symbol.interface = ImportInterface(module)
                symbol = self.symtab.lookup(quad_map["proxy_type"])
                symbol.interface = ImportInterface(module)

            cursor = self._initialise_xyz_qr(cursor)
            cursor = self._initialise_xyoz_qr(cursor)
            cursor = self._initialise_xoyoz_qr(cursor)
            cursor = self._initialise_face_or_edge_qr(cursor, "face")
            cursor = self._initialise_face_or_edge_qr(cursor, "edge")

            if init_cursor < cursor:
                self._invoke.schedule[init_cursor].preceding_comment = (
                    "Look-up quadrature variables")

        first = True
        for (fspace, arg) in self._eval_targets.values():
            # We need the list of nodes for each unique FS upon which we need
            # to evaluate basis/diff-basis functions
            nodes_name = "nodes_" + fspace.mangled_name
            kind = api_config.default_kind["real"]
            symbol = self.symtab.new_symbol(
                nodes_name, symbol_type=DataSymbol,
                datatype=UnsupportedFortranType(
                    f"real(kind={kind}), pointer :: {nodes_name}"
                    f"(:,:) => null()",
                    partial_datatype=ArrayType(
                        LFRicTypes("LFRicRealScalarDataType")(),
                        [ArrayType.Extent.DEFERRED]*2)
                    ))
            assignment = Assignment.create(
                    lhs=Reference(symbol),
                    rhs=arg.generate_method_call(
                        "get_nodes", function_space=fspace),
                    is_pointer=True)
            if first:
                assignment.preceding_comment = (
                    "Initialise evaluator-related quantities for the target "
                    "function spaces")
                first = False
            self._invoke.schedule.addchild(assignment, cursor)
            cursor += 1

        init_cursor = cursor
        var_dim_list = []
        for basis_fn in self._basis_fns:
            # Get the extent of the first dimension of the basis array.
            if basis_fn['type'] == "basis":
                first_dim = self.basis_first_dim_name(basis_fn["fspace"])
                dim_space = "get_dim_space"
            elif basis_fn['type'] == "diff-basis":
                first_dim = self.diff_basis_first_dim_name(
                    basis_fn["fspace"])
                dim_space = "get_dim_space_diff"
            else:
                raise InternalError(
                    f"Unrecognised type of basis function: "
                    f"'{basis_fn['''type''']}'. Should be either 'basis' or "
                    f"'diff-basis'.")

            if first_dim not in var_dim_list:
                var_dim_list.append(first_dim)
                symbol = self.symtab.find_or_create(
                    first_dim, symbol_type=DataSymbol,
                    datatype=LFRicTypes("LFRicIntegerScalarDataType")())

                assignment = Assignment.create(
                        lhs=Reference(symbol),
                        rhs=basis_fn["arg"].generate_method_call(
                                dim_space, function_space=basis_fn["fspace"]))
                self._invoke.schedule.addchild(assignment, cursor)
                cursor += 1

        _, basis_arrays = self._basis_fn_declns()

        for basis in basis_arrays:
            dims = "("+",".join([":"]*len(basis_arrays[basis]))+")"
            symbol = self.symtab.find_or_create(
                basis, symbol_type=DataSymbol, datatype=UnsupportedFortranType(
                    f"real(kind=r_def), allocatable :: {basis}{dims}"
                ))
            alloc = IntrinsicCall.create(
                IntrinsicCall.Intrinsic.ALLOCATE,
                [ArrayReference.create(
                    symbol,
                    [Reference(self.symtab.find_or_create(
                                bn, symbol_type=DataSymbol,
                                datatype=UnresolvedType()))
                     for bn in basis_arrays[basis]])]
            )
            self._invoke.schedule.addchild(alloc, cursor)
            cursor += 1

        # Compute the values for any basis arrays
        cursor = self._compute_basis_fns(cursor)
        if init_cursor < cursor:
            self._invoke.schedule[init_cursor].preceding_comment = (
                "Allocate basis/diff-basis arrays")
        return cursor

    def _basis_fn_declns(self):
        '''
        Extracts all information relating to the necessary declarations
        for basis-function arrays.

        :returns: a 2-tuple containing a list of dimensioning variables & a \
                  dict of basis arrays.
        :rtype: (list of str, dict)

        :raises InternalError: if neither self._invoke or self._kernel are set.
        :raises InternalError: if an unrecognised type of basis function is \
                               encountered.
        :raises InternalError: if an unrecognised evaluator shape is \
                               encountered.
        :raises InternalError: if there is no name for the quadrature object \
                               when generating PSy-layer code.

        '''
        # pylint: disable=too-many-branches
        # Dictionary of basis arrays where key values are the array names and
        # entries are a list of dimensions.
        basis_arrays = OrderedDict()
        # List of names of dimensioning (scalar) variables
        var_dim_list = []

        const = LFRicConstants()
        # Loop over the list of dicts describing each basis function
        # required by this Invoke.
        for basis_fn in self._basis_fns:
            # Get the extent of the first dimension of the basis array and
            # store whether we have a basis or a differential basis function.
            # Currently there are only those two possible types of basis
            # function and we store the required diff basis name in basis_name.
            if basis_fn['type'] == "basis":
                if self._invoke:
                    first_dim = self.basis_first_dim_name(basis_fn["fspace"])
                elif self._kernel:
                    first_dim = self.basis_first_dim_value(basis_fn["fspace"])
                else:
                    raise InternalError("Require basis functions but do not "
                                        "have either a Kernel or an "
                                        "Invoke. Should be impossible.")
                basis_name = "gh_basis"
            elif basis_fn['type'] == "diff-basis":
                if self._invoke:
                    first_dim = self.diff_basis_first_dim_name(
                        basis_fn["fspace"])
                elif self._kernel:
                    first_dim = self.diff_basis_first_dim_value(
                        basis_fn["fspace"])
                else:
                    raise InternalError("Require differential basis functions "
                                        "but do not have either a Kernel or "
                                        "an Invoke. Should be impossible.")
                basis_name = "gh_diff_basis"
            else:
                raise InternalError(
                    f"Unrecognised type of basis function: "
                    f"'{basis_fn['''type''']}'. Should be either 'basis' or "
                    f"'diff-basis'.")

            if self._invoke and first_dim not in var_dim_list:
                var_dim_list.append(first_dim)

            if basis_fn["shape"] in const.VALID_QUADRATURE_SHAPES:

                qr_var = basis_fn["qr_var"]
                if not qr_var:
                    raise InternalError(
                        f"Quadrature '{basis_fn['''shape''']}' is required but"
                        f" have no name for the associated Quadrature object.")

                op_name = basis_fn["fspace"].get_operator_name(basis_name,
                                                               qr_var=qr_var)
                if op_name in basis_arrays:
                    # We've already seen a basis with this name so skip
                    continue

                # Dimensionality of the basis arrays depends on the
                # type of quadrature...
                alloc_args = qr_basis_alloc_args(first_dim, basis_fn)
                for arg in alloc_args:
                    # In a kernel stub the first dimension of the array is
                    # a numerical value so make sure we don't try and declare
                    # it as a variable.
                    if not arg[0].isdigit() and arg not in var_dim_list:
                        var_dim_list.append(arg)
                basis_arrays[op_name] = alloc_args

            elif basis_fn["shape"].lower() == "gh_evaluator":
                # This is an evaluator and thus may be required on more than
                # one function space
                for target_space in basis_fn["nodal_fspaces"]:
                    op_name = basis_fn["fspace"].\
                        get_operator_name(basis_name,
                                          qr_var=basis_fn["qr_var"],
                                          on_space=target_space)
                    if op_name in basis_arrays:
                        continue
                    # We haven't seen a basis with this name before so
                    # need to store its dimensions
                    basis_arrays[op_name] = [
                        first_dim,
                        basis_fn["fspace"].ndf_name,
                        target_space.ndf_name]
            else:
                raise InternalError(
                    f"Unrecognised evaluator shape: '{basis_fn['''shape''']}'."
                    f" Should be one of {const.VALID_EVALUATOR_SHAPES}")

        return (var_dim_list, basis_arrays)

    def _initialise_xyz_qr(self, cursor):
        '''
        Add in the initialisation of variables needed for XYZ
        quadrature

        :param int cursor: position where to add the next initialisation
            statements.
        :returns: Updated cursor value.
        :rtype: int

        '''
        # pylint: disable=unused-argument
        # This shape is not yet supported so we do nothing
        return cursor

    def _initialise_xyoz_qr(self, cursor):
        '''
        Add in the initialisation of variables needed for XYoZ
        quadrature

        :param int cursor: position where to add the next initialisation
            statements.
        :returns: Updated cursor value.
        :rtype: int

        '''
        const = LFRicConstants()

        if "gh_quadrature_xyoz" not in self._qr_vars:
            return cursor

        for qr_arg_name in self._qr_vars["gh_quadrature_xyoz"]:

            # We generate unique names for the integers holding the numbers
            # of quadrature points by appending the name of the quadrature
            # argument
            for name in self.qr_dim_vars["xyoz"]:
                self.symtab.new_symbol(
                    name+"_"+qr_arg_name, symbol_type=DataSymbol,
                    datatype=LFRicTypes("LFRicIntegerScalarDataType")())
            dtype = \
                const.QUADRATURE_TYPE_MAP["gh_quadrature_xyoz"]["intrinsic"]
            kind = const.QUADRATURE_TYPE_MAP["gh_quadrature_xyoz"]["kind"]
            for name in self.qr_weight_vars["xyoz"]:
                self.symtab.find_or_create(
                    name+"_"+qr_arg_name, symbol_type=DataSymbol,
                    datatype=UnsupportedFortranType(
                        f"{dtype}(kind={kind}), pointer :: "
                        f"{name}_{qr_arg_name}(:) => null()"))

            # Get the quadrature proxy
            dtp_symbol = self.symtab.lookup(
                const.QUADRATURE_TYPE_MAP["gh_quadrature_xyoz"]["proxy_type"])
            proxy_symbol = self.symtab.find_or_create(
                    qr_arg_name+"_proxy", symbol_type=DataSymbol,
                    datatype=dtp_symbol)
            symbol = self.symtab.lookup(qr_arg_name)

            assignment = Assignment.create(
                    lhs=Reference(proxy_symbol),
                    rhs=Call.create(
                        StructureReference.create(
                            symbol, ['get_quadrature_proxy'])))
            self._invoke.schedule.addchild(assignment, cursor)
            cursor += 1

            # Number of points in each dimension
            for qr_var in self.qr_dim_vars["xyoz"]:
                self._invoke.schedule.addchild(
                    Assignment.create(
                        lhs=Reference(self.symtab.lookup(
                                qr_var+"_"+qr_arg_name)),
                        rhs=StructureReference.create(
                                proxy_symbol, [qr_var])),
                    cursor)
                cursor += 1

            # Pointers to the weights arrays
            for qr_var in self.qr_weight_vars["xyoz"]:
                self._invoke.schedule.addchild(
                    Assignment.create(
                        lhs=Reference(self.symtab.lookup(
                                qr_var+"_"+qr_arg_name)),
                        rhs=StructureReference.create(
                                proxy_symbol, [qr_var]),
                        is_pointer=True),
                    cursor)
                cursor += 1

        return cursor

    def _initialise_xoyoz_qr(self, cursor):
        '''
        Add in the initialisation of variables needed for XoYoZ
        quadrature.

        :param int cursor: position where to add the next initialisation
            statements.
        :returns: Updated cursor value.
        :rtype: int

        '''
        # pylint: disable=unused-argument
        # This shape is not yet supported so we do nothing
        return cursor

    def _initialise_face_or_edge_qr(self, cursor, qr_type):
        '''
        Add in the initialisation of variables needed for face or edge
        quadrature.

        :param int cursor: position where to add the next initialisation
            statements.
        :param str qr_type: whether to generate initialisation code for \
                            "face" or "edge" quadrature.
        :returns: Updated cursor value.
        :rtype: int

        :raises InternalError: if `qr_type` is not "face" or "edge".

        '''
        if qr_type not in ["face", "edge"]:
            raise InternalError(
                f"_initialise_face_or_edge_qr: qr_type argument must be "
                f"either 'face' or 'edge' but got: '{qr_type}'")

        quadrature_name = f"gh_quadrature_{qr_type}"

        if quadrature_name not in self._qr_vars:
            return cursor

        for qr_arg_name in self._qr_vars[quadrature_name]:

            arg_symbol = self.symtab.lookup(qr_arg_name)
            arg_symbol.interface = ArgumentInterface(
                                    ArgumentInterface.Access.READ)
            self.symtab.append_argument(arg_symbol)

            # We generate unique names for the integers holding the numbers
            # of quadrature points by appending the name of the quadrature
            # argument
            for name in self.qr_dim_vars[qr_type]:
                self.symtab.find_or_create(
                    name+"_"+qr_arg_name, tag=name+"_"+qr_arg_name,
                    symbol_type=DataSymbol,
                    datatype=LFRicTypes("LFRicIntegerScalarDataType")())

            array_type = ArrayType(
                LFRicTypes("LFRicRealScalarDataType")(),
                [ArrayType.Extent.DEFERRED]*2)
            for name in self.qr_weight_vars[qr_type]:
                self.symtab.find_or_create(
                    f"{name}_{qr_arg_name}", symbol_type=DataSymbol,
                    datatype=UnsupportedFortranType(
                        f"real(kind=r_def), pointer, dimension(:,:) :: "
                        f"{name}_{qr_arg_name} => null()\n",
                        partial_datatype=array_type
                    ),
                    tag=f"{name}_{qr_arg_name}")
            const = LFRicConstants()

            # Get the quadrature proxy
            ptype = self.symtab.lookup(
                const.QUADRATURE_TYPE_MAP[quadrature_name]["proxy_type"])

            proxy_sym = self.symtab.find_or_create_tag(
                qr_arg_name+"_proxy", symbol_type=DataSymbol, datatype=ptype)
            call = Call.create(
                StructureReference.create(
                    self.symtab.lookup(qr_arg_name),
                    ["get_quadrature_proxy"]))
            assignment = Assignment.create(
                    lhs=Reference(proxy_sym),
                    rhs=call)
            self._invoke.schedule.addchild(assignment, cursor)
            cursor += 1

            # The dimensioning variables required for this quadrature
            # (e.g. nedges/nfaces, np_xyz)
            for qr_var in self.qr_dim_vars[qr_type]:
                qr_sym = self.symtab.lookup(qr_var+'_'+qr_arg_name)
                assignment = Assignment.create(
                        lhs=Reference(qr_sym),
                        rhs=StructureReference.create(proxy_sym, [qr_var]))
                self._invoke.schedule.addchild(assignment, cursor)
                cursor += 1

            # Pointers to the weights arrays
            for qr_var in self.qr_weight_vars[qr_type]:
                qr_sym = self.symtab.lookup(qr_var+'_'+qr_arg_name)
                assignment = Assignment.create(
                        lhs=Reference(qr_sym),
                        rhs=StructureReference.create(
                            proxy_sym, [qr_var]),
                        is_pointer=True)
                self._invoke.schedule.addchild(assignment, cursor)
                cursor += 1

        return cursor

    def _compute_basis_fns(self, cursor):
        '''
        Generates the necessary Fortran to compute the values of
        any basis/diff-basis arrays required

        :param int cursor: position where to add the next initialisation
            statements.
        :returns: Updated cursor value.
        :rtype: int

        '''
        # pylint: disable=too-many-locals
        const = LFRicConstants()

        loop_var_list = set()
        op_name_list = []

        # add calls to compute the values of any basis arrays
        first = True
        for basis_fn in self._basis_fns:

            # Currently there are only two possible types of basis function
            # and we store the corresponding strings to use in basis_name,
            # basis_type, and first_dim. If support for other basis function
            # types is added in future then more tests need to be added here.
            if basis_fn["type"] == "diff-basis":
                basis_name = "gh_diff_basis"
                basis_type = "DIFF_BASIS"
                first_dim = self.diff_basis_first_dim_name(basis_fn["fspace"])
            elif basis_fn["type"] == "basis":
                basis_name = "gh_basis"
                basis_type = "BASIS"
                first_dim = self.basis_first_dim_name(basis_fn["fspace"])
            else:
                raise InternalError(
                    f"Unrecognised type of basis function: "
                    f"'{basis_fn['''type''']}'. Expected one of 'basis' or "
                    f"'diff-basis'.")
            if basis_fn["shape"] in const.VALID_QUADRATURE_SHAPES:
                op_name = basis_fn["fspace"].\
                    get_operator_name(basis_name, qr_var=basis_fn["qr_var"])
                if op_name in op_name_list:
                    # Jump over any basis arrays we've seen before
                    continue
                op_name_list.append(op_name)

                # Create the argument list
                args = [Reference(self.symtab.lookup(basis_type)),
                        basis_fn["arg"].generate_accessor(basis_fn["fspace"]),
                        Reference(self.symtab.lookup(first_dim)),
                        Reference(self.symtab.lookup(
                            basis_fn["fspace"].ndf_name)),
                        Reference(self.symtab.lookup(op_name))]

                # insert the basis array call
                call = Call.create(
                    StructureReference.create(
                        self.symtab.lookup(basis_fn["qr_var"]),
                        ["compute_function"]),
                    args)
                if first:
                    call.preceding_comment = "Compute basis/diff-basis arrays"
                    first = False
                self._invoke.schedule.addchild(call, cursor)
                cursor += 1
            elif basis_fn["shape"].lower() == "gh_evaluator":
                # We have an evaluator. We may need this on more than one
                # function space.
                for space in basis_fn["nodal_fspaces"]:
                    op_name = basis_fn["fspace"].\
                        get_operator_name(basis_name, on_space=space)
                    if op_name in op_name_list:
                        # Jump over any basis arrays we've seen before
                        continue
                    op_name_list.append(op_name)

                    nodal_loop_var = "df_nodal"
                    loop_var_list.add(nodal_loop_var)

                    # Loop over dofs of target function space
                    symbol = self.symtab.find_or_create_tag(
                        nodal_loop_var,
                        symbol_type=DataSymbol,
                        datatype=LFRicTypes("LFRicIntegerScalarDataType")())
                    loop = Loop.create(
                            symbol, Literal('1', INTEGER_TYPE),
                            Reference(self.symtab.lookup(space.ndf_name)),
                            Literal('1', INTEGER_TYPE), [])
                    if first:
                        loop.preceding_comment = (
                            "Compute basis/diff-basis arrays")
                        first = False
                    self._invoke.schedule.addchild(loop, cursor)
                    cursor += 1

                    dof_loop_var = "df_" + basis_fn["fspace"].mangled_name
                    loop_var_list.add(dof_loop_var)

                    symbol = self.symtab.find_or_create_tag(
                        dof_loop_var,
                        symbol_type=DataSymbol,
                        datatype=LFRicTypes("LFRicIntegerScalarDataType")())
                    inner_loop = Loop.create(
                            symbol, Literal('1', INTEGER_TYPE),
                            Reference(self.symtab.lookup(
                                        basis_fn["fspace"].ndf_name)),
                            Literal('1', INTEGER_TYPE), [])
                    loop.loop_body.addchild(inner_loop)

                    symbol = self.symtab.lookup(op_name)
                    rhs = basis_fn['arg'].generate_method_call(
                        "call_function", function_space=basis_fn['fspace'])
                    rhs.addchild(Reference(self.symtab.lookup(basis_type)))
                    rhs.addchild(Reference(self.symtab.lookup(dof_loop_var)))
                    rhs.addchild(ArrayReference.create(
                            self.symtab.lookup(f"nodes_{space.mangled_name}"),
                            [":", Reference(self.symtab.lookup(
                                                    nodal_loop_var))]))
                    inner_loop.loop_body.addchild(
                        Assignment.create(
                            lhs=ArrayReference.create(symbol, [
                                ":",
                                Reference(self.symtab.lookup(
                                    f"df_{basis_fn['fspace'].mangled_name}")),
                                Reference(self.symtab.lookup("df_nodal"))
                            ]),
                            rhs=rhs))
            else:
                raise InternalError(
                    f"Unrecognised shape '{basis_fn['''shape''']}' specified "
                    f"for basis function. Should be one of: "
                    f"{const.VALID_EVALUATOR_SHAPES}")
        return cursor

    def deallocate(self):
        '''
        Add code (at the end of the Invoke Schedule) to deallocate all
        basis/diff-basis function arrays.

        :raises InternalError: if an unrecognised type of basis function
                               is encountered.
        '''

        func_space_var_names = set()
        for basis_fn in self._basis_fns:
            # add the basis array name to the list to use later
            if basis_fn["type"] == "basis":
                basis_name = "gh_basis"
            elif basis_fn["type"] == "diff-basis":
                basis_name = "gh_diff_basis"
            else:
                raise InternalError(
                    f"Unrecognised type of basis function: "
                    f"'{basis_fn['''type''']}'. Should be one of 'basis' or "
                    f"'diff-basis'.")
            for fspace in basis_fn["nodal_fspaces"]:
                op_name = basis_fn["fspace"].\
                    get_operator_name(basis_name,
                                      qr_var=basis_fn["qr_var"],
                                      on_space=fspace)
                func_space_var_names.add(op_name)

        first = True
        if func_space_var_names:
            # add the required deallocate call
            dealloc = IntrinsicCall.create(
                IntrinsicCall.Intrinsic.DEALLOCATE,
                [Reference(self.symtab.lookup(name)) for name in
                 sorted(func_space_var_names)]
            )
            if first:
                dealloc.preceding_comment = "Deallocate basis arrays"
            self._invoke.schedule.children.append(dealloc)


class DynBoundaryConditions(LFRicCollection):
    '''
    Manages declarations and initialisation of quantities required by
    kernels that need boundary condition information.

    :param node: the Invoke or Kernel stub for which we are to handle \
                 any boundary conditions.
    :type node: :py:class:`psyclone.dynamo0p3.LFRicInvoke` or \
                :py:class:`psyclone.domain.lfric.LFRicKern`

    :raises GenerationError: if a kernel named "enforce_bc_code" is found \
                             but does not have an argument on ANY_SPACE_1.
    :raises GenerationError: if a kernel named "enforce_operator_bc_code" is \
                             found but does not have exactly one argument.
    '''
    # Define a BoundaryDofs namedtuple to help us manage the arrays that
    # are required.
    BoundaryDofs = namedtuple("BoundaryDofs", ["argument", "function_space"])

    def __init__(self, node):
        super().__init__(node)

        self._boundary_dofs = []
        # Check through all the kernel calls to see whether any of them
        # require boundary conditions. Currently this is done by recognising
        # the kernel name.
        # pylint: disable=import-outside-toplevel
        from psyclone.domain.lfric.metadata_to_arguments_rules import (
            MetadataToArgumentsRules)
        for call in self.kernel_calls:
            if MetadataToArgumentsRules.bc_kern_regex.match(call.name):
                bc_fs = None
                for fspace in call.arguments.unique_fss:
                    if fspace.orig_name == "any_space_1":
                        bc_fs = fspace
                        break
                if not bc_fs:
                    raise GenerationError(
                        "The enforce_bc_code kernel must have an argument on "
                        "ANY_SPACE_1 but failed to find such an argument.")
                farg = call.arguments.get_arg_on_space(bc_fs)
                self._boundary_dofs.append(self.BoundaryDofs(farg, bc_fs))
            elif call.name.lower() == "enforce_operator_bc_code":
                # Check that the kernel only has one argument
                if len(call.arguments.args) != 1:
                    raise GenerationError(
                        f"The enforce_operator_bc_code kernel must have "
                        f"exactly one argument but found "
                        f"{len(call.arguments.args)}")
                op_arg = call.arguments.args[0]
                bc_fs = op_arg.function_space_to
                self._boundary_dofs.append(self.BoundaryDofs(op_arg, bc_fs))

    def invoke_declarations(self):
        '''
        Add declarations for any boundary-dofs arrays required by an Invoke.

        '''
        super().invoke_declarations()
        api_config = Config.get().api_conf("lfric")

        for dofs in self._boundary_dofs:
            name = "boundary_dofs_" + dofs.argument.name
            kind = api_config.default_kind["integer"]
            dtype = UnsupportedFortranType(
                f"integer(kind={kind}), pointer "
                f":: {name}(:,:) => null()",
                partial_datatype=ArrayType(
                    LFRicTypes("LFRicIntegerScalarDataType")(),
                    [ArrayType.Extent.DEFERRED]*2)
                )
            self.symtab.new_symbol(
                name,
                symbol_type=DataSymbol,
                datatype=dtype)

    def stub_declarations(self):
        '''
        Add declarations for any boundary-dofs arrays required by a kernel.
        Note that argument order is redefined later by ArgOrdering.

        '''
        super().stub_declarations()
        for dofs in self._boundary_dofs:
            name = "boundary_dofs_" + dofs.argument.name
            ndf_name = self.symtab.lookup(dofs.function_space.ndf_name)
            dtype = ArrayType(
                LFRicTypes("LFRicIntegerScalarDataType")(),
                [Reference(ndf_name), Literal("2", INTEGER_TYPE)])
            new_symbol = self.symtab.new_symbol(
                name,
                symbol_type=DataSymbol,
                datatype=dtype,
                interface=ArgumentInterface(
                    ArgumentInterface.Access.READ)
            )
            self.symtab.append_argument(new_symbol)

    def initialise(self, cursor):
        '''
        Initialise any boundary-dofs arrays required by an Invoke.

        :param int cursor: position where to add the next initialisation
            statements.
        :returns: Updated cursor value.
        :rtype: int

        '''
        for dofs in self._boundary_dofs:
            name = "boundary_dofs_" + dofs.argument.name
            self._invoke.schedule.addchild(
                Assignment.create(
                    lhs=Reference(self.symtab.lookup(name)),
                    rhs=dofs.argument.generate_method_call(
                                                "get_boundary_dofs"),
                    is_pointer=True
                ),
                cursor)
            cursor += 1

        return cursor


class DynGlobalSum(GlobalSum):
    '''
    Dynamo specific global sum class which can be added to and
    manipulated in a schedule.

    :param scalar: the kernel argument for which to perform a global sum.
    :type scalar: :py:class:`psyclone.dynamo0p3.DynKernelArgument`
    :param parent: the parent node of this node in the PSyIR.
    :type parent: :py:class:`psyclone.psyir.nodes.Node`

    :raises GenerationError: if distributed memory is not enabled.
    :raises InternalError: if the supplied argument is not a scalar.
    :raises GenerationError: if the scalar is not of "real" intrinsic type.

    '''
    def __init__(self, scalar, parent=None):
        # Check that distributed memory is enabled
        if not Config.get().distributed_memory:
            raise GenerationError(
                "It makes no sense to create a DynGlobalSum object when "
                "distributed memory is not enabled (dm=False).")
        # Check that the global sum argument is indeed a scalar
        if not scalar.is_scalar:
            raise InternalError(
                f"DynGlobalSum.init(): A global sum argument should be a "
                f"scalar but found argument of type '{scalar.argument_type}'.")
        # Check scalar intrinsic types that this class supports (only
        # "real" for now)
        if scalar.intrinsic_type != "real":
            raise GenerationError(
                f"DynGlobalSum currently only supports real scalars, but "
                f"argument '{scalar.name}' in Kernel '{scalar.call.name}' has "
                f"'{scalar.intrinsic_type}' intrinsic type.")
        # Initialise the parent class
        super().__init__(scalar, parent=parent)

    def lower_to_language_level(self):
        '''
        :returns: this node lowered to language-level PSyIR.
        :rtype: :py:class:`psyclone.psyir.nodes.Node`
        '''

        # Get the name strings to use
        name = self._scalar.name
        type_name = self._scalar.data_type
        mod_name = self._scalar.module_name

        # Get the symbols from the given names
        symtab = self.ancestor(InvokeSchedule).symbol_table
        sum_mod = symtab.find_or_create(mod_name, symbol_type=ContainerSymbol)
        sum_type = symtab.find_or_create(type_name,
                                         symbol_type=DataTypeSymbol,
                                         datatype=UnresolvedType(),
                                         interface=ImportInterface(sum_mod))
        sum_name = symtab.find_or_create_tag("global_sum",
                                             symbol_type=DataSymbol,
                                             datatype=sum_type)
        tmp_var = symtab.lookup(name)

        # Create the assignments
        assign1 = Assignment.create(
            lhs=StructureReference.create(sum_name, ["value"]),
            rhs=Reference(tmp_var)
        )
        self.parent.addchild(assign1, self.position)
        assign2 = Assignment.create(
            lhs=Reference(tmp_var),
            rhs=Call.create(StructureReference.create(sum_name, ["get_sum"]))
        )
        return self.replace_with(assign2)


def _create_depth_list(halo_info_list, parent):
    '''Halo exchanges may have more than one dependency. This method
    simplifies multiple dependencies to remove duplicates and any
    obvious redundancy. For example, if one dependency is for depth=1
    and another for depth=2 then we do not need the former as it is
    covered by the latter. Similarly, if we have a depth=extent+1 and
    another for depth=extent+2 then we do not need the former as it is
    covered by the latter. It also takes into account
    needs_clean_outer, which indicates whether the outermost halo
    needs to be clean (and therefore whether there is a dependence).

    :param halo_info_list: a list containing halo access information
        derived from all read fields dependent on this halo exchange.
    :type: list[:py:class:`psyclone.dynamo0p3.HaloReadAccess`]
    :param parent: the parent PSyIR node of the related halo exchange.
    :type parent: :py:class:`psyclone.psyir.nodes.Node`

    :returns: a list containing halo depth information derived from
        the halo access information.
    :rtype: list[:py:class:`psyclone.dynamo0p3.HaloDepth]`

    '''
    # pylint: disable=too-many-branches
    depth_info_list = []
    # First look to see if all field dependencies are
    # annexed_only. If so we only care about annexed dofs.
    annexed_only = True
    for halo_info in halo_info_list:
        if not (halo_info.annexed_only or
                (halo_info.var_depth == Literal("1", INTEGER_TYPE)
                 and not halo_info.needs_clean_outer)):
            # There are two cases when we only care about accesses to
            # annexed dofs. 1) when annexed_only is set and 2) when
            # the halo depth is 1 but we only depend on annexed dofs
            # being up-to-date (needs_clean_outer is False).
            annexed_only = False
            break
    if annexed_only:
        depth_info = HaloDepth(parent)
        depth_info.set_by_value(max_depth=False,
                                var_depth=Literal("1", INTEGER_TYPE),
                                annexed_only=True,
                                max_depth_m1=False)
        return [depth_info]
    # Next look to see if one of the field dependencies specifies
    # a max_depth access. If so the whole halo region is accessed
    # so we do not need to be concerned with other accesses.
    max_depth_m1 = False
    for halo_info in halo_info_list:
        if halo_info.max_depth:
            if halo_info.needs_clean_outer:
                # Found a max_depth access so we only need one
                # HaloDepth entry.
                depth_info = HaloDepth(parent)
                depth_info.set_by_value(max_depth=True, var_depth=None,
                                        annexed_only=False, max_depth_m1=False)
                return [depth_info]
            # Remember that we found a max_depth-1 access.
            max_depth_m1 = True

    if max_depth_m1:
        # We have at least one max_depth-1 access.
        depth_info = HaloDepth(parent)
        depth_info.set_by_value(max_depth=False, var_depth=None,
                                annexed_only=False, max_depth_m1=True)
        depth_info_list.append(depth_info)

    for halo_info in halo_info_list:
        # Go through the halo information associated with each
        # read dependency, skipping any max_depth-1 accesses.
        if halo_info.max_depth and not halo_info.needs_clean_outer:
            continue
        var_depth = halo_info.var_depth
        if var_depth and not halo_info.needs_clean_outer:
            # Decrease depth by 1 if we don't care about the outermost
            # access.
            var_depth = BinaryOperation.create(
                BinaryOperation.Operator.SUB,
                var_depth.copy(), Literal("1", INTEGER_TYPE))

        # check whether we match with existing depth information
        for depth_info in depth_info_list:
            if depth_info.var_depth == var_depth:
                # This dependence has exactly the same depth as an existing one
                # so no need to add a new HaloDepth.
                break
        else:
            # No matches were found with existing entries so create a
            # new one if 'var_depth' is set.
            if var_depth:
                depth_info = HaloDepth(parent)
                depth_info.set_by_value(max_depth=False, var_depth=var_depth,
                                        annexed_only=False, max_depth_m1=False)
                depth_info_list.append(depth_info)
    return depth_info_list


class LFRicHaloExchange(HaloExchange):
    '''LFRic-specific halo exchange class which can be added to and
    manipulated in a schedule.

    :param field: the field that this halo exchange will act on
    :type field: :py:class:`psyclone.dynamo0p3.DynKernelArgument`
    :param bool check_dirty: optional argument default True indicating
        whether this halo exchange should be subject to a run-time check
        for clean/dirty halos.
    :param vector_index: optional vector index (default None) to identify
        identify which index of a vector field this halo exchange is
        responsible for.
    :type vector_index: int
    :param parent: PSyIR parent node of this object.
    :type parent: Optional[:py:class:`psyclone.psyir.nodes.Node`]

    '''
    def __init__(self, field, check_dirty=True,
                 vector_index=None, parent=None):
        HaloExchange.__init__(self, field, check_dirty=check_dirty,
                              vector_index=vector_index, parent=parent)
        # set up some defaults for this class
        self._halo_exchange_name = "halo_exchange"

    def _compute_stencil_type(self):
        '''Dynamically work out the type of stencil required for this halo
        exchange as it could change as transformations are applied to
        the schedule. If all stencil accesses are of the same type then we
        return that stencil, otherwise we return the "region" stencil
        type (as it is safe for all stencils).

        :return: the type of stencil required for this halo exchange
        :rtype: str

        '''
        # get information about stencil accesses from all read fields
        # dependent on this halo exchange
        halo_info_list = self._compute_halo_read_info()

        trial_stencil = halo_info_list[0].stencil_type
        for halo_info in halo_info_list:
            # assume that if stencil accesses are different that we
            # simply revert to region. We could be more clever in the
            # future e.g. x and y implies cross.
            if halo_info.stencil_type != trial_stencil:
                return "region"
        return trial_stencil

    def _compute_halo_depth(self):
        '''Dynamically determine the depth of the halo for this halo exchange,
        as the depth can change as transformations are applied to the
        schedule.

        :return: the PSyIR for the halo exchange depth.
        :rtype: :py:class:`psyclone.psyir.nodes.Node`

        '''
        depth_info_list = self._compute_halo_read_depth_info()
        if len(depth_info_list) == 1:
            psyir = depth_info_list[0].psyir_expression()
        else:
            psyir = IntrinsicCall.create(
                IntrinsicCall.Intrinsic.MAX,
                [depth.psyir_expression() for depth in depth_info_list])

        # Simplify the resulting expression. We need to create a fake
        # Assignment to temporarily host the expression.
        sym_maths = SymbolicMaths.get()
        fake_assign = Assignment.create(
            Reference(DataSymbol("tmp", INTEGER_TYPE)), psyir)
        self.parent.addchild(fake_assign)

        sym_maths.expand(fake_assign.rhs)
        depth_expr = fake_assign.rhs.detach()
        fake_assign.detach()
        return depth_expr

    def _compute_halo_read_depth_info(self, ignore_hex_dep=False):
        '''Take a list of `psyclone.dynamo0p3.HaloReadAccess` objects and
        create an equivalent list of `psyclone.dynamo0p3.HaloDepth`
        objects. Whilst doing this we simplify the
        `psyclone.dynamo0p3.HaloDepth` list to remove redundant depth
        information e.g. depth=1 is not required if we have a depth=2.
        If the optional ignore_hex_dep argument is set to True then
        any read accesses contained in halo exchange nodes are
        ignored. This option can therefore be used to filter out any
        halo exchange dependencies and only return non-halo exchange
        dependencies if and when required.

        :param bool ignore_hex_dep: if True then ignore any read \
            accesses contained in halo exchanges. This is an optional \
            argument that defaults to False.

        :return: a list containing halo depth information derived from \
            all fields dependent on this halo exchange.
        :rtype: :func:`list` of :py:class:`psyclone.dynamo0p3.HaloDepth`

        '''
        # get our halo information
        halo_info_list = self._compute_halo_read_info(ignore_hex_dep)
        # use the halo information to generate depth information
        depth_info_list = _create_depth_list(halo_info_list, self)
        return depth_info_list

    def _compute_halo_read_info(self, ignore_hex_dep=False):
        '''Dynamically computes all halo read dependencies and returns the
        required halo information (i.e. halo depth and stencil type)
        in a list of HaloReadAccess objects. If the optional
        ignore_hex_dep argument is set to True then any read accesses
        contained in halo exchange nodes are ignored. This option can
        therefore be used to filter out any halo exchange dependencies
        and only return non-halo exchange dependencies if and when
        required.

        :param bool ignore_hex_dep: if True then ignore any read \
            accesses contained in halo exchanges. This is an optional \
            argument that defaults to False.

        :return: a list containing halo information for each read dependency.
        :rtype: :func:`list` of :py:class:`psyclone.dynamo0p3.HaloReadAccess`

        :raises InternalError: if there is more than one read \
            dependency associated with a halo exchange.
        :raises InternalError: if there is a read dependency \
            associated with a halo exchange and it is not the last \
            entry in the read dependency list.
        :raises GenerationError: if there is a read dependency \
            associated with an asynchronous halo exchange.
        :raises InternalError: if no read dependencies are found.

        '''
        read_dependencies = self.field.forward_read_dependencies()
        hex_deps = [dep for dep in read_dependencies
                    if isinstance(dep.call, LFRicHaloExchange)]
        if hex_deps:
            # There is a field accessed by a halo exchange that is
            # a read dependence. As ignore_hex_dep is True this should
            # be ignored so this is removed from the list.
            if any(dep for dep in hex_deps
                   if isinstance(dep.call, (LFRicHaloExchangeStart,
                                            LFRicHaloExchangeEnd))):
                raise GenerationError(
                    "Please perform redundant computation transformations "
                    "before asynchronous halo exchange transformations.")

            # There can only be one field accessed by a
            # halo exchange that is a read dependence.
            if len(hex_deps) != 1:
                raise InternalError(
                    f"There should only ever be at most one read dependency "
                    f"associated with a halo exchange in the read dependency "
                    f"list, but found {len(hex_deps)} for field "
                    f"{self.field.name}.")
            # For sanity, check that the field accessed by the halo
            # exchange is the last dependence in the list.
            if not isinstance(read_dependencies[-1].call, LFRicHaloExchange):
                raise InternalError(
                    "If there is a read dependency associated with a halo "
                    "exchange in the list of read dependencies then it should "
                    "be the last one in the list.")
            if ignore_hex_dep:
                # Remove the last entry in the list (the field accessed by
                # the halo exchange).
                del read_dependencies[-1]

        if not read_dependencies:
            raise InternalError(
                "Internal logic error. There should be at least one read "
                "dependence for a halo exchange.")
        return [HaloReadAccess(read_dependency, self._parent) for
                read_dependency in read_dependencies]

    def _compute_halo_write_info(self):
        '''Determines how much of the halo has been cleaned from any previous
        redundant computation.

        :return: a HaloWriteAccess object containing the required
            information, or None if no dependence information is found.
        :rtype: :py:class:`psyclone.dynamo0p3.HaloWriteAccess` | None

        :raises GenerationError: if more than one write dependence is
            found for this halo exchange as this should not be possible.

        '''
        write_dependencies = self.field.backward_write_dependencies()
        if not write_dependencies:
            # no write dependence information
            return None
        if len(write_dependencies) > 1:
            raise GenerationError(
                f"Internal logic error. There should be at most one write "
                f"dependence for a halo exchange. Found "
                f"'{len(write_dependencies)}'")
        return HaloWriteAccess(write_dependencies[0], parent=self)

    def required(self, ignore_hex_dep=False):
        '''Determines whether this halo exchange is definitely required
        ``(True, True)``, might be required ``(True, False)`` or is definitely
        not required ``(False, *)``.

        If the optional ignore_hex_dep argument is set to True then
        any read accesses contained in halo exchange nodes are
        ignored. This option can therefore be used to filter out any
        halo exchange dependencies and only consider non-halo exchange
        dependencies if and when required.

        Whilst a halo exchange is generally only ever added if it is
        required, or if it may be required, this situation can change
        if redundant computation transformations are applied. The
        first argument can be used to remove such halo exchanges if
        required.

        When the first return value is True, the second return value
        can be used to see if we need to rely on the runtime
        (set_dirty and set_clean calls) and therefore add a
        check_dirty() call around the halo exchange or whether we
        definitely know that this halo exchange is required.

        This routine assumes that a stencil size provided via a
        variable may take the value 0. If a variables value is
        constrained to be 1, or more, then the logic for deciding
        whether a halo exchange is definitely required should be
        updated. Note, the routine would still be correct as is, it
        would just return more unknown results than it should).

        :param bool ignore_hex_dep: if True then ignore any read \
            accesses contained in halo exchanges. This is an optional \
            argument that defaults to False.

        :returns: (x, y) where x specifies whether this halo
            exchange is (or might be) required - True, or is not
            required - False. If the first tuple item is True then the
            second argument specifies whether we definitely know that
            we need the HaloExchange - True, or are not sure - False.
        :rtype: (bool, bool)

        '''
        # pylint: disable=too-many-branches, too-many-return-statements
        # get *aggregated* information about halo reads
        required_clean_info = self._compute_halo_read_depth_info(
            ignore_hex_dep)
        # get information about the halo write
        clean_info = self._compute_halo_write_info()

        # no need to test whether we return at least one read
        # dependency as _compute_halo_read_depth_info() raises an
        # exception if none are found

        if (Config.get().api_conf("lfric").compute_annexed_dofs and
                len(required_clean_info) == 1 and
                required_clean_info[0].annexed_only):
            # We definitely don't need the halo exchange as we
            # only read annexed dofs and these are always clean as
            # they are computed by default when iterating over
            # dofs and kept up-to-date by redundant computation
            # when iterating over cells.
            required = False
            known = True  # redundant information as it is always known
            return required, known

        if not clean_info:
            # this halo exchange has no previous write dependencies so
            # we do not know the initial state of the halo. This means
            # that we do not know if we need a halo exchange or not
            required = True
            known = False
            return required, known

        if clean_info.max_depth:
            if not clean_info.dirty_outer:
                # all of the halo is cleaned by redundant computation
                # so halo exchange is not required
                required = False
                known = True  # redundant information as it is always known
            else:
                # the last level halo is dirty
                if required_clean_info[0].max_depth:
                    # we know that we need to clean the outermost halo level
                    required = True
                    known = True
                else:
                    # we don't know whether the halo exchange is
                    # required or not as the reader reads the halo to
                    # a specified depth but we don't know the depth
                    # of the halo
                    required = True
                    known = False
            return required, known

        # At this point we know that clean_info.max_depth is False
        clean_depth = clean_info.clean_depth

        if not clean_depth:
            if clean_info.dirty_outer:
                # the writer redundantly computes in the level 1 halo but
                # leaves it dirty (although annexed dofs are now clean).
                if len(required_clean_info) == 1 and \
                   required_clean_info[0].annexed_only:
                    # we definitely don't need the halo exchange as we
                    # only read annexed dofs and these have been made
                    # clean by the redundant computation
                    required = False
                    known = True  # redundant information as it is always known
                else:
                    # we definitely need the halo exchange as the reader(s)
                    # require the halo to be clean
                    required = True
                    known = True
                return required, known
            else:
                # if clean_depth is 0 then the writer does not
                # redundantly compute so we definitely need the halo
                # exchange
                required = True
                known = True
                return required, known

        # We have a clean_depth so iterate over the various required depths
        # to see whether or not they are all satisfied.
        required = False
        known = False
        for required_clean in required_clean_info:
            if required_clean.max_depth or required_clean.max_depth_m1:
                required = True
                known = False
                return required, known
            left_dirty = SymbolicMaths.greater_than(
                required_clean.var_depth, clean_depth,
                all_variables_positive=True)
            if left_dirty == SymbolicMaths.Fuzzy.FALSE:
                # Nothing is left dirty so no hexch required for this
                # read access.
                continue
            if left_dirty == SymbolicMaths.Fuzzy.TRUE:
                # Halo definitely left dirty to a certain depth.
                required = True
                known = True
                return required, known
            # Otherwise, we can't be sure. Continue looking at the other
            # read accesses in case one of them is definitely not satisfied.
            required = True
            continue

        # If we get to here then we may or may not require a halo exchange.
        # If we do need one, then we aren't certain about it (as we'd already
        # have returned if we were).
        if not required:
            # We know we don't require a halo exchange.
            known = True

        return required, known

    def node_str(self, colour=True):
        ''' Creates a text summary of this HaloExchange node.

        :param bool colour: whether or not to include control codes for colour.

        :returns: text summary of this node, optionally with control codes \
                  for colour highlighting.
        :rtype: str

        '''
        _, known = self.required()
        runtime_check = not known
        field_id = self._field.name
        if self.vector_index:
            field_id += f"({self.vector_index})"
        return (f"{self.coloured_name(colour)}[field='{field_id}', "
                f"type='{self._compute_stencil_type()}', "
                f"depth={self._compute_halo_depth().debug_string()}, "
                f"check_dirty={runtime_check}]")

    def lower_to_language_level(self):
        '''
        :returns: this node lowered to language-level PSyIR.
        :rtype: :py:class:`psyclone.psyir.nodes.Node`
        '''
        symbol = DataSymbol(self._field.proxy_name, UnresolvedType())
        method = self._halo_exchange_name
        depth_expr = self._compute_halo_depth()

        # Create infrastructure Calls
        if self.vector_index:
            idx = Literal(str(self.vector_index), INTEGER_TYPE)
            if_condition = Call.create(
                ArrayOfStructuresReference.create(symbol, [idx], ['is_dirty']),
                [('depth', depth_expr.copy())])
            if_body = Call.create(
                ArrayOfStructuresReference.create(
                    symbol, [idx.copy()], [method]),
                [('depth', depth_expr.copy())])
        else:
            if_condition = Call.create(
                StructureReference.create(symbol, ['is_dirty']),
                [('depth', depth_expr.copy())])
            if_body = Call.create(
                StructureReference.create(symbol, [method]),
                [('depth', depth_expr.copy())])

        # Add the "if_dirty" check when necessary
        _, known = self.required()
        if not known:
            haloex = IfBlock.create(if_condition, [if_body])
        else:
            haloex = if_body

        self.replace_with(haloex)
        return haloex


class LFRicHaloExchangeStart(LFRicHaloExchange):
    '''The start of an asynchronous halo exchange. This is similar to a
    regular halo exchange except that the Fortran name of the call is
    different and the routine only reads the data being transferred
    (the associated field is specified as having a read access). As a
    result this class is not able to determine some important
    properties (such as whether the halo exchange is known to be
    required or not). This is solved by finding the corresponding
    asynchronous halo exchange end (a halo exchange start always has a
    corresponding halo exchange end and vice versa) and calling its
    methods (a halo exchange end is specified as having readwrite
    access to its associated field and therefore is able to determine
    the required properties).

    :param field: the field that this halo exchange will act on
    :type field: :py:class:`psyclone.dynamo0p3.DynKernelArgument`
    :param check_dirty: optional argument (default True) indicating \
    whether this halo exchange should be subject to a run-time check \
    for clean/dirty halos.
    :type check_dirty: bool
    :param vector_index: optional vector index (default None) to \
    identify which component of a vector field this halo exchange is \
    responsible for
    :type vector_index: int
    :param parent: optional PSyIRe parent node (default None) of this \
    object
    :type parent: :py:class:`psyclone.psyir.nodes.Node`

    '''
    # Textual description of the node.
    _text_name = "HaloExchangeStart"
    _colour = "yellow"

    def __init__(self, field, check_dirty=True,
                 vector_index=None, parent=None):
        LFRicHaloExchange.__init__(self, field, check_dirty=check_dirty,
                                   vector_index=vector_index, parent=parent)
        # Update the field's access appropriately. Here "gh_read"
        # specifies that the start of a halo exchange only reads
        # the field's data.
        self._field.access = AccessType.READ
        # override appropriate parent class names
        self._halo_exchange_name = "halo_exchange_start"

    def _compute_stencil_type(self):
        '''Call the required method in the corresponding halo exchange end
        object. This is done as the field in halo exchange start is
        only read and the dependence analysis beneath this call
        requires the field to be modified.

        :return: Return the type of stencil required for this pair of \
        halo exchanges
        :rtype: str

        '''
        # pylint: disable=protected-access
        return self._get_hex_end()._compute_stencil_type()

    def _compute_halo_depth(self):
        '''Call the required method in the corresponding halo exchange end
        object. This is done as the field in halo exchange start is
        only read and the dependence analysis beneath this call
        requires the field to be modified.

        :return: Return the halo exchange depth as a Fortran string
        :rtype: str

        '''
        # pylint: disable=protected-access
        return self._get_hex_end()._compute_halo_depth()

    def required(self):
        '''Call the required method in the corresponding halo exchange end
        object. This is done as the field in halo exchange start is
        only read and the dependence analysis beneath this call
        requires the field to be modified.

        :returns: (x, y) where x specifies whether this halo exchange \
                  is (or might be) required - True, or is not required \
                  - False. If the first tuple item is True then the second \
                  argument specifies whether we definitely know that we need \
                  the HaloExchange - True, or are not sure - False.
        :rtype: (bool, bool)

        '''
        return self._get_hex_end().required()

    def _get_hex_end(self):
        '''An internal helper routine for this class which finds the halo
        exchange end object corresponding to this halo exchange start
        object or raises an exception if one is not found.

        :return: The corresponding halo exchange end object
        :rtype: :py:class:`psyclone.dynamo0p3.LFRicHaloExchangeEnd`
        :raises GenerationError: If no matching HaloExchangeEnd is \
        found, or if the first matching haloexchange that is found is \
        not a HaloExchangeEnd

        '''
        # Look at all nodes following this one in schedule order
        # (which is PSyIRe node order)
        for node in self.following():
            if self.sameParent(node) and isinstance(node, LFRicHaloExchange):
                # Found a following `haloexchange`,
                # `haloexchangestart` or `haloexchangeend` PSyIRe node
                # that is at the same calling hierarchy level as this
                # haloexchangestart
                access = DataAccess(self.field)
                if access.overlaps(node.field):
                    if isinstance(node, LFRicHaloExchangeEnd):
                        return node
                    raise GenerationError(
                        f"Halo exchange start for field '{self.field.name}' "
                        f"should match with a halo exchange end, but found "
                        f"{type(node)}")
        # no match has been found which is an error as a halo exchange
        # start should always have a matching halo exchange end that
        # follows it in schedule (PSyIRe sibling) order
        raise GenerationError(
            f"Halo exchange start for field '{self.field.name}' has no "
            f"matching halo exchange end")


class LFRicHaloExchangeEnd(LFRicHaloExchange):
    '''The end of an asynchronous halo exchange. This is similar to a
    regular halo exchange except that the Fortran name of the call is
    different and the routine only writes to the data being
    transferred.

    :param field: the field that this halo exchange will act on
    :type field: :py:class:`psyclone.dynamo0p3.DynKernelArgument`
    :param check_dirty: optional argument (default True) indicating \
    whether this halo exchange should be subject to a run-time check \
    for clean/dirty halos.
    :type check_dirty: bool
    :param vector_index: optional vector index (default None) to \
    identify which index of a vector field this halo exchange is \
    responsible for
    :type vector_index: int
    :param parent: optional PSyIRe parent node (default None) of this \
    object
    :type parent: :py:class:`psyclone.psyir.nodes.Node`

    '''
    # Textual description of the node.
    _text_name = "HaloExchangeEnd"
    _colour = "yellow"

    def __init__(self, field, check_dirty=True,
                 vector_index=None, parent=None):
        LFRicHaloExchange.__init__(self, field, check_dirty=check_dirty,
                                   vector_index=vector_index, parent=parent)
        # Update field properties appropriately. The associated field is
        # written to. However, a readwrite field access needs to be
        # specified as this is required for the halo exchange logic to
        # work correctly.
        self._field.access = AccessType.READWRITE
        # override appropriate parent class names
        self._halo_exchange_name = "halo_exchange_finish"


class HaloDepth():
    '''Determines how much of the halo a read to a field accesses (the
    halo depth).

    :param parent: the parent PSyIR node of the region containing the field
                   access that is represented.
    :type parent: :py:class:`psyclone.psyir.nodes.Node`

    :raises TypeError: if the parent argument is not a Node.

    '''
    def __init__(self, parent):
        # var_depth is used to store the PSyIR of the expression holding
        # depth of halo that is accessed.
        self._var_depth = None
        # max_depth specifies whether the full depth of halo (whatever
        # that might be) is accessed. If this is set then
        # literal_depth, var_depth and max_depth_m1 have no
        # meaning. max_depth being False does not necessarily mean the
        # full halo depth is not accessed, rather it means that we do
        # not know.
        self._max_depth = False
        # max_depth_m1 specifies whether the full depth of halo
        # (whatever that might be) apart from the outermost level is
        # accessed. If this is set then literal_depth, var_depth and
        # max_depth have no meaning.
        self._max_depth_m1 = False
        # annexed only is True if the only access in the halo is for
        # annexed dofs
        self._annexed_only = False
        # Keep a reference to the symbol table so that we can look-up
        # variables holding the maximum halo depth.
        # TODO #2503: This can become invalid if the HaloExchange
        # containing this HaloDepth changes its ancestors.
        if not isinstance(parent, Node):
            raise TypeError(
                f"The HaloDepth parent argument must be a Node, but found: "
                f"{type(parent).__name__}"
            )
        self._parent = parent

    @property
    def annexed_only(self):
        '''
        :returns: True if only annexed dofs are accessed in the halo and
                  False otherwise.
        :rtype: bool
        '''
        return self._annexed_only

    @property
    def max_depth(self):
        '''
        :returns: True if the read to the field is known to access all
                  of the halo and False otherwise.
        :rtype: bool
        '''
        return self._max_depth

    @property
    def max_depth_m1(self):
        '''Returns whether the read to the field is known to access all of the
        halo except the outermost level or not.

        :returns: True if the read to the field is known to access all
                  of the halo except the outermost and False otherwise.
        :rtype: bool

        '''
        return self._max_depth_m1

    @property
    def var_depth(self):
        '''Returns the PSyIR of the expression specifying the depth of halo
        access if one is provided.

        :returns: PSyIR specifying the halo access depth
                  if one exists, and None if not.
        :rtype: :py:class:`psyclone.psyir.nodes.Statement`

        '''
        return self._var_depth

    def set_by_value(self, max_depth, var_depth, annexed_only, max_depth_m1):
        # pylint: disable=too-many-arguments
        '''Set halo depth information directly

        :param bool max_depth: True if the field accesses all of the
            halo and False otherwise
        :param var_depth: PSyIR expression specifying the halo
            access depth, if one exists, and None if not
        :type var_depth: :py:class:`psyclone.psyir.nodes.Node`
        :param bool annexed_only: True if only the halo's annexed dofs
            are accessed and False otherwise
        :param bool max_depth_m1: True if the field accesses all of
            the halo but does not require the outermost halo to be correct
            and False otherwise

        '''
        self._max_depth = max_depth
        self._annexed_only = annexed_only
        self._max_depth_m1 = max_depth_m1
        self._var_depth = None

        if not var_depth:
            return

        # Simplify any provided PSyIR expression.
        sym_maths = SymbolicMaths.get()
        # In order to be able to apply the SymbolicMaths.expand() method we
        # have to create a fake Assignment and temporarily graft it into the
        # tree.
        fake_assign = Assignment.create(
            Reference(DataSymbol("tmp", INTEGER_TYPE)), var_depth.copy())
        sched = self._parent.ancestor(Schedule, include_self=True)
        sched.addchild(fake_assign)

        sym_maths.expand(fake_assign.rhs)
        self._var_depth = fake_assign.rhs.detach()
        fake_assign.detach()

    def psyir_expression(self):
        '''
        :returns: the PSyIR expression representing this HaloDepth.
        :rtype: :py:class:`psyclone.psyir.nodes.Node`
        '''
        table = self._parent.scope.symbol_table
        if self.max_depth:
            max_depth = table.lookup_with_tag("max_halo_depth_mesh")
            return Reference(max_depth)
        if self.max_depth_m1:
            max_depth = table.lookup_with_tag("max_halo_depth_mesh")
            return BinaryOperation.create(
                        BinaryOperation.Operator.SUB,
                        Reference(max_depth),
                        Literal('1', INTEGER_TYPE))
        if self.var_depth:
            return self.var_depth.copy()

        return None


def halo_check_arg(field, access_types):
    '''
    Support function which performs checks to ensure the first argument
    is a field, that the field is contained within Kernel or Builtin
    call and that the field is accessed in one of the ways specified
    by the second argument. If no error is reported it returns the
    call object containing this argument.

    :param field: the argument object we are checking
    :type field: :py:class:`psyclone.dynamo0p3.DynArgument`
    :param access_types: List of allowed access types.
    :type access_types: List of :py:class:`psyclone.psyGen.AccessType`.
    :return: the call containing the argument object
    :rtype: sub-class of :py:class:`psyclone.psyGen.Kern`

    :raises GenerationError: if the first argument to this function is \
                             the wrong type.
    :raises GenerationError: if the first argument is not accessed in one of \
                    the ways specified by the second argument to the function.
    :raises GenerationError: if the first argument is not contained \
                             within a call object.

    '''
    try:
        # Get the kernel/built-in call associated with this field
        call = field.call
    except AttributeError as err:
        raise GenerationError(
            f"HaloInfo class expects an argument of type DynArgument, or "
            f"equivalent, on initialisation, but found, "
            f"'{type(field)}'") from err

    if field.access not in access_types:
        api_strings = [access.api_specific_name() for access in access_types]
        raise GenerationError(
            f"In HaloInfo class, field '{field.name}' should be one of "
            f"{api_strings}, but found '{field.access.api_specific_name()}'")
    if not isinstance(call, (LFRicBuiltIn, LFRicKern)):
        raise GenerationError(
            f"In HaloInfo class, field '{field.name}' should be from a call "
            f"but found {type(call)}")
    return call


class HaloWriteAccess(HaloDepth):
    '''Determines how much of a field's halo is written to (the halo depth)
    when a field is accessed in a particular kernel within a
    particular loop nest.

    :param field: the field that we are concerned with.
    :type field: :py:class:`psyclone.dynamo0p3.DynArgument`
    :param parent: the parent PSyIR node associated with the scoping region
                   that contains this halo access.
    :type parent: :py:class:`psyclone.psyir.nodes.Node`

    '''
    def __init__(self, field, parent):
        HaloDepth.__init__(self, parent)
        self._compute_from_field(field)

    @property
    def dirty_outer(self):
        '''Returns True if the writer is continuous and accesses the halo and
        False otherwise. It indicates that the outer level of halo that has
        been written to is actually dirty (well to be precise it is a partial
        sum).

        :returns: True if the outer layer of halo that is written \
                  to remains dirty and False otherwise.
        :rtype: bool

        '''
        return self._dirty_outer

    @property
    def clean_depth(self):
        '''
        Returns the depth to which this halo is clean following the write.

        :returns: PSyIR for the expression for the clean halo depth or None.
        :rtype: :py:class:`psyclone.psyir.nodes.Node` | NoneType

        '''
        if self.var_depth:
            halo_depth = self.var_depth
        elif self.max_depth:
            # halo accesses(s) is/are to the full halo
            # depth (-1 if continuous)
            table = self._parent.scope.symbol_table
            halo_depth = Reference(
                table.lookup_with_tag("max_halo_depth_mesh"))
        else:
            return None

        if self.dirty_outer:
            halo_depth = BinaryOperation.create(
                BinaryOperation.Operator.SUB,
                halo_depth.copy(), Literal("1", INTEGER_TYPE))

        sym_maths = SymbolicMaths.get()
        fake_assign = Assignment.create(
            Reference(DataSymbol("tmp", INTEGER_TYPE)),
            halo_depth)
        sched = self._parent.ancestor(Schedule)
        sched.addchild(fake_assign)

        sym_maths.expand(fake_assign.rhs)
        depth_expr = fake_assign.rhs.detach()
        fake_assign.detach()
        if depth_expr == Literal("0", INTEGER_TYPE):
            return None
        return depth_expr

    def _compute_from_field(self, field):
        '''Internal method to compute what parts of a field's halo are written
        to in a certain kernel and loop. The information computed is the depth
        of access and validity of the data after writing. The depth of access
        can be the maximum halo depth or a specified (literal or variable)
        depth and the outer halo layer that is written to may be dirty or
        clean.

        :param field: the field that we are concerned with.
        :type field: :py:class:`psyclone.dynamo0p3.DynArgument`

        '''
        const = LFRicConstants()

        call = halo_check_arg(field, AccessType.all_write_accesses())
        # no test required here as all calls exist within a loop

        loop = call.parent.parent
        # The outermost halo level that is written to is dirty if it
        # is a continuous field which writes into the halo in a loop
        # over cells
        self._dirty_outer = (
            not field.discontinuous and
            loop.iteration_space.endswith("cell_column") and
            loop.upper_bound_name in const.HALO_ACCESS_LOOP_BOUNDS)
        depth = None
        max_depth = False
        if loop.upper_bound_name in const.HALO_ACCESS_LOOP_BOUNDS:
            # loop does redundant computation
            if loop.upper_bound_halo_depth:
                # loop redundant computation is to a certain depth.
                depth = loop.upper_bound_halo_depth
            else:
                # loop redundant computation is to the maximum depth
                max_depth = True
        # If this is an inter-grid kernel and we're writing to the
        # field on the fine mesh then the halo depth is effectively
        # doubled
        if call.is_intergrid and field.mesh == "gh_fine" and depth:
            depth = BinaryOperation.create(
                BinaryOperation.Operator.MUL,
                Literal("2", INTEGER_TYPE), depth.copy())
        # The third argument for set_by_value gives the PSyIR of the
        # expression specifying the depth.
        var_depth = depth
        # The fourth argument for set_by_value indicates whether
        # we only access annexed_dofs. At the moment this is not possible when
        # modifying a field so we always supply False. The fifth
        # argument indicates if the depth of access is the
        # maximum-1. This is not possible here so we supply False.
        HaloDepth.set_by_value(self, max_depth, var_depth,
                               False, False)


class HaloReadAccess(HaloDepth):
    '''Determines how much of a field's halo is read (the halo depth) and
    additionally the access pattern (the stencil) when a field is
    accessed in a particular kernel within a particular loop nest.

    :param field: the field for which we want information.
    :type field: :py:class:`psyclone.dynamo0p3.DynKernelArgument`
    :param parent: the node where this HaloDepth belongs.
    :type parent: :py:class:`psyclone.psyir.node.Node`

    '''
    def __init__(self, field, parent=None):
        super().__init__(parent)
        self._stencil_type = None
        self._needs_clean_outer = None
        self._compute_from_field(field)

    @property
    def needs_clean_outer(self):
        '''Returns False if the reader has a gh_inc access and accesses the
        halo. Otherwise returns True.  Indicates that the outer level
        of halo that has been read does not need to be clean (although
        any annexed dofs do).

        :return: Returns False if the outer layer of halo that is read \
        does not need to be clean and True otherwise.
        :rtype: bool

        '''
        return self._needs_clean_outer

    @property
    def stencil_type(self):
        '''Returns the type of stencil access used by the field(s) in the halo
        if one exists. If redundant computation (accessing the full
        halo) is combined with a stencil access (potentially accessing
        a subset of the halo) then the access is assumed to be full
        access (region) for all depths.

        :returns: the type of stencil access used or None if there is no \
                  stencil.
        :rtype: str

        '''
        return self._stencil_type

    def _compute_from_field(self, field):
        '''Internal method to compute which parts of a field's halo are read
        in a certain kernel and loop. The information computed is the
        depth of access and the access pattern. The depth of access
        can be the maximum halo depth or a PSyIR expression specifying the
        depth. The access pattern will only be specified if the kernel code
        performs a stencil access on the field.

        :param field: the field that we are concerned with
        :type field: :py:class:`psyclone.dynamo0p3.DynArgument`

        '''
        # pylint: disable=too-many-branches
        const = LFRicConstants()

        self._annexed_only = False
        call = halo_check_arg(field, AccessType.all_read_accesses())

        loop = call.ancestor(LFRicLoop)
        table = loop.ancestor(InvokeSchedule).symbol_table

        # For GH_INC we accumulate contributions into the field being
        # modified. In order to get correct results for owned and
        # annexed dofs, this requires that the fields we are
        # accumulating contributions from have up-to-date values in
        # the halo cell(s). However, we do not need to be concerned
        # with the values of the modified field in the last-level of
        # the halo. This is because we only have enough information to
        # partially compute the contributions in those cells
        # anyway. (If the values of the field being modified are
        # required, at some later point, in that level of the halo
        # then we do a halo swap.)
        # import pdb; pdb.set_trace()
        self._needs_clean_outer = (
            not (field.access == AccessType.INC
                 and loop.upper_bound_name in [
                        "cell_halo",
                        "colour_halo",
                        "ntile_per_colour_halo",
                        "ncell_per_coloured_tile_halo",
                 ]))
        # now we have the parent loop we can work out what part of the
        # halo this field accesses
        if loop.upper_bound_name in const.HALO_ACCESS_LOOP_BOUNDS:
            # this loop performs redundant computation
            if loop.upper_bound_halo_depth:
                self._var_depth = loop.upper_bound_halo_depth
            else:
                # loop redundant computation is to the maximum depth
                self._max_depth = True
        elif loop.upper_bound_name in ("ncolour",
                                       "ntiles_per_colour",
                                       "ncells_per_coloured_tile"):
            # Loop is coloured but does not access the halo.
            pass
        elif loop.upper_bound_name in ["ncells", "nannexed"]:
            if field.descriptor.stencil:
                # no need to worry about annexed dofs (if they exist)
                # as the stencil will cover these (this is currently
                # guaranteed as halo exchanges only exchange full
                # halos)
                pass
            else:  # there is no stencil
                if (field.discontinuous or call.iterates_over == "dof" or
                        call.all_updates_are_writes):
                    # There are only local accesses or the kernel is of the
                    # special form where any iteration is guaranteed to write
                    # the same value to a given shared entity.
                    pass
                else:
                    # This is a continuous field which therefore
                    # accesses annexed dofs. We set access to the
                    # level 1 halo here as there is currently no
                    # mechanism to perform a halo exchange solely on
                    # annexed dofs.
                    self._var_depth = Literal("1", INTEGER_TYPE)
                    self._annexed_only = True
        elif loop.upper_bound_name == "ndofs":
            # we only access owned dofs so there is no access to the
            # halo
            pass
        else:
            raise GenerationError(
                f"Internal error in HaloReadAccess._compute_from_field. Found "
                f"unexpected loop upper bound name '{loop.upper_bound_name}'")

        if self._max_depth or self._var_depth:
            # Whilst stencil type has no real meaning when there is no
            # stencil it is convenient to set it to "region" when
            # there is redundant computation as the halo exchange
            # logic is interested in the access pattern irrespective
            # of whether there is a stencil access or not. We use
            # "region" as it means access all of the halo data which
            # is what is done when performing redundant computation
            # with no stencil.
            self._stencil_type = "region"
        if field.descriptor.stencil:
            # field has a stencil access
            # import pdb; pdb.set_trace()
            if self._max_depth:
                raise GenerationError(
                    "redundant computation to max depth with a stencil is "
                    "invalid")
            self._stencil_type = field.descriptor.stencil['type']
            if self._var_depth:
                # halo exchange does not support mixed accesses to the halo
                # so we simply set the stencil type as 'region'.
                self._stencil_type = "region"
            stencil_depth = field.descriptor.stencil['extent']
            if stencil_depth:
                # stencil_depth is provided in the kernel metadata
                self._var_depth = BinaryOperation.create(
                    BinaryOperation.Operator.ADD,
                    Literal(str(stencil_depth), INTEGER_TYPE),
                    self._var_depth.copy())
            else:
                # Stencil_depth is provided by the algorithm layer.
                # It is currently not possible to specify kind for an
                # integer literal stencil depth in a kernel call. This
                # will be enabled when addressing issue #753.
                if field.stencil.extent_arg.is_literal():
                    # a literal is specified
                    value_str = field.stencil.extent_arg.text
                    stencil_depth = Literal(value_str, INTEGER_TYPE)
                else:
                    # a variable is specified
                    stencil_depth = Reference(
                        table.lookup(field.stencil.extent_arg.varname))
                if self._var_depth:
                    self._var_depth = BinaryOperation.create(
                        BinaryOperation.Operator.ADD,
                        stencil_depth, self._var_depth.copy())
                else:
                    self._var_depth = stencil_depth
        # If this is an intergrid kernel and the field in question is on
        # the fine mesh then we must double the halo depth
        if call.is_intergrid and field.mesh == "gh_fine":
            if self._var_depth:
                self._var_depth = BinaryOperation.create(
                    BinaryOperation.Operator.MUL,
                    Literal("2", INTEGER_TYPE), self._var_depth.copy())


class FSDescriptor():
    ''' Provides information about a particular function space used by
    a meta-funcs entry in the kernel metadata. '''

    def __init__(self, descriptor):
        self._descriptor = descriptor

    @property
    def requires_basis(self):
        ''' Returns True if a basis function is associated with this
        function space, otherwise it returns False. '''
        return "gh_basis" in self._descriptor.operator_names

    @property
    def requires_diff_basis(self):
        ''' Returns True if a differential basis function is
        associated with this function space, otherwise it returns
        False. '''
        return "gh_diff_basis" in self._descriptor.operator_names

    @property
    def fs_name(self):
        ''' Returns the raw metadata value of this function space. '''
        return self._descriptor.function_space_name


class FSDescriptors():
    ''' Contains a collection of FSDescriptor objects and methods
    that provide information across these objects. We have one
    FSDescriptor for each meta-funcs entry in the kernel
    metadata.
    # TODO #274 this should actually be named something like
    BasisFuncDescriptors as it holds information describing the
    basis/diff-basis functions required by a kernel.

    :param descriptors: list of objects describing the basis/diff-basis \
                        functions required by a kernel, as obtained from \
                        metadata.
    :type descriptors: list of :py:class:`psyclone.DynFuncDescriptor03`.

    '''
    def __init__(self, descriptors):
        self._orig_descriptors = descriptors
        self._descriptors = []
        for descriptor in descriptors:
            self._descriptors.append(FSDescriptor(descriptor))

    def exists(self, fspace):
        ''' Return True if a descriptor with the specified function
        space exists, otherwise return False. '''
        for descriptor in self._descriptors:
            # FS descriptors hold information taken from the kernel
            # metadata and therefore it is the original name of
            # the supplied function space that we must look at
            if descriptor.fs_name == fspace.orig_name:
                return True
        return False

    def get_descriptor(self, fspace):
        ''' Return the descriptor with the specified function space
        name. If it does not exist raise an error.'''
        for descriptor in self._descriptors:
            if descriptor.fs_name == fspace.orig_name:
                return descriptor
        raise GenerationError(
            f"FSDescriptors:get_descriptor: there is no descriptor for "
            f"function space {fspace.orig_name}")

    @property
    def descriptors(self):
        '''
        :return: the list of Descriptors, one for each of the meta-funcs
                 entries in the kernel metadata.
        :rtype: List of :py:class:`psyclone.dynamo0p3.FSDescriptor`
        '''
        return self._descriptors


def check_args(call, parent_call):
    '''
    Checks that the kernel arguments provided via the invoke call are
    consistent with the information expected, as specified by the
    kernel metadata.

    :param call: the object produced by the parser that describes the
                 kernel call to be checked.
    :type call: :py:class:`psyclone.parse.algorithm.KernelCall`
    :param parent_call: the kernel-call object.
    :type parent_call: :py:class:`psyclone.domain.lfric.LFRicKern`

    :raises: GenerationError if the kernel arguments in the Algorithm layer
             do not match up with the kernel metadata.
    '''
    # stencil arguments
    stencil_arg_count = 0
    for arg_descriptor in call.ktype.arg_descriptors:
        if arg_descriptor.stencil:
            if not arg_descriptor.stencil['extent']:
                # an extent argument must be provided
                stencil_arg_count += 1
            if arg_descriptor.stencil['type'] == 'xory1d':
                # a direction argument must be provided
                stencil_arg_count += 1

    const = LFRicConstants()
    # Quadrature arguments - will have as many as there are distinct
    # quadrature shapes specified in the metadata.
    qr_arg_count = len(set(call.ktype.eval_shapes).intersection(
        set(const.VALID_QUADRATURE_SHAPES)))

    # If a kernel operates on halo columns then it takes an extra, halo-depth
    # argument from the Algorithm layer.
    halo_depth_count = 0
    if "halo" in call.ktype.iterates_over:
        halo_depth_count = 1
    expected_arg_count = (len(call.ktype.arg_descriptors) +
                          stencil_arg_count + qr_arg_count + halo_depth_count)

    if expected_arg_count != len(call.args):
        msg = ""
        if parent_call:
            invoke = parent_call.ancestor(LFRicInvokeSchedule)
            if invoke:
                msg = f"from invoke '{invoke.name}' "
        raise GenerationError(
            f"error: expected '{expected_arg_count}' arguments for the call "
            f"to kernel '{call.ktype.name}' {msg}in the algorithm layer but "
            f"found '{len(call.args)}'. Expected "
            f"'{len(call.ktype.arg_descriptors)}' standard arguments, "
            f"'{stencil_arg_count}' stencil arguments, '{qr_arg_count}' "
            f"qr_arguments and '{halo_depth_count}' halo-depth arguments.")


@dataclass(frozen=True)
class LFRicArgStencil:
    '''
    Provides stencil information about an LFRic kernel argument.
    LFRicArgStencil can provide the extent, algorithm argument for the extent,
    and the direction argument of a stencil or set any of these properties.

    :param name:            the name of the stencil.
    :param extent:          the extent of the stencil if it is known. It will
                            be known if it is specified in the metadata.
    :param extent_arg:      the algorithm argument associated with the extent
                            value if extent was not found in the metadata.
    :param direction_arg:   the direction argument associated with the
                            direction of the stencil if the direction of the
                            stencil is not known.
    '''
    name: str
    extent: str = None
    extent_arg: Any = None
    direction_arg: Any = None


class DynKernelArguments(Arguments):
    '''
    Provides information about Dynamo kernel call arguments
    collectively, as specified by the kernel argument metadata.

    :param call: the kernel metadata for which to extract argument info.
    :type call: :py:class:`psyclone.parse.KernelCall`
    :param parent_call: the kernel-call object.
    :type parent_call: :py:class:`psyclone.domain.lfric.LFRicKern`
    :param bool check: whether to check for consistency between the
        kernel metadata and the algorithm layer. Defaults to True.

    :raises GenerationError: if the kernel metadata specifies stencil extent.
    '''
    def __init__(self, call, parent_call, check=True):
        # pylint: disable=too-many-branches
        if False:  # pylint: disable=using-constant-test
            # For pyreverse
            self._0_to_n = DynKernelArgument(None, None, None, None)

        Arguments.__init__(self, parent_call)

        # check that the arguments provided by the algorithm layer are
        # consistent with those expected by the kernel(s)
        check_args(call, parent_call)

        # create our arguments and add in stencil information where
        # appropriate.
        self._args = []
        idx = 0
        for arg in call.ktype.arg_descriptors:
            dyn_argument = DynKernelArgument(self, arg, call.args[idx],
                                             parent_call, check)
            idx += 1
            if dyn_argument.descriptor.stencil:
                if dyn_argument.descriptor.stencil['extent']:
                    raise GenerationError("extent metadata not yet supported")
                    # if supported we would add the following
                    # line: stencil.extent =
                    # dyn_argument.descriptor.stencil['extent']
                # An extent argument has been added.
                stencil_extent_arg = call.args[idx]
                idx += 1
                if dyn_argument.descriptor.stencil['type'] == 'xory1d':
                    # a direction argument has been added
                    stencil = LFRicArgStencil(
                        name=dyn_argument.descriptor.stencil['type'],
                        extent_arg=stencil_extent_arg,
                        direction_arg=call.args[idx]
                        )
                    idx += 1
                else:
                    # Create a stencil object and store a reference to it in
                    # our new DynKernelArgument object.
                    stencil = LFRicArgStencil(
                        name=dyn_argument.descriptor.stencil['type'],
                        extent_arg=stencil_extent_arg
                        )
                dyn_argument.stencil = stencil
            self._args.append(dyn_argument)

        # We have now completed the construction of the kernel arguments so
        # we can go back and update the names of any stencil size and/or
        # direction variable names to ensure there are no clashes.
        if self._parent_call:
            inv_sched = self._parent_call.ancestor(InvokeSchedule)
            if hasattr(inv_sched, "symbol_table"):
                symtab = inv_sched.symbol_table
            else:
                # This can happen in stub generation.
                symtab = LFRicSymbolTable()
        else:
            # TODO 719 The symtab is not connected to other parts of the
            # Stub generation.
            symtab = LFRicSymbolTable()
        const = LFRicConstants()
        for arg in self._args:
            if not arg.descriptor.stencil:
                continue
            if not arg.stencil.extent_arg.is_literal():
                if arg.stencil.extent_arg.varname:
                    # Ensure extent argument name is registered in the
                    # symbol_table.
                    tag = "AlgArgs_" + arg.stencil.extent_arg.text
                    root = arg.stencil.extent_arg.varname
                    symbol = symtab.find_or_create_tag(
                        tag, root, symbol_type=DataSymbol,
                        datatype=LFRicTypes("LFRicIntegerScalarDataType")()
                    )
                    arg.stencil.extent_arg.varname = symbol.name
            if arg.descriptor.stencil['type'] == 'xory1d':
                # a direction argument has been added
                if arg.stencil.direction_arg.varname and \
                   arg.stencil.direction_arg.varname not in \
                   const.VALID_STENCIL_DIRECTIONS:
                    # Register the name of the direction argument to ensure
                    # it is unique in the PSy layer
                    tag = "AlgArgs_" + arg.stencil.direction_arg.text
                    root = arg.stencil.direction_arg.varname
                    symbol = symtab.find_or_create_tag(
                        tag, root,
                        symbol_type=DataSymbol,
                        datatype=LFRicTypes("LFRicIntegerScalarDataType")()
                    )
                    arg.stencil.direction_arg.varname = symbol.name

        self._dofs = []

        # Generate a static list of unique function-space names used
        # by the set of arguments: store the mangled names as these
        # are what we use at the level of an Invoke
        self._unique_fs_names = []
        # List of corresponding unique function-space objects
        self._unique_fss = []
        for arg in self._args:
            for function_space in arg.function_spaces:
                # We check that function_space is not None because scalar
                # args don't have one and fields only have one (only
                # operators have two).
                if function_space and \
                   function_space.mangled_name not in self._unique_fs_names:
                    self._unique_fs_names.append(function_space.mangled_name)
                    self._unique_fss.append(function_space)

    def get_arg_on_space_name(self, func_space_name):
        '''
        Returns the first argument (field or operator) found that is on
        the named function space, as specified in the kernel metadata. Also
        returns the associated FunctionSpace object.

        :param str func_space_name: Name of the function space (as specified \
                                    in kernel metadata) for which to \
                                    find an argument.
        :return: the first kernel argument that is on the named function \
                 space and the associated FunctionSpace object.
        :rtype: (:py:class:`psyclone.dynamo0p3.DynKernelArgument`,
                 :py:class:`psyclone.domain.lfric.FunctionSpace`)
        :raises: FieldNotFoundError if no field or operator argument is found \
                 for the named function space.
        '''
        for arg in self._args:
            for function_space in arg.function_spaces:
                if function_space:
                    if func_space_name == function_space.orig_name:
                        return arg, function_space
        raise FieldNotFoundError(f"DynKernelArguments:get_arg_on_space_name: "
                                 f"there is no field or operator with "
                                 f"function space {func_space_name}")

    def get_arg_on_space(self, func_space):
        '''
        Returns the first argument (field or operator) found that is on
        the specified function space. The mangled name of the supplied
        function space is used for comparison.

        :param func_space: The function space for which to find an argument.
        :type func_space: :py:class:`psyclone.domain.lfric.FunctionSpace`
        :return: the first kernel argument that is on the supplied function
                 space
        :rtype: :py:class:`psyclone.dynamo0p3.DynKernelArgument`
        :raises: FieldNotFoundError if no field or operator argument is found
                 for the specified function space.
        '''
        for arg in self._args:
            for function_space in arg.function_spaces:
                if function_space:
                    if func_space.mangled_name == function_space.mangled_name:
                        return arg

        raise FieldNotFoundError(f"DynKernelArguments:get_arg_on_space: there "
                                 f"is no field or operator with function space"
                                 f" {func_space.orig_name} (mangled name = "
                                 f"'{func_space.mangled_name}')")

    def has_operator(self, op_type=None):
        ''' Returns true if at least one of the arguments is an operator
        of type op_type (either gh_operator [LMA] or gh_columnwise_operator
        [CMA]). If op_type is None then searches for *any* valid operator
        type. '''
        const = LFRicConstants()
        if op_type and op_type not in const.VALID_OPERATOR_NAMES:
            raise GenerationError(
                f"If supplied, 'op_type' must be a valid operator type (one "
                f"of {const.VALID_OPERATOR_NAMES}) but got '{op_type}'")
        if not op_type:
            # If no operator type is specified then we match any type
            op_list = const.VALID_OPERATOR_NAMES
        else:
            op_list = [op_type]
        for arg in self._args:
            if arg.argument_type in op_list:
                return True
        return False

    @property
    def unique_fss(self):
        ''' Returns a unique list of function space objects used by the
        arguments of this kernel '''
        return self._unique_fss

    @property
    def unique_fs_names(self):
        ''' Return the list of unique function space names used by the
        arguments of this kernel. The names are unmangled (i.e. as
        specified in the kernel metadata) '''
        return self._unique_fs_names

    @property
    def first_field_or_operator(self):
        '''
        :returns: the first field or operator argument in the list.
        :rtype: :py:class:`psyclone.dynamo0p3.DynKernelArgument`

        :raises InternalError: if no field or operator argument is found.

        '''
        for arg in self._args:
            arg: DynKernelArgument
            if arg.is_field or arg.is_operator:
                return arg

        raise InternalError(
            f"Invalid LFRic kernel: failed to find a DynKernelArgument that is"
            f" a field or operator in '{self.names}'.")

    def iteration_space_arg(self):
        '''
        Returns an argument we can use to dereference the iteration
        space. This can be a field or operator that is modified or
        alternatively a field that is read if one or more scalars
        are modified. If a kernel writes to more than one argument then
        that requiring the largest iteration space is selected.

        :return: Kernel argument from which to obtain iteration space
        :rtype: :py:class:`psyclone.dynamo0p3.DynKernelArgument`
        '''

        # Since we always compute operators out to the L1 halo we first
        # check whether this kernel writes to an operator
        write_accesses = AccessType.all_write_accesses()
        const = LFRicConstants()
        op_args = psyGen.args_filter(
            self._args,
            arg_types=const.VALID_OPERATOR_NAMES,
            arg_accesses=write_accesses)
        if op_args:
            return op_args[0]

        # Is this an inter-grid kernel? If so, then the iteration space
        # is determined by the coarse mesh, irrespective of whether
        # we are prolonging (and thus writing to a field on the fine mesh)
        # or restricting.
        if self._parent_call.is_intergrid:
            fld_args = psyGen.args_filter(
                self._args,
                arg_types=const.VALID_FIELD_NAMES,
                arg_meshes=["gh_coarse"])
            return fld_args[0]

        # This is not an inter-grid kernel and it does not write to an
        # operator. We now check for fields that are written to. We
        # check first for any modified field on a continuous function
        # space, failing that we try any_space function spaces
        # (because we must assume such a space is continuous) and
        # finally we try all discontinuous function spaces including
        # any_discontinuous_space. We do this because if a quantity on
        # a continuous FS is modified then our iteration space must be
        # larger (include L1-halo cells)
        const = LFRicConstants()
        write_accesses = AccessType.all_write_accesses()
        fld_args = psyGen.args_filter(
            self._args,
            arg_types=const.VALID_FIELD_NAMES,
            arg_accesses=write_accesses)
        if fld_args:
            for spaces in [const.CONTINUOUS_FUNCTION_SPACES,
                           const.VALID_ANY_SPACE_NAMES,
                           const.VALID_DISCONTINUOUS_NAMES]:
                for arg in fld_args:
                    if arg.function_space.orig_name in spaces:
                        return arg

        # No modified fields or operators. Check for unmodified fields...
        fld_args = psyGen.args_filter(
            self._args,
            arg_types=const.VALID_FIELD_NAMES)
        if fld_args:
            return fld_args[0]

        # it is an error if we get to here
        raise GenerationError(
            "iteration_space_arg(). The lfric api must have a modified "
            "field, a modified operator, or an unmodified field (in the case "
            "of a modified scalar). None of these were found.")

    @property
    def dofs(self):
        ''' Currently required for Invoke base class although this
        makes no sense for Dynamo. Need to refactor the Invoke base class
        and remove the need for this property (#279). '''
        return self._dofs

    def psyir_expressions(self):
        '''
        :returns: the PSyIR expressions representing this Argument list.
        :rtype: list of :py:class:`psyclone.psyir.nodes.Node`

        '''
        create_arg_list = KernCallArgList(self._parent_call)
        create_arg_list.generate()
        return create_arg_list.psyir_arglist

    @property
    def acc_args(self):
        '''
        :returns: the list of quantities that must be available on an \
                  OpenACC device before the associated kernel can be launched.
        :rtype: list of str

        '''
        create_acc_arg_list = KernCallAccArgList(self._parent_call)
        create_acc_arg_list.generate()
        return create_acc_arg_list.arglist

    @property
    def scalars(self):
        '''
        Provides the list of names of scalar arguments required by the
        kernel associated with this Arguments object. If there are none
        then the returned list is empty.

        :returns: A list of the names of scalar arguments in this object.
        :rtype: list of str
        '''
        # Return nothing for the moment as it is unclear whether
        # scalars need to be explicitly dealt with (for OpenACC) in
        # the dynamo api.
        return []


class DynKernelArgument(KernelArgument):
    '''
    This class provides information about individual LFRic kernel call
    arguments as specified by the kernel argument metadata and the
    kernel invocation in the Algorithm layer.

    :param kernel_args: object encapsulating all arguments to the \
                        kernel call.
    :type kernel_args: :py:class:`psyclone.dynamo0p3.DynKernelArguments`
    :param arg_meta_data: information obtained from the metadata for \
                          this kernel argument.
    :type arg_meta_data: :py:class:`psyclone.domain.lfric.LFRicArgDescriptor`
    :param arg_info: information on how this argument is specified in \
                     the Algorithm layer.
    :type arg_info: :py:class:`psyclone.parse.algorithm.Arg`
    :param call: the kernel object with which this argument is associated.
    :type call: :py:class:`psyclone.domain.lfric.LFRicKern`
    :param bool check: whether to check for consistency between the \
        kernel metadata and the algorithm layer. Defaults to True.

    :raises InternalError: for an unsupported metadata in the argument \
                           descriptor data type.

    '''
    # pylint: disable=too-many-public-methods, too-many-instance-attributes
    def __init__(self, kernel_args, arg_meta_data, arg_info, call, check=True):
        # Keep a reference to DynKernelArguments object that contains
        # this argument. This permits us to manage name-mangling for
        # any-space function spaces.
        self._kernel_args = kernel_args
        self._vector_size = arg_meta_data.vector_size
        self._argument_type = arg_meta_data.argument_type
        self._stencil = None
        if arg_meta_data.mesh:
            self._mesh = arg_meta_data.mesh.lower()
        else:
            self._mesh = None

        # The list of function-space objects for this argument. Each
        # object can be queried for its original name and for the
        # mangled name (used to make any-space arguments distinct
        # within an invoke). The argument will only have more than
        # one function-space associated with it if it is an operator.
        fs1 = None
        fs2 = None

        if self.is_operator:

            fs1 = FunctionSpace(arg_meta_data.function_space_to,
                                self._kernel_args)
            fs2 = FunctionSpace(arg_meta_data.function_space_from,
                                self._kernel_args)
        else:
            if arg_meta_data.function_space:
                fs1 = FunctionSpace(arg_meta_data.function_space,
                                    self._kernel_args)
        self._function_spaces = [fs1, fs2]

        # Set the argument's intrinsic type from its descriptor's
        # data type and check if an invalid data type is passed from
        # the argument descriptor.
        try:
            const = LFRicConstants()
            self._intrinsic_type = const.MAPPING_DATA_TYPES[
                arg_meta_data.data_type]
        except KeyError as err:
            raise InternalError(
                f"DynKernelArgument.__init__(): Found unsupported data "
                f"type '{arg_meta_data.data_type}' in the kernel argument "
                f"descriptor '{arg_meta_data}'.") from err

        # Addressing issue #753 will allow us to perform static checks
        # for consistency between the algorithm and the kernel
        # metadata. This will include checking that a field on a read
        # only function space is not passed to a kernel that modifies
        # it. Note, issue #79 is also related to this.
        KernelArgument.__init__(self, arg_meta_data, arg_info, call)
        # Argument proxy data type (if/as defined in LFRic infrastructure)
        self._proxy_data_type = None
        # Set up kernel argument information for scalar, field and operator
        # arguments: precision, module name, data type and proxy data type
        self._init_data_type_properties(arg_info, check)
        # Complete the initialisation of the argument (after
        # _init_data_type_properties() so the precision info etc is
        # already set up)
        self._complete_init(arg_info)

    def generate_method_call(self, method, function_space=None,
                             use_proxy=True):
        '''
        Generate a PSyIR call to the given method of this object.

        :param str method: name of the method to generate a call to.
        :param Optional[str] function_space: name of the function space.
        :param bool use_proxy: if we generate the call by using the proxy
            as the base.

        :returns: the generated call.
        :rtype: :py:class:`psyclone.psyir.nodes.Call`
        '''

        # Go through invoke.schedule in case the link has bee updated
        symtab = self._call.ancestor(InvokeSchedule).invoke.schedule\
            .symbol_table
        if use_proxy:
            symbol = symtab.lookup(self.proxy_name)
        else:
            symbol = symtab.lookup(self.name)

        if self._vector_size > 1:
            # For a field vector, just call the specified method on the first
            # element
            return Call.create(ArrayOfStructuresReference.create(
                symbol, [Literal('1', INTEGER_TYPE)],
                [self.ref_name(function_space), method]))
        return Call.create(StructureReference.create(
            symbol, [self.ref_name(function_space), method]))

    def generate_accessor(self, function_space=None):
        '''
        Generate a Reference accessing this object's data.

        :param Optional[str] function_space: name of the function space.

        :returns: the generated Reference.
        :rtype: :py:class:`psyclone.psyir.nodes.Reference`
        '''

        # Go through invoke.schedule in case the link has bee updated
        symtab = self._call.ancestor(InvokeSchedule).invoke\
            .schedule.symbol_table
        symbol = symtab.lookup(self.proxy_name)

        if self._vector_size > 1:
            # For a field vector, access the first element
            return ArrayOfStructuresReference.create(
                symbol, [Literal('1', INTEGER_TYPE)],
                [self.ref_name(function_space)])
        return StructureReference.create(
            symbol, [self.ref_name(function_space)])

    def ref_name(self, function_space=None):
        '''
        Returns the name used to dereference this type of argument (depends
        on whether it is a field or operator and, if the latter, whether it
        is the to- or from-space that is specified).

        :param function_space: the function space of this argument
        :type function_space: :py:class:`psyclone.domain.lfric.FunctionSpace`

        :returns: the name used to dereference this argument.
        :rtype: str

        :raises GenerationError: if the supplied function space is not one \
                                 of the function spaces associated with \
                                 this argument.
        :raises GenerationError: if the supplied function space is not being \
                                 returned by either 'function_space_from' or \
                                 'function_space_to'.
        :raises GenerationError: if the argument type is not supported.

        '''
        # pylint: disable=too-many-branches
        if not function_space:
            if self.is_operator:
                # For an operator we use the 'from' FS
                function_space = self._function_spaces[1]
            else:
                function_space = self._function_spaces[0]
        else:
            # Check that the supplied function space is valid for this
            # argument
            found = False
            for fspace in self.function_spaces:
                if fspace and fspace.orig_name == function_space.orig_name:
                    found = True
                    break
            if not found:
                raise GenerationError(
                    f"DynKernelArgument.ref_name(fs): The supplied function "
                    f"space (fs='{function_space.orig_name}') is not one of "
                    f"the function spaces associated with this argument "
                    f"(fss={self.function_space_names}).")
        if self.is_field:
            return "vspace"
        if self.is_operator:
            if function_space.orig_name == self.descriptor.function_space_from:
                return "fs_from"
            if function_space.orig_name == self.descriptor.function_space_to:
                return "fs_to"
            raise GenerationError(
                f"DynKernelArgument.ref_name(fs): Function space "
                f"'{function_space.orig_name}' is one of the 'gh_operator' "
                f"function spaces '{self.function_spaces}' but is not being "
                f"returned by either function_space_from "
                f"'{self.descriptor.function_space_from}' or "
                f"function_space_to '{self.descriptor.function_space_to}'.")
        raise GenerationError(
            f"DynKernelArgument.ref_name(fs): Found unsupported argument "
            f"type '{self._argument_type}'.")

    def _init_data_type_properties(self, arg_info, check=True):
        '''Set up kernel argument information from LFRicConstants: precision,
        data type, proxy data type and module name. This is currently
        supported for scalar, field and operator arguments.

        :param arg_info: information on how this argument is specified \
            in the Algorithm layer.
        :type arg_info: :py:class:`psyclone.parse.algorithm.Arg`
        :param bool check: whether to use the algorithm \
            information. Optional argument that defaults to True.

        '''
        alg_datatype_info = None
        if arg_info:
            alg_datatype_info = arg_info._datatype
        alg_datatype = None
        alg_precision = None
        if alg_datatype_info:
            alg_datatype, alg_precision = alg_datatype_info

        const = LFRicConstants()
        if arg_info and arg_info.form == "collection":
            try:
                alg_datatype = const.FIELD_VECTOR_TO_FIELD_MAP[alg_datatype]
            except KeyError:
                # The collection datatype is not recognised or supported.
                alg_datatype = None

        if self.is_scalar:
            self._init_scalar_properties(alg_datatype, alg_precision,
                                         check)
        elif self.is_field:
            self._init_field_properties(alg_datatype, check)
        elif self.is_operator:
            self._init_operator_properties(alg_datatype, check)
        else:
            raise InternalError(
                f"Supported argument types are scalar, field and operator, "
                f"but the argument '{self.name}' in kernel "
                f"'{self._call.name}' is none of these.")

    def _init_scalar_properties(
            self, alg_datatype, alg_precision, check=True):
        '''Set up the properties of this scalar using algorithm datatype
        information if it is available.

        :param alg_datatype: the datatype of this argument as \
            specified in the algorithm layer or None if it is not \
            known.
        :type alg_datatype: str or NoneType
        :param alg_precision: the precision of this argument as \
            specified in the algorithm layer or None if it is not \
            known.
        :type alg_precision: str or NoneType
        :param bool check: whether to use the algorithm \
            information. Optional argument that defaults to True.

        :raises InternalError: if the intrinsic type of the scalar is \
            not supported.
        :raises GenerationError: if the datatype specified in the \
            algorithm layer is inconsistent with the kernel metadata.
        :raises GenerationError: if the datatype for a gh_scalar \
            could not be found in the algorithm layer.
        :raises NotImplementedError: if the scalar is a reduction and \
            its intrinsic type is not real.
        :raises GenerationError: if the scalar is a reduction and is \
            not declared with default precision.

        '''
        const = LFRicConstants()
        # Check the type of scalar defined in the metadata is supported.
        if self.intrinsic_type not in const.VALID_INTRINSIC_TYPES:
            raise InternalError(
                f"Expected one of {const.VALID_INTRINSIC_TYPES} intrinsic "
                f"types for a scalar argument but found "
                f"'{self.intrinsic_type}' in the metadata of kernel "
                f"{self._call.name} for argument {self.name}.")

        # Check the metadata and algorithm types are consistent if
        # the algorithm information is available and is not being ignored.
        if check and alg_datatype and \
           alg_datatype != self.intrinsic_type:
            raise GenerationError(
                f"The kernel metadata for argument '{self.name}' in "
                f"kernel '{self._call.name}' specifies this argument "
                f"should be a scalar of type '{self.intrinsic_type}' but "
                f"in the algorithm layer it is defined as a "
                f"'{alg_datatype}'.")

        # If the algorithm information is not being ignored and
        # the datatype is known in the algorithm layer and it is
        # not a literal then its precision should also be defined.
        if check and alg_datatype and not alg_precision and \
           not self.is_literal:
            raise GenerationError(
                f"LFRic coding standards require scalars to have "
                f"their precision defined in the algorithm layer but "
                f"'{self.name}' in '{self._call.name}' does not.")

        if self.access in AccessType.get_valid_reduction_modes():
            # Treat reductions separately to other scalars as it
            # is expected that they should match the precision of
            # the field they are reducing. At the moment there is
            # an assumption that the precision will always be a
            # particular value (the default), see issue #1570.

            # Only real reductions are supported.
            if not self.intrinsic_type == "real":
                raise NotImplementedError(
                    "Reductions for datatypes other than real are not yet "
                    "supported in PSyclone.")

            expected_precision = const.DATA_TYPE_MAP["reduction"]["kind"]
            # If the algorithm information is not being ignored
            # then check that the expected precision and the
            # precision defined in the algorithm layer are
            # the same.
            if check and alg_precision and \
               alg_precision != expected_precision:
                raise GenerationError(
                    f"This scalar is a reduction which assumes precision "
                    f"of type '{expected_precision}' but the algorithm "
                    f"declares this scalar with precision "
                    f"'{alg_precision}'.")

            # Use the default 'real' scalar reduction properties.
            self._precision = expected_precision
            self._data_type = const.DATA_TYPE_MAP["reduction"]["type"]
            self._proxy_data_type = const.DATA_TYPE_MAP[
                "reduction"]["proxy_type"]
            self._module_name = const.DATA_TYPE_MAP["reduction"]["module"]
        else:
            # This is a scalar that is not part of a reduction.

            if check and alg_precision:
                # Use the algorithm precision if it is available
                # and not being ignored.
                self._precision = alg_precision
            else:
                # Use default precision for this datatype if the
                # algorithm precision is either not available or is
                # being ignored.
                self._precision = const.SCALAR_PRECISION_MAP[
                    self.intrinsic_type]

    def _init_field_properties(self, alg_datatype, check=True):
        '''Set up the properties of this field using algorithm datatype
        information if it is available.

        :param alg_datatype: the datatype of this argument as \
            specified in the algorithm layer or None if it is not \
            known.
        :type alg_datatype: str or NoneType
        :param bool check: whether to use the algorithm \
            information. Optional argument that defaults to True.

        :raises GenerationError: if the datatype for a gh_field \
            could not be found in the algorithm layer.
        :raises GenerationError: if the datatype specified in the \
            algorithm layer is inconsistent with the kernel metadata.
        :raises InternalError: if the intrinsic type of the field is \
            not supported (i.e. is not real or integer).

        '''
        const = LFRicConstants()
        argtype = None
        # If the algorithm information is not being ignored then
        # it must be available.
        if check and not alg_datatype:
            raise GenerationError(
                f"It was not possible to determine the field type from "
                f"the algorithm layer for argument '{self.name}' in "
                f"kernel '{self._call.name}'.")

        # If the algorithm information is not being ignored then
        # check the metadata and algorithm type are consistent and
        # that the metadata specifies a supported intrinsic type.
        if self.intrinsic_type == "real":
            if not check:
                # Use the default as we are ignoring any algorithm info
                argtype = "field"
            elif alg_datatype == "field_type":
                argtype = "field"
            elif alg_datatype == "r_bl_field_type":
                argtype = "r_bl_field"
            elif alg_datatype == "r_phys_field_type":
                argtype = "r_phys_field"
            elif alg_datatype == "r_solver_field_type":
                argtype = "r_solver_field"
            elif alg_datatype == "r_tran_field_type":
                argtype = "r_tran_field"
            else:
                raise GenerationError(
                    f"The metadata for argument '{self.name}' in kernel "
                    f"'{self._call.name}' specifies that this is a real "
                    f"field, however it is declared as a "
                    f"'{alg_datatype}' in the algorithm code.")

        elif self.intrinsic_type == "integer":
            if check and alg_datatype != "integer_field_type":
                raise GenerationError(
                    f"The metadata for argument '{self.name}' in kernel "
                    f"'{self._call.name}' specifies that this is an "
                    f"integer field, however it is declared as a "
                    f"'{alg_datatype}' in the algorithm code.")
            argtype = "integer_field"
        else:
            raise InternalError(
                f"Expected one of {const.VALID_FIELD_INTRINSIC_TYPES} "
                f"intrinsic types for a field argument but found "
                f"'{self.intrinsic_type}'.")
        self._data_type = const.DATA_TYPE_MAP[argtype]["type"]
        self._precision = const.DATA_TYPE_MAP[argtype]["kind"]
        self._proxy_data_type = const.DATA_TYPE_MAP[argtype]["proxy_type"]
        self._module_name = const.DATA_TYPE_MAP[argtype]["module"]

    def _init_operator_properties(self, alg_datatype, check=True):
        '''Set up the properties of this operator using algorithm datatype
        information if it is available.

        :param alg_datatype: the datatype of this argument as \
            specified in the algorithm layer or None if it is not \
            known.
        :type alg_datatype: str or NoneType
        :param bool check: whether to use the algorithm \
            information. Optional argument that defaults to True.
        :raises GenerationError: if the datatype for a gh_operator \
            could not be found in the algorithm layer (and check is \
            True).
        :raises GenerationError: if the datatype specified in the \
            algorithm layer is inconsistent with the kernel metadata.
        :raises InternalError: if this argument is not an operator.

        '''
        const = LFRicConstants()
        argtype = None
        if self.argument_type == "gh_operator":
            if not check:
                # Use the default as we are ignoring any algorithm info
                argtype = "operator"
            elif not alg_datatype:
                # Raise an exception as we require algorithm
                # information to determine the precision of the
                # operator
                raise GenerationError(
                    f"It was not possible to determine the operator type "
                    f"from the algorithm layer for argument '{self.name}' "
                    f"in kernel '{self._call.name}'.")
            elif alg_datatype == "operator_type":
                argtype = "operator"
            elif alg_datatype == "r_solver_operator_type":
                argtype = "r_solver_operator"
            elif alg_datatype == "r_tran_operator_type":
                argtype = "r_tran_operator"
            else:
                raise GenerationError(
                    f"The metadata for argument '{self.name}' in kernel "
                    f"'{self._call.name}' specifies that this is an "
                    f"operator, however it is declared as a "
                    f"'{alg_datatype}' in the algorithm code.")
        elif self.argument_type == "gh_columnwise_operator":
            if check and alg_datatype and \
               alg_datatype != "columnwise_operator_type":
                raise GenerationError(
                    f"The metadata for argument '{self.name}' in kernel "
                    f"'{self._call.name}' specifies that this is a "
                    f"columnwise operator, however it is declared as a "
                    f"'{alg_datatype}' in the algorithm code.")
            argtype = "columnwise_operator"
        else:
            raise InternalError(
                f"Expected 'gh_operator' or 'gh_columnwise_operator' "
                f"argument type but found '{self.argument_type}'.")
        self._data_type = const.DATA_TYPE_MAP[argtype]["type"]
        self._precision = const.DATA_TYPE_MAP[argtype]["kind"]
        self._proxy_data_type = const.DATA_TYPE_MAP[argtype]["proxy_type"]
        self._module_name = const.DATA_TYPE_MAP[argtype]["module"]

    @property
    def is_scalar(self):
        '''
        :returns: True if this kernel argument represents a scalar, \
                  False otherwise.
        :rtype: bool
        '''
        const = LFRicConstants()
        return self._argument_type in const.VALID_SCALAR_NAMES

    @property
    def is_field(self):
        '''
        :returns: True if this kernel argument represents a field, \
                  False otherwise.
        :rtype: bool
        '''
        const = LFRicConstants()
        return self._argument_type in const.VALID_FIELD_NAMES

    @property
    def is_operator(self):
        '''
        :returns: True if this kernel argument represents an operator, \
                  False otherwise.
        :rtype: bool
        '''
        const = LFRicConstants()
        return self._argument_type in const.VALID_OPERATOR_NAMES

    @property
    def descriptor(self):
        '''
        :returns: a descriptor object which contains Kernel metadata \
                  about this argument.
        :rtype: :py:class:`psyclone.domain.lfric.LFRicArgDescriptor`
        '''
        return self._arg

    @property
    def argument_type(self):
        '''
        :returns: the API type of this argument, as specified in \
                  the metadata.
        :rtype: str
        '''
        return self._argument_type

    @property
    def intrinsic_type(self):
        '''
        :returns: the intrinsic Fortran type of this argument for scalars \
                  or of the argument's data for fields and operators.
        :rtype: str
        '''
        return self._intrinsic_type

    @property
    def mesh(self):
        '''
        :returns: mesh associated with argument ('GH_FINE' or 'GH_COARSE').
        :rtype: str
        '''
        return self._mesh

    @property
    def vector_size(self):
        '''
        :returns: the vector size of this argument as specified in \
                  the Kernel metadata.
        :rtype: str
        '''
        return self._vector_size

    @property
    def name_indexed(self):
        '''
        :returns: the name for this argument with an additional index \
                  which accesses the first element for a vector argument.
        :rtype: str
        '''
        if self._vector_size > 1:
            return self._name+"(1)"
        return self._name

    def psyir_expression(self):
        '''
        Looks up or creates a reference to a suitable Symbol for this kernel
        argument. If the argument is a scalar that has been provided as a
        literal (in the Algorithm layer) then the PSyIR of the expression
        is returned.

        :returns: the PSyIR for this kernel argument.
        :rtype: :py:class:`psyclone.psyir.nodes.Node`

        :raises InternalError: if this argument is a literal but we fail to \
                               construct PSyIR that is consistent with this.
        :raises NotImplementedError: if this argument is not a literal, scalar
                                     or field.

        '''
        symbol_table = self._call.scope.symbol_table

        if self.is_literal:
            reader = FortranReader()
            if self.precision:
                # Ensure any associated precision symbol is in the table.
                symbol_table.add_lfric_precision_symbol(self.precision)
            lit = reader.psyir_from_expression(self.name, symbol_table)

            # Sanity check that the resulting expression is a literal.
            if lit.walk(Reference):
                raise InternalError(
                    f"Expected argument '{self.name}' to kernel "
                    f"'{self.call.name}' to be a literal but the created "
                    f"PSyIR contains one or more References.")
            return lit

        if self.is_scalar:
            try:
                scalar_sym = symbol_table.lookup(self.name)
            except KeyError:
                # TODO once #1258 is done the symbols should already exist
                # and therefore we should raise an exception if not.
                scalar_sym = symbol_table.new_symbol(
                    self.name, symbol_type=DataSymbol,
                    datatype=self.infer_datatype())
            return Reference(scalar_sym)

        const = LFRicConstants()
        try:
            suffix = const.ARG_TYPE_SUFFIX_MAPPING[self.argument_type]
            tag_name = f"{self.name}:{suffix}"
            sym = symbol_table.lookup_with_tag(tag_name)
            return Reference(sym)

        except KeyError as err:
            raise NotImplementedError(
                f"Unsupported kernel argument type: '{self.name}' is of type "
                f"'{self.argument_type}' which is not recognised as being a "
                f"literal, scalar or field.") from err

    @property
    def declaration_name(self):
        '''
        :returns: the name for this argument with the array dimensions \
                  added if required.
        :rtype: str
        '''
        if self._vector_size > 1:
            return self._name+"("+str(self._vector_size)+")"
        return self._name

    @property
    def proxy_name(self):
        '''
        :returns: the proxy name for this argument.
        :rtype: str
        '''
        return self._name+"_proxy"

    @property
    def proxy_name_indexed(self):
        '''
        :returns: the proxy name for this argument with an additional \
                  index which accesses the first element for a vector \
                  argument.
        :rtype: str
        '''
        if self._vector_size > 1:
            return self._name+"_proxy(1)"
        return self._name+"_proxy"

    @property
    def proxy_declaration_name(self):
        '''
        :returns: the proxy name for this argument with the array \
                  dimensions added if required.
        :rtype: str
        '''
        if self._vector_size > 1:
            return self.proxy_name+"("+str(self._vector_size)+")"
        return self.proxy_name

    @property
    def proxy_data_type(self):
        '''
        :returns: the type of this argument's proxy (if it exists) as \
                  defined in LFRic infrastructure.
        :rtype: str or NoneType

        '''
        return self._proxy_data_type

    @property
    def function_space(self):
        '''
        Returns the expected finite element function space for a kernel
        argument as specified by the kernel argument metadata: a single
        function space for a field and function_space_from for an operator.

        :returns: function space for this argument.
        :rtype: :py:class:`psyclone.domain.lfric.FunctionSpace`
        '''
        if self._argument_type == "gh_operator":
            # We return the 'from' space for an operator argument
            return self.function_space_from
        return self._function_spaces[0]

    @property
    def function_space_to(self):
        '''
        :returns: the 'to' function space of an operator.
        :rtype: str
        '''
        return self._function_spaces[0]

    @property
    def function_space_from(self):
        '''
        :returns:  the 'from' function space of an operator.
        :rtype: str
        '''
        return self._function_spaces[1]

    @property
    def function_spaces(self):
        '''
        Returns the expected finite element function space for a kernel
        argument as specified by the kernel argument metadata: a single
        function space for a field and a list containing
        function_space_to and function_space_from for an operator.

        :returns: function space(s) for this argument.
        :rtype: list of :py:class:`psyclone.domain.lfric.FunctionSpace`

        '''
        return self._function_spaces

    @property
    def function_space_names(self):
        '''
        Returns a list of the names of the function spaces associated
        with this argument. We have more than one function space when
        dealing with operators.

        :returns: list of function space names for this argument.
        :rtype: list of str

        '''
        fs_names = []
        for fspace in self._function_spaces:
            if fspace:
                fs_names.append(fspace.orig_name)
        return fs_names

    @property
    def intent(self):
        '''
        Returns the Fortran intent of this argument as defined by the
        valid access types for this API

        :returns: the expected Fortran intent for this argument as \
                  specified by the kernel argument metadata
        :rtype: str

        '''
        write_accesses = AccessType.all_write_accesses()
        if self.access == AccessType.READ:
            return "in"
        if self.access in write_accesses:
            return "inout"
        # An argument access other than the pure "read" or one of
        # the "write" accesses is invalid
        valid_accesses = [AccessType.READ.api_specific_name()] + \
            [access.api_specific_name() for access in write_accesses]
        raise GenerationError(
            f"In the LFRic API the argument access must be one of "
            f"{valid_accesses}, but found '{self.access}'.")

    @property
    def discontinuous(self):
        '''
        Returns True if this argument is known to be on a discontinuous
        function space including any_discontinuous_space, otherwise
        returns False.

        :returns: whether the argument is discontinuous.
        :rtype: bool

        '''
        const = LFRicConstants()
        if self.function_space.orig_name in \
           const.VALID_DISCONTINUOUS_NAMES:
            return True
        if self.function_space.orig_name in \
           const.VALID_ANY_SPACE_NAMES:
            # We will eventually look this up based on our dependence
            # analysis but for the moment we assume the worst
            return False
        return False

    @property
    def stencil(self):
        '''
        :returns: stencil information for this argument if it exists.
        :rtype: :py:class:`psyclone.dynamo0p3.LFRicArgStencil`
        '''
        return self._stencil

    @stencil.setter
    def stencil(self, value):
        '''
        Sets stencil information for this kernel argument.

        :param value: stencil information for this argument.
        :type value: :py:class:`psyclone.dynamo0p3.LFRicArgStencil`

        '''
        self._stencil = value

    def infer_datatype(self, proxy=False):
        '''
        Infer the datatype of this kernel argument in the PSy layer using
        the LFRic API rules. If any LFRic infrastructure modules are required
        but are not already present then suitable ContainerSymbols are added
        to the outermost symbol table. Similarly, DataTypeSymbols are added for
        any required LFRic derived types that are not already in the symbol
        table.

        TODO #1258 - ultimately this routine should not have to create any
        DataTypeSymbols as that should already have been done.

        :param bool proxy: whether or not we want the type of the proxy \
            object for this kernel argument. Defaults to False (i.e.
            return the type rather than the proxy type).

        :returns: the datatype of this argument.
        :rtype: :py:class:`psyclone.psyir.symbols.DataType`

        :raises NotImplementedError: if an unsupported argument type is found.

        '''
        scope = self._call.ancestor(Container)
        if scope is None:
            # Prefer the module scope, but some tests that are disconnected can
            # use the current scope
            scope = self._call.scope

        symtab = scope.symbol_table

        def _find_or_create_type(mod_name, type_name):
            '''
            Utility to find or create a DataTypeSymbol with the supplied name,
            imported from the named module.

            :param str mod_name: the name of the module from which the \
                                 DataTypeSymbol should be imported.
            :param str type_name: the name of the derived type for which to \
                                  create a DataTypeSymbol.

            :returns: the symbol for the requested type.
            :rtype: :py:class:`psyclone.psyir.symbols.DataTypeSymbol`

            '''
            return symtab.find_or_create(
                    type_name,
                    symbol_type=DataTypeSymbol,
                    datatype=UnresolvedType(),
                    interface=ImportInterface(symtab.find_or_create(
                        mod_name,
                        symbol_type=ContainerSymbol)
                        ))

        if self.is_scalar:
            # Find or create the DataType for the appropriate scalar type.
            if self.intrinsic_type == "real":
                prim_type = ScalarType.Intrinsic.REAL
            elif self.intrinsic_type == "integer":
                prim_type = ScalarType.Intrinsic.INTEGER
            elif self.intrinsic_type == "logical":
                prim_type = ScalarType.Intrinsic.BOOLEAN
            else:
                raise NotImplementedError(
                    f"Unsupported scalar type '{self.intrinsic_type}'")

            kind_name = self.precision
            try:
                kind_symbol = symtab.lookup(kind_name)
            except KeyError:
                mod_map = LFRicConstants().UTILITIES_MOD_MAP
                const_mod = mod_map["constants"]["module"]
                try:
                    constants_container = symtab.lookup(const_mod)
                except KeyError:
                    # TODO Once #696 is done, we should *always* have a
                    # symbol for this container at this point so should
                    # raise an exception if we haven't.
                    constants_container = LFRicTypes(const_mod)
                    symtab.add(constants_container)
                kind_symbol = DataSymbol(
                    kind_name, INTEGER_TYPE,
                    interface=ImportInterface(constants_container))
                symtab.add(kind_symbol)
            return ScalarType(prim_type, kind_symbol)

        if self.is_field or self.is_operator:
            # Find or create the DataTypeSymbol for the appropriate
            # field or operator type.
            mod_name = self._module_name
            if proxy:
                type_name = self._proxy_data_type
            else:
                type_name = self._data_type
            return _find_or_create_type(mod_name, type_name)

        raise NotImplementedError(
            f"'{str(self)}' is not a scalar, field or operator argument")


class DynACCEnterDataDirective(ACCEnterDataDirective):
    '''
    Sub-classes ACCEnterDataDirective to provide an API-specific implementation
    of data_on_device().

    '''
    def data_on_device(self, _):
        '''
        Provide a hook to be able to add information about data being on a
        device (or not). This is currently not used in dynamo0p3.

        '''
        return None


# ---------- Documentation utils -------------------------------------------- #
# The list of module members that we wish AutoAPI to generate
# documentation for. (See https://psyclone-ref.readthedocs.io)
__all__ = [
    'DynFuncDescriptor03',
    'DynFunctionSpaces',
    'DynProxies',
    'DynLMAOperators',
    'DynCMAOperators',
    'DynMeshes',
    'DynInterGrid',
    'DynBasisFunctions',
    'DynBoundaryConditions',
    'DynGlobalSum',
    'LFRicHaloExchange',
    'LFRicHaloExchangeStart',
    'LFRicHaloExchangeEnd',
    'HaloDepth',
    'HaloWriteAccess',
    'HaloReadAccess',
    'FSDescriptor',
    'FSDescriptors',
    'LFRicArgStencil',
    'DynKernelArguments',
    'DynKernelArgument',
    'DynACCEnterDataDirective']<|MERGE_RESOLUTION|>--- conflicted
+++ resolved
@@ -612,30 +612,14 @@
         # it now, rather than when this class was first constructed.
         need_colour_limits = False
         need_colour_halo_limits = False
-<<<<<<< HEAD
-        # need_tilecolour_limits = False
-        # need_tilecolour_halo_limits = False
-        for call in self._calls:
-=======
         for call in self.kernel_calls:
->>>>>>> 8db5dfa4
             if call.is_coloured() and not call.is_intergrid:
-
-                is_tiled = call.parent.parent.loop_type == "tile"
-                has_halo = (call.parent.parent.upper_bound_name in
-                            const.HALO_ACCESS_LOOP_BOUNDS)
-                if has_halo:
-                    if is_tiled:
-                        # need_tilecolour_halo_limits = True
-                        pass
-                    else:
-                        need_colour_halo_limits = True
+                loop = call.parent.parent
+                # Record whether or not this coloured loop accesses the halo.
+                if loop.upper_bound_name in const.HALO_ACCESS_LOOP_BOUNDS:
+                    need_colour_halo_limits = True
                 else:
-                    if is_tiled:
-                        # need_tilecolour_limits = True
-                        pass
-                    else:
-                        need_colour_limits = True
+                    need_colour_limits = True
 
         if not self._properties and not (need_colour_limits or
                                          need_colour_halo_limits):
@@ -702,30 +686,6 @@
             self._invoke.schedule.addchild(assignment, cursor)
             cursor += 1
         if need_colour_limits:
-<<<<<<< HEAD
-            lhs = self._symbol_table.find_or_create_tag(
-                "last_edge_cell_all_colours").name
-            rhs = f"{mesh}%get_last_edge_cell_all_colours()"
-            parent.add(AssignGen(parent, lhs=lhs, rhs=rhs))
-        # if need_tilecolour_halo_limits:
-        #     lhs = self._symbol_table.find_or_create_tag(
-        #         "last_halo_tile_per_colour").name
-        #     rhs = f"{mesh}%get_last_halo_tile_per_colour()"
-        #     parent.add(AssignGen(parent, lhs=lhs, rhs=rhs))
-        #     lhs = self._symbol_table.find_or_create_tag(
-        #         "last_halo_cell_per_colour_and_tile").name
-        #     rhs = f"{mesh}%get_last_halo_cell_per_colour_and_tile()"
-        #     parent.add(AssignGen(parent, lhs=lhs, rhs=rhs))
-        # if need_tilecolour_limits:
-        #     lhs = self._symbol_table.find_or_create_tag(
-        #         "ntiles_per_colour").name
-        #     rhs = f"{mesh}%get_last_edge_tile_per_colour()"
-        #     parent.add(AssignGen(parent, lhs=lhs, rhs=rhs))
-        #     lhs = self._symbol_table.find_or_create_tag(
-        #         "last_edge_cell_per_colour_and_tile").name
-        #     rhs = f"{mesh}%get_last_edge_cell_per_colour_and_tile()"
-        #     parent.add(AssignGen(parent, lhs=lhs, rhs=rhs))
-=======
             lhs = self.symtab.find_or_create_tag(
                 "last_edge_cell_all_colours")
             assignment = Assignment.create(
@@ -735,7 +695,6 @@
             self._invoke.schedule.addchild(assignment, cursor)
             cursor += 1
         return cursor
->>>>>>> 8db5dfa4
 
 
 class DynReferenceElement(LFRicCollection):
@@ -1921,17 +1880,10 @@
         # Whether or not the associated Invoke requires colourmap information
         self._needs_colourmap = False
         self._needs_colourmap_halo = False
-<<<<<<< HEAD
         self._needs_colourtilemap = False
         self._needs_colourtilemap_halo = False
-        # Keep a reference to the InvokeSchedule so we can check for colouring
-        # later
-        self._schedule = invoke.schedule
-        self._symbol_table = self._schedule.symbol_table
-=======
         # Keep a reference to the Invoke so we can check its properties later
         self._invoke = invoke
->>>>>>> 8db5dfa4
         # Set used to generate a list of the unique mesh objects
         _name_set = set()
 
@@ -2085,74 +2037,6 @@
             # the colourmap variables associated with the coarse
             # mesh (since that determines the iteration space).
             carg_name = call._intergrid_ref.coarse.name
-<<<<<<< HEAD
-            if is_tiled:
-                base_name = "tmap_" + carg_name
-                tilecolour_map = sym_tab.find_or_create_array(
-                    base_name, 3, ScalarType.Intrinsic.INTEGER,
-                    tag=base_name)
-                base_name = "ntilecolour_" + carg_name
-                ntilecolours = sym_tab.find_or_create_integer_symbol(
-                    base_name, tag=base_name)
-                # Array holding the last cell of a given colour.
-                if (Config.get().distributed_memory and
-                        not call.all_updates_are_writes):
-                    # This will require a loop into the halo and so the array
-                    # is 2D (indexed by colour *and* halo depth).
-                    base_name = "last_halo_tile_per_colour_" + carg_name
-                    last_tile = sym_tab.find_or_create_array(
-                        base_name, 2, ScalarType.Intrinsic.INTEGER,
-                        tag=base_name)
-                    base_name = ("last_halo_cell_per_colour_and_tile_" +
-                                 carg_name)
-                    last_cell_tile = sym_tab.find_or_create_array(
-                        base_name, 3, ScalarType.Intrinsic.INTEGER,
-                        tag=base_name)
-                else:
-                    # Array holding the last edge cell of a given colour. Just
-                    # 1D as indexed by colour only.
-                    base_name = "last_edge_tile_all_colours_" + carg_name
-                    last_tile = sym_tab.find_or_create_array(
-                        base_name, 1, ScalarType.Intrinsic.INTEGER,
-                        tag=base_name)
-                    base_name = ("last_edge_cell_all_colours_and_tiles_"
-                                 + carg_name)
-                    last_cell_tile = sym_tab.find_or_create_array(
-                        base_name, 2, ScalarType.Intrinsic.INTEGER,
-                        tag=base_name)
-                # Add these symbols into the dictionary entry for this
-                # inter-grid kernel
-                call._intergrid_ref.set_tilecolour_info(
-                    tilecolour_map, ntilecolours, last_tile, last_cell_tile)
-            else:
-                base_name = "cmap_" + carg_name
-                colour_map = sym_tab.find_or_create_array(
-                    base_name, 2, ScalarType.Intrinsic.INTEGER,
-                    tag=base_name)
-                base_name = "ncolour_" + carg_name
-                ncolours = sym_tab.find_or_create_integer_symbol(
-                    base_name, tag=base_name)
-                # Array holding the last cell of a given colour.
-                if (Config.get().distributed_memory and
-                        not call.all_updates_are_writes):
-                    # This will require a loop into the halo and so the array
-                    # is 2D (indexed by colour *and* halo depth).
-                    base_name = "last_halo_cell_all_colours_" + carg_name
-                    last_cell = sym_tab.find_or_create_array(
-                        base_name, 2, ScalarType.Intrinsic.INTEGER,
-                        tag=base_name)
-                else:
-                    # Array holding the last edge cell of a given colour. Just
-                    # 1D as indexed by colour only.
-                    base_name = "last_edge_cell_all_colours_" + carg_name
-                    last_cell = sym_tab.find_or_create_array(
-                        base_name, 1, ScalarType.Intrinsic.INTEGER,
-                        tag=base_name)
-                # Add these symbols into the dictionary entry for this
-                # inter-grid kernel
-                call._intergrid_ref.set_colour_info(colour_map, ncolours,
-                                                    last_cell)
-=======
             # Colour map
             base_name = "cmap_" + carg_name
             array_type = ArrayType(
@@ -2200,7 +2084,6 @@
             # Add these symbols into the DynInterGrid entry for this kernel
             call._intergrid_ref.set_colour_info(colour_map, ncolours,
                                                 last_cell)
->>>>>>> 8db5dfa4
 
         if non_intergrid_kern and (self._needs_colourmap or
                                    self._needs_colourmap_halo):
@@ -2211,40 +2094,11 @@
             # don't already have one.
             colour_map = non_intergrid_kern.colourmap
             # No. of colours
-<<<<<<< HEAD
-            ncolours = sym_tab.find_or_create_integer_symbol(
-                "ncolour", tag="ncolour").name
-
-            if self._needs_colourmap_halo:
-                sym_tab.find_or_create_array(
-                    "last_halo_cell_all_colours", 2,
-                    ScalarType.Intrinsic.INTEGER,
-                    tag="last_halo_cell_all_colours")
-            if self._needs_colourmap:
-                sym_tab.find_or_create_array(
-                    "last_edge_cell_all_colours", 1,
-                    ScalarType.Intrinsic.INTEGER,
-                    tag="last_edge_cell_all_colours")
-
-        if non_intergrid_kern and (self._needs_colourtilemap or
-                                   self._needs_colourtilemap_halo):
-            # There aren't any inter-grid kernels but we do need colourmap
-            # information and that means we'll need a mesh object
-            self._add_mesh_symbols(["mesh"])
-            # This creates the colourmap information for this invoke if we
-            # don't already have one.
-            colour_map = non_intergrid_kern.tilecolourmap
-            # No. of colours
-            ntilecolours = sym_tab.find_or_create_integer_symbol(
-                "ntilecolour", tag="ntilecolour").name
-
-=======
             ncolours = self.symtab.find_or_create(
                 "ncolour", tag="ncolour",
                 symbol_type=DataSymbol,
                 datatype=LFRicTypes("LFRicIntegerScalarDataType")()
             ).name
->>>>>>> 8db5dfa4
             if self._needs_colourmap_halo:
                 self.symtab.find_or_create(
                     "last_halo_cell_all_colours",
@@ -2261,6 +2115,36 @@
                             LFRicTypes("LFRicIntegerScalarDataType")(),
                             [ArrayType.Extent.DEFERRED]*1),
                     tag="last_edge_cell_all_colours")
+        if non_intergrid_kern and (self._needs_colourtilemap or
+                                   self._needs_colourtilemap_halo):
+            # There aren't any inter-grid kernels but we do need colourtilemap
+            # information and that means we'll need a mesh object
+            self._add_mesh_symbols(["mesh"])
+            # This creates the colourtilemap information for this invoke if we
+            # don't already have one.
+            colour_map = non_intergrid_kern.tilecolourmap
+            # No. of colours
+            ntilecolours = self.symtab.find_or_create(
+                "ntilecolour", tag="ntilecolour",
+                symbol_type=DataSymbol,
+                datatype=LFRicTypes("LFRicIntegerScalarDataType")()
+            ).name
+            if self._needs_colourtilemap_halo:
+                self.symtab.find_or_create(
+                    "last_halo_cell_all_colours",
+                    symbol_type=DataSymbol,
+                    datatype=ArrayType(
+                            LFRicTypes("LFRicIntegerScalarDataType")(),
+                            [ArrayType.Extent.DEFERRED]*2),
+                    tag="last_halo_cell_all_colours")
+            if self._needs_colourtilemap:
+                self.symtab.find_or_create(
+                    "last_edge_cell_all_colours",
+                    symbol_type=DataSymbol,
+                    datatype=ArrayType(
+                            LFRicTypes("LFRicIntegerScalarDataType")(),
+                            [ArrayType.Extent.DEFERRED]*1),
+                    tag="last_edge_cell_all_colours")
 
     def invoke_declarations(self):
         '''
@@ -2271,72 +2155,6 @@
         const = LFRicConstants()
 
         if self.intergrid_kernels:
-<<<<<<< HEAD
-            parent.add(UseGen(parent, name=mmap_mod, only=True,
-                              funcnames=[mmap_type]))
-        # Declare the mesh object(s) and associated halo depths
-        for tag_name in self._mesh_tag_names:
-            name = self._symbol_table.lookup_with_tag(tag_name).name
-            parent.add(TypeDeclGen(parent, pointer=True, datatype=mtype,
-                                   entity_decls=[name + " => null()"]))
-            # For each mesh we also need the maximum halo depth.
-            if Config.get().distributed_memory:
-                name = self._symbol_table.lookup_with_tag(
-                    f"max_halo_depth_{tag_name}").name
-                parent.add(DeclGen(parent, datatype="integer",
-                                   kind=api_config.default_kind["integer"],
-                                   entity_decls=[name]))
-
-        # Declare the inter-mesh map(s) and cell map(s)
-        for kern in self.intergrid_kernels:
-            parent.add(TypeDeclGen(parent, pointer=True,
-                                   datatype=mmap_type,
-                                   entity_decls=[kern.mmap + " => null()"]))
-            parent.add(
-                DeclGen(parent, pointer=True, datatype="integer",
-                        kind=api_config.default_kind["integer"],
-                        entity_decls=[kern.cell_map + "(:,:,:) => null()"]))
-
-            # Declare the number of cells in the fine mesh and how many fine
-            # cells there are per coarse cell
-            parent.add(DeclGen(parent, datatype="integer",
-                               kind=api_config.default_kind["integer"],
-                               entity_decls=[kern.ncell_fine,
-                                             kern.ncellpercellx,
-                                             kern.ncellpercelly]))
-            # Declare variables to hold the colourmap information if required
-            if kern.colourmap_symbol:
-                parent.add(
-                    DeclGen(parent, datatype="integer",
-                            kind=api_config.default_kind["integer"],
-                            pointer=True,
-                            entity_decls=[kern.colourmap_symbol.name+"(:,:)"]))
-                parent.add(
-                    DeclGen(parent, datatype="integer",
-                            kind=api_config.default_kind["integer"],
-                            entity_decls=[kern.ncolours_var_symbol.name]))
-                # The cell-count array is 2D if we go into the halo and 1D
-                # otherwise (i.e. no DM or this kernel is GH_WRITE only and
-                # does not access the halo).
-                dim_list = len(kern.last_cell_var_symbol.datatype.shape)*":"
-                decln = (f"{kern.last_cell_var_symbol.name}("
-                         f"{','.join(dim_list)})")
-                parent.add(
-                    DeclGen(parent, datatype="integer", allocatable=True,
-                            kind=api_config.default_kind["integer"],
-                            entity_decls=[decln]))
-            if kern.tilecolourmap_symbol:
-                parent.add(
-                    DeclGen(parent, datatype="integer",
-                            kind=api_config.default_kind["integer"],
-                            pointer=True,
-                            entity_decls=[kern.tilecolourmap_symbol.name +
-                                          "(:,:,:)"]))
-                parent.add(
-                    DeclGen(parent, datatype="integer",
-                            kind=api_config.default_kind["integer"],
-                            entity_decls=[kern.ntilecolours_var_symbol.name]))
-=======
             mmap_type = const.MESH_TYPE_MAP["mesh_map"]["type"]
             mmap_mod = const.MESH_TYPE_MAP["mesh_map"]["module"]
             # Create a Container symbol for the module
@@ -2347,7 +2165,6 @@
                 mmap_type, symbol_type=DataTypeSymbol,
                 datatype=UnresolvedType(),
                 interface=ImportInterface(csym))
->>>>>>> 8db5dfa4
 
         if not self.intergrid_kernels and (self._needs_colourmap or
                                            self._needs_colourmap_halo):
@@ -2362,44 +2179,7 @@
                 self.symtab.find_or_create_tag(
                     "last_edge_cell_all_colours")
 
-<<<<<<< HEAD
-        if not self.intergrid_kernels and (self._needs_colourtilemap or
-                                           self._needs_colourtilemap_halo):
-            # There aren't any inter-grid kernels but we do need
-            # colourmap information
-            base_name = "tmap"
-            csym = self._schedule.symbol_table.lookup_with_tag("tmap")
-            base_name = "ntilecolour"
-            ntilecolours = \
-                self._schedule.symbol_table.find_or_create_tag(base_name).name
-            colour_map = csym.name
-            # Add declarations for these variables
-            parent.add(DeclGen(parent, datatype="integer",
-                               kind=api_config.default_kind["integer"],
-                               pointer=True,
-                               entity_decls=[colour_map+"(:,:,:)"]))
-            parent.add(DeclGen(parent, datatype="integer",
-                               kind=api_config.default_kind["integer"],
-                               entity_decls=[ntilecolours]))
-            # if self._needs_colourtilemap_halo:
-            #     last_cell = self._symbol_table.find_or_create_tag(
-            #         "last_halo_cell_all_colours")
-            #     parent.add(DeclGen(parent, datatype="integer",
-            #                        kind=api_config.default_kind["integer"],
-            #                        allocatable=True,
-            #                        entity_decls=[last_cell.name+"(:,:)"]))
-            # if self._needs_colourtilemap:
-            #     last_cell = self._symbol_table.find_or_create_tag(
-            #         "last_edge_cell_all_colours")
-            #     parent.add(DeclGen(parent, datatype="integer",
-            #                        kind=api_config.default_kind["integer"],
-            #                        allocatable=True,
-            #                        entity_decls=[last_cell.name+"(:)"]))
-
-    def initialise(self, parent):
-=======
     def initialise(self, cursor: int) -> int:
->>>>>>> 8db5dfa4
         '''
         Initialise parameters specific to inter-grid kernels.
 
@@ -2451,33 +2231,6 @@
                 self._invoke.schedule.addchild(assignment, cursor)
                 cursor += 1
                 # Get the colour map
-<<<<<<< HEAD
-                parent.add(AssignGen(parent, pointer=True, lhs=colour_map,
-                                     rhs=f"{mesh_name}%get_colour_map()"))
-            if self._needs_colourtilemap or self._needs_colourtilemap_halo:
-                parent.add(CommentGen(parent, ""))
-                parent.add(CommentGen(parent, " Get the tilecolourmap"))
-                parent.add(CommentGen(parent, ""))
-                # Look-up variable names for colourmap and number of colours
-                ntilecolours = self._schedule.symbol_table.find_or_create_tag(
-                    "ntilecolour").name
-                colour_map = self._schedule.symbol_table.find_or_create_tag(
-                    "tmap").name
-                # Get the number of colourtiles
-                parent.add(AssignGen(
-                    parent, lhs=ntilecolours,
-                    rhs=f"{mesh_name}%get_ntilecolours()"))
-                # Get the colour map
-                parent.add(AssignGen(
-                    parent, pointer=True, lhs=colour_map,
-                    rhs=f"{mesh_name}%get_coloured_tiling_map()"))
-            return
-
-        parent.add(CommentGen(
-            parent,
-            " Look-up mesh objects and loop limits for inter-grid kernels"))
-        parent.add(CommentGen(parent, ""))
-=======
                 assignment = Assignment.create(
                         lhs=Reference(cmap),
                         rhs=Call.create(StructureReference.create(
@@ -2485,7 +2238,6 @@
                         is_pointer=True)
                 self._invoke.schedule.addchild(assignment, cursor)
                 cursor += 1
->>>>>>> 8db5dfa4
 
         # Keep a list of quantities that we've already initialised so
         # that we don't generate duplicate assignments
@@ -2605,7 +2357,6 @@
                 self._invoke.schedule.addchild(assignment, cursor)
                 cursor += 1
 
-            # import pdb; pdb.set_trace()
             # Colour map for the coarse mesh (if required)
             if dig.colourmap_symbol:
                 # Number of colours
@@ -2630,32 +2381,6 @@
                     name = "get_last_halo_cell_all_colours"
                 else:
                     # Array is just 1D so go to the last edge cell.
-<<<<<<< HEAD
-                    name = "%get_last_edge_cell_all_colours()"
-                parent.add(AssignGen(parent, lhs=sym.name,
-                                     rhs=coarse_mesh + name))
-            # Colour map for the coarse mesh (if required)
-            if dig.tilecolourmap_symbol:
-                # Number of colours
-                parent.add(AssignGen(parent,
-                                     lhs=dig.ntilecolours_var_symbol.name,
-                                     rhs=coarse_mesh + "%get_ntilecolours()"))
-                # Colour map itself
-                parent.add(AssignGen(parent, lhs=dig.tilecolourmap_symbol.name,
-                                     pointer=True,
-                                     rhs=(coarse_mesh +
-                                          "%get_coloured_tiling_map()")))
-                # Last halo/edge cell per colour.
-                # sym = dig.last_cell_tile_var_symbol
-                # if len(sym.datatype.shape) == 2:
-                #     # Array is 2D so is a halo access.
-                #     name = "%get_last_halo_tile_per_colour()"
-                # else:
-                #     # Array is just 1D so go to the last edge cell.
-                #     name = "%get_last_edge_tile_per_colour()"
-                # parent.add(AssignGen(parent, lhs=sym.name,
-                #                      rhs=coarse_mesh + name))
-=======
                     name = "get_last_edge_cell_all_colours"
                 assignment = Assignment.create(
                         lhs=Reference(sym),
@@ -2668,7 +2393,6 @@
                 "Look-up mesh objects and loop limits for inter-grid kernels")
 
         return cursor
->>>>>>> 8db5dfa4
 
     @property
     def intergrid_kernels(self):
@@ -2756,20 +2480,10 @@
         self._colourmap_symbol = None
         # Symbol for the variable holding the number of colours
         self._ncolours_var_symbol = None
-        self._ntilecolours_var_symbol = None
         # Symbol of the variable holding the last cell of a particular colour.
         # Will be a 2D array if the kernel iteration space includes the halo
         # and 1D otherwise.
         self._last_cell_var_symbol = None
-
-        # We have no colourmap information when first created
-        self._tilecolourmap_symbol = None
-        # Symbol for the variable holding the number of colours
-        self._ntilecolours_var_symbol = None
-        # Symbol of the variable holding the last tile of a particular colour
-        self._last_tile_var_symbol = None
-        # Symbol of the variable holding the last cell of a particular tile
-        self._last_cell_tile_var_symbol = None
 
     def set_colour_info(self, colour_map, ncolours, last_cell):
         '''Sets the colour_map, number of colours, and
@@ -2787,24 +2501,6 @@
         self._ncolours_var_symbol = ncolours
         self._last_cell_var_symbol = last_cell
 
-    def set_tilecolour_info(self, tilecolour_map, ntilecolours,
-                            last_tile, last_cell_tile):
-        '''Sets the colour_map, number of colours, and
-        last cell of a particular colour.
-
-        :param colour_map: the colour map symbol.
-        :type: colour_map:py:class:`psyclone.psyir.symbols.Symbol`
-        :param ncolours: the number of colours.
-        :type: ncolours: :py:class:`psyclone.psyir.symbols.Symbol`
-        :param last_cell: the last cell of a particular colour.
-        :type last_cell: :py:class:`psyclone.psyir.symbols.Symbol`
-
-        '''
-        self._tilecolourmap_symbol = tilecolour_map
-        self._ntilecolours_var_symbol = ntilecolours
-        self._last_tile_var_symbol = last_tile
-        self._last_cell_tile_var_symbol = last_cell_tile
-
     @property
     def colourmap_symbol(self):
         ''':returns: the colour map symbol.
@@ -2825,34 +2521,6 @@
         :rtype: :py:class:`psyclone.psyir.symbols.Symbol`
         '''
         return self._last_cell_var_symbol
-
-    @property
-    def tilecolourmap_symbol(self):
-        ''':returns: the colour map symbol.
-        :rtype: :py:class:`psyclone.psyir.symbols.Symbol`
-        '''
-        return self._tilecolourmap_symbol
-
-    @property
-    def ntilecolours_var_symbol(self):
-        ''':returns: the symbol for storing the number of colours.
-        :rtype: :py:class:`psyclone.psyir.symbols.Symbol`
-        '''
-        return self._ntilecolours_var_symbol
-
-    @property
-    def last_tile_var_symbol(self):
-        ''':returns: the last cell variable.
-        :rtype: :py:class:`psyclone.psyir.symbols.Symbol`
-        '''
-        return self._last_tile_var_symbol
-
-    @property
-    def last_cell_tile_var_symbol(self):
-        ''':returns: the last cell variable.
-        :rtype: :py:class:`psyclone.psyir.symbols.Symbol`
-        '''
-        return self._last_cell_tile_var_symbol
 
 
 class DynBasisFunctions(LFRicCollection):
@@ -4237,6 +3905,9 @@
         depth_info_list = self._compute_halo_read_depth_info()
         if len(depth_info_list) == 1:
             psyir = depth_info_list[0].psyir_expression()
+        if len(depth_info_list) == 0:
+            # Thats an error
+            psyir = Literal("10", INTEGER_TYPE)
         else:
             psyir = IntrinsicCall.create(
                 IntrinsicCall.Intrinsic.MAX,
@@ -5135,15 +4806,10 @@
         # anyway. (If the values of the field being modified are
         # required, at some later point, in that level of the halo
         # then we do a halo swap.)
-        # import pdb; pdb.set_trace()
         self._needs_clean_outer = (
             not (field.access == AccessType.INC
-                 and loop.upper_bound_name in [
-                        "cell_halo",
-                        "colour_halo",
-                        "ntile_per_colour_halo",
-                        "ncell_per_coloured_tile_halo",
-                 ]))
+                 and loop.upper_bound_name in ["cell_halo",
+                                               "colour_halo"]))
         # now we have the parent loop we can work out what part of the
         # halo this field accesses
         if loop.upper_bound_name in const.HALO_ACCESS_LOOP_BOUNDS:
@@ -5201,7 +4867,6 @@
             self._stencil_type = "region"
         if field.descriptor.stencil:
             # field has a stencil access
-            # import pdb; pdb.set_trace()
             if self._max_depth:
                 raise GenerationError(
                     "redundant computation to max depth with a stencil is "
