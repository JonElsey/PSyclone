--- conflicted
+++ resolved
@@ -53,18 +53,11 @@
 from psyclone.configuration import Config
 from psyclone.core import AccessType, Signature, SymbolicMaths
 from psyclone.domain.lfric.lfric_builtins import LFRicBuiltIn
-<<<<<<< HEAD
-from psyclone.domain.lfric import (FunctionSpace, KernCallAccArgList,
-                                   KernCallArgList, LFRicCollection,
-                                   LFRicConstants, LFRicSymbolTable, LFRicKern,
-                                   LFRicTypes, LFRicLoop)
-=======
 from psyclone.domain.lfric import (
     FunctionSpace, KernCallAccArgList, KernCallArgList, LFRicCollection,
     LFRicConstants, LFRicSymbolTable, LFRicKern,
     LFRicInvokes, LFRicTypes, LFRicLoop)
 from psyclone.domain.lfric.lfric_invoke_schedule import LFRicInvokeSchedule
->>>>>>> 38ba992d
 from psyclone.errors import GenerationError, InternalError, FieldNotFoundError
 from psyclone.f2pygen import (AllocateGen, AssignGen, CallGen, CommentGen,
                               DeallocateGen, DeclGen, DoGen, PSyIRGen,
@@ -76,14 +69,8 @@
                              DataAccess)
 from psyclone.psyir.frontend.fortran import FortranReader
 from psyclone.psyir.nodes import (
-<<<<<<< HEAD
-    Reference, ACCEnterDataDirective, ArrayOfStructuresReference,
+    Reference, ACCEnterDataDirective, ScopingNode, ArrayOfStructuresReference,
     StructureReference, Literal, IfBlock, Call, BinaryOperation, IntrinsicCall)
-=======
-    Assignment, ACCEnterDataDirective, ScopingNode, ArrayOfStructuresReference,
-    Reference, Schedule, StructureReference, Literal, IfBlock, Call,
-    BinaryOperation, IntrinsicCall, Container)
->>>>>>> 38ba992d
 from psyclone.psyir.symbols import (INTEGER_TYPE, DataSymbol, ScalarType,
                                     UnresolvedType, DataTypeSymbol,
                                     ContainerSymbol, ImportInterface,
@@ -381,8 +368,6 @@
 # ---------- Classes -------------------------------------------------------- #
 
 
-<<<<<<< HEAD
-=======
 class DynamoPSy(PSy):
     '''
     The LFRic-specific PSy class. This creates an LFRic-specific
@@ -399,7 +384,6 @@
         # Make sure the scoping node creates LFRicSymbolTables
         # TODO #1954: Remove the protected access using a factory
         ScopingNode._symbol_table_class = LFRicSymbolTable
-        Config.get().api = "lfric"
         PSy.__init__(self, invoke_info)
         self._invokes = LFRicInvokes(invoke_info.calls, self)
         # Initialise the dictionary that holds the names of the required
@@ -423,7 +407,7 @@
 
         # The infrastructure declares integer types with default
         # precision so always add this.
-        api_config = Config.get().api_conf("lfric")
+        api_config = Config.get().api_conf("dynamo0.3")
         kind_names.add(api_config.default_kind["integer"])
 
         # Datatypes declare precision information themselves. However,
@@ -473,7 +457,7 @@
     @property
     def gen(self):
         '''
-        Generate PSy code for the LFRic API.
+        Generate PSy code for the LFRic (Dynamo0.3) API.
 
         :returns: root node of generated Fortran AST.
         :rtype: :py:class:`psyir.nodes.Node`
@@ -510,7 +494,6 @@
         return psy_module.root
 
 
->>>>>>> 38ba992d
 class LFRicMeshProperties(LFRicCollection):
     '''
     Holds all information on the the mesh properties required by either an
