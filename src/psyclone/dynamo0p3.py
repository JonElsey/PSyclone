# -----------------------------------------------------------------------------
# BSD 3-Clause License
#
# Copyright (c) 2017, Science and Technology Facilities Council
# All rights reserved.
#
# Redistribution and use in source and binary forms, with or without
# modification, are permitted provided that the following conditions are met:
#
# * Redistributions of source code must retain the above copyright notice, this
#   list of conditions and the following disclaimer.
#
# * Redistributions in binary form must reproduce the above copyright notice,
#   this list of conditions and the following disclaimer in the documentation
#   and/or other materials provided with the distribution.
#
# * Neither the name of the copyright holder nor the names of its
#   contributors may be used to endorse or promote products derived from
#   this software without specific prior written permission.
#
# THIS SOFTWARE IS PROVIDED BY THE COPYRIGHT HOLDERS AND CONTRIBUTORS
# "AS IS" AND ANY EXPRESS OR IMPLIED WARRANTIES, INCLUDING, BUT NOT
# LIMITED TO, THE IMPLIED WARRANTIES OF MERCHANTABILITY AND FITNESS
# FOR A PARTICULAR PURPOSE ARE DISCLAIMED. IN NO EVENT SHALL THE
# COPYRIGHT HOLDER OR CONTRIBUTORS BE LIABLE FOR ANY DIRECT, INDIRECT,
# INCIDENTAL, SPECIAL, EXEMPLARY, OR CONSEQUENTIAL DAMAGES (INCLUDING,
# BUT NOT LIMITED TO, PROCUREMENT OF SUBSTITUTE GOODS OR SERVICES;
# LOSS OF USE, DATA, OR PROFITS; OR BUSINESS INTERRUPTION) HOWEVER
# CAUSED AND ON ANY THEORY OF LIABILITY, WHETHER IN CONTRACT, STRICT
# LIABILITY, OR TORT (INCLUDING NEGLIGENCE OR OTHERWISE) ARISING IN
# ANY WAY OUT OF THE USE OF THIS SOFTWARE, EVEN IF ADVISED OF THE
# POSSIBILITY OF SUCH DAMAGE.
# -----------------------------------------------------------------------------
# Authors R. W. Ford and A. R. Porter, STFC Daresbury Lab

''' This module implements the PSyclone Dynamo 0.3 API by 1)
    specialising the required base classes in parser.py (Descriptor,
    KernelType) and adding a new class (DynFuncDescriptor03) to
    capture function descriptor metadata and 2) specialising the
    required base classes in psyGen.py (PSy, Invokes, Invoke, Schedule,
    Loop, Kern, Inf, Arguments and Argument). '''

# imports
import os
import fparser
from psyclone.parse import Descriptor, KernelType, ParseError
import psyclone.expression as expr
from psyclone.psyGen import PSy, Invokes, Invoke, Schedule, Loop, Kern, \
    Arguments, KernelArgument, NameSpaceFactory, GenerationError, \
    FieldNotFoundError, HaloExchange, GlobalSum, FORTRAN_INTENT_NAMES
from psyclone import psyGen, config

# first section : Parser specialisations and classes

# constants
DISCONTINUOUS_FUNCTION_SPACES = ["w3"]
# space any_w2 can be w2, w2h or w2v
CONTINUOUS_FUNCTION_SPACES = ["w0", "w1", "w2", "wtheta", "w2h", "w2v",
                              "any_w2"]
VALID_FUNCTION_SPACES = DISCONTINUOUS_FUNCTION_SPACES + \
    CONTINUOUS_FUNCTION_SPACES

VALID_ANY_SPACE_NAMES = ["any_space_1", "any_space_2", "any_space_3",
                         "any_space_4", "any_space_5", "any_space_6",
                         "any_space_7", "any_space_8", "any_space_9"]

VALID_FUNCTION_SPACE_NAMES = VALID_FUNCTION_SPACES + VALID_ANY_SPACE_NAMES

VALID_EVALUATOR_NAMES = ["gh_basis", "gh_diff_basis"]
VALID_METAFUNC_NAMES = VALID_EVALUATOR_NAMES + ["gh_orientation"]

VALID_QUADRATURE_SHAPES = ["gh_quadrature_xyoz"]
VALID_EVALUATOR_SHAPES = VALID_QUADRATURE_SHAPES + ["gh_evaluator"]

VALID_SCALAR_NAMES = ["gh_real", "gh_integer"]
VALID_OPERATOR_NAMES = ["gh_operator", "gh_columnwise_operator"]
VALID_ARG_TYPE_NAMES = ["gh_field"] + VALID_OPERATOR_NAMES + \
    VALID_SCALAR_NAMES

VALID_REDUCTION_NAMES = ["gh_sum"]
# List of all access types that involve writing to an argument
# in some form
GH_WRITE_ACCESSES = ["gh_write", "gh_inc"] + VALID_REDUCTION_NAMES
# List of all access types that involve reading an argument in some
# form
GH_READ_ACCESSES = ["gh_read", "gh_inc"]
# Access type that is only a read, as a list for convenience
GH_READ_ONLY_ACCESS = ["gh_read"]

VALID_ACCESS_DESCRIPTOR_NAMES = GH_READ_ONLY_ACCESS + GH_WRITE_ACCESSES


VALID_STENCIL_TYPES = ["x1d", "y1d", "xory1d", "cross", "region"]
# Note, can't use VALID_STENCIL_DIRECTIONS at all locations in this
# file as it causes failures with py.test 2.8.7. Therefore some parts
# of the code do not use the VALID_STENCIL_DIRECTIONS variable.
VALID_STENCIL_DIRECTIONS = ["x_direction", "y_direction"]
# Note, xory1d does not have a direct mapping in STENCIL_MAPPING as it
# indicates either x1d or y1d.
# Note, the LFRic infrastructure currently does not have 'region' as
# an option in stencil_dofmap_mod.F90 so it is not included in
# STENCIL_MAPPING.
STENCIL_MAPPING = {"x1d": "STENCIL_1DX", "y1d": "STENCIL_1DY",
                   "cross": "STENCIL_CROSS"}

<<<<<<< HEAD
VALID_LOOP_BOUNDS_NAMES = ["start", "inner", "cell_halo", "ncolour",
                           "ncolours", "ncells", "ndofs", "dof_halo"]
=======
# These are the valid mesh types that may be specified for a field
# using the mesh_arg=... meta-data element (for inter-grid kernels that
# perform prolongation/restriction).
VALID_MESH_TYPES = ["gh_coarse", "gh_fine"]

VALID_LOOP_BOUNDS_NAMES = ["start", "inner", "edge", "halo", "ncolour",
                           "ncolours", "cells", "dofs"]
>>>>>>> 776ebb13

# The mapping from meta-data strings to field-access types
# used in this API.
# Note that readwrite is not currently supported and so its associated
# entry is left blank.
FIELD_ACCESS_MAP = {"write": "gh_write", "read": "gh_read",
                    "inc": "gh_inc", "readwrite": ""}

# Valid Dynamo loop types. The default is "" which is over cells (in the
# horizontal plane).
VALID_LOOP_TYPES = ["dofs", "colours", "colour", ""]

# Mappings used by non-API-Specific code in psyGen
psyGen.MAPPING_REDUCTIONS = {"sum": "gh_sum"}
psyGen.MAPPING_SCALARS = {"iscalar": "gh_integer", "rscalar": "gh_real"}
psyGen.MAPPING_ACCESSES = FIELD_ACCESS_MAP
psyGen.VALID_ARG_TYPE_NAMES = VALID_ARG_TYPE_NAMES
psyGen.VALID_ACCESS_DESCRIPTOR_NAMES = VALID_ACCESS_DESCRIPTOR_NAMES

# Functions


def get_fs_map_name(function_space):
    ''' Returns a dofmap name for the supplied FunctionSpace. '''
    return "map_" + function_space.mangled_name


def get_cbanded_map_name(function_space):
    ''' Returns the name of a column-banded dofmap for the supplied
    FunctionSpace. '''
    return "cbanded_map_" + function_space.mangled_name


def get_cma_indirection_map_name(function_space):
    ''' Returns the name of a CMA indirection dofmap for the supplied
    FunctionSpace. '''
    return "cma_indirection_map_" + function_space.mangled_name


def get_fs_ndf_name(function_space):
    ''' Returns a ndf name for this FunctionSpace object. '''
    return "ndf_" + function_space.mangled_name


def get_fs_undf_name(function_space):
    ''' Returns a undf name for this FunctionSpace object. '''
    return "undf_" + function_space.mangled_name


def get_fs_orientation_name(function_space):
    ''' Returns an orientation name for a function space with the
    supplied name '''
    return "orientation" + "_" + function_space.mangled_name


def get_fs_basis_name(function_space, qr_var=None, on_space=None):
    '''
    Returns a name for the basis function on this FunctionSpace. If
    the name of an associated quadrature object is supplied then this
    is appended to the returned name. Similarly, if the function space
    at which the basis is to be evaluated is supplied then this is
    also appended to the name.

    :param function_space: the function space for which the basis is required
    :type function_space: :py:class:`psyclone.dynamo0p3.FunctionSpace`
    :param string qr_var: the name of the Quadrature Object for which the
                          basis functions are required
    :param on_space: the function space at which the basis functions
                     will be evaluated
    :type on_space: :py:class:`psyclone.dynamo0p3.FunctionSpace`
    :return: Name for the Fortran array holding the basis function
    :rtype: string
    '''
    name = "_".join(["basis", function_space.mangled_name])
    if qr_var:
        name += "_" + qr_var
    if on_space:
        name += "_on_" + on_space.mangled_name
    return name


def get_fs_diff_basis_name(function_space, qr_var=None, on_space=None):
    '''
    Returns a name for the differential basis function on the
    supplied FunctionSpace.  If the name of an associated quadrature
    object is supplied then this is appended to the returned name. Similarly,
    if the function space at which the basis is to be evaluated is supplied
    then this is also appended to the name.

    :param function_space: the function space for which the differential basis
                           is required
    :type function_space: :py:class:`psyclone.dynamo0p3.FunctionSpace`
    :param string qr_var: the name of the Quadrature Object for which the
                          differential basis functions are required
    :param on_space: the function space at which the differential basis
                     functions will be evaluated
    :type on_space: :py:class:`psyclone.dynamo0p3.FunctionSpace`
    :return: Name for the Fortran array holding the differential basis function
    :rtype: string
    '''
    name = "_".join(["diff_basis", function_space.mangled_name])
    if qr_var:
        name += "_" + qr_var
    if on_space:
        name += "_on_" + on_space.mangled_name
    return name


def get_fs_operator_name(operator_name, function_space, qr_var=None,
                         on_space=None):
    '''
    Returns the name of the specified operator (orientation, basis or
    differential basis) for the supplied FunctionSpace.
    :param string operator_name: Name (type) of the operator
    :param function_space: the function space for which the operator is
                           required
    :type function_space: :py:class:`psyclone.dynamo0p3.FunctionSpace`
    :param string qr_var: the name of the Quadrature Object for which the
                          operator is required.
    :param on_space: the function space at which the operator is required
    :type on_space: :py:class:`psyclone.dynamo0p3.FunctionSpace`
    :return: Name for the Fortran arry holding the named operator
             for the specified function space
    :rtype: string
    '''
    if operator_name == "gh_orientation":
        return get_fs_orientation_name(function_space)
    elif operator_name == "gh_basis":
        return get_fs_basis_name(function_space, qr_var=qr_var,
                                 on_space=on_space)
    elif operator_name == "gh_diff_basis":
        return get_fs_diff_basis_name(function_space, qr_var=qr_var,
                                      on_space=on_space)
    else:
        raise GenerationError(
            "Unsupported name '{0}' found. Expected one of {1}".
            format(operator_name, VALID_METAFUNC_NAMES))


def mangle_fs_name(args, fs_name):
    ''' Construct the mangled version of a function-space name given
    a list of kernel arguments '''
    if fs_name not in VALID_ANY_SPACE_NAMES:
        # If the supplied function-space name is not any any-space then
        # we don't need to mangle the name
        return fs_name
    for arg in args:
        for fspace in arg.function_spaces:
            if fspace and fspace.orig_name.lower() == fs_name.lower():
                return fs_name.lower() + "_" + arg.name
    raise FieldNotFoundError("No kernel argument found for function space "
                             "'{0}'".format(fs_name))


def field_on_space(function_space, arguments):
    ''' Returns the corresponding argument if the supplied list of arguments
    contains a field that exists on the specified space. Otherwise
    returns None.'''
    if function_space.mangled_name in arguments.unique_fs_names:
        for arg in arguments.args:
            # First, test that arg is a field as some argument objects won't
            # have function spaces, e.g. scalars
            if arg.type == "gh_field" and \
               arg.function_space.orig_name == function_space.orig_name:
                return arg
    return None


def cma_on_space(function_space, arguments):
    ''' Returns the corresponding argument if the supplied list of arguments
    contains a cma operator that maps to/from the specified space. Otherwise
    returns None.'''
    if function_space.mangled_name in arguments.unique_fs_names:
        for arg in arguments.args:
            # First, test that arg is a CMA op as some argument objects won't
            # have function spaces, e.g. scalars
            if arg.type == "gh_columnwise_operator" and \
               function_space.orig_name in [arg.function_space_to.orig_name,
                                            arg.function_space_from.orig_name]:
                return arg
    return None

# Classes


class FunctionSpace(object):
    ''' Manages the name of a function space. If it is an any-space
    then its name is mangled such that it is unique within the scope
    of an Invoke '''

    def __init__(self, name, kernel_args):
        self._orig_name = name
        self._kernel_args = kernel_args
        if self._orig_name not in VALID_ANY_SPACE_NAMES:
            # We only need to name-mangle any-space spaces
            self._mangled_name = self._orig_name
        else:
            # We do not construct the name-mangled name at this point
            # as the full list of kernel arguments may still be under
            # construction.
            self._mangled_name = None

    @property
    def orig_name(self):
        ''' Returns the name of this function space as declared in the
        kernel meta-data '''
        return self._orig_name

    @property
    def mangled_name(self):
        ''' Returns the mangled name of this function space such that
        it is unique within the scope of an invoke. If the mangled
        name has not been generated then we do that the first time we're
        called. '''
        if self._mangled_name:
            return self._mangled_name
        else:
            # Cannot use kernel_args.field_on_space(x) here because that
            # routine itself requires the mangled name in order to identify
            # whether the space is present in the kernel call.
            self._mangled_name = mangle_fs_name(self._kernel_args.args,
                                                self._orig_name)
            return self._mangled_name


class DynFuncDescriptor03(object):
    ''' The Dynamo 0.3 API includes a function-space descriptor as
    well as an argument descriptor which is not supported by the base
    classes. This class captures the information specified in a
    function-space descriptor. '''

    def __init__(self, func_type):
        self._func_type = func_type
        if func_type.name != 'func_type':
            raise ParseError(
                "In the dynamo0.3 API each meta_func entry must be of type "
                "'func_type' but found '{0}'".format(func_type.name))
        if len(func_type.args) < 2:
            raise ParseError(
                "In the dynamo0.3 API each meta_func entry must have at "
                "least 2 args, but found '{0}'".format(len(func_type.args)))
        self._operator_names = []
        for idx, arg in enumerate(func_type.args):
            if idx == 0:  # first func_type arg
                if arg.name not in VALID_FUNCTION_SPACE_NAMES:
                    raise ParseError(
                        "In the dynamo0p3 API the 1st argument of a "
                        "meta_func entry should be a valid function space "
                        "name (one of {0}), but found '{1}' in '{2}'".format(
                            VALID_FUNCTION_SPACE_NAMES, arg.name, func_type))
                self._function_space_name = arg.name
            else:  # subsequent func_type args
                if arg.name not in VALID_METAFUNC_NAMES:
                    raise ParseError(
                        "In the dynamo0.3 API, the 2nd argument and all "
                        "subsequent arguments of a meta_func entry should "
                        "be one of {0}, but found "
                        "'{1}' in '{2}".format(VALID_METAFUNC_NAMES,
                                               arg.name, func_type))
                if arg.name in self._operator_names:
                    raise ParseError(
                        "In the dynamo0.3 API, it is an error to specify an "
                        "operator name more than once in a meta_func entry, "
                        "but '{0}' is replicated in '{1}".format(arg.name,
                                                                 func_type))
                self._operator_names.append(arg.name)
        self._name = func_type.name

    @property
    def function_space_name(self):
        ''' Returns the name of the descriptors function space '''
        return self._function_space_name

    @property
    def operator_names(self):
        ''' Returns a list of operators that are associated with this
        descriptors function space '''
        return self._operator_names

    def __repr__(self):
        return "DynFuncDescriptor03({0})".format(self._func_type)

    def __str__(self):
        res = "DynFuncDescriptor03 object" + os.linesep
        res += "  name='{0}'".format(self._name) + os.linesep
        res += "  nargs={0}".format(len(self._operator_names)+1) + os.linesep
        res += "  function_space_name[{0}] = '{1}'".\
               format(0, self._function_space_name) + os.linesep
        for idx, arg in enumerate(self._operator_names):
            res += "  operator_name[{0}] = '{1}'".format(idx+1, arg) + \
                   os.linesep
        return res


class DynArgDescriptor03(Descriptor):
    ''' This class captures the information specified in an argument
    descriptor.'''

    def __init__(self, arg_type):
        self._arg_type = arg_type
        if arg_type.name != 'arg_type':
            raise ParseError(
                "In the dynamo0.3 API each meta_arg entry must be of type "
                "'arg_type', but found '{0}'".format(arg_type.name))
        # we require at least 2 args
        if len(arg_type.args) < 2:
            raise ParseError(
                "In the dynamo0.3 API each meta_arg entry must have at least "
                "2 args, but found '{0}'".format(len(arg_type.args)))
        # the first arg is the type of field, possibly with a *n appended
        self._vector_size = 1
        if isinstance(arg_type.args[0], expr.BinaryOperator):
            # we expect 'field_type * n' to have been specified
            self._type = arg_type.args[0].toks[0].name
            operator = arg_type.args[0].toks[1]
            try:
                self._vector_size = int(arg_type.args[0].toks[2])
            except TypeError:
                raise ParseError(
                    "In the dynamo0.3 API vector notation expects the format "
                    "(field*n) where n is an integer, but the following was "
                    "found '{0}' in '{1}'.".
                    format(str(arg_type.args[0].toks[2]), arg_type))
            if self._type not in VALID_ARG_TYPE_NAMES:
                raise ParseError(
                    "In the dynamo0.3 API the 1st argument of a meta_arg "
                    "entry should be a valid argument type (one of {0}), but "
                    "found '{1}' in '{2}'".format(VALID_ARG_TYPE_NAMES,
                                                  self._type, arg_type))
            if self._type in VALID_SCALAR_NAMES and self._vector_size > 1:
                raise ParseError(
                    "In the dynamo0.3 API vector notation is not supported "
                    "for scalar arguments (found '{0}')".
                    format(arg_type.args[0]))
            if operator != "*":
                raise ParseError(
                    "In the dynamo0.3 API the 1st argument of a meta_arg "
                    "entry may be a vector but if so must use '*' as the "
                    "separator in the format (field*n), but found '{0}' in "
                    "'{1}'".format(operator, arg_type))
            if self._vector_size <= 1:
                raise ParseError(
                    "In the dynamo0.3 API the 1st argument of a meta_arg "
                    "entry may be a vector but if so must contain a valid "
                    "integer vector size in the format (field*n where n>1), "
                    "but found '{0}' in '{1}'".format(self._vector_size,
                                                      arg_type))

        elif isinstance(arg_type.args[0], expr.FunctionVar):
            # we expect 'field_type' to have been specified
            if arg_type.args[0].name not in VALID_ARG_TYPE_NAMES:
                raise ParseError(
                    "In the dynamo0.3 API the 1st argument of a "
                    "meta_arg entry should be a valid argument type (one of "
                    "{0}), but found '{1}' in '{2}'".
                    format(VALID_ARG_TYPE_NAMES, arg_type.args[0].name,
                           arg_type))
            self._type = arg_type.args[0].name
        else:
            raise ParseError(
                "Internal error in DynArgDescriptor03.__init__, (1) should "
                "not get to here")
        # The 2nd arg is an access descriptor
        if arg_type.args[1].name not in VALID_ACCESS_DESCRIPTOR_NAMES:
            raise ParseError(
                "In the dynamo0.3 API the 2nd argument of a meta_arg entry "
                "must be a valid access descriptor (one of {0}), but found "
                "'{1}' in '{2}'".format(VALID_ACCESS_DESCRIPTOR_NAMES,
                                        arg_type.args[1].name, arg_type))
        self._access_descriptor = arg_type.args[1]
        # Reduction access descriptors are only valid for scalar arguments
        if self._type not in VALID_SCALAR_NAMES and \
           self._access_descriptor.name in VALID_REDUCTION_NAMES:
            raise ParseError(
                "In the dynamo0.3 API a reduction access '{0}' is only valid "
                "with a scalar argument, but '{1}' was found".
                format(self._access_descriptor.name, self._type))
        # Scalars can only be read_only or reductions
        if self._type in VALID_SCALAR_NAMES:
            if self._access_descriptor.name not in ["gh_read"] + \
               VALID_REDUCTION_NAMES:
                raise ParseError(
                    "In the dynamo0.3 API scalar arguments must be "
                    "read-only (gh_read) or a reduction ({0}) but found "
                    "'{1}' in '{2}'".format(VALID_REDUCTION_NAMES,
                                            self._access_descriptor.name,
                                            arg_type))
        stencil = None
        mesh = None
        if self._type == "gh_field":
            if len(arg_type.args) < 3:
                raise ParseError(
                    "In the dynamo0.3 API each meta_arg entry must have at "
                    "least 3 arguments if its first argument is gh_field, but "
                    "found {0} in '{1}'".format(len(arg_type.args), arg_type)
                    )
            # There must be at most 4 arguments.
            if len(arg_type.args) > 4:
                raise ParseError(
                    "In the dynamo0.3 API each meta_arg entry must have at "
                    "most 4 arguments if its first argument is gh_field, but "
                    "found {0} in '{1}'".format(len(arg_type.args), arg_type))
            # The 3rd argument must be a function space name
            if arg_type.args[2].name not in VALID_FUNCTION_SPACE_NAMES:
                raise ParseError(
                    "In the dynamo0.3 API the 3rd argument of a meta_arg "
                    "entry must be a valid function space name if its first "
                    "argument is gh_field (one of {0}), but found '{1}' in "
                    "'{2}".format(VALID_FUNCTION_SPACE_NAMES,
                                  arg_type.args[2].name, arg_type))
            self._function_space1 = arg_type.args[2].name

            # The optional 4th argument is either a stencil specification
            # or a mesh identifier (for inter-grid kernels)
            if len(arg_type.args) == 4:
                try:
                    from psyclone.parse import get_stencil, get_mesh
                    if "stencil" in str(arg_type.args[3]):
                        stencil = get_stencil(arg_type.args[3],
                                              VALID_STENCIL_TYPES)
                    elif "mesh" in str(arg_type.args[3]):
                        mesh = get_mesh(arg_type.args[3], VALID_MESH_TYPES)
                    else:
                        raise ParseError("Unrecognised meta-data entry")
                except ParseError as err:
                    raise ParseError(
                        "In the dynamo0.3 API the 4th argument of a "
                        "meta_arg entry must be either a valid stencil "
                        "specification  or a mesh identifier (for inter-"
                        "grid kernels). However, "
                        "entry {0} raised the following error: {1}".
                        format(arg_type, str(err)))

            if self._function_space1.lower() in DISCONTINUOUS_FUNCTION_SPACES \
               and self._access_descriptor.name.lower() == "gh_inc":
                raise ParseError(
                    "It does not make sense for a quantity on a discontinuous "
                    "space ({0}) to have a 'gh_inc' access".
                    format(self._function_space1.lower()))
            if stencil and self._access_descriptor.name.lower() != "gh_read":
                raise ParseError("a stencil must be read only so its access"
                                 "should be gh_read")

        elif self._type in VALID_OPERATOR_NAMES:
            # we expect 4 arguments with the 3rd and 4th each being a
            # function space
            if len(arg_type.args) != 4:
                raise ParseError(
                    "In the dynamo0.3 API each meta_arg entry must have 4 "
                    "arguments if its first argument is gh_operator or "
                    "gh_columnwise_operator, but "
                    "found {0} in '{1}'".format(len(arg_type.args), arg_type))
            if arg_type.args[2].name not in VALID_FUNCTION_SPACE_NAMES:
                raise ParseError(
                    "In the dynamo0.3 API the 3rd argument of a meta_arg "
                    "entry must be a valid function space name (one of {0}), "
                    "but found '{1}' in '{2}".
                    format(VALID_FUNCTION_SPACE_NAMES, arg_type.args[2].name,
                           arg_type))
            self._function_space1 = arg_type.args[2].name
            if arg_type.args[3].name not in VALID_FUNCTION_SPACE_NAMES:
                raise ParseError(
                    "In the dynamo0.3 API the 4th argument of a meta_arg "
                    "entry must be a valid function space name (one of {0}), "
                    "but found '{1}' in '{2}".
                    format(VALID_FUNCTION_SPACE_NAMES, arg_type.args[2].name,
                           arg_type))
            self._function_space2 = arg_type.args[3].name
        elif self._type in VALID_SCALAR_NAMES:
            if len(arg_type.args) != 2:
                raise ParseError(
                    "In the dynamo0.3 API each meta_arg entry must have 2 "
                    "arguments if its first argument is gh_{{r,i}}scalar, but "
                    "found {0} in '{1}'".format(len(arg_type.args), arg_type))
            # Scalars don't have a function space
            self._function_space1 = None
        else:  # we should never get to here
            raise ParseError(
                "Internal error in DynArgDescriptor03.__init__, (2) should "
                "not get to here")
        Descriptor.__init__(self, self._access_descriptor.name,
                            self._function_space1, stencil=stencil,
                            mesh=mesh)

    @property
    def function_space_to(self):
        ''' Return the "to" function space for a gh_operator. This is
        the first function space specified in the metadata. Raise an
        error if this is not an operator. '''
        if self._type in VALID_OPERATOR_NAMES:
            return self._function_space1
        else:
            raise RuntimeError(
                "function_space_to only makes sense for one of {0}, but "
                "this is a '{1}'".format(VALID_OPERATOR_NAMES, self._type))

    @property
    def function_space_from(self):
        ''' Return the "from" function space for a gh_operator. This is
        the second function space specified in the metadata. Raise an
        error if this is not an operator. '''
        if self._type in VALID_OPERATOR_NAMES:
            return self._function_space2
        else:
            raise RuntimeError(
                "function_space_from only makes sense for one of {0}, but this"
                " is a '{1}'".format(VALID_OPERATOR_NAMES, self._type))

    @property
    def function_space(self):
        ''' Return the function space name that this instance operates
        on. In the case of a gh_operator/gh_columnwise_operator, where there
        are 2 function spaces, return function_space_from. '''
        if self._type == "gh_field":
            return self._function_space1
        elif self._type in VALID_OPERATOR_NAMES:
            return self._function_space2
        elif self._type in VALID_SCALAR_NAMES:
            return None
        else:
            raise RuntimeError(
                "Internal error, DynArgDescriptor03:function_space(), should "
                "not get to here.")

    @property
    def function_spaces(self):
        ''' Return the function space names that this instance operates
        on as a list. In the case of a gh_operator, where there are 2 function
        spaces, we return both. '''
        if self._type == "gh_field":
            return [self.function_space]
        elif self._type in VALID_OPERATOR_NAMES:
            # return to before from to maintain expected ordering
            return [self.function_space_to, self.function_space_from]
        elif self._type in VALID_SCALAR_NAMES:
            return []
        else:
            raise RuntimeError(
                "Internal error, DynArgDescriptor03:function_spaces(), should "
                "not get to here.")

    @property
    def vector_size(self):
        ''' Returns the vector size of the argument. This will be 1 if *n
        has not been specified. '''
        return self._vector_size

    @property
    def type(self):
        ''' returns the type of the argument (gh_field, gh_operator, ...). '''
        return self._type

    def __str__(self):
        res = "DynArgDescriptor03 object" + os.linesep
        res += "  argument_type[0]='{0}'".format(self._type)
        if self._vector_size > 1:
            res += "*"+str(self._vector_size)
        res += os.linesep
        res += "  access_descriptor[1]='{0}'".format(self._access_descriptor) \
               + os.linesep
        if self._type == "gh_field":
            res += "  function_space[2]='{0}'".format(self._function_space1) \
                   + os.linesep
        elif self._type in VALID_OPERATOR_NAMES:
            res += "  function_space_to[2]='{0}'".\
                   format(self._function_space1) + os.linesep
            res += "  function_space_from[3]='{0}'".\
                   format(self._function_space2) + os.linesep
        elif self._type in VALID_SCALAR_NAMES:
            pass  # we have nothing to add if we're a scalar
        else:  # we should never get to here
            raise ParseError("Internal error in DynArgDescriptor03.__str__")
        return res

    def __repr__(self):
        return "DynArgDescriptor03({0})".format(self._arg_type)


class DynKernMetadata(KernelType):
    ''' Captures the Kernel subroutine code and metadata describing
    the subroutine for the Dynamo 0.3 API. '''

    def __init__(self, ast, name=None):
        KernelType.__init__(self, ast, name=name)

        # The type of CMA operation this kernel performs (or None if
        # no CMA operators are involved)
        self._cma_operation = None

        # Query the meta-data for the evaluator shape (only required if
        # kernel uses quadrature or an evaluator). If it is not
        # present then eval_shape will be None.
        self._eval_shape = self.get_integer_variable('gh_shape')

        # parse the arg_type metadata
        self._arg_descriptors = []
        for arg_type in self._inits:
            self._arg_descriptors.append(DynArgDescriptor03(arg_type))
        # parse the func_type metadata if it exists
        found = False
        for line in self._ktype.content:
            if isinstance(line, fparser.typedecl_statements.Type):
                for entry in line.selector:
                    if entry == "func_type":
                        if line.entity_decls[0].split()[0].split("(")[0] == \
                                "meta_funcs":
                            found = True
                            break
        if not found:
            func_types = []
        else:
            # use the base class method to extract the information
            func_types = self.getkerneldescriptors(self._ktype,
                                                   var_name="meta_funcs")
        self._func_descriptors = []
        # populate a list of function descriptor objects which we
        # return via the func_descriptors method.
        arg_fs_names = []
        for descriptor in self._arg_descriptors:
            arg_fs_names.extend(descriptor.function_spaces)
        used_fs_names = []
        need_evaluator = False
        for func_type in func_types:
            descriptor = DynFuncDescriptor03(func_type)
            fs_name = descriptor.function_space_name
            # check that function space names in meta_funcs are specified in
            # meta_args
            if fs_name not in arg_fs_names:
                raise ParseError(
                    "In the dynamo0.3 API all function spaces specified in "
                    "meta_funcs must exist in meta_args, but '{0}' breaks "
                    "this rule in ...\n'{1}'.".
                    format(fs_name, self._ktype.content))
            if fs_name not in used_fs_names:
                used_fs_names.append(fs_name)
            else:
                raise ParseError(
                    "In the dynamo0.3 API function spaces specified in "
                    "meta_funcs must be unique, but '{0}' is replicated."
                    .format(fs_name))

            # Check that a valid shape has been specified if
            # this function space requires a basis or differential basis
            for name in descriptor.operator_names:
                if name in VALID_EVALUATOR_NAMES:
                    need_evaluator = True
                    if not self._eval_shape:
                        raise ParseError(
                            "In the dynamo0.3 API any kernel requiring "
                            "quadrature or an evaluator ({0}) must also "
                            "supply the shape of that evaluator by setting "
                            "'gh_shape' in the kernel meta-data but "
                            "this is missing for kernel '{1}'".
                            format(VALID_EVALUATOR_NAMES, self.name))
                    if self._eval_shape not in VALID_EVALUATOR_SHAPES:
                        raise ParseError(
                            "In the dynamo0.3 API a kernel requiring either "
                            "quadrature or an evaluator must request a valid "
                            "gh_shape (one of {0}) but got '{1}' for "
                            "kernel '{2}'".
                            format(VALID_EVALUATOR_SHAPES, self._eval_shape,
                                   self.name))
            self._func_descriptors.append(descriptor)
        # Perform further checks that the meta-data we've parsed
        # conforms to the rules for this API
        self._validate(need_evaluator)

    def _validate(self, need_evaluator):
        '''
        Check that the meta-data conforms to Dynamo 0.3 rules for a
        user-provided kernel or a built-in

        :param bool need_evaluator: whether this kernel requires an
                                    evaluator/quadrature
        :raises: ParseError: if meta-data breaks the Dynamo 0.3 rules
        '''
        from psyclone.dynamo0p3_builtins import BUILTIN_MAP
        # We must have at least one argument that is written to
        write_count = 0
        for arg in self._arg_descriptors:
            if arg.access != "gh_read":
                write_count += 1
                # We must not write to scalar arguments if it's not a
                # built-in
                if self.name not in BUILTIN_MAP and \
                   arg.type in VALID_SCALAR_NAMES:
                    raise ParseError(
                        "A user-supplied Dynamo 0.3 kernel must not "
                        "write/update a scalar argument but kernel {0} has "
                        "{1} with {2} access".format(self.name,
                                                     arg.type, arg.access))
        if write_count == 0:
            raise ParseError("A Dynamo 0.3 kernel must have at least one "
                             "argument that is updated (written to) but "
                             "found none for kernel {0}".format(self.name))

        # Check that no shape has been supplied if no basis or
        # differential basis functions are required for the kernel
        if not need_evaluator and self._eval_shape:
            raise ParseError(
                "Kernel '{0}' specifies a gh_shape ({1}) but does not "
                "need an evaluator because no basis or differential basis "
                "functions are required".format(self.name, self._eval_shape))

        # Check that this kernel only updates a single argument if an
        # evaluator is required
        if self._eval_shape == "gh_evaluator" and write_count > 1:
            raise ParseError(
                "A Dynamo 0.3 kernel requiring quadrature/evaluator must "
                "only write to one argument but kernel {0} requires {1} and "
                "updates {2} arguments".format(self.name,
                                               self._eval_shape, write_count))

        # If we have a columnwise operator as argument then we need to
        # identify the operation that this kernel performs (one of
        # assemble, apply/apply-inverse and matrix-matrix)
        cwise_ops = psyGen.args_filter(self._arg_descriptors,
                                       arg_types=["gh_columnwise_operator"])
        if cwise_ops:
            self._cma_operation = self._identify_cma_op(cwise_ops)

        # Perform checks for inter-grid kernels
        self._validate_inter_grid()

    def _validate_inter_grid(self):
        '''
        Checks that the kernel meta-data obeys the rules for Dynamo 0.3
        inter-grid kernels. If none of the kernel arguments has a mesh
        associated with it then it is not an inter-grid kernel and this
        routine silently returns.

        :raises: ParseError: if meta-data breaks inter-grid rules
        '''
        # Dictionary of meshes associated with arguments (for inter-grid
        # kernels). Keys are the meshes, values are lists of function spaces
        # of the corresponding field arguments.
        mesh_dict = {}
        # Whether or not any field args are missing the mesh_arg specifier
        missing_mesh = False
        # If this is an inter-grid kernel then it must only have field
        # arguments. Keep a record of any non-field arguments for the benefit
        # of a verbose error message.
        non_field_arg_types = set()
        for arg in self._arg_descriptors:
            # Collect info so that we can check inter-grid kernels
            if arg.type == "gh_field":
                if arg.mesh:
                    # Argument has a mesh associated with it so this must
                    # be an inter-grid kernel
                    if arg.mesh in mesh_dict:
                        mesh_dict[arg.mesh].append(arg.function_space)
                    else:
                        mesh_dict[arg.mesh] = [arg.function_space]
                else:
                    # Record the fact that we have a field without a
                    # mesh specifier (in case this is an inter-grid kernel)
                    missing_mesh = True
            else:
                # Inter-grid kernels are only permitted to have field args
                # so collect a list of other types
                non_field_arg_types.add(arg.type)

        mesh_list = mesh_dict.keys()
        if not mesh_list:
            # There are no meshes associated with any of the arguments so
            # this is not an inter-grid kernel
            return

        if len(mesh_list) != len(VALID_MESH_TYPES):
            raise ParseError(
                "Inter-grid kernels in the Dynamo 0.3 API must have at least "
                "one field argument on each of the mesh types ({0}). However, "
                "kernel {1} has arguments only on {2}".format(
                    VALID_MESH_TYPES, self.name, mesh_list))
        # Inter-grid kernels must only have field arguments
        if non_field_arg_types:
            raise ParseError(
                "Inter-grid kernels in the Dynamo 0.3 API are only "
                "permitted to have field arguments but kernel {0} also "
                "has arguments of type {1}".format(
                    self.name, list(non_field_arg_types)))
        # Check that all arguments have a mesh specified
        if missing_mesh:
            raise ParseError(
                "Inter-grid kernels in the Dynamo 0.3 API must specify "
                "which mesh each field argument is on but kernel {0} has "
                "at least one field argument for which mesh_arg is "
                "missing.".format(self.name))
        # Check that arguments on different meshes are on different
        # function spaces. We do this by checking that no function space
        # is listed as being associated with (arguments on) both meshes.
        fs_sets = []
        for mesh in mesh_dict:
            fs_sets.append(set(mesh_dict[mesh]))
        # Check that the sets of spaces (one for each mesh type) have
        # no intersection
        fs_common = fs_sets[0] & fs_sets[1]
        if fs_common:
            raise ParseError(
                "In the Dynamo 0.3 API field arguments to inter-grid "
                "kernels must be on different function spaces if they are "
                "on different meshes. However kernel {0} has a field on "
                "function space(s) {1} on each of the mesh types {2}.".
                format(self.name, list(fs_common), mesh_list))

    def _identify_cma_op(self, cwise_ops):
        '''Identify and return the type of CMA-operator-related operation
        this kernel performs (one of "assemble", "apply" or "matrix-matrix")'''

        for arg in self._arg_descriptors:
            # No vector arguments are permitted
            if arg.vector_size > 1:
                raise ParseError(
                    "Kernel {0} takes a CMA operator but has a "
                    "vector argument ({1}). This is forbidden.".
                    format(self.name,
                           arg.type+"*"+str(arg.vector_size)))
            # No stencil accesses are permitted
            if arg.stencil:
                raise ParseError(
                    "Kernel {0} takes a CMA operator but has an argument "
                    "with a stencil access ({1}). This is forbidden.".
                    format(self.name, arg.stencil['type']))

        # Count the number of CMA operators that are written to
        write_count = 0
        for cop in cwise_ops:
            if cop.access in GH_WRITE_ACCESSES:
                write_count += 1

        if write_count == 0:
            # This kernel only reads from CMA operators and must
            # therefore be an apply (or apply-inverse). It must
            # have one CMA operator, one read-only field and one
            # written field as arguments
            if len(cwise_ops) != 1:
                raise ParseError(
                    "In the Dynamo 0.3 API a kernel that applies a CMA "
                    "operator must only have one such operator in its "
                    "list of arguments but found {0} for kernel {1}".
                    format(len(cwise_ops), self.name))
            cma_op = cwise_ops[0]
            if len(self._arg_descriptors) != 3:
                raise ParseError(
                    "In the Dynamo 0.3 API a kernel that applies a CMA "
                    "operator must have 3 arguments (the operator and "
                    "two fields) but kernel {0} has {1} arguments".
                    format(self.name, len(self._arg_descriptors)))
            # Check that the other two arguments are fields
            farg_read = psyGen.args_filter(self._arg_descriptors,
                                           arg_types=["gh_field"],
                                           arg_accesses=GH_READ_ONLY_ACCESS)
            farg_write = psyGen.args_filter(self._arg_descriptors,
                                            arg_types=["gh_field"],
                                            arg_accesses=GH_WRITE_ACCESSES)
            if len(farg_read) != 1:
                raise ParseError(
                    "Kernel {0} has a read-only CMA operator. In order "
                    "to apply it the kernel must have one read-only field "
                    "argument.".format(self.name))
            if len(farg_write) != 1:
                raise ParseError(
                    "Kernel {0} has a read-only CMA operator. In order "
                    "to apply it the kernel must write to one field "
                    "argument.".format(self.name))
            # Check that the function spaces match up
            if farg_read[0].function_space != cma_op.function_space_from:
                raise ParseError(
                    "Kernel {0} applies a CMA operator but the function "
                    "space of the field argument it reads from ({1}) "
                    "does not match the 'from' space of the operator "
                    "({2})".format(self.name, farg_read[0].function_space,
                                   cma_op.function_space_from))
            if farg_write[0].function_space != cma_op.function_space_to:
                raise ParseError(
                    "Kernel {0} applies a CMA operator but the function "
                    "space of the field argument it writes to ({1}) "
                    "does not match the 'to' space of the operator "
                    "({2})".format(self.name, farg_write[0].function_space,
                                   cma_op.function_space_to))
            # This is a valid CMA-apply or CMA-apply-inverse kernel
            return "apply"

        elif write_count == 1:
            # This kernel writes to a single CMA operator and therefore
            # must either be assembling a CMA operator
            # or performing a matrix-matrix operation...
            # The kernel must not write to any args other than the CMA
            # operator
            write_args = psyGen.args_filter(self._arg_descriptors,
                                            arg_accesses=GH_WRITE_ACCESSES)
            if len(write_args) > 1:
                # Remove the one CMA operator from the list of arguments
                # that are written to so that we can produce a nice
                # error message
                for arg in write_args[:]:
                    if arg.type == 'gh_columnwise_operator':
                        write_args.remove(arg)
                        break
                raise ParseError(
                    "Kernel {0} writes to a column-wise operator but "
                    "also writes to {1} argument(s). This is not "
                    "allowed.".format(self.name,
                                      [arg.type for arg in write_args]))
            if len(cwise_ops) == 1:

                # If this is a valid assembly kernel then we need at least one
                # read-only LMA operator
                lma_read_ops = psyGen.args_filter(
                    self._arg_descriptors,
                    arg_types=["gh_operator"],
                    arg_accesses=GH_READ_ONLY_ACCESS)
                if lma_read_ops:
                    return "assembly"
                else:
                    raise ParseError(
                        "Kernel {0} has a single column-wise operator "
                        "argument but does not conform to the rules for an "
                        "Assembly kernel because it does not have any read-"
                        "only LMA operator arguments".format(self.name))
            else:
                # A valid matrix-matrix kernel must only have CMA operators
                # and scalars as arguments.
                scalar_args = psyGen.args_filter(
                    self._arg_descriptors, arg_types=VALID_SCALAR_NAMES)
                if (len(scalar_args) + len(cwise_ops)) != \
                   len(self._arg_descriptors):
                    raise ParseError(
                        "A column-wise matrix-matrix kernel must have only "
                        "column-wise operators and scalars as arguments but "
                        "kernel {0} has: {1}.".
                        format(self.name,
                               [arg.type for arg in self._arg_descriptors]))
                return "matrix-matrix"
        else:
            raise ParseError(
                "A Dynamo 0.3 kernel cannot update more than one CMA "
                "(column-wise) operator but kernel {0} updates {1}".
                format(self.name, write_count))

    @property
    def func_descriptors(self):
        ''' Returns metadata about the function spaces within a
        Kernel. This metadata is provided within Kernel code via the
        meta_funcs variable. Information is returned as a list of
        DynFuncDescriptor03 objects, one for each function space. '''
        return self._func_descriptors

    @property
    def cma_operation(self):
        ''' Returns the type of CMA operation identified from the kernel
        meta-data (one of 'assembly', 'apply' or 'matrix-matrix') or
        None if the kernel does not involve CMA operators '''
        return self._cma_operation

    @property
    def eval_shape(self):
        '''
        Returns the shape of evaluator required by this kernel or an
        empty string if none.

        :return: the shape of the evaluator (one of VALID_EVALUATOR_SHAPES)
                 or an empty string if the kernel does not require one.
        :rtype: string
        '''
        if self._eval_shape:
            return self._eval_shape
        else:
            return ""

# Second section : PSy specialisations

# classes


class DynamoPSy(PSy):
    ''' The Dynamo specific PSy class. This creates a Dynamo specific
    invokes object (which controls all the required invocation calls).
    It also overrides the PSy gen method so that we generate dynamo
    specific PSy module code. '''

    def __init__(self, invoke_info):
        PSy.__init__(self, invoke_info)
        self._invokes = DynamoInvokes(invoke_info.calls)

    @property
    def name(self):
        '''Returns a name for the psy layer. This is used as the psy module
        name. We override the default value as the Met Office prefer
        _psy to be appended, rather than prepended'''
        return self._name + "_psy"

    @property
    def gen(self):
        '''
        Generate PSy code for the Dynamo0.3 api.

        :return: Root node of generated Fortran AST
        :rtype: :py:class:`psyGen.Node`

        '''
        from psyclone.f2pygen import ModuleGen, UseGen
        # create an empty PSy layer module
        psy_module = ModuleGen(self.name)
        # include required infrastructure modules
        psy_module.add(UseGen(psy_module, name="field_mod", only=True,
                              funcnames=["field_type", "field_proxy_type"]))
        psy_module.add(UseGen(psy_module, name="operator_mod", only=True,
                              funcnames=["operator_type",
                                         "operator_proxy_type",
                                         "columnwise_operator_type",
                                         "columnwise_operator_proxy_type"]))
        psy_module.add(UseGen(psy_module, name="quadrature_mod", only=True,
                              funcnames=["quadrature_type"]))
        psy_module.add(UseGen(psy_module, name="constants_mod", only=True,
                              funcnames=["r_def"]))
        # add all invoke specific information
        self.invokes.gen_code(psy_module)
        # inline kernels where requested
        self.inline(psy_module)
        # Return the root node of the generated code
        return psy_module.root


class DynamoInvokes(Invokes):
    ''' The Dynamo specific invokes class. This passes the Dynamo
    specific invoke class to the base class so it creates the one we
    require. '''

    def __init__(self, alg_calls):
        self._name_space_manager = NameSpaceFactory().create()
        if False:  # pylint: disable=using-constant-test
            self._0_to_n = DynInvoke(None, None)  # for pyreverse
        Invokes.__init__(self, alg_calls, DynInvoke)


def stencil_extent_value(field):
    '''Returns the content of the stencil extent. This may be a literal
    value (a number) or a variable name. This function simplifies this
    problem by returning a string in either case'''
    if field.stencil.extent_arg.is_literal():
        extent = field.stencil.extent_arg.text
    else:
        extent = field.stencil.extent_arg.varName
    return extent


def stencil_unique_str(arg, context):
    '''Returns a string that uniquely identifies a stencil. As a stencil
    differs due to the function space it operates on, type of
    stencil and extent of stencil, we concatenate these things together
    to return a unique string '''
    unique = context
    unique += arg.function_space.mangled_name
    unique += arg.descriptor.stencil['type']
    if arg.descriptor.stencil['extent']:
        raise GenerationError(
            "found a stencil with an extent specified in the metadata. This "
            "is not coded for.")
    unique += arg.stencil.extent_arg.text.lower()
    if arg.descriptor.stencil['type'] == 'xory1d':
        unique += arg.stencil.direction_arg.text.lower()
    return unique


def stencil_map_name(arg):
    ''' returns a valid unique map name for a stencil in the PSy layer '''
    root_name = arg.name + "_stencil_map"
    unique = stencil_unique_str(arg, "map")
    name_space_manager = NameSpaceFactory().create()
    return name_space_manager.create_name(
        root_name=root_name, context="PSyVars", label=unique)


def stencil_dofmap_name(arg):
    ''' returns a valid unique dofmap name for a stencil in the PSy layer '''
    root_name = arg.name + "_stencil_dofmap"
    unique = stencil_unique_str(arg, "dofmap")
    name_space_manager = NameSpaceFactory().create()
    return name_space_manager.create_name(
        root_name=root_name, context="PSyVars", label=unique)


def stencil_size_name(arg):
    ''' returns a valid unique name for the size (in cells) of a stencil
    in the PSy layer '''
    root_name = arg.name + "_stencil_size"
    unique = stencil_unique_str(arg, "size")
    name_space_manager = NameSpaceFactory().create()
    return name_space_manager.create_name(
        root_name=root_name, context="PSyVars", label=unique)


class DynInvokeStencil(object):
    '''stencil information and code generation associated with a
    DynInvoke call'''

    def __init__(self, schedule):

        self._name_space_manager = NameSpaceFactory().create()
        # list of arguments which have an extent value passed to this
        # invoke routine from the algorithm layer. Duplicate argument
        # names are removed.
        self._unique_extent_args = []
        extent_names = []
        for call in schedule.calls():
            for arg in call.arguments.args:
                if arg.stencil:
                    # check for the existence of arg.extent here as in
                    # the future we plan to support kernels which
                    # specify the value of extent in metadata. If this
                    # is the case then an extent argument is not
                    # required.
                    if not arg.stencil.extent:
                        if not arg.stencil.extent_arg.is_literal():
                            if arg.stencil.extent_arg.text not in extent_names:
                                extent_names.append(
                                    arg.stencil.extent_arg.text)
                                self._unique_extent_args.append(arg)

        # a list of arguments that have a direction variable passed in
        # to this invoke routine from the algorithm layer. Duplicate
        # argument names are removed.
        self._unique_direction_args = []
        direction_names = []
        for call in schedule.calls():
            for idx, arg in enumerate(call.arguments.args):
                if arg.stencil and arg.stencil.direction_arg:
                    if arg.stencil.direction_arg.is_literal():
                        raise GenerationError(
                            "Kernel {0}, metadata arg {1}, a literal is not "
                            "a valid value for a stencil direction".
                            format(call.name, str(idx)))
                    if arg.stencil.direction_arg.text.lower() not in \
                       ["x_direction", "y_direction"]:
                        if arg.stencil.direction_arg.text not in \
                           direction_names:
                            direction_names.append(
                                arg.stencil.direction_arg.text)
                            self._unique_direction_args.append(arg)

        # list of stencil args with an extent variable passed in. The same
        # field name may occur more than once here from different kernels.
        self._kern_args = []
        for call in schedule.calls():
            for arg in call.arguments.args:
                if arg.stencil:
                    if not arg.stencil.extent:
                        self._kern_args.append(arg)

    @property
    def _unique_extent_vars(self):
        '''return a list of all the unique extent argument names in this
        invoke call. '''
        names = []
        for arg in self._unique_extent_args:
            names.append(arg.stencil.extent_arg.varName)
        return names

    def _declare_unique_extent_vars(self, parent):
        '''Declare all unique extent arguments as integers with intent in and
        add the declaration as a child of the parent argument passed
        in. The parent argument should be an appropriate f2pygen
        object. '''
        from psyclone.f2pygen import DeclGen
        if self._unique_extent_vars:
            parent.add(DeclGen(parent, datatype="integer",
                               entity_decls=self._unique_extent_vars,
                               intent="in"))

    @property
    def _unique_direction_vars(self):
        '''return a list of all the unique direction argument names in this
        invoke call.'''
        names = []
        for arg in self._unique_direction_args:
            names.append(arg.stencil.direction_arg.varName)
        return names

    def _declare_unique_direction_vars(self, parent):
        '''Declare all unique direction arguments as integers with intent in
        and add the declaration as a child of the parent argument
        passed in. The parent argument should be an appropriate
        f2pygen object. '''
        from psyclone.f2pygen import DeclGen
        if self._unique_direction_vars:
            parent.add(DeclGen(parent, datatype="integer",
                               entity_decls=self._unique_direction_vars,
                               intent="in"))

    @property
    def unique_alg_vars(self):
        '''returns a list of the names of the extent and direction arguments
        specified in the algorithm layer'''
        return self._unique_extent_vars + self._unique_direction_vars

    def declare_unique_alg_vars(self, parent):
        '''declares all extent and direction arguments passed into the PSy
        layer'''
        self._declare_unique_extent_vars(parent)
        self._declare_unique_direction_vars(parent)

    def initialise_stencil_maps(self, parent):
        '''adds in the required stencil dofmap code to the PSy layer'''
        from psyclone.f2pygen import AssignGen, IfThenGen, TypeDeclGen, \
            UseGen, CommentGen, DeclGen
        if self._kern_args:
            parent.add(CommentGen(parent, ""))
            parent.add(CommentGen(parent, " Initialise stencil dofmaps"))
            parent.add(CommentGen(parent, ""))
            parent.add(UseGen(parent, name="stencil_dofmap_mod", only=True,
                              funcnames=["stencil_dofmap_type"]))
            stencil_map_names = []
            for arg in self._kern_args:
                map_name = stencil_map_name(arg)
                if map_name not in stencil_map_names:
                    # only initialise maps once
                    stencil_map_names.append(map_name)
                    parent.add(
                        TypeDeclGen(parent, pointer=True,
                                    datatype="stencil_dofmap_type",
                                    entity_decls=[map_name+" => null()"]))
                    stencil_type = arg.descriptor.stencil['type']
                    if stencil_type == "xory1d":
                        parent.add(UseGen(parent, name="flux_direction_mod",
                                          only=True,
                                          funcnames=["x_direction",
                                                     "y_direction"]))
                        parent.add(UseGen(parent, name="stencil_dofmap_mod",
                                          only=True,
                                          funcnames=["STENCIL_1DX",
                                                     "STENCIL_1DY"]))
                        direction_name = arg.stencil.direction_arg.varName
                        for direction in ["x", "y"]:
                            if_then = IfThenGen(parent, direction_name +
                                                " .eq. " + direction +
                                                "_direction")
                            if_then.add(
                                AssignGen(if_then, pointer=True,
                                          lhs=map_name, rhs=arg.proxy_name +
                                          "%vspace%get_stencil_dofmap("
                                          "STENCIL_1D" + direction.upper() +
                                          ","+stencil_extent_value(arg)+")"))
                            parent.add(if_then)
                    else:
                        try:
                            stencil_name = STENCIL_MAPPING[stencil_type]
                        except KeyError:
                            raise GenerationError(
                                "Unsupported stencil type '{0}' supplied. "
                                "Supported mappings are {1}".
                                format(arg.descriptor.stencil['type'],
                                       str(STENCIL_MAPPING)))
                        parent.add(UseGen(parent, name="stencil_dofmap_mod",
                                          only=True,
                                          funcnames=[stencil_name]))
                        parent.add(
                            AssignGen(parent, pointer=True, lhs=map_name,
                                      rhs=arg.proxy_name +
                                      "%vspace%get_stencil_dofmap(" +
                                      stencil_name + "," +
                                      stencil_extent_value(arg) + ")"))
                    parent.add(DeclGen(parent, datatype="integer",
                                       pointer=True,
                                       entity_decls=[stencil_dofmap_name(arg) +
                                                     "(:,:,:) => null()"]))
                    parent.add(AssignGen(parent, pointer=True,
                                         lhs=stencil_dofmap_name(arg),
                                         rhs=map_name + "%get_whole_dofmap()"))

                    # Add declaration and look-up of stencil size
                    parent.add(DeclGen(parent, datatype="integer",
                                       entity_decls=[stencil_size_name(arg)]))
                    parent.add(AssignGen(parent, lhs=stencil_size_name(arg),
                                         rhs=map_name + "%get_size()"))


class DynInvokeDofmaps(object):
    ''' Holds all information on the dofmaps (including column-banded and
    indirection) required by an invoke '''

    def __init__(self, schedule):

        self._name_space_manager = NameSpaceFactory().create()
        # Look at every kernel call in this invoke and generate a list
        # of the unique function spaces involved.
        # We create a dictionary whose keys are the map names and entries
        # are the corresponding field objects.
        self._unique_fs_maps = {}
        # We also create a dictionary of column-banded dofmaps. Entries
        # in this one are themselves dictionaries containing two entries:
        # "argument" - the object holding information on the CMA kernel
        #              argument
        # "direction" - whether the dofmap is required for the "to" for
        #               "from" function space of the operator.
        self._unique_cbanded_maps = {}
        # A dictionary of required CMA indirection dofmaps. As with the
        # column-banded dofmaps, each entry is itself a dictionary with
        # "argument" and "direction" entries.
        self._unique_indirection_maps = {}

        for call in schedule.calls():
            # We only need a dofmap if the kernel iterates over cells
            if call.iterates_over == "cells":
                for unique_fs in call.arguments.unique_fss:
                    # We only need a dofmap if there is a *field* on this
                    # function space. If there is then we use it to look
                    # up the dofmap.
                    fld_arg = field_on_space(unique_fs, call.arguments)
                    if fld_arg:
                        map_name = get_fs_map_name(unique_fs)
                        if map_name not in self._unique_fs_maps:
                            self._unique_fs_maps[map_name] = fld_arg
                if call.cma_operation == "assembly":
                    # A kernel that assembles a CMA operator requires
                    # column-banded dofmaps for its 'to' and 'from'
                    # function spaces
                    cma_args = psyGen.args_filter(
                        call.arguments.args,
                        arg_types=["gh_columnwise_operator"])

                    # Sanity check - we expect only one CMA argument
                    if len(cma_args) != 1:
                        raise GenerationError(
                            "Internal error: there should only be one CMA "
                            "operator argument for a CMA assembly kernel but "
                            "found {0}".format(len(cma_args)))

                    map_name = get_cbanded_map_name(
                        cma_args[0].function_space_to)
                    if map_name not in self._unique_cbanded_maps:
                        self._unique_cbanded_maps[map_name] = {
                            "argument": cma_args[0],
                            "direction": "to"}
                    map_name = get_cbanded_map_name(
                        cma_args[0].function_space_from)
                    if map_name not in self._unique_cbanded_maps:
                        self._unique_cbanded_maps[map_name] = {
                            "argument": cma_args[0],
                            "direction": "from"}
                elif call.cma_operation == "apply":
                    # A kernel that applies (or applies the inverse of) a
                    # CMA operator requires the indirection dofmaps for the
                    # to- and from-spaces of the operator.
                    cma_args = psyGen.args_filter(
                        call.arguments.args,
                        arg_types=["gh_columnwise_operator"])

                    # Sanity check - we expect only one CMA argument
                    if len(cma_args) != 1:
                        raise GenerationError(
                            "Internal error: there should only be one CMA "
                            "operator argument for a kernel that applies a "
                            "CMA operator but found {0}".format(len(cma_args)))

                    map_name = get_cma_indirection_map_name(
                        cma_args[0].function_space_to)
                    if map_name not in self._unique_indirection_maps:
                        self._unique_indirection_maps[map_name] = {
                            "argument": cma_args[0],
                            "direction": "to"}
                    map_name = get_cma_indirection_map_name(
                        cma_args[0].function_space_from)
                    if map_name not in self._unique_indirection_maps:
                        self._unique_indirection_maps[map_name] = {
                            "argument": cma_args[0],
                            "direction": "from"}

    def initialise_dofmaps(self, parent):
        ''' Generates the calls to the LFRic infrastructure that
        look-up the necessary dofmaps. Adds these calls as children
        of the supplied parent node. This must be an appropriate
        f2pygen object. '''
        from psyclone.f2pygen import CommentGen, AssignGen

        # If we've got no dofmaps then we do nothing
        if self._unique_fs_maps:
            parent.add(CommentGen(parent, ""))
            parent.add(CommentGen(parent,
                                  " Look-up dofmaps for each function space"))
            parent.add(CommentGen(parent, ""))

            for dmap, field in self._unique_fs_maps.items():
                parent.add(AssignGen(parent, pointer=True, lhs=dmap,
                                     rhs=field.proxy_name_indexed +
                                     "%" + field.ref_name() +
                                     "%get_whole_dofmap()"))
        if self._unique_cbanded_maps:
            parent.add(CommentGen(parent, ""))
            parent.add(CommentGen(parent,
                                  " Look-up required column-banded dofmaps"))
            parent.add(CommentGen(parent, ""))

            for dmap, cma in self._unique_cbanded_maps.items():
                parent.add(AssignGen(parent, pointer=True, lhs=dmap,
                                     rhs=cma["argument"].proxy_name_indexed +
                                     "%column_banded_dofmap_" +
                                     cma["direction"]))

        if self._unique_indirection_maps:
            parent.add(CommentGen(parent, ""))
            parent.add(CommentGen(parent,
                                  " Look-up required CMA indirection dofmaps"))
            parent.add(CommentGen(parent, ""))

            for dmap, cma in self._unique_indirection_maps.items():
                parent.add(AssignGen(parent, pointer=True, lhs=dmap,
                                     rhs=cma["argument"].proxy_name_indexed +
                                     "%indirection_dofmap_"+cma["direction"]))

    def declare_dofmaps(self, parent):
        ''' Declare all unique function space dofmaps as pointers to
        integer arrays of rank 2. The declarations are added as
        children of the supplied parent argument. This must be an
        appropriate f2pygen object. '''
        from psyclone.f2pygen import DeclGen

        # Function space dofmaps
        decl_map_names = \
            [dmap+"(:,:) => null()" for dmap in self._unique_fs_maps]

        if decl_map_names:
            parent.add(DeclGen(parent, datatype="integer", pointer=True,
                               entity_decls=decl_map_names))

        # Column-banded dofmaps
        decl_bmap_names = \
            [dmap+"(:,:) => null()" for dmap in self._unique_cbanded_maps]
        if decl_bmap_names:
            parent.add(DeclGen(parent, datatype="integer", pointer=True,
                               entity_decls=decl_bmap_names))

        # CMA operator indirection dofmaps
        decl_ind_map_names = \
            [dmap+"(:) => null()" for dmap in self._unique_indirection_maps]
        if decl_ind_map_names:
            parent.add(DeclGen(parent, datatype="integer", pointer=True,
                               entity_decls=decl_ind_map_names))


class DynInvokeCMAOperators(object):
    ''' Holds all information on the CMA operators required by an invoke '''

    # The scalar parameters that must be passed along with a CMA operator
    # if its 'to' and 'from' spaces are the same
    cma_same_fs_params = ["nrow", "bandwidth", "alpha",
                          "beta", "gamma_m", "gamma_p"]
    # The scalar parameters that must be passed along with a CMA operator
    # if its 'to' and 'from' spaces are different
    cma_diff_fs_params = ["nrow", "ncol", "bandwidth", "alpha",
                          "beta", "gamma_m", "gamma_p"]

    def __init__(self, schedule):

        self._name_space_manager = NameSpaceFactory().create()

        # Look at every kernel call in this invoke and generate a set of
        # the unique CMA operators involved. For each one we create a
        # dictionary entry. The key is the name of the CMA argument in the
        # PSy layer and the entry is itself another dictionary containing
        # two entries: the first 'arg' is the CMA argument object and the
        # second 'params' is the list of integer variables associated with
        # that CMA operator. The contents of this list depend on whether
        # or not the to/from function spaces of the CMA operator are the
        # same.
        self._cma_ops = {}
        for call in schedule.calls():
            if call.cma_operation:
                # Get a list of all of the CMA arguments to this call
                cma_args = psyGen.args_filter(
                    call.arguments.args,
                    arg_types=["gh_columnwise_operator"])
                # Create a dictionary entry for each argument that we
                # have not already seen
                for arg in cma_args:
                    if arg.name not in self._cma_ops:
                        if arg.function_space_to.orig_name != \
                           arg.function_space_from.orig_name:
                            self._cma_ops[arg.name] = {
                                "arg": arg,
                                "params": self.cma_diff_fs_params}
                        else:
                            self._cma_ops[arg.name] = {
                                "arg": arg,
                                "params": self.cma_same_fs_params}

    def initialise_cma_ops(self, parent):
        ''' Generates the calls to the LFRic infrastructure that look-up
        the various components of each CMA operator. Adds these as
        children of the supplied parent node. This must be an appropriate
        f2pygen object. '''
        from psyclone.f2pygen import CommentGen, AssignGen

        # If we have no CMA operators then we do nothing
        if not self._cma_ops:
            return

        parent.add(CommentGen(parent, ""))
        parent.add(CommentGen(parent,
                              " Look-up information for each CMA operator"))
        parent.add(CommentGen(parent, ""))

        for op_name in self._cma_ops:
            # First create a pointer to the array containing the actual
            # matrix
            cma_name = self._name_space_manager.create_name(
                root_name=op_name+"_matrix",
                context="PSyVars",
                label=op_name+"_matrix")
            parent.add(AssignGen(parent, lhs=cma_name, pointer=True,
                                 rhs=self._cma_ops[op_name]["arg"].
                                 proxy_name_indexed+"%columnwise_matrix"))
            # Then make copies of the related integer parameters
            for param in self._cma_ops[op_name]["params"]:
                param_name = self._name_space_manager.create_name(
                    root_name=op_name+"_"+param,
                    context="PSyVars",
                    label=op_name+"_"+param)
                parent.add(AssignGen(parent, lhs=param_name,
                                     rhs=self._cma_ops[op_name]["arg"].
                                     proxy_name_indexed+"%"+param))

    def declare_cma_ops(self, parent):
        ''' Generate the necessary declarations for all column-wise operators
        and their associated parameters '''
        from psyclone.f2pygen import DeclGen

        # If we have no CMA operators then we do nothing
        if not self._cma_ops:
            return

        for op_name in self._cma_ops:
            # Declare the matrix itself
            cma_name = self._name_space_manager.create_name(
                root_name=op_name+"_matrix", context="PSyVars",
                label=op_name+"_matrix")
            parent.add(DeclGen(parent, datatype="real", kind="r_def",
                               pointer=True,
                               entity_decls=[cma_name+"(:,:,:) => null()"]))
            # Declare the associated integer parameters
            param_names = []
            for param in self._cma_ops[op_name]["params"]:
                param_names.append(self._name_space_manager.create_name(
                    root_name=op_name+"_"+param,
                    context="PSyVars",
                    label=op_name+"_"+param))
            parent.add(DeclGen(parent, datatype="integer",
                               entity_decls=param_names))


class DynInvokeBasisFns(object):
    ''' Holds all information on the basis and differential basis
    functions required by an invoke. This covers both those required for
    quadrature and for evaluators. '''

    def __init__(self, schedule):
        '''
        :param schedule: the schedule of the Invoke for which to extract
                         information on all required basis/diff-basis
                         functions
        :type schedule: :py:class:`psyclone.dynamo0p3.DynSchedule`
        '''
        self._name_space_manager = NameSpaceFactory().create()
        # Construct a list of all the basis/diff-basis functions required
        # by this invoke. Each entry in the list is a dictionary holding
        # the shape, the function space and the function space
        # of the corresponding kernel argument that is being updated.
        self._basis_fns = []
        self._diff_basis_fns = []
        # The set of quadrature objects passed to this invoke
        self._qr_vars = set()
        # The list of kernel args for which we require evaluators
        self._unique_evaluator_args = []
        # Corresponding set of unique function spaces (to ensure we don't
        # duplicate anything)
        _fs_eval_list = set()

        for call in schedule.kern_calls():
            # Does this kernel require basis/diff basis functions?
            if call.eval_shape:
                # Keep a list of the quadrature objects passed to this
                # invoke
                if call.eval_shape in VALID_QUADRATURE_SHAPES:
                    self._qr_vars.add(call.qr_name)
                elif call.eval_shape == "gh_evaluator":
                    # Keep a list of the unique evaluators we require. We do
                    # this as a list of the kernel arguments to which they
                    # correspond. A kernel requiring an evaluator is only
                    # permitted to update a single argument and the function
                    # space of this argument determines which nodes the basis
                    # functions must be evaluated upon. If this argument is an
                    # operator then the 'to' space is used.
                    arg = call.updated_arg
                    fname = arg.evaluator_function_space.mangled_name
                    if fname not in _fs_eval_list:
                        _fs_eval_list.add(fname)
                        self._unique_evaluator_args.append(arg)

                # For each FS descriptor, we need a full function-space object
                for fsd in call.fs_descriptors.descriptors:

                    # We need the full FS object, not just the name. Therefore
                    # we first have to get a kernel argument that is on this
                    # space...
                    arg = call.arguments.get_arg_on_space_name(fsd.fs_name)
                    # ...and then use that to get the appropriate function
                    # space object. We have to take care that we get the
                    # right object if this argument is an operator
                    if arg.type in VALID_OPERATOR_NAMES:
                        if fsd.fs_name == arg.function_space_to.orig_name:
                            fspace = arg.function_space_to
                        else:
                            fspace = arg.function_space_from
                    else:
                        fspace = arg.function_space

                    # Which FS is this on and is it a basis or diff-basis
                    # function that is required?
                    entry = {"shape": call.eval_shape,
                             "write_arg": call.updated_arg,
                             "fspace": fspace,
                             "arg": arg}
                    if call.eval_shape in VALID_QUADRATURE_SHAPES:
                        entry["qr_var"] = call.qr_name
                        # Quadrature are evaluated at pre-determined
                        # points rather than at the nodes of another FS
                        entry["nodal_fspace"] = None
                    else:
                        entry["qr_var"] = None
                        # Store the function space upon which the basis
                        # functions are to be evaluated
                        entry["nodal_fspace"] = call.updated_arg.\
                            evaluator_function_space
                    if fsd.requires_basis:
                        self._basis_fns.append(entry)
                    if fsd.requires_diff_basis:
                        self._diff_basis_fns.append(entry)

    def initialise_basis_fns(self, parent):
        '''
        Create the declarations and assignments required for the
        basis-functions required by an invoke

        :param parent: the node in the f2pygen AST that will be the
                       parent of all of the declarations and assignments
        :type parent: :py:class:`psyclone.f2pygen.SubroutineGen`
        '''
        from psyclone.f2pygen import CommentGen, AssignGen, DeclGen, \
            AllocateGen, UseGen
        var_dim_list = []
        basis_declarations = []
        op_name_list = []

        if self._qr_vars:
            parent.add(CommentGen(parent, ""))
            parent.add(CommentGen(parent, " Look-up quadrature variables"))
            parent.add(CommentGen(parent, ""))

        for qr_var_name in self._qr_vars:
            # We generate unique names for the integers holding the numbers
            # of quadrature points by appending the name of the quadrature
            # argument
            qr_vars = ["nqp_h", "nqp_v"]
            qr_ptr_vars_1d = {"zp": "xqp_v", "wh": "wqp_h",
                              "wv": "wqp_v"}
            # Python 2 has no one-line way of combining dicts
            qr_ptr_vars = qr_ptr_vars_1d.copy()
            qr_ptr_vars.update({"xp": "xqp_h"})
            parent.add(
                DeclGen(
                    parent, datatype="integer",
                    entity_decls=[name+"_"+qr_var_name for name in qr_vars]))
            parent.add(
                DeclGen(
                    parent, datatype="real", pointer=True, kind="r_def",
                    entity_decls=["xp"+"_"+qr_var_name+"(:,:) => null()"]))
            decl_list = [name+"_"+qr_var_name+"(:) => null()"
                         for name in qr_ptr_vars_1d]
            parent.add(
                DeclGen(parent, datatype="real", pointer=True,
                        kind="r_def", entity_decls=decl_list))
            for qr_var in qr_ptr_vars:
                parent.add(
                    AssignGen(parent, pointer=True, lhs=qr_var+"_"+qr_var_name,
                              rhs=qr_var_name + "%get_" +
                              qr_ptr_vars[qr_var] + "()"))
            for qr_var in qr_vars:
                parent.add(
                    AssignGen(parent, lhs=qr_var+"_"+qr_var_name,
                              rhs=qr_var_name + "%get_" + qr_var + "()"))

        if self._unique_evaluator_args:
            parent.add(UseGen(parent, name="function_space_mod",
                              only=True, funcnames=["BASIS", "DIFF_BASIS"]))
            parent.add(CommentGen(parent, ""))
            parent.add(CommentGen(parent,
                                  " Initialise evaluator-related quantities "
                                  "using the field(s) that are written to"))
            parent.add(CommentGen(parent, ""))

        for arg in self._unique_evaluator_args:
            # We need an 'ndf_nodal' for each unique FS for which there
            # is an evaluator

            fspace = arg.evaluator_function_space
            ndf_nodal_name = "ndf_nodal_" + fspace.mangled_name

            rhs = "%".join([arg.proxy_name_indexed, arg.ref_name(fspace),
                            "get_ndf()"])
            parent.add(AssignGen(parent, lhs=ndf_nodal_name, rhs=rhs))
            var_dim_list.append(ndf_nodal_name)
            # ...and the list of nodes for that field
            nodes_name = "nodes_" + fspace.mangled_name
            parent.add(AssignGen(
                parent, lhs=nodes_name,
                rhs="%".join([arg.proxy_name_indexed, arg.ref_name(fspace),
                              "get_nodes()"]),
                pointer=True))
            parent.add(DeclGen(parent, datatype="real", kind="r_def",
                               pointer=True,
                               entity_decls=[nodes_name+"(:,:) => null()"]))

        if self._basis_fns:
            parent.add(CommentGen(parent, ""))
            parent.add(CommentGen(parent, " Allocate basis arrays"))
            parent.add(CommentGen(parent, ""))

        for basis_fn in self._basis_fns:
            # Get the extent of the first dimension of the basis array
            first_dim = "_".join(["dim", basis_fn["fspace"].mangled_name])
            if first_dim not in var_dim_list:
                var_dim_list.append(first_dim)
                rhs = "%".join([basis_fn["arg"].proxy_name_indexed,
                                basis_fn["arg"].ref_name(basis_fn["fspace"]),
                                "get_dim_space()"])
                parent.add(AssignGen(parent, lhs=first_dim, rhs=rhs))
            op_name = get_fs_operator_name("gh_basis", basis_fn["fspace"],
                                           qr_var=basis_fn["qr_var"],
                                           on_space=basis_fn["nodal_fspace"])
            if op_name not in op_name_list:
                # We haven't seen a basis with this name before so
                # need to declare it and add allocate statement
                op_name_list.append(op_name)
                if basis_fn["shape"] in VALID_QUADRATURE_SHAPES:
                    alloc_args = ", ".join(
                        [first_dim, get_fs_ndf_name(basis_fn["fspace"]),
                         "nqp_h"+"_"+basis_fn["qr_var"],
                         "nqp_v"+"_"+basis_fn["qr_var"]])
                    parent.add(AllocateGen(parent,
                                           op_name+"("+alloc_args+")"))
                    # add basis function variable to list to declare later
                    basis_declarations.append(op_name+"(:,:,:,:)")
                else:
                    # This is an evaluator
                    ndf_nodal_name = "ndf_nodal_" + basis_fn["nodal_fspace"].\
                                     mangled_name
                    alloc_args = ", ".join(
                        [first_dim, get_fs_ndf_name(basis_fn["fspace"]),
                         ndf_nodal_name])
                    parent.add(AllocateGen(parent,
                                           op_name+"("+alloc_args+")"))
                    # add basis function variable to list to declare later
                    basis_declarations.append(op_name+"(:,:,:)")

        if self._diff_basis_fns:
            parent.add(CommentGen(parent, ""))
            parent.add(CommentGen(parent,
                                  " Allocate differential basis arrays"))
            parent.add(CommentGen(parent, ""))

        for basis_fn in self._diff_basis_fns:
            # initialise 'diff_dim' variable for this function
            # space and add name to list to declare later
            first_dim = "diff_dim_" + basis_fn["fspace"].mangled_name
            if first_dim not in var_dim_list:
                var_dim_list.append(first_dim)
                rhs = "%".join([basis_fn["arg"].proxy_name_indexed,
                                basis_fn["arg"].ref_name(basis_fn["fspace"]),
                                "get_dim_space_diff()"])
                parent.add(AssignGen(parent, lhs=first_dim, rhs=rhs))
            op_name = get_fs_operator_name("gh_diff_basis",
                                           basis_fn["fspace"],
                                           qr_var=basis_fn["qr_var"],
                                           on_space=basis_fn["nodal_fspace"])
            if op_name not in op_name_list:
                # We haven't seen a differential basis with this name before
                # so need to declare it and add allocate statement
                op_name_list.append(op_name)
                if basis_fn["shape"] in VALID_QUADRATURE_SHAPES:
                    # allocate the basis function variable
                    alloc_args = ", ".join(
                        [first_dim, get_fs_ndf_name(basis_fn["fspace"]),
                         "nqp_h"+"_"+basis_fn["qr_var"],
                         "nqp_v"+"_"+basis_fn["qr_var"]])
                    parent.add(AllocateGen(parent,
                                           op_name+"("+alloc_args+")"))
                    # Add diff-basis function variable to list to declare later
                    basis_declarations.append(op_name+"(:,:,:,:)")
                else:
                    # This is an evaluator.
                    # Need the number of dofs in the field being written by
                    # the kernel that requires this evaluator
                    ndf_nodal_name = "ndf_nodal_" + basis_fn["nodal_fspace"].\
                                     mangled_name
                    alloc_args = ", ".join(
                        ["diff_dim_" + basis_fn["fspace"].mangled_name,
                         get_fs_ndf_name(basis_fn["fspace"]),
                         ndf_nodal_name])
                    parent.add(AllocateGen(parent, op_name+"("+alloc_args+")"))
                    # Add diff-basis function variable to list to declare later
                    basis_declarations.append(op_name+"(:,:,:)")

        if var_dim_list:
            # declare dim and diff_dim for all function spaces
            parent.add(DeclGen(parent, datatype="integer",
                               entity_decls=var_dim_list))
        if basis_declarations:
            # declare the basis function arrays
            parent.add(DeclGen(parent, datatype="real",
                               allocatable=True,
                               kind="r_def",
                               entity_decls=basis_declarations))

    def compute_basis_fns(self, parent):
        '''
        Generates the necessary Fortran to compute the values of
        any basis/diff-basis arrays required

        :param parent: Node in the f2pygen AST which will be the parent
                       of the assignments created in this routine
        :type parent: :py:class:`psyclone.f2pygen.SubroutineGen`
        '''
        from psyclone.f2pygen import CommentGen, AssignGen, CallGen, DoGen, \
            DeclGen
        loop_var_list = set()
        op_name_list = []
        # add calls to compute the values of any basis arrays
        qr_vars = ["nqp_h", "nqp_v", "xp", "zp"]
        if self._basis_fns:
            parent.add(CommentGen(parent, ""))
            parent.add(CommentGen(parent, " Compute basis arrays"))
            parent.add(CommentGen(parent, ""))

        for basis_fn in self._basis_fns:
            op_name = get_fs_operator_name("gh_basis",
                                           basis_fn["fspace"],
                                           qr_var=basis_fn["qr_var"],
                                           on_space=basis_fn["nodal_fspace"])
            if op_name in op_name_list:
                # Jump over any basis arrays we've seen before
                continue
            op_name_list.append(op_name)

            if basis_fn["shape"] in VALID_QUADRATURE_SHAPES:
                # Create the argument list
                args = []
                args.append(op_name)
                args.append(get_fs_ndf_name(basis_fn["fspace"]))
                args.extend(
                    [name + "_" + basis_fn["qr_var"] for name in qr_vars])
                name = basis_fn["arg"].proxy_name_indexed
                # insert the basis array call
                parent.add(
                    CallGen(parent,
                            name=name + "%" +
                            basis_fn["arg"].ref_name(basis_fn["fspace"]) +
                            "%compute_basis_function",
                            args=args))
            else:
                # We have an evaluator
                nodal_loop_var = "df_nodal"
                loop_var_list.add(nodal_loop_var)

                nodal_dof_loop = DoGen(
                    parent, nodal_loop_var, "1",
                    "ndf_nodal_"+basis_fn["nodal_fspace"].mangled_name)
                parent.add(nodal_dof_loop)

                dof_loop_var = "df_" + basis_fn["fspace"].mangled_name
                loop_var_list.add(dof_loop_var)

                dof_loop = DoGen(nodal_dof_loop, dof_loop_var,
                                 "1", get_fs_ndf_name(basis_fn["fspace"]))
                nodal_dof_loop.add(dof_loop)
                lhs = op_name + "(:," + "df_" + \
                    basis_fn["fspace"].mangled_name + "," + "df_nodal)"
                rhs = "%".join(
                    [basis_fn["arg"].proxy_name_indexed,
                     basis_fn["arg"].ref_name(basis_fn["fspace"]),
                     "call_function(BASIS," + dof_loop_var +
                     ",nodes_" + basis_fn["nodal_fspace"].mangled_name +
                     "(:," + nodal_loop_var + "))"])
                dof_loop.add(AssignGen(dof_loop, lhs=lhs, rhs=rhs))

        if self._diff_basis_fns:
            parent.add(CommentGen(parent, ""))
            parent.add(CommentGen(parent,
                                  " Compute differential basis arrays"))
            parent.add(CommentGen(parent, ""))

        for dbasis_fn in self._diff_basis_fns:
            op_name = get_fs_operator_name("gh_diff_basis",
                                           dbasis_fn["fspace"],
                                           qr_var=dbasis_fn["qr_var"],
                                           on_space=dbasis_fn["nodal_fspace"])
            if op_name in op_name_list:
                # Jump over any differential basis arrays we've seen before
                continue
            op_name_list.append(op_name)

            if dbasis_fn["shape"] in VALID_QUADRATURE_SHAPES:
                # Create the argument list
                args = []
                args.append(op_name)
                args.append(get_fs_ndf_name(dbasis_fn["fspace"]))
                args.extend(
                    [qvar + "_" + dbasis_fn["qr_var"] for qvar in qr_vars])
                # find an appropriate field to access
                name = dbasis_fn["arg"].proxy_name_indexed
                # insert the diff basis array call
                parent.add(
                    CallGen(parent, name=name + "%" +
                            dbasis_fn["arg"].ref_name(dbasis_fn["fspace"]) +
                            "%compute_diff_basis_function", args=args))
            else:
                # Have an evaluator
                nodal_loop_var = "df_nodal"
                loop_var_list.add(nodal_loop_var)

                nodal_dof_loop = DoGen(
                    parent, "df_nodal", "1",
                    "ndf_nodal_"+dbasis_fn["nodal_fspace"].mangled_name)
                parent.add(nodal_dof_loop)

                df_loop_var = "df_"+dbasis_fn["fspace"].mangled_name
                loop_var_list.add(df_loop_var)

                dof_loop = DoGen(nodal_dof_loop, df_loop_var,
                                 "1", get_fs_ndf_name(dbasis_fn["fspace"]))
                nodal_dof_loop.add(dof_loop)
                lhs = op_name + "(:," + "df_" + \
                    dbasis_fn["fspace"].mangled_name + "," + "df_nodal)"
                rhs = "%".join(
                    [dbasis_fn["arg"].proxy_name_indexed,
                     dbasis_fn["arg"].ref_name(dbasis_fn["fspace"]),
                     "call_function(DIFF_BASIS," + df_loop_var +
                     ",nodes_" + dbasis_fn["nodal_fspace"].mangled_name +
                     "(:," + nodal_loop_var + "))"])
                dof_loop.add(AssignGen(dof_loop, lhs=lhs, rhs=rhs))

        if loop_var_list:
            # Declare any loop variables
            parent.add(DeclGen(parent, datatype="integer",
                               entity_decls=list(loop_var_list)))

    def deallocate(self, parent):
        '''
        Add code to deallocate all basis/diff-basis function arrays

        :param parent: node in the f2pygen AST to which the deallocate
                       calls will be added
        :type parent: :py:class:`psyclone.f2pygen.SubroutineGen`
        '''
        from psyclone.f2pygen import CommentGen, DeallocateGen

        if self._basis_fns or self._diff_basis_fns:
            # deallocate all allocated basis function arrays
            parent.add(CommentGen(parent, ""))
            parent.add(CommentGen(parent, " Deallocate basis arrays"))
            parent.add(CommentGen(parent, ""))

        func_space_var_names = set()
        for basis_fn in self._basis_fns:
            # add the basis array name to the list to use later
            op_name = get_fs_operator_name("gh_basis",
                                           basis_fn["fspace"],
                                           qr_var=basis_fn["qr_var"],
                                           on_space=basis_fn["nodal_fspace"])
            func_space_var_names.add(op_name)
        for basis_fn in self._diff_basis_fns:
            # add the diff_basis array name to the list to use later
            op_name = get_fs_operator_name("gh_diff_basis",
                                           basis_fn["fspace"],
                                           qr_var=basis_fn["qr_var"],
                                           on_space=basis_fn["nodal_fspace"])
            func_space_var_names.add(op_name)

        if func_space_var_names:
            # add the required deallocate call
            parent.add(DeallocateGen(parent, list(func_space_var_names)))


class DynInvoke(Invoke):
    '''The Dynamo specific invoke class. This passes the Dynamo
    specific schedule class to the base class so it creates the one we
    require.  Also overrides the gen_code method so that we generate
    dynamo specific invocation code.

    :param alg_invocation: invoke metadata extracted from the code by
    the parser
    :type alg_invoke: :py:class:`psyclone.parse.InvokeCall`
    :param idx: a unique id for this particular invoke indicating the
    relative position of this invoke (the first invoke encountered has
    idx=0, the second idx=1 etc.)
    :type idx: int
    :raises GenerationError: if integer reductions are required in the
    psy-layer

    '''
    def __init__(self, alg_invocation, idx):
<<<<<<< HEAD

        if False:
=======
        '''
        :param alg_invocation: node in the AST describing the invoke call
        :type alg_invocation: :py:class:`psyclone.parse.InvokeCall`
        :param int idx: the position of the invoke in the list of invokes
                        contained in the Algorithm
        '''
        if False:  # pylint: disable=using-constant-test
>>>>>>> 776ebb13
            self._schedule = DynSchedule(None)  # for pyreverse
        reserved_names_list = []
        reserved_names_list.extend(STENCIL_MAPPING.values())
        reserved_names_list.extend(VALID_STENCIL_DIRECTIONS)
        reserved_names_list.extend(["omp_get_thread_num",
                                    "omp_get_max_threads"])
        Invoke.__init__(self, alg_invocation, idx, DynSchedule,
                        reserved_names=reserved_names_list)

        # The baseclass works out the algorithm code's unique argument
        # list and stores it in the self._alg_unique_args
        # list. However, the base class currently ignores any stencil and qr
        # arguments so we need to add them in.

        # initialise our invoke stencil information
        self.stencil = DynInvokeStencil(self.schedule)

        # Initialise the object holding all information on the dofmaps
        # required by this invoke.
        self.dofmaps = DynInvokeDofmaps(self.schedule)

        # Initialise the object holding all information on the column-
        # -matrix assembly operators required by this invoke.
        self.cma_ops = DynInvokeCMAOperators(self.schedule)

        # Initialise the object holding all information on the quadrature
        # and/or evaluators required by this invoke
        self.evaluators = DynInvokeBasisFns(self.schedule)

        # extend arg list
        self._alg_unique_args.extend(self.stencil.unique_alg_vars)

        # adding in qr arguments
        self._alg_unique_qr_args = []
        for call in self.schedule.calls():
            if call.qr_required:
                if call.qr_text not in self._alg_unique_qr_args:
                    self._alg_unique_qr_args.append(call.qr_text)
        self._alg_unique_args.extend(self._alg_unique_qr_args)
        # we also need to work out the names to use for the qr
        # arguments within the psy layer. These are stored in the
        # _psy_unique_qr_vars list
        self._psy_unique_qr_vars = []
        for call in self.schedule.calls():
            if call.qr_required:
                if call.qr_name not in self._psy_unique_qr_vars:
                    self._psy_unique_qr_vars.append(call.qr_name)

        # lastly, add in halo exchange calls and global sums if
        # required. We only need to add halo exchange calls for fields
        # since operators are assembled in place and scalars don't
        # have halos. We only need to add global sum calls for scalars
        # which have a gh_sum access.
        if config.DISTRIBUTED_MEMORY:
            # halo exchange calls
            for loop in self.schedule.loops():
<<<<<<< HEAD
                loop.create_halo_exchanges()
=======
                inc = loop.has_inc_arg()
                for halo_field in loop.unique_fields_with_halo_reads():
                    if halo_field.vector_size > 1:
                        # the range function below returns values from
                        # 1 to the vector size which is what we
                        # require in our Fortran code
                        for vidx in range(1, halo_field.vector_size+1):
                            exchange = DynHaloExchange(halo_field,
                                                       parent=loop.parent,
                                                       vector_index=vidx,
                                                       inc=inc)
                            loop.parent.children.insert(loop.position,
                                                        exchange)
                    else:
                        exchange = DynHaloExchange(halo_field,
                                                   parent=loop.parent,
                                                   inc=inc)
                        loop.parent.children.insert(loop.position, exchange)
>>>>>>> 776ebb13
            # global sum calls
            for loop in self.schedule.loops():
                for scalar in loop.args_filter(
                        arg_types=VALID_SCALAR_NAMES,
                        arg_accesses=VALID_REDUCTION_NAMES, unique=True):
                    if scalar.type.lower() == "gh_integer":
                        raise GenerationError(
                            "Integer reductions are not currently supported "
                            "by the LFRic infrastructure. Error found in "
                            "Kernel '{0}', argument '{1}'".format(
                                scalar.call.name, scalar.name))
                    global_sum = DynGlobalSum(scalar, parent=loop.parent)
                    loop.parent.children.insert(loop.position+1, global_sum)

    def unique_proxy_declarations(self, datatype, access=None):
        ''' Returns a list of all required proxy declarations for the
        specified datatype.  If access is supplied (e.g. "gh_write")
        then only declarations with that access are returned. '''
        if datatype not in VALID_ARG_TYPE_NAMES:
            raise GenerationError(
                "unique_proxy_declarations called with an invalid datatype. "
                "Expected one of '{0}' but found '{1}'".
                format(str(VALID_ARG_TYPE_NAMES), datatype))
        if access and access not in VALID_ACCESS_DESCRIPTOR_NAMES:
            raise GenerationError(
                "unique_proxy_declarations called with an invalid access "
                "type. Expected one of '{0}' but got '{1}'".
                format(VALID_ACCESS_DESCRIPTOR_NAMES, access))
        declarations = []
        for call in self.schedule.calls():
            for arg in call.arguments.args:
                if not access or arg.access == access:
                    if arg.text and arg.type == datatype:
                        if arg.proxy_declaration_name not in declarations:
                            declarations.append(arg.proxy_declaration_name)
        return declarations

    def arg_for_funcspace(self, fspace):
        ''' Returns an argument object which is on the requested
        function space. Searches through all Kernel calls in this
        invoke. Currently the first argument object that is found is
        used. Throws an exception if no argument exists. '''
        for kern_call in self.schedule.calls():
            try:
                return kern_call.arguments.get_arg_on_space(fspace)
            except FieldNotFoundError:
                pass
        raise GenerationError(
            "No argument found on '{0}' space".format(fspace.mangled_name))

    def unique_fss(self):
        ''' Returns the unique function space *objects* over all kernel
        calls in this invoke. '''
        unique_fs = []
        unique_fs_names = []
        for kern_call in self.schedule.calls():
            kern_fss = kern_call.arguments.unique_fss
            for fspace in kern_fss:
                if fspace.mangled_name not in unique_fs_names:
                    unique_fs.append(fspace)
                    unique_fs_names.append(fspace.mangled_name)
        return unique_fs

    def is_coloured(self):
        ''' Returns true if at least one of the loops in the
        schedule of this invoke has been coloured '''
        for loop in self.schedule.loops():
            if loop.loop_type == "colours":
                return True
        return False

    def field_on_space(self, func_space):
        ''' If a field exists on this space for any kernel in this
        invoke then return that field. Otherwise return None. '''
        for kern_call in self.schedule.calls():
            field = field_on_space(func_space, kern_call.arguments)
            if field:
                return field
        return None

    def gen_code(self, parent):
        '''
        Generates Dynamo specific invocation code (the subroutine
        called by the associated invoke call in the algorithm
        layer). This consists of the PSy invocation subroutine and the
        declaration of its arguments.
        :param parent: The parent node in the AST (of the code to be generated)
                       to which the node describing the PSy subroutine will be
                       added
        :type parent: :py:class:`psyclone.f2pygen.ModuleGen`
        '''
        from psyclone.f2pygen import SubroutineGen, TypeDeclGen, AssignGen, \
            DeclGen, CommentGen
        # Create a namespace manager so we can avoid name clashes
        self._name_space_manager = NameSpaceFactory().create()
        # Create the subroutine
        invoke_sub = SubroutineGen(parent, name=self.name,
                                   args=self.psy_unique_var_names +
                                   self.stencil.unique_alg_vars +
                                   self._psy_unique_qr_vars)

        # Add the subroutine argument declarations for real scalars
        scalar_args = self.unique_declns_by_intent("gh_real")
        for intent in FORTRAN_INTENT_NAMES:
            if scalar_args[intent]:
                invoke_sub.add(DeclGen(invoke_sub, datatype="real",
                                       kind="r_def",
                                       entity_decls=scalar_args[intent],
                                       intent=intent))

        # Add the subroutine argument declarations for integer scalars
        scalar_args = self.unique_declns_by_intent("gh_integer")
        for intent in FORTRAN_INTENT_NAMES:
            if scalar_args[intent]:
                invoke_sub.add(DeclGen(invoke_sub, datatype="integer",
                                       entity_decls=scalar_args[intent],
                                       intent=intent))

        # declare any stencil arguments
        self.stencil.declare_unique_alg_vars(invoke_sub)

        # Declare any dofmaps
        self.dofmaps.declare_dofmaps(invoke_sub)

        # Declare any CMA operators and associated parameters
        self.cma_ops.declare_cma_ops(invoke_sub)

        # Add the subroutine argument declarations for fields
        fld_args = self.unique_declns_by_intent("gh_field")
        for intent in FORTRAN_INTENT_NAMES:
            if fld_args[intent]:
                if intent == "out":
                    # The data part of a field might have intent(out) but
                    # in order to preserve the state of the whole derived-type
                    # object it must be declared as inout.
                    fort_intent = "inout"
                else:
                    fort_intent = intent
                invoke_sub.add(TypeDeclGen(invoke_sub, datatype="field_type",
                                           entity_decls=fld_args[intent],
                                           intent=fort_intent))

        # Add the subroutine argument declarations for operators that
        # are read or written (operators are always on discontinous spaces
        # and therefore are never 'inc')
        op_declarations_dict = self.unique_declns_by_intent("gh_operator")
        for intent in FORTRAN_INTENT_NAMES:
            if op_declarations_dict[intent]:
                if intent == "out":
                    # The data part of an operator might have intent(out) but
                    # in order to preserve the state of the whole derived-type
                    # object it must be declared as inout.
                    fort_intent = "inout"
                else:
                    fort_intent = intent
                invoke_sub.add(
                    TypeDeclGen(invoke_sub, datatype="operator_type",
                                entity_decls=op_declarations_dict[intent],
                                intent=fort_intent))

        # Add subroutine argument declarations for CMA operators that are
        # read or written (as with normal/LMA operators, they are never 'inc'
        # because they are discontinuous)
        cma_op_declarations_dict = self.unique_declns_by_intent(
            "gh_columnwise_operator")
        for intent in FORTRAN_INTENT_NAMES:
            if cma_op_declarations_dict[intent]:
                if intent == "out":
                    # The data part of an operator might have intent(out) but
                    # in order to preserve the state of the whole derived-type
                    # object it must be declared as inout.
                    fort_intent = "inout"
                else:
                    fort_intent = intent
                invoke_sub.add(
                    TypeDeclGen(invoke_sub,
                                datatype="columnwise_operator_type",
                                entity_decls=cma_op_declarations_dict[intent],
                                intent=fort_intent))

        # Add the subroutine argument declarations for qr (quadrature
        # rules)
        if len(self._psy_unique_qr_vars) > 0:
            invoke_sub.add(TypeDeclGen(invoke_sub, datatype="quadrature_type",
                                       entity_decls=self._psy_unique_qr_vars,
                                       intent="in"))

        # declare and initialise proxies for each of the (non-scalar)
        # arguments
        invoke_sub.add(CommentGen(invoke_sub, ""))
        invoke_sub.add(CommentGen(invoke_sub,
                                  " Initialise field and/or operator proxies"))
        invoke_sub.add(CommentGen(invoke_sub, ""))
        for arg in self.psy_unique_vars:
            # We don't have proxies for scalars
            if arg.type in VALID_SCALAR_NAMES:
                continue
            if arg.vector_size > 1:
                # the range function below returns values from
                # 1 to the vector size which is what we
                # require in our Fortran code
                for idx in range(1, arg.vector_size+1):
                    invoke_sub.add(
                        AssignGen(invoke_sub,
                                  lhs=arg.proxy_name+"("+str(idx)+")",
                                  rhs=arg.name+"("+str(idx)+")%get_proxy()"))
            else:
                invoke_sub.add(AssignGen(invoke_sub, lhs=arg.proxy_name,
                                         rhs=arg.name+"%get_proxy()"))

        field_proxy_decs = self.unique_proxy_declarations("gh_field")
        if len(field_proxy_decs) > 0:
            invoke_sub.add(
                TypeDeclGen(invoke_sub,
                            datatype="field_proxy_type",
                            entity_decls=field_proxy_decs))
        op_proxy_decs = self.unique_proxy_declarations("gh_operator")
        if len(op_proxy_decs) > 0:
            invoke_sub.add(
                TypeDeclGen(invoke_sub,
                            datatype="operator_proxy_type",
                            entity_decls=op_proxy_decs))
        cma_op_proxy_decs = self.unique_proxy_declarations(
            "gh_columnwise_operator")
        if cma_op_proxy_decs:
            invoke_sub.add(
                TypeDeclGen(invoke_sub,
                            datatype="columnwise_operator_proxy_type",
                            entity_decls=cma_op_proxy_decs))

        # Initialise the number of layers
        invoke_sub.add(CommentGen(invoke_sub, ""))
        invoke_sub.add(CommentGen(invoke_sub, " Initialise number of layers"))
        invoke_sub.add(CommentGen(invoke_sub, ""))

        # Find the first argument that is not a scalar. Also, if there
        # any CMA operators as arguments then keep a reference to one
        # of them so that we can look-up the number of columns in the
        # mesh using its proxy
        first_var = None
        cma_op = None
        for var in self.psy_unique_vars:
            if not first_var and var.type not in VALID_SCALAR_NAMES:
                first_var = var
            if var.type == "gh_columnwise_operator":
                cma_op = var
        if not first_var:
            raise GenerationError(
                "Cannot create an Invoke with no field/operator arguments")

        # Use our namespace manager to create a unique name unless
        # the context and label match and in this case return the
        # previous name
        nlayers_name = self._name_space_manager.create_name(
            root_name="nlayers", context="PSyVars", label="nlayers")
        invoke_sub.add(
            AssignGen(invoke_sub, lhs=nlayers_name,
                      rhs=first_var.proxy_name_indexed + "%" +
                      first_var.ref_name() + "%get_nlayers()"))
        invoke_sub.add(DeclGen(invoke_sub, datatype="integer",
                               entity_decls=[nlayers_name]))

        # If we have one or more CMA operators then we will need the number
        # of columns in the mesh
        if cma_op:
            invoke_sub.add(CommentGen(invoke_sub, ""))
            invoke_sub.add(CommentGen(invoke_sub,
                                      " Initialise number of cols"))
            invoke_sub.add(CommentGen(invoke_sub, ""))
            ncol_name = self._name_space_manager.create_name(
                root_name="ncell_2d", context="PSyVars", label="ncell_2d")
            invoke_sub.add(
                AssignGen(invoke_sub, lhs=ncol_name,
                          rhs=cma_op.proxy_name_indexed + "%ncell_2d"))
            invoke_sub.add(DeclGen(invoke_sub, datatype="integer",
                                   entity_decls=[ncol_name]))

        # declare and initialise a mesh object if required
        if config.DISTRIBUTED_MEMORY:
            from psyclone.f2pygen import UseGen
            # we will need a mesh object for any loop bounds
            mesh_obj_name = self._name_space_manager.create_name(
                root_name="mesh", context="PSyVars", label="mesh")
            invoke_sub.add(UseGen(invoke_sub, name="mesh_mod", only=True,
                                  funcnames=["mesh_type"]))
            invoke_sub.add(
                TypeDeclGen(invoke_sub, datatype="mesh_type", pointer=True,
                            entity_decls=[mesh_obj_name+" => null()"]))
            rhs = first_var.name_indexed + "%get_mesh()"
            invoke_sub.add(CommentGen(invoke_sub, ""))
            invoke_sub.add(CommentGen(invoke_sub, " Create a mesh object"))
            invoke_sub.add(CommentGen(invoke_sub, ""))
            invoke_sub.add(AssignGen(invoke_sub, pointer=True,
                                     lhs=mesh_obj_name, rhs=rhs))

        if self.schedule.reductions(reprod=True):
            # we have at least one reproducible reduction so we need
            # to know the number of OpenMP threads
            from psyclone.f2pygen import UseGen
            omp_function_name = "omp_get_max_threads"
            nthreads_name = self._name_space_manager.create_name(
                root_name="nthreads", context="PSyVars", label="nthreads")
            invoke_sub.add(UseGen(invoke_sub, name="omp_lib", only=True,
                                  funcnames=[omp_function_name]))
            invoke_sub.add(DeclGen(invoke_sub, datatype="integer",
                                   entity_decls=[nthreads_name]))
            invoke_sub.add(CommentGen(invoke_sub, ""))
            invoke_sub.add(CommentGen(
                invoke_sub, " Determine the number of OpenMP threads"))
            invoke_sub.add(CommentGen(invoke_sub, ""))
            invoke_sub.add(AssignGen(invoke_sub, lhs=nthreads_name,
                                     rhs=omp_function_name+"()"))

        # Initialise any stencil maps
        self.stencil.initialise_stencil_maps(invoke_sub)

        # Initialise dofmaps (one for each function space that is used
        # in this invoke)
        self.dofmaps.initialise_dofmaps(invoke_sub)

        # Initialise CMA operators and associated parameters
        self.cma_ops.initialise_cma_ops(invoke_sub)

        var_list = []
        # loop over all unique function spaces used by the kernels in this
        # invoke
        for function_space in self.unique_fss():
            # Initialise information associated with this function space
            invoke_sub.add(CommentGen(invoke_sub, ""))
            invoke_sub.add(
                CommentGen(invoke_sub, " Initialise number of DoFs for " +
                           function_space.mangled_name))
            invoke_sub.add(CommentGen(invoke_sub, ""))
            # Find an argument on this space to use to dereference
            arg = self.arg_for_funcspace(function_space)
            name = arg.proxy_name_indexed
            # initialise ndf for this function space and add name to
            # list to declare later
            ndf_name = get_fs_ndf_name(function_space)
            var_list.append(ndf_name)
            invoke_sub.add(AssignGen(invoke_sub, lhs=ndf_name,
                                     rhs=name +
                                     "%" + arg.ref_name(function_space) +
                                     "%get_ndf()"))
            # if there is a field on this space then initialise undf
            # for this function space and add name to list to declare
            # later
            if self.field_on_space(function_space):
                undf_name = get_fs_undf_name(function_space)
                var_list.append(undf_name)
                invoke_sub.add(AssignGen(invoke_sub, lhs=undf_name,
                                         rhs=name + "%" +
                                         arg.ref_name(function_space) +
                                         "%get_undf()"))
        if var_list:
            # declare ndf and undf for all function spaces
            invoke_sub.add(DeclGen(invoke_sub, datatype="integer",
                                   entity_decls=var_list))

        # Initialise basis and/or differential-basis functions
        self.evaluators.initialise_basis_fns(invoke_sub)

        if self.is_coloured():
            # Add declarations of the colour map and array holding the
            # no. of cells of each colour
            invoke_sub.add(DeclGen(parent, datatype="integer",
                                   pointer=True,
                                   entity_decls=["cmap(:,:)",
                                                 "ncp_colour(:)"]))
            # Declaration of variable to hold the number of colours
            invoke_sub.add(DeclGen(parent, datatype="integer",
                                   entity_decls=["ncolour"]))

        # add calls to compute the values of any basis arrays
        self.evaluators.compute_basis_fns(invoke_sub)

        invoke_sub.add(CommentGen(invoke_sub, ""))
        if config.DISTRIBUTED_MEMORY:
            invoke_sub.add(CommentGen(invoke_sub, " Call kernels and "
                                      "communication routines"))
        else:
            invoke_sub.add(CommentGen(invoke_sub, " Call our kernels"))
        invoke_sub.add(CommentGen(invoke_sub, ""))

        # add content from the schedule
        self.schedule.gen_code(invoke_sub)

        # Deallocate any basis arrays
        self.evaluators.deallocate(invoke_sub)

        invoke_sub.add(CommentGen(invoke_sub, ""))
        # finally, add me to my parent
        parent.add(invoke_sub)


class DynSchedule(Schedule):
    ''' The Dynamo specific schedule class. This passes the Dynamo-
    specific factories for creating kernel and infrastructure calls
    to the base class so it creates the ones we require. '''

    def __init__(self, arg):
        from psyclone.dynamo0p3_builtins import DynBuiltInCallFactory
        Schedule.__init__(self, DynKernCallFactory, DynBuiltInCallFactory, arg)

    def view(self, indent=0):
        '''a method implemented by all classes in a schedule which display the
        tree in a textual form. This method overrides the default view
        method to include distributed memory information '''
        print self.indent(indent) + self.coloured_text + "[invoke='" + \
            self.invoke.name + "' dm="+str(config.DISTRIBUTED_MEMORY)+"]"
        for entity in self._children:
            entity.view(indent=indent + 1)


class DynGlobalSum(GlobalSum):
    ''' Dynamo specific global sum class which can be added to and
    manipulated in, a schedule '''
    def __init__(self, scalar, parent=None):
        if not config.DISTRIBUTED_MEMORY:
            raise GenerationError("It makes no sense to create a DynGlobalSum "
                                  "object when dm=False")
        # a list of scalar types that this class supports
        self._supported_scalars = ["gh_real"]
        if scalar.type not in self._supported_scalars:
            raise GenerationError("DynGlobalSum currently only supports "
                                  "'{0}', but found '{1}'.".
                                  format(self._supported_scalars, scalar.type))
        GlobalSum.__init__(self, scalar, parent=parent)

    def gen_code(self, parent):
        ''' Dynamo specific code generation for this class '''
        from psyclone.f2pygen import AssignGen, TypeDeclGen, UseGen
        name = self._scalar.name
        name_space_manager = NameSpaceFactory().create()
        sum_name = name_space_manager.create_name(
            root_name="global_sum", context="PSyVars", label="global_sum")
        parent.add(UseGen(parent, name="scalar_mod", only=True,
                          funcnames=["scalar_type"]))
        parent.add(TypeDeclGen(parent, datatype="scalar_type",
                               entity_decls=[sum_name]))
        parent.add(AssignGen(parent, lhs=sum_name+"%value", rhs=name))
        parent.add(AssignGen(parent, lhs=name, rhs=sum_name+"%get_sum()"))


class DynHaloExchange(HaloExchange):

    '''Dynamo specific halo exchange class which can be added to and
    manipulated in, a schedule
    '''

    def _compute_stencil_type(self):
        '''Dynamically work out the type of stencil required for this halo
        exchange as it could change as transformations are applied to
        the schedule. If all stencil accesses are of the same type then we
        return that stencil, otherwise we return the "region" stencil
        type (as it is safe for all stencils).

        :return: Return the type of stencil required for this halo exchange
        :rtype: string

        '''
        # get information about stencil accesses from all read fields
        # dependendent on this halo exchange
        halo_info_list = self._compute_halo_read_info()

        trial_stencil = halo_info_list[0].stencil_type
        for halo_info in halo_info_list:
            # assume that if stencil accesses are different that we
            # simply revert to region. We could be more clever in the
            # future e.g. x and y implies cross.
            if halo_info.stencil_type != trial_stencil:
                return "region"
        return trial_stencil

    def _compute_halo_depth(self):
        '''Dynamically determine the depth of the halo for this halo exchange,
        as the depth can change as transformations are applied to the
        schedule

        :return: Return the halo exchange depth as a fortran string
        :rtype: int

        '''
        # get information about reading from the halo from all read fields
        # dependendent on this halo exchange
        depth_info_list = self._compute_halo_read_depth_info()

        # if there is only one entry in the list we can just return
        # the depth
        if len(depth_info_list) == 1:
            depth_info = depth_info_list[0]
            if depth_info.max_depth:
                # return the maximum halo depth
                return "mesh%get_last_halo_depth()"
            else:  # return the variable and/or literal depth expression
                return str(depth_info)
        else:
            # the depth information can't be reduced to a single
            # expression, therefore we need to determine the maximum
            # of all expresssions
            depth_str_list = [str(depth_info) for depth_info in
                              depth_info_list]
            return "max("+",".join(depth_str_list)+")"

    def _compute_halo_read_depth_info(self):
        '''Take a list of `psyclone.dynamo0p3.HaloReadAccess` objects and create
        an equivalent list of `psyclone.dynamo0p3.HaloDepth`
        objects. Whilst doing this we simplify the
        `psyclone.dynamo0p3.HaloDepth` list to remove redundant depth
        information e.g. depth=1 is not required if we have a depth=2

        :return: a list containing halo depth information derived from
        all fields dependent on this halo exchange
        :rtype: :func:`list` of :py:class:`psyclone.dynamo0p3.HaloDepth`

        '''
        # get our halo information
        halo_info_list = self._compute_halo_read_info()
        # use the halo information to generate depth information
        depth_info_list = self._create_depth_list(halo_info_list)
        return depth_info_list

    def _create_depth_list(self, halo_info_list):
        '''Halo's may have more than one dependency. This method simplifies
        multiple dependencies to remove duplicates and any obvious
        redundancy. For example, if one dependency is for depth=1 and
        another for depth=2 then we do not need the former as it is
        covered by the latter. Similarly, if we have a depth=extent+1 and
        another for depth=extent+2 then we do not need the former as
        it is covered by the latter.

        :param: a list containing halo access information derived from
        all read fields dependent on this halo exchange
        :type: :func:`list` of :py:class:`psyclone.dynamo0p3.HaloReadAccess`
        :return: a list containing halo depth information derived from
        the halo access information
        :rtype: :func:`list` of :py:class:`psyclone.dynamo0p3.HaloDepth`

        '''
        depth_info_list = []
        # first look to see if one of the field dependencies specifies
        # a max_depth access. If so the whole field is accessed so we
        # do not need to be concerned with other accesses.
        for halo_info in halo_info_list:
            if halo_info.max_depth:
                # found a max_depth access so we only need one
                # HaloDepth entry
                depth_info = HaloDepth()
                depth_info.set_by_value(max_depth=True, var_depth="",
                                        literal_depth=0)
                return [depth_info]

        for halo_info in halo_info_list:
            # go through the halo information associated with each
            # read dependency
            var_depth = halo_info.var_depth
            literal_depth = halo_info.literal_depth
            match = False
            # check whether we match with existing depth information
            for depth_info in depth_info_list:
                if depth_info.var_depth == var_depth and not match:
                    # this dependence uses the same variable to
                    # specify its depth as an existing one, or both do
                    # not have a variable so we only have a
                    # literal. Therefore we only need to update the
                    # literal value with the maximum of the two
                    # (e.g. var_name,1 and var_name,2 => var_name,2)
                    depth_info.literal_depth = max(
                        depth_info.literal_depth, literal_depth)
                    match = True
                    break
            if not match:
                # no matches were found with existing variables, or no
                # variables so create a new halo depth entry
                depth_info = HaloDepth()
                depth_info.set_by_value(max_depth=False, var_depth=var_depth,
                                        literal_depth=literal_depth)
                depth_info_list.append(depth_info)
        return depth_info_list

    def _compute_halo_read_info(self):
        '''Dynamically computes all halo read dependencies and returns the
        required halo information (i.e. halo depth and stencil type) in a
        list of HaloReadAccess objects

        :return: a list containing halo information for each read dependency
        :rtype: :func:`list` of :py:class:`psyclone.dynamo0p3.HaloReadAccess`

        '''
        read_dependencies = self.field.forward_read_dependencies()
        if not read_dependencies:
            raise GenerationError(
                "Internal logic error. There should be at least one read "
                "dependence for a halo exchange")
        return [HaloReadAccess(read_dependency) for read_dependency
                in read_dependencies]

    def _compute_halo_write_info(self):
        '''Determines how much of the halo has been cleaned from any previous
        redundant computation '''
        write_dependencies = self.field.backward_write_dependencies()
        if not write_dependencies:
            # no write dependence information
            return []
        if len(write_dependencies) > 1:
            raise GenerationError(
                "Internal logic error. There should be at most one write "
                "dependence for a halo exchange. Found "
                "'{0}'".format(str(len(write_dependencies))))
        return HaloWriteAccess(write_dependencies[0])

    def required(self):
        '''Determines whether this halo exchange is definitely required (True,
        True), might be required (True, False) or is definitely not required
        (False, *). The first return argument is used to decide whether a halo
        exchange should exist. If it is True then the halo is required or
        might be required. If it is False then the halo is definitely not
        required. The second argument is used to specify whether we definitely
        know that it is required or are not sure.

        Whilst a halo exchange is only ever added if it is required,
        or if it may be required, this situation can change if
        redundant computation transformations are applied. The first
        argument can be used to remove such halo exchanges if
        required.

        When the first argument is True, the second argument can be
        used to see if we need to rely on the runtime (set_dirty and
        set_clean calls) and therefore add a check_dirty() call around
        the halo exchange or whether we definitely know that this halo
        exchange is required.

        This routine assumes that a stencil size provided via a
        variable may take the value 0. If a variables value is
        constrained to be 1, or more, then the logic for deciding
        whether a halo exchange is definitely required should be
        updated. Note, the routine would still be correct as is, it
        would just return more unknown results than it should).

        :return: Returns (x, y) where x specifies whether this halo
        exchange is (or might be) required - True, or is not required
        - False. If the first argument is True then the second
        argument specifies whether we definitely know that we need the
        HaloExchange - True, or are not sure - False.
        :rtype: (Bool, Bool)

        '''
        # get *aggregated* information about halo reads
        required_clean_info = self._compute_halo_read_depth_info()
        # get information about the halo write
        clean_info = self._compute_halo_write_info()

        # no need to test whether we return at least one read
        # dependency as _compute_halo_read_depth_info() raises an
        # exception if none are found

        if not clean_info:
            # this halo exchange has no previous write dependencies so
            # we do not know the initial state of the halo. This means
            # that we do not know if we need a halo exchange or not
            required = True
            known = False
            return required, known

        if clean_info.max_depth:
            if not clean_info.dirty_outer:
                # all of the halo is cleaned by redundant computation
                # so halo exchange is not required
                required = False
                known = True  # redundant information as it is always known
            else:
                # the last level halo is dirty
                if required_clean_info[0].max_depth:
                    # we know that we need to clean the outermost halo level
                    required = True
                    known = True
                else:
                    # we don't know whether the halo exchange is
                    # required or not as the reader reads the halo to
                    # a specified depth but we don't know the depth
                    # of the halo
                    required = True
                    known = False
            return required, known

        # at this point we know that clean_info.max_depth is False

        if not clean_info.literal_depth:
            # if literal_depth is 0 then the writer does not
            # redundantly compute so we definitely need the halo
            # exchange
            required = True
            known = True
            return required, known

        if clean_info.literal_depth == 1 and clean_info.dirty_outer:
            # the writer redundantly computes in the level 1 halo but
            # leaves it dirty so we definitely need the halo exchange
            required = True
            known = True
            return required, known

        # At this point we know that the writer cleans the halo to a
        # known (literal) depth through redundant computation. We now
        # compute this value for use by the logic in the rest of the
        # routine.
        clean_depth = clean_info.literal_depth
        if clean_info.dirty_outer:
            # outer layer stays dirty
            clean_depth -= 1

        # If a literal value in any of the required clean halo depths
        # is greater than the cleaned depth then we definitely need
        # the halo exchange (as any additional variable depth would
        # increase the required depth value). We only look at the case
        # where we have multiple entries as the single entry case is
        # dealt with separately
        if len(required_clean_info) > 1:
            for required_clean in required_clean_info:
                if required_clean.literal_depth > clean_depth:
                    required = True
                    known = True
                    return required, known

        # The only other case where we know that a halo exchange is
        # required (or not) is where we read the halo to a known
        # literal depth. As the read inforation is aggregated, a known
        # literal depth will mean that there is only one
        # required_clean_info entry
        if len(required_clean_info) == 1:
            # the halo might be read to a fixed literal depth
            if required_clean_info[0].var_depth or \
               required_clean_info[0].max_depth:
                # no it isn't so we might need the halo exchange
                required = True
                known = False
            else:
                # the halo is read to a fixed literal depth.
                required_clean_depth = required_clean_info[0].literal_depth
                if clean_depth < required_clean_depth:
                    # we definitely need this halo exchange
                    required = True
                    known = True
                else:
                    # we definitely don't need this halo exchange
                    required = False
                    known = True  # redundant information as it is always known
            return required, known

        # We now know that at least one required_clean entry has a
        # variable depth and any required_clean fixed depths are less
        # than the cleaned depth so we may need a halo exchange.
        required = True
        known = False
        return required, known

    def view(self, indent=0):
        ''' Class specific view  '''
        _, known = self.required()
        runtime_check = not known
        print self.indent(indent) + (
            "{0}[field='{1}', type='{2}', depth={3}, "
            "check_dirty={4}]".format(self.coloured_text, self._field.name,
                                      self._compute_stencil_type(),
                                      self._compute_halo_depth(),
                                      runtime_check))

    def gen_code(self, parent):
        ''' Dynamo specific code generation for this class '''
        from psyclone.f2pygen import IfThenGen, CallGen, CommentGen
        if self.vector_index:
            ref = "(" + str(self.vector_index) + ")"
        else:
            ref = ""
        _, known = self.required()
        if not known:
            if_then = IfThenGen(parent, self._field.proxy_name + ref +
                                "%is_dirty(depth=" +
                                self._compute_halo_depth() + ")")
            parent.add(if_then)
            halo_parent = if_then
        else:
            halo_parent = parent
        halo_parent.add(
            CallGen(
                halo_parent, name=self._field.proxy_name + ref +
                "%halo_exchange(depth=" + self._compute_halo_depth() + ")"))
        parent.add(CommentGen(parent, ""))


class HaloDepth(object):
    '''Determines how much of the halo a field accesses (the halo depth) '''
    def __init__(self):
        self._literal_depth = 0
        self._var_depth = None
        self._max_depth = False

    @property
    def max_depth(self):
        '''Returns whether the field is known to access all of the halo or not

        :return: Return True if the field accesses all of
        the halo and False otherwise
        :rtype: Bool

        '''
        return self._max_depth

    @property
    def var_depth(self):
        '''Returns the name of the variable specifying the depth of halo
        access if one is provided. Note, a variable will only be provided for
        stencil accesses. Also note, this depth should be added to the
        literal_depth to find the total depth.

        :return: Return a variable name specifying the halo
        access depth, if one exists, and None if not
        :rtype: String

        '''
        return self._var_depth

    @property
    def literal_depth(self):
        '''Returns the known fixed (literal) depth of halo access. Note, this
        depth should be added to the var_depth to find the total
        depth.

        :return: Return the known fixed (literal) halo
        access depth
        :rtype: integer

        '''
        return self._literal_depth

    @literal_depth.setter
    def literal_depth(self, value):
        ''' Set the known fixed (literal) depth of halo access.

        :return: Set the known fixed (literal) halo
        access depth
        :rtype: integer

        '''
        self._literal_depth = value

    def set_by_value(self, max_depth, var_depth, literal_depth):
        '''Set halo depth information directly

        :param max_depth: True if the field accesses all of the halo
        and False otherwise
        :type max_depth: Bool
        :param var_depth: A variable name specifying the halo access
        depth, if one exists, and None if not
        :type var_depth: String
        :param literal_depth: The known fixed (literal) halo access
        depth
        :type literal_depth: integer

        '''
        self._max_depth = max_depth
        self._var_depth = var_depth
        self._literal_depth = literal_depth

    def __str__(self):
        '''return the depth of a halo dependency
        as a string'''
        depth_str = ""
        if self.var_depth:
            depth_str += self.var_depth
            if self.literal_depth:
                depth_str += "+"
        if self.literal_depth:
            depth_str += str(self.literal_depth)
        return depth_str


def halo_check_arg(field, access_types):
    '''Support function which performs checks to ensure the first argument
    is a field, that the field is contained within Kernel or Builtin
    call and that the field is accessed in one of the ways specified
    by the second argument. If no error is reported it returns the
    call object containing this argument

    :param field: the argument object we are checking
    :type field: :py:class:`psyclone.dynamo0p3.DynArgument`
    :param access_types: list of access types that the field access
    must be one of
    :type access_types: :func:`list` of String
    :return: the call containing the argument object
    :rtype: :py:class:`psyclone.psyGen.Call`
    :raises GenerationError: if the first argument to this function is
    the wrong type
    :raises GenerationError: if the first argument is not accessed in
    one of the ways specified by the second argument to the function
    :raises GenerationError: if the first argument is contained within
    a call object

    '''
    try:
        # get the kernel/builtin call associated with this field
        call = field.call
    except AttributeError:
        raise GenerationError(
            "HaloInfo class expects an argument of type DynArgument, or "
            "equivalent, on initialisation, but found, "
            "'{0}'".format(type(field)))
    if field.access not in access_types:
        raise GenerationError(
            "In HaloInfo class, field '{0}' should be one of {1}, but found "
            "'{2}'".format(field.name, access_types, field.access))
    from psyclone.dynamo0p3_builtins import DynBuiltIn
    if not (isinstance(call, DynKern) or isinstance(call, DynBuiltIn)):
        raise GenerationError(
            "In HaloInfo class, field '{0}' should be from a call but "
            "found {1}".format(field.name, type(call)))
    return call


class HaloWriteAccess(HaloDepth):
    '''Determines how much of the halo a field writes (the halo depth) and
    when used in a particular kernel within a particular loop nest

    :param field: the field that we are concerned with
    :type field: :py:class:`psyclone.dynamo0p3.DynArgument`

    '''
    def __init__(self, field):
        HaloDepth.__init__(self)
        self._compute_from_field(field)

    @property
    def dirty_outer(self):
        '''Returns True if the writer is continuous and accesses the halo and
        False otherwise. It indicates that the outer level of halo that has
        been written to is actually dirty (well to be precise it is a partial
        sum).

        :return: Return True if the outer layer of halo
        that is written to remains dirty and False otherwise.
        :rtype: Bool

        '''
        return self._dirty_outer

    def _compute_from_field(self, field):
        '''Internal method to compute what parts of a field's halo are written
        to in a certain kernel and loop. The information computed is
        the depth of access and validity of the data after
        writing. The depth of access can be the maximum halo depth or
        a literal depth and the outer halo layer that is written to
        may be dirty or clean.

        :param field: the field that we are concerned with
        :type field: :py:class:`psyclone.dynamo0p3.DynArgument`

        '''
        call = halo_check_arg(field, GH_WRITE_ACCESSES)
        # no test required here as all calls exist within a loop
        loop = call.parent
        # The outermost halo level that is written to is dirty if it
        # is a continuous field which writes into the halo in a loop
        # over cells
        self._dirty_outer = (not field.discontinuous and
                             loop.upper_bound_name == "cell_halo")
        depth = 0
        max_depth = False
        if loop.upper_bound_name in ["cell_halo", "dof_halo"]:
            # loop does redundant computation
            if loop.upper_bound_halo_depth:
                # loop redundant computation is to a fixed literal depth
                depth = loop.upper_bound_halo_depth
            else:
                # loop redundant computation is to the maximum depth
                max_depth = True
        # The third argument for set_by_value specifies the name of a
        # variable used to specify the depth. Variables are currently
        # not used when a halo is written to, so we pass None which
        # indicates there is no variable.
        HaloDepth.set_by_value(self, max_depth, None, depth)


class HaloReadAccess(HaloDepth):
    '''Determines how much of the halo a field reads (the halo depth) and
    the access pattern (the stencil) when used in a particular kernel
    within a particular loop nest

    '''
    def __init__(self, field):
        HaloDepth.__init__(self)
        self._stencil_type = None
        self._compute_from_field(field)

    @property
    def stencil_type(self):
        '''Returns the type of stencil access used by the field(s) in the halo
        if one exists. If redundant computation (accessing the full
        halo) is combined with a stencil access (potentially accessing
        a subset of the halo) then the access is assumed to be full
        access for all depths.

        :return: Return the type of stencil access used
        or None if there is no stencil.
        :rtype: String

        '''
        return self._stencil_type

    def _compute_from_field(self, field):
        '''Internal method to compute which parts of a field's halo are read
        in a certain kernel and loop. The information computed is the
        depth of access and the access pattern. The depth of access
        can be the maximum halo depth, a variable specifying the depth
        and/or a literal depth. The access pattern will only be
        specified if the field performs a stencil access in the
        kernel.

        :param field: the field that we are concerned with
        :type field: :py:class:`psyclone.dynamo0p3.DynArgument`

        '''
        call = halo_check_arg(field, GH_READ_ACCESSES)
        # no test required here as all calls exist within a loop
        loop = call.parent
        # now we have the parent loop we can work out what part of the
        # halo this field accesses
        if loop.upper_bound_name in ["cell_halo", "dof_halo"]:
            # this loop performs redundant computation
            if loop.upper_bound_halo_depth:
                # loop redundant computation is to a fixed literal depth
                self._literal_depth = loop.upper_bound_halo_depth
            else:
                # loop redundant computation is to the maximum depth
                self._max_depth = True
        elif loop.upper_bound_name == "ncolour":
            # currenty coloured loops are always transformed from
            # cell_halo depth 1 loops
            self._literal_depth = 1
        elif loop.upper_bound_name == "ncells":
            if field.descriptor.stencil:
                # no need to worry about annexed dofs (if they exist)
                # as the stencil will cover these (this is currently
                # guaranteed as halo exchanges only exchange full
                # halos)
                pass
            else:  # there is no stencil
                if field.discontinuous:
                    # There are only local accesses
                    pass
                else:
                    # This is a continuous field which therefore
                    # accesses annexed dofs. We set access to the
                    # level 1 halo here as there is currently no
                    # mechanism to perform a halo exchange solely on
                    # annexed dofs.
                    self._literal_depth = 1
        elif loop.upper_bound_name == "ndofs":
            # we only access owned dofs so there is no access to the
            # halo
            pass
        else:
            raise GenerationError(
                "Internal error in HaloReadAccess._compute_from_field. Found "
                "unexpected loop upper bound name '{0}'".
                format(loop.upper_bound_name))

        if self._max_depth or self._var_depth or self._literal_depth:
            # default stencil type to "region" as it means all of the halo
            # and this is what is used when we perform redundant
            # computation
            self._stencil_type = "region"
        if field.descriptor.stencil:
            # field has a stencil access
            if self._max_depth:
                raise GenerationError(
                    "redundant computation to max depth with a stencil is "
                    "invalid")
            else:
                self._stencil_type = field.descriptor.stencil['type']
                if self._literal_depth:
                    # halo exchange does not support mixed accesses to the halo
                    self._stencil_type = "region"
                stencil_depth = field.descriptor.stencil['extent']
                if stencil_depth:
                    # stencil_depth is provided in the kernel metadata
                    self._literal_depth += stencil_depth
                else:
                    # stencil_depth is provided by the algorithm layer
                    if field.stencil.extent_arg.is_literal():
                        # a literal is specified
                        value_str = field.stencil.extent_arg.text
                        self._literal_depth += int(value_str)
                    else:
                        # a variable is specified
                        self._var_depth = field.stencil.extent_arg.varName


class DynLoop(Loop):
    ''' The Dynamo specific Loop class. This passes the Dynamo
    specific loop information to the base class so it creates the one
    we require.  Creates Dynamo specific loop bounds when the code is
    being generated. '''

    def __init__(self, parent=None, loop_type=""):
        Loop.__init__(self, parent=parent,
                      valid_loop_types=VALID_LOOP_TYPES)
        self.loop_type = loop_type
        self._kern = None

        # Get the namespace manager instance so we can look-up
        # the name of the nlayers and ndf variables
        self._name_space_manager = NameSpaceFactory().create()

        # set our variable name at initialisation as it might be
        # required by other classes before code generation
        if self._loop_type == "colours":
            self._variable_name = "colour"
        elif self._loop_type == "colour":
            self._variable_name = "cell"
        elif self._loop_type == "dofs":
            self._variable_name = self._name_space_manager.\
                create_name(root_name="df",
                            context="PSyVars",
                            label="dof_loop_idx")
        else:
            self._variable_name = "cell"

        # At this stage we don't know what our loop bounds are
        self._lower_bound_name = None
        self._lower_bound_index = None
        self._upper_bound_name = None
        self._upper_bound_halo_depth = None

    def view(self, indent=0):
        '''Print out a textual representation of this loop. We override this
        method from the Loop class because, in Dynamo0.3, the function
        space is now an object and we need to call orig_name on it. We
        also output the upper loop bound as this can now be
        modified.

        :param indent: optional argument indicating the level of
        indentation to add before outputting the class information
        :type indent: integer

        '''
        if self._upper_bound_halo_depth:
            upper_bound = "{0}({1})".format(self._upper_bound_name,
                                            self._upper_bound_halo_depth)
        else:
            upper_bound = self._upper_bound_name
        print(self.indent(indent) + self.coloured_text +
              "[type='{0}',field_space='{1}',it_space='{2}', "
              "upper_bound='{3}']".format(self._loop_type,
                                          self._field_space.orig_name,
                                          self.iteration_space, upper_bound))
        for entity in self._children:
            entity.view(indent=indent + 1)

    def load(self, kern):
        ''' Load the state of this Loop using the supplied Kernel
        object. This method is provided so that we can individually
        construct Loop objects for a given kernel call. '''
        self._kern = kern

        self._field = kern.arguments.iteration_space_arg()
        self._field_name = self._field.name
        self._field_space = self._field.function_space
        self._iteration_space = kern.iterates_over  # cells etc.

        # Loop bounds
        self.set_lower_bound("start")

        from psyclone.dynamo0p3_builtins import DynBuiltIn
        if isinstance(kern, DynBuiltIn):
            # If the kernel is a built-in/pointwise operation
            # then this loop must be over DoFs
            self.set_upper_bound("ndofs")
        else:
            if config.DISTRIBUTED_MEMORY:
                if self._field.type in VALID_OPERATOR_NAMES:
                    # We always compute operators redundantly out to the L1
                    # halo
                    self.set_upper_bound("cell_halo", index=1)
                elif (self.field_space.orig_name in
                      DISCONTINUOUS_FUNCTION_SPACES):
                    self.set_upper_bound("ncells")
                elif self.field_space.orig_name in CONTINUOUS_FUNCTION_SPACES:
                    # Must iterate out to L1 halo for continuous quantities
                    self.set_upper_bound("cell_halo", index=1)
                elif self.field_space.orig_name in VALID_ANY_SPACE_NAMES:
                    # We don't know whether any-space is continuous or not
                    # so we have to err on the side of caution and assume that
                    # it is.
                    self.set_upper_bound("cell_halo", index=1)
                else:
                    raise GenerationError(
                        "Unexpected function space found. Expecting one of "
                        "{0} but found '{1}'".format(
                            str(VALID_FUNCTION_SPACES),
                            self.field_space.orig_name))
            else:  # sequential
                self.set_upper_bound("ncells")

    def set_lower_bound(self, name, index=None):
        ''' Set the lower bounds of this loop '''
        if name not in VALID_LOOP_BOUNDS_NAMES:
            raise GenerationError(
                "The specified lower bound loop name is invalid")
        if name in ["inner", "cell_halo"] and index < 1:
            raise GenerationError(
                "The specified index '{0}' for this lower loop bound is "
                "invalid".format(str(index)))
        self._lower_bound_name = name
        self._lower_bound_index = index

    def set_upper_bound(self, name, index=None):
        '''Set the upper bound of this loop

        :param name: A loop upper bound name. This should be a supported name.
        :type name: String
        :param index: An optional argument indicating the depth of halo
        :type index: int

        '''
        if name not in VALID_LOOP_BOUNDS_NAMES:
            raise GenerationError(
                "The specified upper bound loop name is invalid. Expected one "
                "of {0} but found '{1}'".format(VALID_LOOP_BOUNDS_NAMES, name))
        if name == "start":
            raise GenerationError("'start' is not a valid upper bound")
        if name in ["inner", "cell_halo", "dof_halo"] and index is not None:
            if index < 1:
                raise GenerationError(
                    "The specified index '{0}' for this upper loop bound is "
                    "invalid".format(str(index)))
        self._upper_bound_name = name
        self._upper_bound_halo_depth = index

    @property
    def upper_bound_name(self):
        ''' Returns the name of the upper loop bound '''
        return self._upper_bound_name

    @property
    def upper_bound_halo_depth(self):
        '''Returns the index of the upper loop bound. This is None if the upper
        bound name is not "cell_halo" or "dof_halo"

        :return: the depth of the halo for a loops upper bound. If it
        is None then a depth has not been provided. The depth value is only
        valid when the upper-bound name is associated with a halo
        e.g. 'cell_halo'
        :rtype: int

        '''
        return self._upper_bound_halo_depth

    def _lower_bound_fortran(self):
        ''' Create the associated fortran code for the type of lower bound '''
        if not config.DISTRIBUTED_MEMORY and self._lower_bound_name != "start":
            raise GenerationError(
                "The lower bound must be 'start' if we are sequential but "
                "found '{0}'".format(self._upper_bound_name))
        if self._lower_bound_name == "start":
            return "1"
        else:
            # the start of our space is the end of the previous space +1
            if self._lower_bound_name == "inner":
                prev_space_name = self._lower_bound_name
                prev_space_index_str = str(self._lower_bound_index + 1)
            elif self._lower_bound_name == "ncells":
                prev_space_name = "inner"
                prev_space_index_str = "1"
            elif (self._lower_bound_name == "cell_halo" and
                  self._lower_bound_index == 1):
                prev_space_name = "ncells"
                prev_space_index_str = ""
            elif (self._lower_bound_name == "cell_halo" and
                  self._lower_bound_index > 1):
                prev_space_name = self._lower_bound_name
                prev_space_index_str = str(self._lower_bound_index - 1)
            else:
                raise GenerationError(
                    "Unsupported lower bound name '{0}' "
                    "found".format(self._lower_bound_name))
            mesh_obj_name = self._name_space_manager.create_name(
                root_name="mesh", context="PSyVars", label="mesh")
            return mesh_obj_name + "%get_last_" + prev_space_name + "_cell(" \
                + prev_space_index_str + ")+1"

    def _upper_bound_fortran(self):
        ''' Create the associated fortran code for the type of upper bound

        :return: Fortran code for the upper bound of this loop
        :rtype: String

        '''
        # precompute halo_index as a string as we use it in more than
        # one of the if clauses
        halo_index = ""
        if self._upper_bound_halo_depth:
            halo_index = str(self._upper_bound_halo_depth)

        if self._upper_bound_name == "ncolours":
            return "ncolour"
        elif self._upper_bound_name == "ncolour":
            return "ncp_colour(colour)"
        elif self._upper_bound_name == "ndofs":
            if config.DISTRIBUTED_MEMORY:
                result = self.field.proxy_name_indexed + "%" + \
                    self.field.ref_name() + "%get_last_dof_owned()"
            else:
                result = self._kern.undf_name
            return result
        elif self._upper_bound_name == "ncells":
            if config.DISTRIBUTED_MEMORY:
                mesh_obj_name = self._name_space_manager.create_name(
                    root_name="mesh", context="PSyVars", label="mesh")
                result = mesh_obj_name + "%get_last_edge_cell()"
            else:
                result = self.field.proxy_name_indexed + "%" + \
                    self.field.ref_name() + "%get_ncell()"
            return result
        elif self._upper_bound_name == "cell_halo":
            if config.DISTRIBUTED_MEMORY:
                mesh_obj_name = self._name_space_manager.create_name(
                    root_name="mesh", context="PSyVars", label="mesh")
                return "{0}%get_last_halo_cell({1})".format(mesh_obj_name,
                                                            halo_index)
            else:
                raise GenerationError(
                    "'cell_halo' is not a valid loop upper bound for "
                    "sequential/shared-memory code")
        elif self._upper_bound_name == "dof_halo":
            if config.DISTRIBUTED_MEMORY:
                return "{0}%{1}%get_last_dof_halo({2})".format(
                    self.field.proxy_name_indexed, self.field.ref_name(),
                    halo_index)
            else:
                raise GenerationError(
                    "'dof_halo' is not a valid loop upper bound for "
                    "sequential/shared-memory code")
        elif self._upper_bound_name == "inner":
            if config.DISTRIBUTED_MEMORY:
                mesh_obj_name = self._name_space_manager.create_name(
                    root_name="mesh", context="PSyVars", label="mesh")
                return "{0}%get_last_inner_cell({1})".format(mesh_obj_name,
                                                             halo_index)
            else:
                raise GenerationError(
                    "'inner' is not a valid loop upper bound for "
                    "sequential/shared-memory code")
        else:
            raise GenerationError(
                "Unsupported upper bound name '{0}' found in dynloop.upper_"
                "bound_fortran()".format(self._upper_bound_name))

    def has_inc_arg(self, mapping=None):
        ''' Returns True if any of the Kernels called within this loop
        have an argument with INC access. Returns False otherwise. '''
        if mapping is not None:
            my_mapping = mapping
        else:
            my_mapping = FIELD_ACCESS_MAP
        return Loop.has_inc_arg(self, my_mapping)

    def unique_fields_with_halo_reads(self):
        ''' Returns all fields in this loop that require at least some
        of their halo to be clean to work correctly. '''

        unique_fields = []
        unique_field_names = []

        for call in self.calls():
            for arg in call.arguments.args:
                if self._halo_read_access(arg):
                    if arg.name not in unique_field_names:
                        unique_field_names.append(arg.name)
                        unique_fields.append(arg)
        return unique_fields

    def _halo_read_access(self, arg):
        '''Determines whether the supplied argument reads from the halo for
        this loop. Returns True if it does and False otherwise.

        :param arg: an argument contained within this loop
        :type arg: :py:class:`psyclone.dynamo0p3.DynArgument`
        :return: True if the argument reads from the halo and False otherwise.
        :rtype: Bool

        '''
        if arg.descriptor.stencil:
            if self._upper_bound_name not in ["cell_halo", "ncells"]:
                raise GenerationError(
                    "Loop bounds other than cell_halo and ncells are "
                    "currently unsupported for kernels with stencil "
                    "accesses. Found '{0}'.".format(self._upper_bound_name))
            return self._upper_bound_name in ["cell_halo", "ncells"]
        if arg.type in VALID_SCALAR_NAMES:
            # scalars do not have halos
            return False
        elif arg.is_operator:
            # operators do not have halos
            return False
        elif arg.discontinuous and arg.access.lower() == "gh_read":
            # there are no shared dofs so access to inner and ncells are
            # local so we only care about reads in the halo
            return self._upper_bound_name in ["cell_halo", "dof_halo"]
        elif arg.access.lower() in ["gh_read", "gh_inc"]:
            # arg is either continuous or we don't know (any_space_x)
            # and we need to assume it may be continuous for
            # correctness
            if self._upper_bound_name in ["cell_halo", "dof_halo"]:
                # we read in the halo
                return True
            elif self._upper_bound_name == "ncells":
                # We read annexed dofs so need to check the previous
                # write to this field
                prev_dependencies = arg.backward_write_dependencies(
                    ignore_halos=True)
                if len(prev_dependencies) > 1:
                    raise GenerationError(
                        "Internal error in _halo_read_access, kernel '{0}' "
                        "arg '{1}'. We should only return at most one "
                        "write dependence.".format(arg.call.name, arg.name))
                upper_bound = ""
                if prev_dependencies:
                    loop = prev_dependencies[0].call.parent
                    upper_bound = loop.upper_bound_name
                if upper_bound == "ndofs" or not prev_dependencies:
                    # the previous write to this field (ignoring
                    # existing halo_exchanges) is over ndofs, or is
                    # unknown, so may be over ndofs. This means that
                    # the annexed dofs are, or may be, dirty. The only
                    # way we can make these clean is to perform a full
                    # level 1 halo exchange.
                    return True
                else:
                    return False
            elif self._upper_bound_name == "ndofs":
                # argument does not read from the halo
                return False
            else:
                # nothing should get to here so raise an exception
                raise GenerationError(
                    "Internal error in _halo_read_access. It should not be "
                    "possible to get to here. loop upper bound name is '{0}' "
                    "and arg '{1}' access is '{2}'.".format(
                        self._upper_bound_name, arg.name, arg.access))
        else:
            # access is neither a read nor an inc so does not need halo
            return False

    def _add_halo_exchange_code(self, halo_field, idx=None):
        '''An internal helper method to add the halo exchange call immediately
        before this loop using the halo_field argument for the
        associated field information and the optional idx argument if
        the field is a vector field.

        In certain situations the halo exchange will not be
        required. This is dealt with by adding the halo exchange,
        asking it if it is required and then removing it if it is
        not. This may seem strange but the logic for determining
        whether a halo exchange is required is within the halo
        exchange class so it is simplest to do it this way

        :param halo_field: the argument requiring a halo exchange
        :type halo_field: :py:class:`psyclone.dynamo0p3.DynArgument`
        :param index: optional argument providing the vector index if
        there is one and None if not. Defaults to None.
        :type index: int or None

        '''
        exchange = DynHaloExchange(halo_field,
                                   parent=self.parent,
                                   vector_index=idx)
        self.parent.children.insert(self.position,
                                    exchange)
        # check whether this halo exchange has been placed
        # here correctly and if not, remove it.
        required, _ = exchange.required()
        if not required:
            exchange.parent.children.remove(exchange)

    def _add_halo_exchange(self, halo_field):
        '''Internal helper method to add a halo exchange call immediately
        before this loop using the halo_field argument for the
        associated field information. If the field is a vector then
        add the appropriate number of halo exchange calls.

        :param halo_field: the argument requiring a halo exchange
        :type halo_field: :py:class:`psyclone.dynamo0p3.DynArgument`

        '''
        if halo_field.vector_size > 1:
            # the range function below returns values from
            # 1 to the vector size which is what we
            # require in our Fortran code
            for idx in range(1, halo_field.vector_size+1):
                self._add_halo_exchange_code(halo_field, idx)
        else:
            self._add_halo_exchange_code(halo_field)

    def update_halo_exchanges(self):
        '''add and/or remove halo exchanges due to changes in the loops
        bounds'''
        # this call adds any new halo exchanges that are
        # required. This is done by adding halo exchanges before this
        # loop for any fields in the loop that require a halo exchange
        # and don't already have one
        self.create_halo_exchanges()
        # Now remove any existing halo exchanges that are no longer
        # required. This is done by removing halo exchanges after this
        # loop where a field in this loop previously had a forward
        # dependence on a halo exchange but no longer does
        for call in self.calls():
            for arg in call.arguments.args:
                if arg.access in GH_WRITE_ACCESSES:
                    dep_arg_list = arg.forward_read_dependencies()
                    for dep_arg in dep_arg_list:
                        if isinstance(dep_arg.call, DynHaloExchange):
                            # found a halo exchange as a forward dependence
                            # ask the halo exchange if it is required
                            halo_exchange = dep_arg.call
                            required, _ = halo_exchange.required()
                            if not required:
                                halo_exchange.parent.children.remove(
                                    halo_exchange)

    def create_halo_exchanges(self):
        '''Add halo exchanges before this loop as required by fields within
        this loop. To keep the logic simple we assume that any field
        that accesses the halo will require a halo exchange and then
        remove the halo exchange if this is not the case (when
        previous writers perform sufficient redundant computation). It
        is implemented this way as the halo exchange class determines
        whether it is required or not so a halo exchange needs to
        exist in order to find out. The appropriate logic is coded in
        the _add_halo_exchange helper method. '''
        for halo_field in self.unique_fields_with_halo_reads():
            # for each unique field in this loop that requires a halo
            # exchange find the previous write to this field
            prev_arg_list = halo_field.backward_write_dependencies()
            if not prev_arg_list:
                # field has no previous dependence so create new halo
                # exchange(s) as we don't know the state of the fields
                # halo on entry to the invoke
                self._add_halo_exchange(halo_field)
            else:
                # field has one or more previous dependencies
                if len(prev_arg_list) > 1:
                    # field has more than one previous dependencies so
                    # should be a vector
                    if halo_field.vector_size <= 1:
                        raise GenerationError(
                            "Error in create_halo_exchanges. Expecting field "
                            "'{0}' to be a vector as it has multiple previous "
                            "dependencies".format(halo_field.name))
                    if not len(prev_arg_list) == halo_field.vector_size:
                        raise GenerationError(
                            "Error in create_halo_exchanges. Expecting a "
                            "dependence for each vector index for field '{0}' "
                            "but the number of dependencies is '{1}' and the "
                            "vector size is '{2}'.".format(
                                halo_field.name, halo_field.vector_size,
                                len(prev_arg_list)))
                    for arg in prev_arg_list:
                        if not isinstance(arg.call, DynHaloExchange):
                            raise GenerationError(
                                "Error in create_halo_exchanges. Expecting "
                                "all dependent nodes to be halo exchanges")
                prev_node = prev_arg_list[0].call
                if not isinstance(prev_node, DynHaloExchange):
                    # previous dependence is not a halo exchange so
                    # create a new halo exchange
                    self._add_halo_exchange(halo_field)

    def gen_code(self, parent):
        '''Work out the appropriate loop bounds and variable name
        depending on the loop type and then call the base class to
        generate the code.

        :param parent: an f2pygen object that will be the parent of
        f2pygen objects created in this method
        :type parent: :py:class:`psyclone.f2pygen.BaseGen`
        :raises GenerationError: if a loop over colours is within an
        OpenMP parallel region (as it must be serial)

        '''
        # Check that we're not within an OpenMP parallel region if
        # we are a loop over colours.
        if self._loop_type == "colours" and self.is_openmp_parallel():
            raise GenerationError("Cannot have a loop over "
                                  "colours within an OpenMP "
                                  "parallel region.")

        # get fortran loop bounds
        self._start = self._lower_bound_fortran()
        self._stop = self._upper_bound_fortran()
        Loop.gen_code(self, parent)

        if config.DISTRIBUTED_MEMORY and self._loop_type != "colour":
            # Set halo clean/dirty for all fields that are modified
            from psyclone.f2pygen import CallGen, CommentGen, DirectiveGen
            fields = self.unique_modified_args(FIELD_ACCESS_MAP, "gh_field")
            if fields:
                parent.add(CommentGen(parent, ""))
                parent.add(CommentGen(parent,
                                      " Set halos dirty/clean for fields "
                                      "modified in the above loop"))
                parent.add(CommentGen(parent, ""))
                from psyclone.psyGen import OMPParallelDoDirective
                use_omp_master = False
                if self.is_openmp_parallel():
                    if not self.ancestor(OMPParallelDoDirective):
                        use_omp_master = True
                        # I am within an OpenMP Do directive so protect
                        # set_dirty() and set_clean() with OpenMP Master
                        parent.add(DirectiveGen(parent, "omp", "begin",
                                                "master", ""))
                # first set all of the halo dirty unless we are
                # subsequently going to set all of the halo clean
                for field in fields:
                    if not self._upper_bound_halo_depth and \
                       (self._upper_bound_name == "dof_halo" or
                        (self._upper_bound_name == "cell_halo" and
                         field.discontinuous)):
                        # do not output set dirty as it will all be
                        # set to clean
                        pass
                    else:
                        if field.vector_size > 1:
                            # the range function below returns values from
                            # 1 to the vector size which is what we
                            # require in our Fortran code
                            for index in range(1, field.vector_size+1):
                                parent.add(CallGen(parent,
                                                   name=field.proxy_name +
                                                   "(" + str(index) +
                                                   ")%set_dirty()"))
                        else:
                            parent.add(CallGen(parent, name=field.proxy_name +
                                               "%set_dirty()"))
                # now set appropriate parts of the halo clean where
                # redundant computation has been performed
                if self._upper_bound_name in ["cell_halo", "dof_halo"]:
                    for field in fields:
                        if self._upper_bound_halo_depth:
                            # halo exchange(s) is/are to a fixed depth
                            halo_depth = self._upper_bound_halo_depth
                            if not field.discontinuous and \
                               self._upper_bound_name == "cell_halo":
                                halo_depth -= 1
                            if halo_depth > 0:
                                if field.vector_size > 1:
                                    # the range function below returns
                                    # values from 1 to the vector size
                                    # which is what we require in our
                                    # Fortran code
                                    for index in range(1, field.vector_size+1):
                                        parent.add(
                                            CallGen(parent,
                                                    name="{0}({1})%set_clean"
                                                    "({2})".format(
                                                        field.proxy_name,
                                                        str(index),
                                                        halo_depth)))
                                else:
                                    parent.add(
                                        CallGen(parent,
                                                name="{0}%set_clean({1})".
                                                format(field.proxy_name,
                                                       halo_depth)))
                        else:
                            # halo exchange(s) is/are to the full halo
                            # depth (-1 if continuous)
                            halo_depth = "mesh%get_last_halo_depth()"
                            if self._upper_bound_name == "cell_halo" and not \
                               field.discontinuous:
                                # a continuous field iterating over
                                # cells leaves the outermost halo
                                # dirty
                                halo_depth += "-1"
                            if field.vector_size > 1:
                                # the range function below returns
                                # values from 1 to the vector size
                                # which is what we require in our
                                # Fortran code
                                for index in range(1, field.vector_size+1):
                                    call = CallGen(parent,
                                                   name="{0}({1})%set_clean("
                                                   "{2})".format(
                                                       field.proxy_name,
                                                       str(index),
                                                       halo_depth))
                                    parent.add(call)
                            else:
                                call = CallGen(parent, name="{0}%set_clean("
                                               "{1})".format(field.proxy_name,
                                                             halo_depth))
                                parent.add(call)

                if use_omp_master:
                    # I am within an OpenMP Do directive so protect
                    # set_dirty() and set_clean() with OpenMP Master
                    parent.add(DirectiveGen(parent, "omp", "end",
                                            "master", ""))
                parent.add(CommentGen(parent, ""))


class DynKern(Kern):
    ''' Stores information about Dynamo Kernels as specified by the
    Kernel metadata and associated algorithm call. Uses this
    information to generate appropriate PSy layer code for the Kernel
    instance or to generate a Kernel stub'''

    def __init__(self):
        if False:  # pylint: disable=using-constant-test
            self._arguments = DynKernelArguments(None, None)  # for pyreverse
        self._func_descriptors = None
        self._fs_descriptors = None
        # Whether this kernel requires quadrature
        self._qr_required = False
        # Whether this kernel requires basis functions
        self._basis_required = False
        self._eval_shape = ""
        self._qr_text = ""
        self._qr_name = None
        self._qr_args = None
        # The function space on which to evaluate basis/diff-basis functions
        # if any are required
        self._nodal_fspace = None
        self._name_space_manager = NameSpaceFactory().create()
        self._cma_operation = None

    def load(self, call, parent=None):
        '''
        Sets up kernel information with the call object which is
        created by the parser. This object includes information about
        the invoke call and the associated kernel.

        :param call: The KernelCall object from which to extract information
                     about this kernel
        :type call: :py:class:`psyclone.parse.KernelCall`
        :param parent: The parent node of the kernel call in the AST
                       we are constructing. This will be a loop.
        :type parent: :py:class:`psyclone.dynamo0p3.DynLoop`
        '''
        self._setup_basis(call.ktype)
        self._setup(call.ktype, call.module_name, call.args, parent)

    def load_meta(self, ktype):
        '''
        Sets up kernel information with the kernel type object
        which is created by the parser. The object includes the
        metadata describing the kernel code.

        :param ktype: the kernel meta-data object produced by the parser
        :type ktype: :py:class:`psyclone.dynamo0p3.DynKernMetadata`
        '''
        # create a name for each argument
        from psyclone.parse import Arg
        args = []
        for idx, descriptor in enumerate(ktype.arg_descriptors):
            pre = None
            if descriptor.type.lower() == "gh_operator":
                pre = "op_"
            elif descriptor.type.lower() == "gh_columnwise_operator":
                pre = "cma_op_"
            elif descriptor.type.lower() == "gh_field":
                pre = "field_"
            elif descriptor.type.lower() == "gh_real":
                pre = "rscalar_"
            elif descriptor.type.lower() == "gh_integer":
                pre = "iscalar_"
            else:
                raise GenerationError(
                    "load_meta expected one of '{0}' but "
                    "found '{1}'".format(VALID_ARG_TYPE_NAMES,
                                         descriptor.type))
            args.append(Arg("variable", pre+str(idx+1)))

            if descriptor.stencil:
                if not descriptor.stencil["extent"]:
                    # stencil size (in cells) is passed in
                    args.append(Arg("variable",
                                    pre+str(idx+1)+"_stencil_size"))
                if descriptor.stencil["type"] == "xory1d":
                    # direction is passed in
                    args.append(Arg("variable", pre+str(idx+1)+"_direction"))

        # initialise basis/diff basis so we can test whether quadrature
        # or an evaluator is required
        self._setup_basis(ktype)
        if self._basis_required and self._eval_shape in \
           VALID_QUADRATURE_SHAPES:
            # Basis functions on quadrature points are required so add
            # a qr algorithm argument
            args.append(Arg("variable", "qr"))
        self._setup(ktype, "dummy_name", args, None)

    def _setup_basis(self, kmetadata):
        '''
        Initialisation of the basis/diff basis information. This may be
        needed before general setup so is computed in a separate method.

        :param kmetadata: The kernel meta-data object produced by the
                          parser.
        :type kmetadata: :py:class:`psyclone.dynamo0p3.DynKernMetadata`
        '''
        for descriptor in kmetadata.func_descriptors:
            if len(descriptor.operator_names) > 0:
                self._basis_required = True
                self._eval_shape = kmetadata.eval_shape
                break

    def _setup(self, ktype, module_name, args, parent):
        '''
        Internal setup of kernel information.

        :param ktype: Object holding information on the parsed meta-data for
                      this kernel.
        :type ktype: :py:class:`psyclone.dynamo0p3.DynKernMetadata`
        :param str module_name: the name of the Fortran module that contains
                                the source of this Kernel
        :param args: List of Arg objects produced by the parser for the
                     arguments of this kernel call
        :type args: List of :py:class:`psyclone.parse.Arg` objects
        :param parent: the parent of this kernel call in the generated
                       AST (will be a loop object)
        :type parent: :py:class:`psyclone.dynamo0p3.DynLoop`
        '''
        from psyclone.parse import KernelCall
        Kern.__init__(self, DynKernelArguments,
                      KernelCall(module_name, ktype, args),
                      parent, check=False)
        self._func_descriptors = ktype.func_descriptors
        # Keep a record of the type of CMA kernel identified when
        # parsing the kernel meta-data
        self._cma_operation = ktype.cma_operation
        self._fs_descriptors = FSDescriptors(ktype.func_descriptors)

        # if there is a quadrature rule, what is the name of the
        # algorithm argument?
        self._qr_text = ""
        self._qr_name = None
        self._qr_args = {}

        if self._eval_shape in VALID_QUADRATURE_SHAPES:
            # The quadrature argument always comes last
            qr_arg = args[-1]
            self._qr_text = qr_arg.text
            # use our namespace manager to create a unique name unless
            # the context and label match and in this case return the
            # previous name. We use the full text of the original
            # as a label.
            self._qr_name = self._name_space_manager.create_name(
                root_name=qr_arg.varName, context="AlgArgs",
                label=self._qr_text)
            # dynamo 0.3 api kernels require quadrature rule arguments to be
            # passed in if one or more basis functions are used by the kernel
            # and gh_shape == "gh_quadrature_***".
            self._qr_args = {"nh": "nqp_h",
                             "nv": "nqp_v",
                             "h": "wh",
                             "v": "wv"}
            # If we're not a kernel stub then we will have a name for the qr
            # argument. We append this to the names of the qr-related
            # variables.
            if qr_arg.varName:
                for arg in self._qr_args:
                    self._qr_args[arg] += "_" + self._qr_name
        elif self._eval_shape == "gh_evaluator":
            # Kernel has an evaluator. The FS of the updated argument tells
            # us upon which nodal points the evaluator will be required
            arg = self.updated_arg
            if arg.is_operator:
                self._nodal_fspace = arg.function_space_to
            else:
                self._nodal_fspace = arg.function_space

    @property
    def cma_operation(self):
        ''' Returns the type of CMA operation performed by this kernel
        (one of 'assembly', 'apply' or 'matrix-matrix') or None if the
        the kernel does not involve CMA operators '''
        return self._cma_operation

    @property
    def fs_descriptors(self):
        ''' Returns a list of function space descriptor objects of
        type FSDescriptor which contain information about the function
        spaces. '''
        return self._fs_descriptors

    @property
    def qr_required(self):
        '''
        :return: True if this kernel requires quadrature, else returns False.
        :rtype: bool
        '''
        if self._basis_required and self._eval_shape in \
           VALID_QUADRATURE_SHAPES:
            return True
        return False

    @property
    def eval_shape(self):
        '''
        :return: the value of GH_SHAPE for this kernel or an empty string
                 if none is specified
        :rtype: str
        '''
        return self._eval_shape

    @property
    def eval_fspace(self):
        '''
        :return: the function space upon which basis/diff-basis functions
                 are to be evaluated.
        :rtype: :py:class:`psyclone.dynamo0p3.FunctionSpace`
        '''
        return self._nodal_fspace

    @property
    def qr_text(self):
        ''' Returns the QR argument-text used by the algorithm layer
        in the calling argument list. '''
        return self._qr_text

    @property
    def qr_name(self):
        ''' Returns a Quadrature-rule name for this Kernel. '''
        return self._qr_name

    @property
    def qr_args(self):
        '''Returns a dictionary of generic qr names mapped to specific
        dynamo0.3 names'''
        return self._qr_args

    def local_vars(self):
        ''' Returns the names used by the Kernel that vary from one
        invocation to the next and therefore require privatisation
        when parallelised. '''
        lvars = []
        # Orientation maps
        for unique_fs in self.arguments.unique_fss:
            if self._fs_descriptors.exists(unique_fs):
                fs_descriptor = self._fs_descriptors.get_descriptor(unique_fs)
                if fs_descriptor.requires_orientation:
                    lvars.append(get_fs_orientation_name(unique_fs))
        return lvars

    @property
    def gen_stub(self):
        ''' output a kernel stub '''
        from psyclone.f2pygen import ModuleGen, SubroutineGen

        # remove "_code" from the name if it exists to determine the
        # base name which (if dynamo0.3 naming conventions are
        # followed) is used as the root for the module and subroutine
        # names.
        if self.name.lower().endswith("_code"):
            base_name = self.name[:-5]
        else:
            # TODO: add a warning here when logging is added
            base_name = self.name

        # create an empty PSy layer module
        psy_module = ModuleGen(base_name+"_mod")

        # create the subroutine
        sub_stub = SubroutineGen(psy_module, name=base_name+"_code",
                                 implicitnone=True)
        # create the arglist and declarations
        create_arg_list = KernStubArgList(self, sub_stub)
        create_arg_list.generate()
        arglist = create_arg_list.arglist
        # add the arglist
        sub_stub.args = arglist
        # add the subroutine to the parent module
        psy_module.add(sub_stub)
        return psy_module.root

    @property
    def incremented_arg(self):
        ''' Returns the argument corresponding to a field or operator that has
        INC access.  '''
        return Kern.incremented_arg(self, FIELD_ACCESS_MAP)

    @property
    def written_arg(self):
        ''' Returns the argument corresponding to a field or operator that has
        WRITE access '''
        return Kern.written_arg(self, FIELD_ACCESS_MAP)

    @property
    def updated_arg(self):
        ''' Returns the kernel argument that is updated (incremented or
        written to) '''
        arg = None
        try:
            arg = self.incremented_arg
        except FieldNotFoundError:
            arg = self.written_arg
        return arg

    def gen_code(self, parent):
        '''Generates dynamo version 0.3 specific psy code for a call to
            the dynamo kernel instance.

        :param parent: an f2pygen object that will be the parent of
        f2pygen objects created in this method
        :type parent: :py:class:`psyclone.f2pygen.BaseGen`
        :raises GenerationError: if the loop goes beyond the level 1
        halo and an operator is accessed
        :raises GenerationError: if a kernel in the loop has an inc
        access and the loop is not coloured but is within an OpenMP
        parallel region.

        '''
        from psyclone.f2pygen import CallGen, DeclGen, AssignGen, UseGen, \
            CommentGen
        parent.add(DeclGen(parent, datatype="integer",
                           entity_decls=["cell"]))

        # Check whether this kernel reads from an operator
        op_args = self.parent.args_filter(arg_types=VALID_OPERATOR_NAMES,
                                          arg_accesses=["gh_read"])
        if op_args:
            # It does. We must check that our parent loop does not
            # go beyond the L1 halo.
            if self.parent.upper_bound_name == "cell_halo" and \
               self.parent.upper_bound_halo_depth > 1:
                raise GenerationError(
                    "Kernel '{0}' reads from an operator and therefore "
                    "cannot be used for cells beyond the level 1 halo. "
                    "However the containing loop goes out to level {1}".
                    format(self._name, self.parent.upper_bound_halo_depth))

        # If this kernel is being called from within a coloured
        # loop then we have to look-up the colour map
        if self.is_coloured():

            # Find which argument object the kernel writes to (either GH_INC
            # or GH_WRITE) in order to look-up the colour map
            arg = self.updated_arg
            # TODO Check whether this arg is gh_inc and if not, Warn that
            # we're colouring a kernel that has no field object with INC access

            new_parent, position = parent.start_parent_loop()
            # Add the look-up of the colouring map for this kernel
            # call
            new_parent.add(CommentGen(new_parent, ""),
                           position=["before", position])
            new_parent.add(CommentGen(new_parent, " Look-up colour map"),
                           position=["before", position])
            new_parent.add(CommentGen(new_parent, ""),
                           position=["before", position])
            name = arg.proxy_name_indexed + \
                "%" + arg.ref_name() + "%get_colours"
            new_parent.add(CallGen(new_parent,
                                   name=name,
                                   args=["ncolour", "ncp_colour", "cmap"]),
                           position=["before", position])
            new_parent.add(CommentGen(new_parent, ""),
                           position=["before", position])

            # We must look-up the cell index using the colour map rather than
            # use the current cell index directly
            cell_index = "cmap(colour, cell)"
        else:
            # This kernel call has not been coloured
            #  - is it OpenMP parallel, i.e. are we a child of
            # an OpenMP directive?
            if self.is_openmp_parallel():
                try:
                    # It is OpenMP parallel - does it have an argument
                    # with INC access?
                    arg = self.incremented_arg
                except FieldNotFoundError:
                    arg = None
                if arg:
                    raise GenerationError("Kernel {0} has an argument with "
                                          "INC access and therefore must "
                                          "be coloured in order to be "
                                          "parallelised with OpenMP".
                                          format(self._name))
            cell_index = "cell"

        parent.add(CommentGen(parent, ""))

        # orientation arrays initialisation and their declarations
        orientation_decl_names = []
        for unique_fs in self.arguments.unique_fss:
            if self._fs_descriptors.exists(unique_fs):
                fs_descriptor = self._fs_descriptors.get_descriptor(unique_fs)
                if fs_descriptor.requires_orientation:
                    field = self._arguments.get_arg_on_space(unique_fs)
                    oname = get_fs_orientation_name(unique_fs)
                    orientation_decl_names.append(oname+"(:) => null()")
                    parent.add(
                        AssignGen(parent, pointer=True,
                                  lhs=oname,
                                  rhs=field.proxy_name_indexed + "%" +
                                  field.ref_name(unique_fs) +
                                  "%get_cell_orientation(" +
                                  cell_index + ")"))
        if orientation_decl_names:
            parent.add(DeclGen(parent, datatype="integer", pointer=True,
                               entity_decls=orientation_decl_names))
            parent.add(CommentGen(parent, ""))

        # dump = True
        # if dump:
        #    new_parent, position = parent.start_parent_loop()
        #    create_dump = DinoWriters(self, new_parent, position)
        #    create_dump.generate()

        create_arg_list = KernCallArgList(self, parent)
        create_arg_list.generate()
        arglist = create_arg_list.arglist

        # generate the kernel call and associated use statement
        parent.add(CallGen(parent, self._name, arglist))
        if not self.module_inline:
            parent.add(UseGen(parent, name=self._module_name,
                              only=True, funcnames=[self._name]))


class ArgOrdering(object):
    '''Base class capturing the arguments, type and ordering of data in
    a Kernel call.'''
    def __init__(self, kern):
        self._kern = kern

    def generate(self):
        '''specifies which arguments appear in an argument list, their type
        and their ordering. Calls methods for each type of argument
        that can be specialised by a child class for its particular need'''
        if self._kern.arguments.has_operator():
            # All operator types require the cell index to be provided
            self.cell_position()
        # Pass the number of layers in the mesh unless this kernel is
        # applying a CMA operator or doing a CMA matrix-matrix calculation
        if self._kern.cma_operation not in ["apply", "matrix-matrix"]:
            self.mesh_height()
        # Pass the number of cells in the mesh if this kernel has a
        # LMA operator argument
        # TODO this code should replace the code that currently includes
        # this quantity for *every* operator it encounters.
        # if self._kern.arguments.has_operator(op_type="gh_operator"):
        #     self.mesh_ncell3d()
        # Pass the number of columns in the mesh if this kernel has a CMA
        # operator argument
        if self._kern.arguments.has_operator(op_type="gh_columnwise_operator"):
            self.mesh_ncell2d()

        # for each argument in the order they are specified in the
        # kernel metadata, call particular methods depending on what
        # type of argument we find (field, field vector, operator or
        # scalar). If the argument is a field or field vector and also
        # has a stencil access then also call appropriate stencil
        # methods.
        for arg in self._kern.arguments.args:
            if arg.type == "gh_field":
                if arg.vector_size > 1:
                    self.field_vector(arg)
                else:
                    self.field(arg)
                if arg.descriptor.stencil:
                    if not arg.descriptor.stencil['extent']:
                        # stencil extent is not provided in the
                        # metadata so must be passed
                        self.stencil_unknown_extent(arg)
                    if arg.descriptor.stencil['type'] == "xory1d":
                        # if "xory1d is specified then the actual
                        # direction must be passed
                        self.stencil_unknown_direction(arg)
                    # stencil information that is always passed
                    self.stencil(arg)
            elif arg.type == "gh_operator":
                self.operator(arg)
            elif arg.type == "gh_columnwise_operator":
                self.cma_operator(arg)
            elif arg.type in VALID_SCALAR_NAMES:
                self.scalar(arg)
            else:
                raise GenerationError(
                    "Unexpected arg type found in dynamo0p3.py:"
                    "ArgOrdering:generate(). Expected one of '{0}' "
                    "but found '{1}'".format(VALID_ARG_TYPE_NAMES, arg.type))
        # For each function space (in the order they appear in the
        # metadata arguments)
        for unique_fs in self._kern.arguments.unique_fss:
            # Provide arguments common to LMA operators and fields
            # on a space *unless* this is a CMA matrix-matrix kernel
            if self._kern.cma_operation not in ["matrix-matrix"]:
                self.fs_common(unique_fs)
            # Provide additional arguments if there is a
            # field on this space
            if field_on_space(unique_fs, self._kern.arguments):
                self.fs_compulsory_field(unique_fs)
            cma_op = cma_on_space(unique_fs, self._kern.arguments)
            if cma_op:
                if self._kern.cma_operation == "assembly":
                    # CMA-assembly requires banded dofmaps
                    self.banded_dofmap(unique_fs)
                elif self._kern.cma_operation == "apply":
                    # Applying a CMA operator requires indirection dofmaps
                    self.indirection_dofmap(unique_fs, operator=cma_op)

            # Provide any optional arguments. These arguments are
            # associated with the keyword arguments (basis function,
            # differential basis function and orientation) for a
            # function space.
            if self._kern.fs_descriptors.exists(unique_fs):
                descriptors = self._kern.fs_descriptors
                descriptor = descriptors.get_descriptor(unique_fs)
                if descriptor.requires_basis:
                    self.basis(unique_fs)
                if descriptor.requires_diff_basis:
                    self.diff_basis(unique_fs)
                if descriptor.requires_orientation:
                    self.orientation(unique_fs)
            # Fix for boundary_dofs array to the boundary condition
            # kernel (enforce_bc_kernel) arguments
            if self._kern.name.lower() == "enforce_bc_code" and \
               unique_fs.orig_name.lower() == "any_space_1":
                self.field_bcs_kernel(unique_fs)
        # Add boundary dofs array to the operator boundary condition
        # kernel (enforce_operator_bc_kernel) arguments
        if self._kern.name.lower() == "enforce_operator_bc_code":
            # Sanity checks - this kernel should only have a single LMA
            # operator as argument
            if len(self._kern.arguments.args) > 1:
                raise GenerationError(
                    "Kernel {0} has {1} arguments when it should only have 1 "
                    "(an LMA operator)".format(self._kern.name,
                                               len(self._kern.arguments.args)))
            op_arg = self._kern.arguments.args[0]
            if op_arg.type != "gh_operator":
                raise GenerationError(
                    "Expected a LMA operator from which to look-up boundary "
                    "dofs but kernel {0} has argument {1}.".
                    format(self._kern.name, op_arg.type))
            # TODO this access should really be "gh_readwrite". Support for
            # this will be added under #25.
            if op_arg.access != "gh_inc":
                raise GenerationError(
                    "Kernel {0} is recognised as a kernel which applies "
                    "boundary conditions to an operator. However its "
                    "operator argument has access {1} rather than gh_inc.".
                    format(self._kern.name, op_arg.access))
            self.operator_bcs_kernel(op_arg.function_space_to)

        # Provide qr arguments if required
        if self._kern.qr_required:
            self.quad_rule()

    def cell_position(self):
        ''' add cell position information'''
        raise NotImplementedError(
            "Error: ArgOrdering.cell_position() must be implemented by "
            "subclass")

    def mesh_height(self):
        ''' add height information'''
        raise NotImplementedError(
            "Error: ArgOrdering.mesh_height() must be implemented by subclass")

    def mesh_ncell2d(self):
        ''' Add the number of columns in the mesh '''
        raise NotImplementedError(
            "Error: ArgOrdering.mesh_ncell2d() must be implemented by"
            "subclass")

    def cma_operator(self, arg):
        ''' Add information on the CMA operator '''
        raise NotImplementedError("Error: ArgOrdering.cma_operator() must "
                                  "be implemented by subclass")

    def field_vector(self, arg):
        ''' add field-vector information for this field-vector argument '''
        raise NotImplementedError(
            "Error: ArgOrdering.field_vector() must be implemented by "
            "subclass")

    def field(self, arg):
        ''' add field information for this field argument '''
        raise NotImplementedError(
            "Error: ArgOrdering.field() must be implemented by subclass")

    def stencil_unknown_extent(self, arg):
        ''' add stencil extent information for this stencil argument '''
        raise NotImplementedError(
            "Error: ArgOrdering.stencil_unknown_extent() must be implemented "
            "by subclass")

    def stencil_unknown_direction(self, arg):
        ''' add stencil direction information for this stencil argument '''
        raise NotImplementedError(
            "Error: ArgOrdering.stencil_unknown_direction() must be "
            "implemented by subclass")

    def stencil(self, arg):
        ''' add stencil information for this stencil argument '''
        raise NotImplementedError(
            "Error: ArgOrdering.stencil() must be implemented by subclass")

    def operator(self, arg):
        ''' add operator information for this operator argument '''
        raise NotImplementedError(
            "Error: ArgOrdering.operator() must be implemented by subclass")

    def scalar(self, arg):
        ''' add scalar information for this scalar argument '''
        raise NotImplementedError(
            "Error: ArgOrdering.scalar() must be implemented by subclass")

    def fs_common(self, function_space):
        '''add information common to LMA operators and fields for this
        function space'''
        raise NotImplementedError(
            "Error: ArgOrdering.fs_common() must be implemented by "
            "subclass")

    def fs_compulsory_field(self, function_space):
        '''add compulsory information for this function space'''
        raise NotImplementedError(
            "Error: ArgOrdering.fs_compulsory_field() must be implemented "
            "by subclass")

    def basis(self, function_space):
        '''add basis function information for this function space '''
        raise NotImplementedError(
            "Error: ArgOrdering.basis() must be implemented by subclass")

    def diff_basis(self, function_space):
        '''add differential basis function information for this function
        space'''
        raise NotImplementedError(
            "Error: ArgOrdering.diff_basis() must be implemented by subclass")

    def orientation(self, function_space):
        '''add orientation information for this function space'''
        raise NotImplementedError(
            "Error: ArgOrdering.orientation() must be implemented by subclass")

    def field_bcs_kernel(self, function_space):
        '''add boundary condition information for a field on this function
        space'''
        raise NotImplementedError(
            "Error: ArgOrdering.field_bcs_kernel() must be implemented by "
            "subclass")

    def operator_bcs_kernel(self, function_space):
        '''add boundary condition information for an operator on this function
        space'''
        raise NotImplementedError(
            "Error: ArgOrdering.operator_bcs_kernel() must be implemented by "
            "subclass")

    def quad_rule(self):
        '''add qr information'''
        raise NotImplementedError(
            "Error: ArgOrdering.quad_rule() must be implemented by subclass")

    def banded_dofmap(self, function_space):
        ''' Add banded dofmap (required for CMA operator assembly) '''
        raise NotImplementedError("Error: ArgOrdering.banded_dofmap() must"
                                  " be implemented by subclass")

    def indirection_dofmap(self, arg, operator=None):
        ''' Add indirection dofmap required when applying a CMA operator '''
        raise NotImplementedError("Error: ArgOrdering.indirection_dofmap() "
                                  "must be implemented by subclass")


class KernCallArgList(ArgOrdering):
    '''Creates the argument list required to call kernel "kern" from the
    PSy-layer. The ordering and type of arguments is captured by the base
    class '''
    def __init__(self, kern, parent=None):
        ArgOrdering.__init__(self, kern)
        self._parent = parent
        self._arglist = []
        self._name_space_manager = NameSpaceFactory().create()

    def cell_position(self):
        ''' add a cell argument to the argument list'''
        self._arglist.append(self._cell_ref_name)

    def mesh_height(self):
        ''' add mesh height (nlayers) to the argument list'''
        nlayers_name = self._name_space_manager.create_name(
            root_name="nlayers", context="PSyVars", label="nlayers")
        self._arglist.append(nlayers_name)

    # TODO uncomment this method when ensuring we only pass ncell3d once
    # to any given kernel.
    # def mesh_ncell3d(self):
    #     ''' Add the number of cells in the full 3D mesh to the argument
    #     list '''
    #     ncell3d_name = self._name_space_manager.create_name(
    #         root_name="ncell_3d", context="PSyVars", label="ncell3d")
    #     self._arglist.append(ncell3d_name)

    def mesh_ncell2d(self):
        ''' Add the number of columns in the mesh to the argument list '''
        ncell2d_name = self._name_space_manager.create_name(
            root_name="ncell_2d", context="PSyVars", label="ncell_2d")
        self._arglist.append(ncell2d_name)

    def field_vector(self, argvect):
        '''add the field vector associated with the argument 'argvect' to the
        argument list '''
        # the range function below returns values from
        # 1 to the vector size which is what we
        # require in our Fortran code
        for idx in range(1, argvect.vector_size+1):
            text = argvect.proxy_name + "(" + str(idx) + ")%data"
            self._arglist.append(text)

    def field(self, arg):
        '''add the field array associated with the argument 'arg' to the
        argument list'''
        text = arg.proxy_name + "%data"
        self._arglist.append(text)

    def stencil_unknown_extent(self, arg):
        '''add stencil information to the argument list associated with the
        argument 'arg' if the extent is unknown'''
        # the extent is not specified in the metadata
        # so pass the value in
        name = stencil_size_name(arg)
        self._arglist.append(name)

    def stencil_unknown_direction(self, arg):
        '''add stencil information to the argument list associated with the
        argument 'arg' if the direction is unknown'''
        # the direction of the stencil is not known so pass the value in
        name = arg.stencil.direction_arg.varName
        self._arglist.append(name)

    def stencil(self, arg):
        '''add general stencil information associated with the argument 'arg'
        to the argument list'''
        # add in stencil dofmap
        var_name = stencil_dofmap_name(arg)
        name = var_name + "(:,:," + self._cell_ref_name + ")"
        self._arglist.append(name)

    def operator(self, arg):
        ''' add the operator arguments to the argument list '''
        # TODO we should only be including ncell_3d once in the argument
        # list but this adds it for every operator
        self._arglist.append(arg.proxy_name_indexed+"%ncell_3d")
        self._arglist.append(arg.proxy_name_indexed+"%local_stencil")

    def cma_operator(self, arg):
        ''' add the CMA operator and associated scalars to the argument
        list '''
        if arg.function_space_to.orig_name != \
           arg.function_space_from.orig_name:
            components = ["matrix"] + DynInvokeCMAOperators.cma_diff_fs_params
        else:
            components = ["matrix"] + DynInvokeCMAOperators.cma_same_fs_params
        for component in components:
            self._arglist.append(
                self._name_space_manager.create_name(
                    root_name=arg.name+"_"+component,
                    context="PSyVars",
                    label=arg.name+"_"+component))

    def scalar(self, scalar_arg):
        '''add the name associated with the scalar argument to the argument
        list'''
        self._arglist.append(scalar_arg.name)

    def fs_common(self, function_space):
        '''add function-space related arguments common to LMA operators and
        fields'''
        # There is currently one argument: "ndf"
        ndf_name = get_fs_ndf_name(function_space)
        self._arglist.append(ndf_name)

    def fs_compulsory_field(self, function_space):
        '''add compulsory arguments to the argument list, when there is a
        field on this function space'''
        undf_name = get_fs_undf_name(function_space)
        self._arglist.append(undf_name)
        map_name = get_fs_map_name(function_space)
        self._arglist.append(map_name+"(:,"+self._cell_ref_name+")")

    def basis(self, function_space):
        '''
        Add basis function information for this function space to the
        argument list.

        :param function_space: the function space for which the basis
                               function is required
        :type function_space: :py:class:`psyclone.dynamo0p3.FunctionSpace`
        '''
        basis_name = get_fs_basis_name(function_space,
                                       qr_var=self._kern.qr_name,
                                       on_space=self._kern.eval_fspace)
        self._arglist.append(basis_name)

    def diff_basis(self, function_space):
        '''
        Add differential basis information for the function space to the
        argument list.

        :param function_space: the function space for which the differential
                               basis functions are required
        :type function_space: :py:class:`psyclone.dynamo0p3.FunctionSpace`
        '''
        diff_basis_name = get_fs_diff_basis_name(
            function_space, qr_var=self._kern.qr_name,
            on_space=self._kern.eval_fspace)
        self._arglist.append(diff_basis_name)

    def orientation(self, function_space):
        '''add orientation information for this function space to the
        argument list'''
        orientation_name = get_fs_orientation_name(function_space)
        self._arglist.append(orientation_name)

    def field_bcs_kernel(self, function_space):
        ''' implement the boundary_dofs array fix for a field '''
        from psyclone.f2pygen import DeclGen, AssignGen
        self._arglist.append("boundary_dofs")
        parent = self._parent
        parent.add(DeclGen(parent, datatype="integer",
                           pointer=True, entity_decls=[
                               "boundary_dofs(:,:) => null()"]))
        fspace = None
        for fspace in self._kern.arguments.unique_fss:
            if fspace.orig_name == "any_space_1":
                break
        farg = self._kern.arguments.get_arg_on_space(fspace)
        # Sanity check - expect the enforce_bc_code kernel to only have
        # a field argument.
        if farg.type != "gh_field":
            raise GenerationError(
                "Expected a gh_field from which to look-up boundary dofs "
                "for kernel {0} but got {1}".format(self._kern.name,
                                                    farg.type))
        new_parent, position = parent.start_parent_loop()
        new_parent.add(AssignGen(new_parent, pointer=True,
                                 lhs="boundary_dofs",
                                 rhs=farg.proxy_name +
                                 "%vspace%get_boundary_dofs()"),
                       position=["before", position])

    def operator_bcs_kernel(self, function_space):
        ''' Supply necessary additional arguments for the kernel that
        applies boundary conditions to a LMA operator '''
        from psyclone.f2pygen import DeclGen, AssignGen
        # This kernel has only a single LMA operator as argument.
        # Checks for this are performed in ArgOrdering.generate()
        op_arg = self._kern.arguments.args[0]
        self._arglist.append("boundary_dofs")
        parent = self._parent
        parent.add(DeclGen(parent, datatype="integer",
                           pointer=True, entity_decls=[
                               "boundary_dofs(:,:) => null()"]))
        new_parent, position = parent.start_parent_loop()
        new_parent.add(AssignGen(new_parent, pointer=True,
                                 lhs="boundary_dofs",
                                 rhs=op_arg.proxy_name +
                                 "%fs_to%get_boundary_dofs()"),
                       position=["before", position])

    def quad_rule(self):
        ''' add qr information to the argument list'''
        self._arglist.extend([self._kern.qr_args["nh"],
                              self._kern.qr_args["nv"],
                              self._kern.qr_args["h"],
                              self._kern.qr_args["v"]])

    def banded_dofmap(self, function_space):
        ''' Add banded dofmap (required for CMA operator assembly) '''
        # Note that the necessary ndf values will already have been added
        # to the argument list as they are mandatory for every function
        # space that appears in the meta-data.
        self._arglist.append(get_cbanded_map_name(function_space))

    def indirection_dofmap(self, function_space, operator=None):
        ''' Add indirection dofmap required when applying a CMA operator '''
        self._arglist.append(get_cma_indirection_map_name(function_space))

    @property
    def arglist(self):
        '''return the kernel argument list. The generate function must be
        called first'''
        if not self._arglist:
            raise GenerationError(
                "Internal error. The argument list in KernCallArgList:"
                "arglist() is empty. Has the generate() method been called?")
        return self._arglist

    @property
    def _cell_ref_name(self):
        '''utility routine which determines whether to return the cell value
        or the colourmap lookup value '''
        if self._kern.is_coloured():
            return "cmap(colour, cell)"
        else:
            return "cell"


class KernStubArgList(ArgOrdering):
    '''Creates the argument list required to create and declare the
    required arguments for a kernel subroutine.  The ordering and type
    of the arguments is captured by the base class '''
    def __init__(self, kern, parent):

        from psyclone.f2pygen import UseGen
        parent.add(UseGen(parent, name="constants_mod", only=True,
                          funcnames=["r_def"]))
        self._first_arg = True
        self._first_arg_decl = None
        ArgOrdering.__init__(self, kern)
        self._parent = parent
        self._arglist = []
        self._name_space_manager = NameSpaceFactory().create()

    def cell_position(self):
        ''' Add cell position to the argument list if required '''
        from psyclone.f2pygen import DeclGen
        self._arglist.append("cell")
        self._parent.add(DeclGen(self._parent, datatype="integer", intent="in",
                                 entity_decls=["cell"]))

    def mesh_height(self):
        ''' add mesh height (nlayers) to the argument list if required '''
        from psyclone.f2pygen import DeclGen
        self._arglist.append("nlayers")
        self._parent.add(DeclGen(self._parent, datatype="integer", intent="in",
                                 entity_decls=["nlayers"]))

    def mesh_ncell2d(self):
        ''' Add the number of columns in the mesh to the argument list if
        required '''
        from psyclone.f2pygen import DeclGen
        self._arglist.append("ncell_2d")
        self._parent.add(DeclGen(self._parent, datatype="integer", intent="in",
                                 entity_decls=["ncell_2d"]))

    def field_vector(self, argvect):
        '''add the field vector associated with the argument 'argvect' to the
        argument list '''
        undf_name = get_fs_undf_name(argvect.function_space)
        from psyclone.f2pygen import DeclGen
        # the range function below returns values from
        # 1 to the vector size which is what we
        # require in our Fortran code
        for idx in range(1, argvect.vector_size+1):
            text = (argvect.name + "_" +
                    argvect.function_space.mangled_name +
                    "_v" + str(idx))
            intent = argvect.intent
            decl = DeclGen(self._parent, datatype="real",
                           kind="r_def", dimension=undf_name,
                           intent=intent, entity_decls=[text])
            self._parent.add(decl)
            if self._first_arg:
                self._first_arg = False
                self._first_arg_decl = decl
            self._arglist.append(text)

    def field(self, arg):
        '''add the field associated with the argument 'arg' to the argument
        list'''
        from psyclone.f2pygen import DeclGen
        undf_name = get_fs_undf_name(arg.function_space)
        text = arg.name + "_" + arg.function_space.mangled_name
        intent = arg.intent
        decl = DeclGen(self._parent, datatype="real",
                       kind="r_def", dimension=undf_name,
                       intent=intent, entity_decls=[text])
        self._parent.add(decl)
        if self._first_arg:
            self._first_arg = False
            self._first_arg_decl = decl
        self._arglist.append(text)

    def stencil_unknown_extent(self, arg):
        '''add stencil information associated with the argument 'arg' if the
        extent is unknown'''
        from psyclone.f2pygen import DeclGen
        name = arg.name + "_stencil_size"
        self._parent.add(DeclGen(self._parent, datatype="integer", intent="in",
                                 entity_decls=[name]))
        self._arglist.append(name)

    def stencil_unknown_direction(self, arg):
        '''add stencil information associated with the argument 'arg' if the
        direction is unknown'''
        from psyclone.f2pygen import DeclGen
        name = arg.name+"_direction"
        self._parent.add(DeclGen(self._parent, datatype="integer", intent="in",
                                 entity_decls=[name]))
        self._arglist.append(name)

    def stencil(self, arg):
        '''add general stencil information associated with the argument
        'arg' '''
        from psyclone.f2pygen import DeclGen
        name = arg.name+"_stencil_map"
        ndf_name = get_fs_ndf_name(arg.function_space)
        self._parent.add(DeclGen(self._parent, datatype="integer", intent="in",
                                 dimension=",".join(
                                     [ndf_name, arg.name + "_stencil_size"]),
                                 entity_decls=[name]))
        self._arglist.append(name)

    def operator(self, arg):
        ''' add the operator arguments to the argument list '''
        from psyclone.f2pygen import DeclGen
        size = arg.name + "_ncell_3d"
        self._arglist.append(size)
        decl = DeclGen(self._parent, datatype="integer", intent="in",
                       entity_decls=[size])
        self._parent.add(decl)
        # If this is the first argument in the kernel then keep a
        # note so that we can put subsequent declarations in the
        # correct location
        if self._first_arg:
            self._first_arg = False
            self._first_arg_decl = decl
        text = arg.name
        self._arglist.append(text)

        intent = arg.intent
        ndf_name_to = get_fs_ndf_name(arg.function_space_to)
        ndf_name_from = get_fs_ndf_name(arg.function_space_from)
        self._parent.add(DeclGen(self._parent, datatype="real", kind="r_def",
                                 dimension=",".join([ndf_name_to,
                                                     ndf_name_from, size]),
                                 intent=intent, entity_decls=[text]))

    def cma_operator(self, arg):
        ''' add the CMA operator arguments to the argument list '''
        from psyclone.f2pygen import DeclGen
        # The CMA operator itself
        self._arglist.append(arg.name)
        # Associated scalar parameters
        nrow = arg.name + "_nrow"
        _local_args = [nrow]
        if arg.function_space_to.orig_name != \
           arg.function_space_from.orig_name:
            # If the to- and from-spaces are different then so are ncol and
            # nrow so we pass both of them. If they are the same then we
            # could pass either but choose to pass nrow and not ncol.
            ncol = arg.name + "_ncol"
            _local_args.append(ncol)
        bandwidth = arg.name + "_bandwidth"
        alpha = arg.name + "_alpha"
        beta = arg.name + "_beta"
        gamma_m = arg.name + "_gamma_m"
        gamma_p = arg.name + "_gamma_p"
        _local_args += [bandwidth, alpha, beta, gamma_m, gamma_p]
        self._arglist += _local_args

        intent = arg.intent
        # Declare the associated scalar arguments before the array because
        # some of them are used to dimension the latter (and some compilers
        # get upset if this ordering is not followed)
        self._parent.add(DeclGen(self._parent, datatype="integer",
                                 intent="in",
                                 entity_decls=_local_args))
        # Declare the array that holds the CMA operator
        # If this is the first argument in the kernel then keep a
        # note so that we can put subsequent declarations in the
        # correct location
        decl = DeclGen(self._parent, datatype="real", kind="r_def",
                       dimension=",".join([bandwidth,
                                           nrow, "ncell_2d"]),
                       intent=intent, entity_decls=[arg.name])
        self._parent.add(decl)
        if self._first_arg:
            self._first_arg = False
            self._first_arg_decl = decl

    def banded_dofmap(self, function_space):
        ''' Declare the banded dofmap required for a CMA operator
        that maps to/from the specified function space '''
        from psyclone.f2pygen import DeclGen
        ndf = get_fs_ndf_name(function_space)
        dofmap = get_cbanded_map_name(function_space)
        self._parent.add(DeclGen(self._parent, datatype="integer",
                                 dimension=",".join([ndf, "nlayers"]),
                                 intent="in",
                                 entity_decls=[dofmap]))
        self._arglist.append(dofmap)

    def indirection_dofmap(self, function_space, operator=None):
        ''' Declare the indirection dofmaps required when applying a
        CMA operator '''
        from psyclone.f2pygen import DeclGen
        if not operator:
            raise GenerationError("Internal error: no CMA operator supplied.")
        if operator.type != "gh_columnwise_operator":
            raise GenerationError(
                "Internal error: a CMA operator (gh_columnwise_operator) must "
                "be supplied but got {0}".format(operator.type))
        # The extent of the (1D) dofmap depends on whether it is for the 'to'
        # or 'from' function space of the operator
        if operator.function_space_to.orig_name == function_space.orig_name:
            dim_name = operator.name + "_nrow"
        else:
            dim_name = operator.name + "_ncol"
        map_name = get_cma_indirection_map_name(function_space)
        self._parent.add(DeclGen(self._parent, datatype="integer",
                                 dimension=dim_name,
                                 intent="in",
                                 entity_decls=[map_name]))
        self._arglist.append(map_name)

    def scalar(self, arg):
        '''add the name associated with the scalar argument'''
        from psyclone.f2pygen import DeclGen
        if arg.type == "gh_real":
            decl = DeclGen(self._parent, datatype="real", kind="r_def",
                           intent=arg.intent,
                           entity_decls=[arg.name])
        elif arg.type == "gh_integer":
            decl = DeclGen(self._parent, datatype="integer",
                           intent=arg.intent,
                           entity_decls=[arg.name])
        else:
            raise GenerationError(
                "Internal error: expected arg type to be one "
                "of '{0}' but got '{1}'".format(VALID_SCALAR_NAMES,
                                                arg.type))
        self._parent.add(decl)
        self._arglist.append(arg.name)

    def fs_common(self, function_space):
        ''' Provide arguments common to LMA operators and
        fields on a space. There is one: "ndf". '''
        from psyclone.f2pygen import DeclGen
        ndf_name = get_fs_ndf_name(function_space)
        self._arglist.append(ndf_name)
        self._parent.add(
            DeclGen(self._parent, datatype="integer", intent="in",
                    entity_decls=[ndf_name]),
            position=["before", self._first_arg_decl.root])

    def fs_compulsory_field(self, function_space):
        ''' Provide compulsory arguments if there is a field on this
        function space'''
        from psyclone.f2pygen import DeclGen
        ndf_name = get_fs_ndf_name(function_space)
        undf_name = get_fs_undf_name(function_space)
        self._arglist.append(undf_name)
        map_name = get_fs_map_name(function_space)
        self._arglist.append(map_name)
        # ndf* declarations need to be before argument
        # declarations as some compilers don't like
        # declarations after they have been used. We place
        # ndf* before the first argument declaration
        # (field or operator) (rather than after nlayers)
        # as this keeps the declarations in the order
        # specified in the metadata and first used by
        # fields/operators.
        self._parent.add(DeclGen(self._parent, datatype="integer", intent="in",
                                 entity_decls=[undf_name]),
                         position=["before", self._first_arg_decl.root])
        self._parent.add(DeclGen(self._parent, datatype="integer", intent="in",
                                 dimension=ndf_name,
                                 entity_decls=[map_name]))

    def basis(self, function_space):
        '''
        Add the necessary declarations for a basis function on the supplied
        function space.

        :param function_space: the function space for which to provide
                               the basis functions
        :type function_space: :py:class:`psyclone.dynamo0p3.FunctionSpace`
        '''
        from psyclone.f2pygen import DeclGen
        basis_name = get_fs_basis_name(function_space)
        ndf_name = get_fs_ndf_name(function_space)
        self._arglist.append(basis_name)
        # the size of the first dimension for a
        # basis array depends on the
        # function space. The values are
        # w0=1, w1=3, w2=3, w3=1, wtheta=1, w2h=3, w2v=3
        first_dim = None
        if function_space.orig_name.lower() in \
           ["w0", "w3", "wtheta"]:
            first_dim = "1"
        elif (function_space.orig_name.lower() in
              ["w1", "w2", "w2h", "w2v", "any_w2"]):
            first_dim = "3"
        else:
            raise GenerationError(
                "Unsupported space for basis function, "
                "expecting one of {0} but found "
                "'{1}'".format(VALID_FUNCTION_SPACES,
                               function_space.orig_name))
        if self._kern.eval_shape in VALID_QUADRATURE_SHAPES:
            dim_list = ",".join([first_dim, ndf_name,
                                 self._kern.qr_args["nh"],
                                 self._kern.qr_args["nv"]])
        else:
            # Need the ndf for the space on which the basis functions
            # have been evaluated
            nodal_ndf_name = get_fs_ndf_name(self._kern.eval_fspace)
            dim_list = ",".join([first_dim, ndf_name, nodal_ndf_name])
        self._parent.add(DeclGen(self._parent, datatype="real",
                                 kind="r_def", intent="in",
                                 dimension=dim_list,
                                 entity_decls=[basis_name]))

    def diff_basis(self, function_space):
        '''
        Provide the necessary declarations for the differential basis function
        on the supplied function space.

        :param function_space: the function space for which to provide the
                               differential basis function
        :type function_space: :py:class:`psyclone.dynamo0p3.FunctionSpace`
        '''
        from psyclone.f2pygen import DeclGen
        ndf_name = get_fs_ndf_name(function_space)
        diff_basis_name = get_fs_diff_basis_name(function_space)
        self._arglist.append(diff_basis_name)
        # the size of the first dimension for a
        # differential basis array depends on the
        # function space. The values are
        # w0=3, w1=3, w2=1, w3=3, wtheta=3, w2h=1, w2v=1
        first_dim = None
        if function_space.orig_name.lower() in \
           ["w2", "w2h", "w2v", "any_w2"]:
            first_dim = "1"
        elif (function_space.orig_name.lower() in
              ["w0", "w1", "w3", "wtheta"]):
            first_dim = "3"
        else:
            raise GenerationError(
                "Unsupported space for differential basis "
                "function, expecting one of {0} but found "
                "'{1}'".format(VALID_FUNCTION_SPACES,
                               function_space.orig_name))
        if self._kern.eval_shape in VALID_QUADRATURE_SHAPES:
            dim_list = ",".join([first_dim, ndf_name,
                                 self._kern.qr_args["nh"],
                                 self._kern.qr_args["nv"]])
        else:
            nodal_ndf_name = get_fs_ndf_name(self._kern.eval_fspace)
            dim_list = ",".join([first_dim, ndf_name, nodal_ndf_name])
        self._parent.add(DeclGen(self._parent, datatype="real", kind="r_def",
                                 intent="in", dimension=dim_list,
                                 entity_decls=[diff_basis_name]))

    def orientation(self, function_space):
        ''' provide orientation information for the function space '''
        from psyclone.f2pygen import DeclGen
        ndf_name = get_fs_ndf_name(function_space)
        orientation_name = get_fs_orientation_name(function_space)
        self._arglist.append(orientation_name)
        self._parent.add(DeclGen(self._parent, datatype="integer",
                                 intent="in", dimension=ndf_name,
                                 entity_decls=[orientation_name]))

    def field_bcs_kernel(self, function_space):
        ''' implement the boundary_dofs array fix for fields '''
        from psyclone.f2pygen import DeclGen
        self._arglist.append("boundary_dofs")
        ndf_name = get_fs_ndf_name(function_space)
        self._parent.add(DeclGen(self._parent, datatype="integer", intent="in",
                                 dimension=",".join([ndf_name, "2"]),
                                 entity_decls=["boundary_dofs"]))

    def operator_bcs_kernel(self, function_space):
        ''' Implement the boundary_dofs array fix for operators. This is the
        same as for fields with the function space set to the 'to' space of
        the operator. '''
        self.field_bcs_kernel(function_space)

    def quad_rule(self):
        ''' provide qr information '''
        from psyclone.f2pygen import DeclGen
        self._arglist.extend([self._kern.qr_args["nh"],
                              self._kern.qr_args["nv"],
                              self._kern.qr_args["h"],
                              self._kern.qr_args["v"]])
        self._parent.add(DeclGen(self._parent, datatype="integer", intent="in",
                                 entity_decls=[self._kern.qr_args["nh"],
                                               self._kern.qr_args["nv"]]))
        self._parent.add(DeclGen(self._parent, datatype="real", kind="r_def",
                                 intent="in",
                                 dimension=self._kern.qr_args["nh"],
                                 entity_decls=[self._kern.qr_args["h"]]))
        self._parent.add(DeclGen(self._parent, datatype="real", kind="r_def",
                                 intent="in",
                                 dimension=self._kern.qr_args["nv"],
                                 entity_decls=[self._kern.qr_args["v"]]))

    @property
    def arglist(self):
        '''return the kernel argument list. The generate function must be
        called first'''
        if not self._arglist:
            raise GenerationError(
                "Internal error. The argument list in KernStubArgList:"
                "arglist() is empty. Has the generate() method been called?")
        return self._arglist


# class DinoWriters(ArgOrdering):
#    '''Creates the required writers to dump the state of a Kernel call
#    using dino. The integers are output first, followed by the fields,
#    arrays etc'''
#    def __init__(self, kern, parent=None, position=None):
#        ArgOrdering.__init__(self, kern)
#        self._parent = parent
#        self._position = position
#        self._name_space_manager = NameSpaceFactory().create()
#        self._scalar_position = None
#        self._array_position = None
#
#    def cell_position(self):
#        ''' get dino to output cell position information '''
#        # dino outputs a full field so we do not need cell index information
#        pass
#
#    def mesh_height(self):
#        ''' get dino to output the height of the mesh (nlayers)'''
#        nlayers_name = self._name_space_manager.create_name(
#            root_name="nlayers", context="PSyVars", label="nlayers")
#        self._add_dino_scalar(nlayers_name)
#
#    def field_vector(self, argvect):
#        '''get dino to output field vector data associated with the argument
#        'argvect' '''
#        # TBD
#        pass
#
#    def field(self, arg):
#        '''get dino to output field datat associated with the argument
#        'arg' '''
#        if arg.intent in ["in", "inout"]:
#            text = arg.proxy_name + "%data"
#            self._add_dino_array(text)
#
#    def stencil_unknown_extent(self, arg):
#        '''get dino to output stencil information associated with the argument
#        'arg' if the extent is unknown '''
#        # TBD
#        pass
#
#    def stencil_unknown_direction(self, arg):
#        '''get dino to output stencil information associated with the argument
#        'arg' if the direction is unknown '''
#        # TBD
#        pass
#
#    def stencil(self, arg):
#        '''get dino to output general stencil information associated with the
#        argument 'arg' '''
#        # TBD
#        pass
#
#    def operator(self, arg):
#        ''' get dino to output the operator arguments '''
#        # TBD
#        pass
#
#    def scalar(self, scalar_arg):
#        '''get dino to output the value of the scalar argument'''
#        if scalar_arg in ["in", "inout"]:
#            self._add_dino_scalar(scalar_arg.name)
#
#    def fs_common(self, function_space):
#        '''get dino to output any arguments common to LMA operators and
#        fields on a space. '''
#        # There is currently one: "ndf".
#        ndf_name = get_fs_ndf_name(function_space)
#        self._add_dino_scalar(ndf_name)
#
#    def fs_compulsory_field(self, function_space):
#        '''get dino to output compulsory arguments if there is a field on this
#        function space'''
#        undf_name = get_fs_undf_name(function_space)
#        self._add_dino_scalar(undf_name)
#
#    def basis(self, function_space):
#        '''get dino to output basis function information for the function
#        space'''
#        # TBD
#        pass
#
#    def diff_basis(self, function_space):
#        '''get dino to output differential basis function information for the
#        function space'''
#        # TBD
#         pass
#
#    def orientation(self, function_space):
#        '''get dino to output orientation information for the function
#        space'''
#        # TBD
#        pass
#
#    def field_bcs_kernel(self, function_space):
#        '''get dino to output any boundary_dofs information for bc_kernel'''
#        # TBD
#        pass
#
#    def quad_rule(self):
#        '''get dino to output qr information '''
#        # TBD
#        pass
#
#    def generate(self):
#        '''perform any additional actions before and after kernel
#        argument-list based generation'''
#        from psyclone.f2pygen import CommentGen
#        self._parent.add(CommentGen(self._parent, " dino output start"),
#                         position=["before", self._position])
#        scalar_comment = CommentGen(self._parent, " dino scalars")
#        self._parent.add(scalar_comment,
#                         position=["before", self._position])
#        array_comment = CommentGen(self._parent, " dino arrays")
#        self._parent.add(array_comment,
#                         position=["before", self._position])
#        self._scalar_position = scalar_comment.root
#        self._array_position = array_comment.root
#        self._parent.add(CommentGen(self._parent, " dino output end"),
#                         position=["before", self._position])
#        self._parent.add(CommentGen(self._parent, ""),
#                         position=["before", self._position])
#        ArgOrdering.generate(self)
#
#    def _add_dino_scalar(self, name):
#        ''' add a dino output call for a scalar variable '''
#        from psyclone.f2pygen import CallGen
#        self._parent.add(CallGen(self._parent, name="dino%output_scalar",
#                                 args=[name]),
#                         position=["after", self._scalar_position])
#
#    def _add_dino_array(self, name):
#        ''' add a dino output call for an array variable '''
#        from psyclone.f2pygen import CallGen
#        self._parent.add(CallGen(self._parent, name="dino%output_array",
#                                 args=[name]),
#                         position=["after", self._array_position])


class FSDescriptor(object):
    ''' Provides information about a particular function space used by
    a meta-funcs entry in the kernel metadata. '''

    def __init__(self, descriptor):
        self._descriptor = descriptor

    @property
    def requires_basis(self):
        ''' Returns True if a basis function is associated with this
        function space, otherwise it returns False. '''
        return "gh_basis" in self._descriptor.operator_names

    @property
    def requires_diff_basis(self):
        ''' Returns True if a differential basis function is
        associated with this function space, otherwise it returns
        False. '''
        return "gh_diff_basis" in self._descriptor.operator_names

    @property
    def requires_orientation(self):
        ''' Returns True if an orientation function is
        associated with this function space, otherwise it returns
        False. '''
        return "gh_orientation" in self._descriptor.operator_names

    @property
    def fs_name(self):
        ''' Returns the raw metadata value of this function space. '''
        return self._descriptor.function_space_name


class FSDescriptors(object):
    ''' Contains a collection of FSDescriptor objects and methods
    that provide information across these objects. We have one
    FSDescriptor for each meta-funcs entry in the kernel
    meta-data '''

    def __init__(self, descriptors):
        self._orig_descriptors = descriptors
        self._descriptors = []
        for descriptor in descriptors:
            self._descriptors.append(FSDescriptor(descriptor))

    def exists(self, fspace):
        ''' Return True if a descriptor with the specified function
        space exists, otherwise return False. '''
        for descriptor in self._descriptors:
            # FS descriptors hold information taken from the kernel
            # metadata and therefore it is the original name of
            # the supplied function space that we must look at
            if descriptor.fs_name == fspace.orig_name:
                return True
        return False

    def get_descriptor(self, fspace):
        ''' Return the descriptor with the specified function space
        name. If it does not exist raise an error.'''
        for descriptor in self._descriptors:
            if descriptor.fs_name == fspace.orig_name:
                return descriptor
        raise GenerationError(
            "FSDescriptors:get_descriptor: there is no descriptor for "
            "function space {0}".format(fspace.orig_name))

    @property
    def descriptors(self):
        '''
        :return: the list of Descriptors, one for each of the meta-funcs
                 entries in the kernel meta-data.
        :rtype: List of :py:class:`psyclone.dynamo0p3.FSDescriptor`
        '''
        return self._descriptors


def check_args(call):
    '''
    Checks that the kernel arguments provided via the invoke call are
    consistent with the information expected, as specified by the
    kernel metadata

    :param call: the object produced by the parser that describes the
                 kernel call to be checked.
    :type call: :py:class:`psyclone.parse.KernelCall`
    :raises: GenerationError if the kernel arguments in the Algorithm layer
             do not match up with the kernel meta-data
    '''
    # stencil arguments
    stencil_arg_count = 0
    for arg_descriptor in call.ktype.arg_descriptors:
        if arg_descriptor.stencil:
            if not arg_descriptor.stencil['extent']:
                # an extent argument must be provided
                stencil_arg_count += 1
            if arg_descriptor.stencil['type'] == 'xory1d':
                # a direction argument must be provided
                stencil_arg_count += 1

    # qr_argument
    if call.ktype.eval_shape in VALID_QUADRATURE_SHAPES:
        qr_arg_count = 1
    else:
        qr_arg_count = 0

    expected_arg_count = len(call.ktype.arg_descriptors) + \
        stencil_arg_count + qr_arg_count

    if expected_arg_count != len(call.args):
        raise GenerationError(
            "error: expected '{0}' arguments in the algorithm layer but "
            "found '{1}'. Expected '{2}' standard arguments, '{3}' "
            "stencil arguments and '{4}' qr_arguments'".format(
                expected_arg_count, len(call.args),
                len(call.ktype.arg_descriptors), stencil_arg_count,
                qr_arg_count))


class DynStencil(object):
    ''' Provides stencil information about a Dynamo argument '''
    def __init__(self, name):
        self._name = name
        self._extent = None
        self._extent_arg = None
        self._direction_arg = None

    @property
    def extent(self):
        '''Returns the extent of the stencil if it is known. It will be known
        if it is specified in the metadata.'''
        return self._extent

    @property
    def extent_arg(self):
        '''Returns the algorithm argument associated with the extent value if
        extent has not been provided in the metadata.'''
        return self._extent_arg

    @extent_arg.setter
    def extent_arg(self, value):
        ''' sets the extent_arg argument. '''
        self._extent_arg = value

    @property
    def direction_arg(self):
        '''returns the direction argument associated with the direction of
        the stencil if the direction of the stencil is not known'''
        return self._direction_arg

    @direction_arg.setter
    def direction_arg(self, value):
        ''' sets the direction_arg argument. '''
        self._direction_arg = value


class DynKernelArguments(Arguments):
    ''' Provides information about Dynamo kernel call arguments
    collectively, as specified by the kernel argument metadata. '''

    def __init__(self, call, parent_call):
        if False:  # pylint: disable=using-constant-test
            # For pyreverse
            self._0_to_n = DynKernelArgument(None, None, None, None)

        self._name_space_manager = NameSpaceFactory().create()

        Arguments.__init__(self, parent_call)

        # check that the arguments provided by the algorithm layer are
        # consistent with those expected by the kernel(s)
        check_args(call)

        # create our arguments and add in stencil information where
        # appropriate.
        self._args = []
        idx = 0
        for arg in call.ktype.arg_descriptors:

            dyn_argument = DynKernelArgument(self, arg, call.args[idx],
                                             parent_call)
            idx += 1
            if dyn_argument.descriptor.stencil:
                stencil = DynStencil(dyn_argument.descriptor.stencil['type'])
                if dyn_argument.descriptor.stencil['extent']:
                    raise GenerationError("extent metadata not yet supported")
                    # if supported we would add the following
                    # line. However, note there is currently no setter
                    # for extent in DynStencil so this would need to
                    # be added.  stencil.extent =
                    # dyn_argument.descriptor.stencil['extent']
                else:
                    # an extent argument has been added
                    stencil.extent_arg = call.args[idx]
                    # extent_arg is not a standard dynamo argument, it is
                    # an Arg object created by the parser. Therefore its
                    # name may clash. We register and update the name here.
                    unique_name = self._name_space_manager.create_name(
                        root_name=stencil.extent_arg.varName,
                        context="AlgArgs",
                        label=stencil.extent_arg.text)
                    stencil.extent_arg.varName = unique_name
                    idx += 1
                if dyn_argument.descriptor.stencil['type'] == 'xory1d':
                    # a direction argument has been added
                    stencil.direction_arg = call.args[idx]
                    if stencil.direction_arg.varName not in \
                       VALID_STENCIL_DIRECTIONS:
                        # direction_arg is not a standard dynamo
                        # argument, it is an Arg object created by the
                        # parser. Therefore its name may clash. We
                        # register and update the name here.
                        unique_name = self._name_space_manager.create_name(
                            root_name=stencil.direction_arg.varName,
                            context="AlgArgs",
                            label=stencil.direction_arg.text)
                        stencil.direction_arg.varName = unique_name
                    idx += 1
                dyn_argument.stencil = stencil
            self._args.append(dyn_argument)

        self._dofs = []

        # Generate a static list of unique function-space names used
        # by the set of arguments: store the mangled names as these
        # are what we use at the level of an Invoke
        self._unique_fs_names = []
        # List of corresponding unique function-space objects
        self._unique_fss = []
        for arg in self._args:
            for function_space in arg.function_spaces:
                # We check that function_space is not None because scalar
                # args don't have one and fields only have one (only
                # operators have two).
                if function_space and \
                   function_space.mangled_name not in self._unique_fs_names:
                    self._unique_fs_names.append(function_space.mangled_name)
                    self._unique_fss.append(function_space)

    def get_arg_on_space_name(self, func_space_name):
        '''
        Returns the first argument (field or operator) found that is on
        the named function space, as specified in the kernel metadata.

        :param str func_space_name: Name of the function space (as specified
                                    in kernel meta-data) for which
                                    to find an argument.
        :return: the first kernel argument that is on the named function
                 space
        :rtype: :py:class:`psyclone.dynamo0p3.DynKernelArgument`
        :raises: FieldNotFoundError if no field or operator argument is found
                 for the named function space.
        '''
        for arg in self._args:
            for function_space in arg.function_spaces:
                if function_space:
                    if func_space_name == function_space.orig_name:
                        return arg
        raise FieldNotFoundError("DynKernelArguments:get_arg_on_space_name: "
                                 "there is no field or operator with function "
                                 "space {0}".format(func_space_name))

    def get_arg_on_space(self, func_space):
        '''
        Returns the first argument (field or operator) found that is on
        the specified function space. The mangled name of the supplied
        function space is used for comparison.

        :param func_space: The function space for which to find an argument.
        :type func_space: :py:class:`dynamo0p3.xxxxxxx`
        :return: the first kernel argument that is on the supplied function
                 space
        :rtype: :py:class:`psyclone.dynamo0p3.DynKernelArgument`
        :raises: FieldNotFoundError if no field or operator argument is found
                 for the specified function space.
        '''
        for arg in self._args:
            for function_space in arg.function_spaces:
                if function_space:
                    if func_space.mangled_name == function_space.mangled_name:
                        return arg
        raise FieldNotFoundError("DynKernelArguments:get_arg_on_space: there "
                                 "is no field or operator with function space "
                                 "{0} (mangled name = '{1}')".format(
                                     func_space.orig_name,
                                     func_space.mangled_name))

    def has_operator(self, op_type=None):
        ''' Returns true if at least one of the arguments is an operator
        of type op_type (either gh_operator [LMA] or gh_columnwise_operator
        [CMA]). If op_type is None then searches for *any* valid operator
        type. '''
        if op_type and op_type not in VALID_OPERATOR_NAMES:
            raise GenerationError(
                "If supplied, op_type must be a valid operator type (one "
                "of {0}) but got {1}".format(VALID_OPERATOR_NAMES, op_type))
        if not op_type:
            # If no operator type is specified then we match any type
            op_list = VALID_OPERATOR_NAMES
        else:
            op_list = [op_type]
        for arg in self._args:
            if arg.type in op_list:
                return True
        return False

    @property
    def unique_fss(self):
        ''' Returns a unique list of function space objects used by the
        arguments of this kernel '''
        return self._unique_fss

    @property
    def unique_fs_names(self):
        ''' Return the list of unique function space names used by the
        arguments of this kernel. The names are unmangled (i.e. as
        specified in the kernel metadata) '''
        return self._unique_fs_names

    def iteration_space_arg(self, mapping=None):
        '''Returns an argument we can use to dereference the iteration
        space. This can be a field or operator that is modified or
        alternatively a field that is read if one or more scalars
        are modified. If a kernel writes to more than one argument then
        that requiring the largest iteration space is selected.'''

        # Since we always compute operators out to the L1 halo we first
        # check whether this kernel writes to an operator
        op_args = psyGen.args_filter(self._args,
                                     arg_types=VALID_OPERATOR_NAMES,
                                     arg_accesses=GH_WRITE_ACCESSES)
        if op_args:
            return op_args[0]

        # This kernel does not write to an operator. We now check for
        # fields that are written to. We check first for any modified
        # field on a continuous function space, failing that we try
        # any_space function spaces (because we must assume such a
        # space is continuous) and finally we try discontinuous
        # function spaces. We do this because if a quantity on a
        # continuous FS is modified then our iteration space must be
        # larger (include L1 halo cells)
        fld_args = psyGen.args_filter(self._args,
                                      arg_types=["gh_field"],
                                      arg_accesses=GH_WRITE_ACCESSES)
        if fld_args:
            for spaces in [CONTINUOUS_FUNCTION_SPACES,
                           VALID_ANY_SPACE_NAMES,
                           DISCONTINUOUS_FUNCTION_SPACES]:
                for arg in fld_args:
                    if arg.function_space.orig_name in spaces:
                        return arg

        # No modified fields or operators. Check for unmodified fields...
        fld_args = psyGen.args_filter(self._args, arg_types=["gh_field"])
        if fld_args:
            return fld_args[0]

        # it is an error if we get to here
        raise GenerationError(
            "iteration_space_arg(). The dynamo0.3 api must have a modified "
            "field, a modified operator, or an unmodified field (in the case "
            "of a modified scalar). None of these were found.")

    @property
    def dofs(self):
        ''' Currently required for invoke base class although this
        makes no sense for dynamo. Need to refactor the invoke class
        and pull out dofs into the gunghoproto api. '''
        return self._dofs


class DynKernelArgument(KernelArgument):
    ''' Provides information about individual Dynamo kernel call
    arguments as specified by the kernel argument metadata. '''

    def __init__(self, kernel_args, arg_meta_data, arg_info, call):
        KernelArgument.__init__(self, arg_meta_data, arg_info, call)
        # Keep a reference to DynKernelArguments object that contains
        # this argument. This permits us to manage name-mangling for
        # any-space function spaces.
        self._kernel_args = kernel_args
        self._vector_size = arg_meta_data.vector_size
        self._type = arg_meta_data.type
        self._stencil = None

        # The list of function-space objects for this argument. Each
        # object can be queried for its original name and for the
        # mangled name (used to make any-space arguments distinct
        # within an invoke). The argument will only have more than
        # one function-space associated with it if it is an operator.
        fs1 = None
        fs2 = None

        if self.is_operator:

            fs1 = FunctionSpace(arg_meta_data.function_space_to,
                                self._kernel_args)
            fs2 = FunctionSpace(arg_meta_data.function_space_from,
                                self._kernel_args)
        else:
            if arg_meta_data.function_space:
                fs1 = FunctionSpace(arg_meta_data.function_space,
                                    self._kernel_args)
        self._function_spaces = [fs1, fs2]

    @property
    def descriptor(self):
        ''' return a descriptor object which contains Kernel
        metadata about this argument '''
        return self._arg

    def ref_name(self, function_space=None):
        '''
        Returns the name used to dereference this type of argument (depends
        on whether it is a field or operator and, if the latter, whether it
        is the to- or from-space that is specified).

        :param function_space: the function space of this argument
        :type function_space: :py:class:`psyclone.dynamo0p3.FunctionSpace`
        :return: the name used to dereference this argument
        :rtype: str
        '''
        if not function_space:
            if self.is_operator:
                # For an operator we use the 'from' FS
                function_space = self._function_spaces[1]
            else:
                function_space = self._function_spaces[0]
        else:
            # Check that the supplied function space is valid for this
            # argument
            found = False
            for fspace in self.function_spaces:
                if fspace and fspace.orig_name == function_space.orig_name:
                    found = True
                    break
            if not found:
                raise GenerationError(
                    "DynKernelArgument:ref_name(fs). The supplied function "
                    "space (fs='{0}') is not one of the function spaces "
                    "associated with this argument (fss='{1}')".format(
                        function_space.orig_name,
                        self.function_space_names))
        if self._type == "gh_field":
            return "vspace"
        elif self.is_operator:
            if function_space.orig_name == self.descriptor.function_space_from:
                return "fs_from"
            elif function_space.orig_name == self.descriptor.function_space_to:
                return "fs_to"
            else:
                raise GenerationError(
                    "ref_name: Error, function space '{0}' is one of the "
                    "gh_operator function spaces '{1}' but is not being "
                    "returned by either function_space from '{2}' or "
                    "function_space_to '{3}'".format(
                        function_space.orig_name, self.function_spaces,
                        self.descriptor.function_space_from,
                        self.descriptor.function_space_to))
        else:
            raise GenerationError(
                "ref_name: Error, unsupported arg type '{0}' found".
                format(self._type))

    @property
    def type(self):
        ''' Returns the type of this argument. '''
        return self._type

    @property
    def vector_size(self):
        ''' Returns the vector size of this argument as specified in
        the Kernel metadata. '''
        return self._vector_size

    @property
    def proxy_name(self):
        ''' Returns the proxy name for this argument. '''
        return self._name+"_proxy"

    @property
    def proxy_declaration_name(self):
        ''' Returns the proxy name for this argument with the array
        dimensions added if required. '''
        if self._vector_size > 1:
            return self.proxy_name+"("+str(self._vector_size)+")"
        else:
            return self.proxy_name

    @property
    def declaration_name(self):
        ''' Returns the name for this argument with the array
        dimensions added if required. '''
        if self._vector_size > 1:
            return self._name+"("+str(self._vector_size)+")"
        else:
            return self._name

    @property
    def proxy_name_indexed(self):
        ''' Returns the proxy name for this argument with an
        additional index which accesses the first element for a vector
        argument. '''
        if self._vector_size > 1:
            return self._name+"_proxy(1)"
        else:
            return self._name+"_proxy"

    @property
    def name_indexed(self):
        ''' Returns the name for this argument with an
        additional index which accesses the first element for a vector
        argument. '''
        if self._vector_size > 1:
            return self._name+"(1)"
        else:
            return self._name

    @property
    def function_space(self):
        '''
        :return: the expected finite element function space for this
                 argument as specified by the kernel argument metadata.
        :rtype: :py:class:`psyclone.dynamo0p3.FunctionSpace`
        '''
        if self._type == "gh_operator":
            # We return the 'from' space for an operator argument
            return self.function_space_from
        else:
            return self._function_spaces[0]

    @property
    def function_space_to(self):
        ''' Returns the 'to' function space of an operator '''
        return self._function_spaces[0]

    @property
    def function_space_from(self):
        ''' Returns the 'from' function space of an operator '''
        return self._function_spaces[1]

    @property
    def function_spaces(self):
        ''' Returns the expected finite element function spaces for this
        argument as a list as specified by the kernel argument
        metadata. We have more than one function space when dealing
        with operators. '''
        return self._function_spaces

    @property
    def function_space_names(self):
        ''' Returns a list of the names of the function spaces associated
        with this argument. We have more than one function space when
        dealing with operators. '''
        fs_names = []
        for fspace in self._function_spaces:
            if fspace:
                fs_names.append(fspace.orig_name)
        return fs_names

    @property
    def evaluator_function_space(self):
        '''
        Returns the function space on which any basis/diff-basis functions
        required for an evaluator are to be calculated. (Kernels requiring an
        evaluator are only permitted to write to a single arg and that
        determines the space on which the basis/diff-basis functions are
        required.) For an operator this is the to-space, otherwise it is
        just the function space.
        :return: the Function Space on which basis/diff basis functions must
                 be evaluated
        :rtype: :py:class:`psyclone.dynamo0p3.FunctionSpace`
        '''
        return self._function_spaces[0]

    @property
    def intent(self):
        ''' Returns the fortran intent of this argument. '''
        if self.access == "gh_read":
            return "in"
        elif self.access == "gh_write":
            return "out"
        elif self.access in ["gh_inc"] + VALID_REDUCTION_NAMES:
            return "inout"
        else:
            raise GenerationError(
                "Expecting argument access to be one of 'gh_read, gh_write, "
                "gh_inc' or one of {0}, but found '{1}'".
                format(str(VALID_REDUCTION_NAMES), self.access))

    @property
    def discontinuous(self):
        '''Returns True if this argument is known to be on a discontinuous
        function space, otherwise returns False.'''
        if self.function_space.orig_name in DISCONTINUOUS_FUNCTION_SPACES:
            return True
        elif self.function_space.orig_name in VALID_ANY_SPACE_NAMES:
            # we will eventually look this up based on our dependence
            # analysis but for the moment we assume the worst
            return False
        else:  # must be a continuous function space
            return False

    @property
    def stencil(self):
        '''Return stencil information about this kernel argument if it
        exists. The information is returned as a DynStencil object.'''
        return self._stencil

    @stencil.setter
    def stencil(self, value):
        '''Set stencil information for this kernel argument. The information
        should be provided as a DynStencil object. '''
        self._stencil = value

    @property
    def is_operator(self):
        '''
        :return: True if this kernel argument represents an operator,
                 False otherwise.
        :rtype: bool
        '''
        return self._type in VALID_OPERATOR_NAMES


class DynKernCallFactory(object):
    ''' Create the necessary framework for a Dynamo kernel call.
    This consists of a Loop over cells containing a call to the
    user-supplied kernel routine. '''
    @staticmethod
    def create(call, parent=None):
        ''' Create the objects needed for a call to the kernel
        described in the call object '''

        # Loop over cells
        cloop = DynLoop(parent=parent)

        # The kernel itself
        kern = DynKern()
        kern.load(call, cloop)

        # Add the kernel as a child of the loop
        cloop.addchild(kern)

        # Set-up the loop now we have the kernel object
        cloop.load(kern)

        # Return the outermost loop
        return cloop<|MERGE_RESOLUTION|>--- conflicted
+++ resolved
@@ -103,18 +103,13 @@
 STENCIL_MAPPING = {"x1d": "STENCIL_1DX", "y1d": "STENCIL_1DY",
                    "cross": "STENCIL_CROSS"}
 
-<<<<<<< HEAD
-VALID_LOOP_BOUNDS_NAMES = ["start", "inner", "cell_halo", "ncolour",
-                           "ncolours", "ncells", "ndofs", "dof_halo"]
-=======
 # These are the valid mesh types that may be specified for a field
 # using the mesh_arg=... meta-data element (for inter-grid kernels that
 # perform prolongation/restriction).
 VALID_MESH_TYPES = ["gh_coarse", "gh_fine"]
 
-VALID_LOOP_BOUNDS_NAMES = ["start", "inner", "edge", "halo", "ncolour",
-                           "ncolours", "cells", "dofs"]
->>>>>>> 776ebb13
+VALID_LOOP_BOUNDS_NAMES = ["start", "inner", "cell_halo", "ncolour",
+                           "ncolours", "ncells", "ndofs", "dof_halo"]
 
 # The mapping from meta-data strings to field-access types
 # used in this API.
@@ -2125,10 +2120,6 @@
 
     '''
     def __init__(self, alg_invocation, idx):
-<<<<<<< HEAD
-
-        if False:
-=======
         '''
         :param alg_invocation: node in the AST describing the invoke call
         :type alg_invocation: :py:class:`psyclone.parse.InvokeCall`
@@ -2136,7 +2127,6 @@
                         contained in the Algorithm
         '''
         if False:  # pylint: disable=using-constant-test
->>>>>>> 776ebb13
             self._schedule = DynSchedule(None)  # for pyreverse
         reserved_names_list = []
         reserved_names_list.extend(STENCIL_MAPPING.values())
@@ -2193,28 +2183,7 @@
         if config.DISTRIBUTED_MEMORY:
             # halo exchange calls
             for loop in self.schedule.loops():
-<<<<<<< HEAD
                 loop.create_halo_exchanges()
-=======
-                inc = loop.has_inc_arg()
-                for halo_field in loop.unique_fields_with_halo_reads():
-                    if halo_field.vector_size > 1:
-                        # the range function below returns values from
-                        # 1 to the vector size which is what we
-                        # require in our Fortran code
-                        for vidx in range(1, halo_field.vector_size+1):
-                            exchange = DynHaloExchange(halo_field,
-                                                       parent=loop.parent,
-                                                       vector_index=vidx,
-                                                       inc=inc)
-                            loop.parent.children.insert(loop.position,
-                                                        exchange)
-                    else:
-                        exchange = DynHaloExchange(halo_field,
-                                                   parent=loop.parent,
-                                                   inc=inc)
-                        loop.parent.children.insert(loop.position, exchange)
->>>>>>> 776ebb13
             # global sum calls
             for loop in self.schedule.loops():
                 for scalar in loop.args_filter(
