# -----------------------------------------------------------------------------
# BSD 3-Clause License
#
# Copyright (c) 2017-2024, Science and Technology Facilities Council.
# All rights reserved.
#
# Redistribution and use in source and binary forms, with or without
# modification, are permitted provided that the following conditions are met:
#
# * Redistributions of source code must retain the above copyright notice, this
#   list of conditions and the following disclaimer.
#
# * Redistributions in binary form must reproduce the above copyright notice,
#   this list of conditions and the following disclaimer in the documentation
#   and/or other materials provided with the distribution.
#
# * Neither the name of the copyright holder nor the names of its
#   contributors may be used to endorse or promote products derived from
#   this software without specific prior written permission.
#
# THIS SOFTWARE IS PROVIDED BY THE COPYRIGHT HOLDERS AND CONTRIBUTORS
# "AS IS" AND ANY EXPRESS OR IMPLIED WARRANTIES, INCLUDING, BUT NOT
# LIMITED TO, THE IMPLIED WARRANTIES OF MERCHANTABILITY AND FITNESS
# FOR A PARTICULAR PURPOSE ARE DISCLAIMED. IN NO EVENT SHALL THE
# COPYRIGHT HOLDER OR CONTRIBUTORS BE LIABLE FOR ANY DIRECT, INDIRECT,
# INCIDENTAL, SPECIAL, EXEMPLARY, OR CONSEQUENTIAL DAMAGES (INCLUDING,
# BUT NOT LIMITED TO, PROCUREMENT OF SUBSTITUTE GOODS OR SERVICES;
# LOSS OF USE, DATA, OR PROFITS; OR BUSINESS INTERRUPTION) HOWEVER
# CAUSED AND ON ANY THEORY OF LIABILITY, WHETHER IN CONTRACT, STRICT
# LIABILITY, OR TORT (INCLUDING NEGLIGENCE OR OTHERWISE) ARISING IN
# ANY WAY OUT OF THE USE OF THIS SOFTWARE, EVEN IF ADVISED OF THE
# POSSIBILITY OF SUCH DAMAGE.
# -----------------------------------------------------------------------------
# Authors R. W. Ford, A. R. Porter and S. Siso, STFC Daresbury Lab
# Modified I. Kavcic, A. Coughtrie, L. Turner and O. Brunt, Met Office
# Modified J. Henrichs, Bureau of Meteorology
# Modified A. B. G. Chalk and N. Nobre, STFC Daresbury Lab

''' This module implements the PSyclone Dynamo 0.3 API by 1)
    specialising the required base classes in parser.py (KernelType) and
    adding a new class (DynFuncDescriptor03) to capture function descriptor
    metadata and 2) specialising the required base classes in psyGen.py
    (PSy, Invokes, Invoke, InvokeSchedule, Loop, Kern, Inf, Arguments and
    Argument). '''

import os
from enum import Enum
from collections import OrderedDict, namedtuple
from dataclasses import dataclass
from typing import Any

from psyclone import psyGen
from psyclone.configuration import Config
from psyclone.core import AccessType, Signature
from psyclone.domain.lfric.lfric_builtins import (LFRicBuiltInCallFactory,
                                                  LFRicBuiltIn)
from psyclone.domain.lfric import (FunctionSpace, KernCallAccArgList,
                                   KernCallArgList,
                                   LFRicCollection, LFRicConstants,
                                   LFRicSymbolTable, LFRicKernCallFactory,
                                   LFRicKern, LFRicInvokes, LFRicTypes,
                                   LFRicLoop)
from psyclone.errors import GenerationError, InternalError, FieldNotFoundError
from psyclone.f2pygen import (AllocateGen, AssignGen, CallGen, CommentGen,
                              DeallocateGen, DeclGen, DoGen, IfThenGen,
                              ModuleGen, TypeDeclGen, UseGen, PSyIRGen)
from psyclone.parse.kernel import getkerneldescriptors
from psyclone.parse.utils import ParseError
from psyclone.psyGen import (PSy, InvokeSchedule, Arguments,
                             KernelArgument, HaloExchange, GlobalSum,
                             DataAccess)
from psyclone.psyir.frontend.fortran import FortranReader
from psyclone.psyir.nodes import Reference, ACCEnterDataDirective, ScopingNode
from psyclone.psyir.symbols import (INTEGER_TYPE, DataSymbol, ScalarType,
                                    UnresolvedType, DataTypeSymbol,
                                    ContainerSymbol, ImportInterface,
                                    ArrayType, UnsupportedFortranType)


# pylint: disable=too-many-lines
# --------------------------------------------------------------------------- #
# ========== First section : Parser specialisations and classes ============= #
# --------------------------------------------------------------------------- #
#

# ---------- Functions ------------------------------------------------------ #


def qr_basis_alloc_args(first_dim, basis_fn):
    '''
    Generate the list of dimensions required to allocate the
    supplied basis/diff-basis function

    :param str first_dim: the variable name for the first dimension
    :param basis_fn: dict holding details on the basis function
                     we want to allocate
    :type basis_fn: dict containing 'shape', 'fspace' and and 'qr_var' keys
                    holding the quadrature shape, FunctionSpace and name
                    of the associated quadrature variable (as specified in the
                    Algorithm layer), respectively
    :return: list of dimensions to use to allocate array
    :rtype: list of strings

    :raises InternalError: if an unrecognised quadrature shape is encountered.
    :raises NotImplementedError: if a quadrature shape other than \
                                 "gh_quadrature_xyoz" is supplied.
    '''
    const = LFRicConstants()
    if basis_fn["shape"] not in const.VALID_QUADRATURE_SHAPES:
        raise InternalError(
            f"Unrecognised shape ('{basis_fn['''shape''']}') specified in "
            f"dynamo0p3.qr_basis_alloc_args(). Should be one of: "
            f"{const.VALID_QUADRATURE_SHAPES}")

    qr_var = "_" + basis_fn["qr_var"]

    # Dimensionality of the basis arrays depends on the
    # type of quadrature...
    # if basis_fn["shape"] == "gh_quadrature_xyz":
    #     alloc_args = [first_dim, basis_fn["fspace"].ndf_name,
    #          "np_xyz"+"_"+basis_fn["qr_var"]]
    if basis_fn["shape"] == "gh_quadrature_xyoz":
        alloc_args = [first_dim, basis_fn["fspace"].ndf_name,
                      "np_xy"+qr_var, "np_z"+qr_var]
    # elif basis_fn["shape"] == "gh_quadrature_xoyoz":
    #     alloc_args = [first_dim, basis_fn["fspace"].ndf_name,
    #                   "np_x"+"_"+basis_fn["qr_var"],
    #                   "np_y"+"_"+basis_fn["qr_var"],
    #                   "np_z"+"_"+basis_fn["qr_var"]]
    elif basis_fn["shape"] == "gh_quadrature_face":
        alloc_args = [first_dim, basis_fn["fspace"].ndf_name,
                      "np_xyz"+qr_var, "nfaces"+qr_var]
    elif basis_fn["shape"] == "gh_quadrature_edge":
        alloc_args = [first_dim, basis_fn["fspace"].ndf_name,
                      "np_xyz"+qr_var, "nedges"+qr_var]
    else:
        raise NotImplementedError(
            f"Unrecognised shape '{basis_fn['''shape''']}' specified in "
            f"dynamo0p3.qr_basis_alloc_args(). Should be one of: "
            f"{const.VALID_QUADRATURE_SHAPES}")
    return alloc_args

# ---------- Classes -------------------------------------------------------- #


class DynFuncDescriptor03():
    ''' The Dynamo 0.3 API includes a function-space descriptor as
    well as an argument descriptor which is not supported by the base
    classes. This class captures the information specified in a
    function-space descriptor. '''

    def __init__(self, func_type):
        self._func_type = func_type
        if func_type.name != 'func_type':
            raise ParseError(
                f"In the dynamo0.3 API each meta_func entry must be of type "
                f"'func_type' but found '{func_type.name}'")
        if len(func_type.args) < 2:
            raise ParseError(
                f"In the dynamo0.3 API each meta_func entry must have at "
                f"least 2 args, but found {len(func_type.args)}")
        self._operator_names = []
        const = LFRicConstants()
        for idx, arg in enumerate(func_type.args):
            if idx == 0:  # first func_type arg
                if arg.name not in const.VALID_FUNCTION_SPACE_NAMES:
                    raise ParseError(
                        f"In the dynamo0p3 API the 1st argument of a "
                        f"meta_func entry should be a valid function space "
                        f"name (one of {const.VALID_FUNCTION_SPACE_NAMES}), "
                        f"but found '{arg.name}' in '{func_type}'")
                self._function_space_name = arg.name
            else:  # subsequent func_type args
                if arg.name not in const.VALID_METAFUNC_NAMES:
                    raise ParseError(
                        f"In the dynamo0.3 API, the 2nd argument and all "
                        f"subsequent arguments of a meta_func entry should "
                        f"be one of {const.VALID_METAFUNC_NAMES}, but found "
                        f"'{arg.name}' in '{func_type}'")
                if arg.name in self._operator_names:
                    raise ParseError(
                        f"In the dynamo0.3 API, it is an error to specify an "
                        f"operator name more than once in a meta_func entry, "
                        f"but '{arg.name}' is replicated in '{func_type}'")
                self._operator_names.append(arg.name)
        self._name = func_type.name

    @property
    def function_space_name(self):
        ''' Returns the name of the descriptors function space '''
        return self._function_space_name

    @property
    def operator_names(self):
        ''' Returns a list of operators that are associated with this
        descriptors function space '''
        return self._operator_names

    def __repr__(self):
        return f"DynFuncDescriptor03({self._func_type})"

    def __str__(self):
        res = "DynFuncDescriptor03 object" + os.linesep
        res += f"  name='{self._name}'" + os.linesep
        res += f"  nargs={len(self._operator_names)+1}" + os.linesep
        res += f"  function_space_name[{0}] = '{self._function_space_name}'" \
               + os.linesep
        for idx, arg in enumerate(self._operator_names):
            res += f"  operator_name[{idx+1}] = '{arg}'" + \
                   os.linesep
        return res


class RefElementMetaData():
    '''
    Class responsible for parsing reference-element metadata and storing
    the properties that a kernel requires.

    :param str kernel_name: name of the Kernel that the metadata is for.
    :param type_declns: list of fparser1 parse tree nodes representing type \
                        declaration statements
    :type type_declns: list of :py:class:`fparser.one.typedecl_statements.Type`

    :raises ParseError: if an unrecognised reference-element property is found.
    :raises ParseError: if a duplicate reference-element property is found.

    '''
    # pylint: disable=too-few-public-methods
    class Property(Enum):
        '''
        Enumeration of the various properties of the Reference Element
        (that a kernel can request). The names of each of these corresponds to
        the names that must be used in kernel metadata.

        '''
        NORMALS_TO_HORIZONTAL_FACES = 1
        NORMALS_TO_VERTICAL_FACES = 2
        NORMALS_TO_FACES = 3
        OUTWARD_NORMALS_TO_HORIZONTAL_FACES = 4
        OUTWARD_NORMALS_TO_VERTICAL_FACES = 5
        OUTWARD_NORMALS_TO_FACES = 6

    def __init__(self, kernel_name, type_declns):
        # The list of properties requested in the metadata (if any)
        self.properties = []

        re_properties = []
        # Search the supplied list of type declarations for the one
        # describing the reference-element properties required by the kernel.
        for line in type_declns:
            for entry in line.selector:
                if entry == "reference_element_data_type":
                    # getkerneldescriptors raises a ParseError if the named
                    # element cannot be found.
                    re_properties = getkerneldescriptors(
                        kernel_name, line, var_name="meta_reference_element",
                        var_type="reference_element_data_type")
                    break
            if re_properties:
                # Optimisation - stop searching if we've found a type
                # declaration for the reference-element data
                break
        try:
            # The metadata entry is a declaration of a Fortran array of type
            # reference_element_data_type. The initialisation of each member
            # of this array is done as a Fortran structure constructor, the
            # argument to which gives a property of the reference element.
            for re_prop in re_properties:
                for arg in re_prop.args:
                    self.properties.append(
                        self.Property[str(arg).upper()])
        except KeyError as err:
            # We found a reference-element property that we don't recognise.
            # Sort for consistency when testing.
            sorted_names = sorted([prop.name for prop in self.Property])
            raise ParseError(
                f"Unsupported reference-element property: '{arg}'. Supported "
                f"values are: {sorted_names}") from err

        # Check for duplicate properties
        for prop in self.properties:
            if self.properties.count(prop) > 1:
                raise ParseError(f"Duplicate reference-element property "
                                 f"found: '{prop}'.")


class MeshProperty(Enum):
    '''
    Enumeration of the various properties of the mesh that a kernel may
    require (either named in metadata or implicitly, depending on the type
    of kernel).

    '''
    # pylint: disable=too-few-public-methods
    ADJACENT_FACE = 1
    NCELL_2D = 2
    NCELL_2D_NO_HALOS = 3


class MeshPropertiesMetaData():
    '''
    Parses any mesh-property kernel metadata and stores the properties that
    a kernel requires.

    :param str kernel_name: name of the kernel that the metadata is for.
    :param type_declns: list of fparser1 parse tree nodes representing type \
                        declaration statements.
    :type type_declns: list of :py:class:`fparser.one.typedecl_statements.Type`

    :raises ParseError: if an unrecognised mesh property is found.
    :raises ParseError: if a duplicate mesh property is found.

    '''
    # pylint: disable=too-few-public-methods
    # The properties that may be specified in kernel metadata are a subset
    # of the MeshProperty enumeration values.
    supported_properties = [MeshProperty.ADJACENT_FACE]

    def __init__(self, kernel_name, type_declns):
        # The list of mesh properties requested in the metadata.
        self.properties = []

        mesh_props = []
        # Search the supplied list of type declarations for the one
        # describing the reference-element properties required by the kernel.
        for line in type_declns:
            for entry in line.selector:
                if entry == "mesh_data_type":
                    # getkerneldescriptors raises a ParseError if the named
                    # element cannot be found.
                    mesh_props = getkerneldescriptors(
                        kernel_name, line, var_name="meta_mesh",
                        var_type="mesh_data_type")
                    break
            if mesh_props:
                # Optimisation - stop searching if we've found a type
                # declaration for the mesh data
                break
        try:
            # The metadata entry is a declaration of a Fortran array of type
            # mesh_data_type. The initialisation of each member
            # of this array is done as a Fortran structure constructor, the
            # argument to which gives a mesh property.
            for prop in mesh_props:
                for arg in prop.args:
                    mesh_prop = MeshProperty[str(arg).upper()]
                    if mesh_prop not in self.supported_properties:
                        raise KeyError()
                    self.properties.append(mesh_prop)
        except KeyError as err:
            # We found a mesh property that we don't recognise or that
            # is not supported.
            supported_mesh_prop = [pr.name for pr in self.supported_properties]
            raise ParseError(f"Unsupported mesh property in metadata: "
                             f"'{arg}'. Supported values are: "
                             f"{supported_mesh_prop}") from err

        # Check for duplicate properties
        for prop in self.properties:
            if self.properties.count(prop) > 1:
                raise ParseError(f"Duplicate mesh property "
                                 f"found: '{prop}'.")

# --------------------------------------------------------------------------- #
# ========== Second section : PSy specialisations =========================== #
# --------------------------------------------------------------------------- #

# ---------- Classes -------------------------------------------------------- #


class LFRicMeshProperties(LFRicCollection):
    '''
    Holds all information on the the mesh properties required by either an
    invoke or a kernel stub. Note that the creation of a suitable mesh
    object is handled in the `DynMeshes` class. This class merely deals with
    extracting the necessary properties from that object and providing them to
    kernels.

    :param node: kernel or invoke for which to manage mesh properties.
    :type node: :py:class:`psyclone.domain.lfric.LFRicKern` or \
                :py:class:`psyclone.dynamo0p3.LFRicInvoke`

    '''
    def __init__(self, node):
        super().__init__(node)

        # The (ordered) list of mesh properties required by this invoke or
        # kernel stub.
        self._properties = []

        for call in self._calls:
            if call.mesh:
                self._properties += [prop for prop in call.mesh.properties
                                     if prop not in self._properties]
            # Kernels that operate on the 'domain' need the number of columns,
            # excluding those in the halo.
            if call.iterates_over == "domain":
                if MeshProperty.NCELL_2D_NO_HALOS not in self._properties:
                    self._properties.append(MeshProperty.NCELL_2D_NO_HALOS)
            # Kernels performing CMA operations need the number of columns,
            # including those in the halo.
            if call.cma_operation:
                if MeshProperty.NCELL_2D not in self._properties:
                    self._properties.append(MeshProperty.NCELL_2D)

        # Store properties in symbol table
        for prop in self._properties:
            name_lower = prop.name.lower()
            if prop.name in ["NCELL_2D", "NCELL_2D_NO_HALOS"]:
                # This is an integer:
                self._symbol_table.find_or_create_integer_symbol(
                    name_lower, tag=name_lower)
            else:
                # E.g.: adjacent_face
                self._symbol_table.find_or_create_array(
                    name_lower, 2, ScalarType.Intrinsic.INTEGER,
                    tag=name_lower)

    def kern_args(self, stub=False, var_accesses=None,
                  kern_call_arg_list=None):
        # pylint: disable=too-many-locals, too-many-branches
        '''
        Provides the list of kernel arguments associated with the mesh
        properties that the kernel requires. Optionally adds variable
        access information if var_accesses is given.

        :param bool stub: whether or not we are generating code for a \
                          kernel stub.
        :param var_accesses: optional VariablesAccessInfo instance to store \
            the information about variable accesses.
        :type var_accesses: \
            :py:class:`psyclone.core.VariablesAccessInfo`
        :param kern_call_arg_list: an optional KernCallArgList instance \
            used to store PSyIR representation of the arguments.
        :type kern_call_arg_list: \
            Optional[:py:class:`psyclone.domain.lfric.KernCallArgList`]

        :returns: the kernel arguments associated with the mesh properties.
        :rtype: list of str

        :raises InternalError: if the class has been constructed for an \
                               invoke rather than a single kernel call.
        :raises InternalError: if an unsupported mesh property is encountered.

        '''
        if not self._kernel:
            raise InternalError(
                "LFRicMeshProperties.kern_args() can only be called when "
                "LFRicMeshProperties has been instantiated for a kernel "
                "rather than an invoke.")

        arg_list = []

        for prop in self._properties:
            if prop == MeshProperty.ADJACENT_FACE:
                # Is this kernel already being passed the number of horizontal
                # faces of the reference element?
                has_nfaces = (
                    RefElementMetaData.Property.NORMALS_TO_HORIZONTAL_FACES
                    in self._kernel.reference_element.properties or
                    RefElementMetaData.Property.
                    OUTWARD_NORMALS_TO_HORIZONTAL_FACES
                    in self._kernel.reference_element.properties)
                if not has_nfaces:
                    if kern_call_arg_list:
                        sym = kern_call_arg_list.\
                            append_integer_reference("nfaces_re_h")
                        name = sym.name
                    else:
                        name = self._symbol_table.\
                            find_or_create_integer_symbol(
                                "nfaces_re_h", tag="nfaces_re_h").name
                    arg_list.append(name)
                    if var_accesses is not None:
                        var_accesses.add_access(Signature(name),
                                                AccessType.READ, self._kernel)

                adj_face = "adjacent_face"
                if not stub and kern_call_arg_list:
                    # Use the functionality in kern_call_arg_list to properly
                    # declare the symbol and to create a PSyIR reference for it
                    _, cell_ref = \
                        kern_call_arg_list.cell_ref_name(var_accesses)
                    adj_face_sym = kern_call_arg_list. \
                        append_array_reference(adj_face,
                                               [":", cell_ref],
                                               ScalarType.Intrinsic.INTEGER)
                    # Update the name in case there was a clash
                    adj_face = adj_face_sym.name
                    if var_accesses:
                        var_accesses.add_access(Signature(adj_face),
                                                AccessType.READ, self._kernel,
                                                [":", cell_ref])

                if not stub:
                    adj_face = self._symbol_table.find_or_create_tag(
                        "adjacent_face").name
                    cell_name = "cell"
                    if self._kernel.is_coloured():
                        colour_name = "colour"
                        cmap_name = self._symbol_table.find_or_create_tag(
                            "cmap", root_name="cmap").name
                        adj_face += (f"(:,{cmap_name}({colour_name},"
                                     f"{cell_name}))")
                    else:
                        adj_face += f"(:,{cell_name})"
                arg_list.append(adj_face)

                if var_accesses and not kern_call_arg_list:
                    # TODO #1320 Replace [1]
                    # The [1] just indicates that this variable is accessed
                    # as a rank 1 array. #1320 will improve this.
                    var_accesses.add_access(Signature(adj_face),
                                            AccessType.READ, self._kernel,
                                            [1])
            else:
                raise InternalError(
                    f"kern_args: found unsupported mesh property '{prop}' "
                    f"when generating arguments for kernel "
                    f"'{self._kernel.name}'. Only members of the MeshProperty "
                    f"Enum are permitted ({list(MeshProperty)}).")

        return arg_list

    def _invoke_declarations(self, parent):
        '''
        Creates the necessary declarations for variables needed in order to
        provide mesh properties to a kernel call.

        :param parent: node in the f2pygen AST to which to add declarations.
        :type parent: :py:class:`psyclone.f2pygen.SubroutineGen`

        :raises InternalError: if this class has been instantiated for a \
                               kernel instead of an invoke.
        :raises InternalError: if an unsupported mesh property is found.

        '''
        api_config = Config.get().api_conf("dynamo0.3")

        if not self._invoke:
            raise InternalError(
                "_invoke_declarations() cannot be called because "
                "LFRicMeshProperties has been instantiated for a kernel and "
                "not an invoke.")

        for prop in self._properties:
            # The DynMeshes class will have created a mesh object so we
            # don't need to do that here.
            if prop == MeshProperty.ADJACENT_FACE:
                adj_face = self._symbol_table.find_or_create_tag(
                    "adjacent_face").name + "(:,:) => null()"
                parent.add(DeclGen(parent, datatype="integer",
                                   kind=api_config.default_kind["integer"],
                                   pointer=True, entity_decls=[adj_face]))
            elif prop == MeshProperty.NCELL_2D_NO_HALOS:
                name = self._symbol_table.find_or_create_integer_symbol(
                    "ncell_2d_no_halos",
                    tag="ncell_2d_no_halos").name
                parent.add(DeclGen(parent, datatype="integer",
                                   kind=api_config.default_kind["integer"],
                                   entity_decls=[name]))
            elif prop == MeshProperty.NCELL_2D:
                name = self._symbol_table.find_or_create_integer_symbol(
                    "ncell_2d", tag="ncell_2d").name
                parent.add(DeclGen(parent, datatype="integer",
                                   kind=api_config.default_kind["integer"],
                                   entity_decls=[name]))
            else:
                raise InternalError(
                    f"Found unsupported mesh property '{prop}' when generating"
                    f" invoke declarations. Only members of the MeshProperty "
                    f"Enum are permitted ({list(MeshProperty)}).")

    def _stub_declarations(self, parent):
        '''
        Creates the necessary declarations for the variables needed in order
        to provide properties of the mesh in a kernel stub.

        :param parent: node in the f2pygen AST to which to add declarations.
        :type parent: :py:class:`psyclone.f2pygen.SubroutineGen`

        :raises InternalError: if the class has been instantiated for an \
                               invoke and not a kernel.
        :raises InternalError: if an unsupported mesh property is encountered.

        '''
        api_config = Config.get().api_conf("dynamo0.3")

        if not self._kernel:
            raise InternalError(
                "_stub_declarations() cannot be called because "
                "LFRicMeshProperties has been instantiated for an invoke and "
                "not a kernel.")

        for prop in self._properties:
            if prop == MeshProperty.ADJACENT_FACE:
                adj_face = self._symbol_table.find_or_create_array(
                    "adjacent_face", 2, ScalarType.Intrinsic.INTEGER,
                    tag="adjacent_face").name
                # 'nfaces_re_h' will have been declared by the
                # DynReferenceElement class.
                dimension = self._symbol_table.\
                    find_or_create_integer_symbol("nfaces_re_h",
                                                  tag="nfaces_re_h").name
                parent.add(
                    DeclGen(
                        parent, datatype="integer",
                        kind=api_config.default_kind["integer"],
                        dimension=dimension,
                        intent="in", entity_decls=[adj_face]))
            elif prop == MeshProperty.NCELL_2D:
                ncell_2d = self._symbol_table.find_or_create_integer_symbol(
                    "ncell_2d", tag="ncell_2d")
                parent.add(
                    DeclGen(parent, datatype="integer",
                            kind=api_config.default_kind["integer"],
                            intent="in", entity_decls=[ncell_2d.name]))
            else:
                raise InternalError(
                    f"Found unsupported mesh property '{prop}' when generating"
                    f" declarations for kernel stub. Only members of the "
                    f"MeshProperty Enum are permitted ({list(MeshProperty)})")

    def initialise(self, parent):
        '''
        Creates the f2pygen nodes for the initialisation of properties of
        the mesh.

        :param parent: node in the f2pygen tree to which to add statements.
        :type parent: :py:class:`psyclone.f2pygen.SubroutineGen`

        :raises InternalError: if an unsupported mesh property is encountered.

        '''
        const = LFRicConstants()
        # Since colouring is applied via transformations, we have to check for
        # it now, rather than when this class was first constructed.
        need_colour_limits = False
        need_colour_halo_limits = False
        for call in self._calls:
            if call.is_coloured() and not call.is_intergrid:
                loop = call.parent.parent
                # Record whether or not this coloured loop accesses the halo.
                if loop.upper_bound_name in const.HALO_ACCESS_LOOP_BOUNDS:
                    need_colour_halo_limits = True
                else:
                    need_colour_limits = True

        if not self._properties and not (need_colour_limits or
                                         need_colour_halo_limits):
            # If no mesh properties are required and there's no colouring
            # (which requires a mesh object to lookup loop bounds) then we
            # need do nothing.
            return

        parent.add(CommentGen(parent, ""))
        parent.add(CommentGen(parent, " Initialise mesh properties"))
        parent.add(CommentGen(parent, ""))

        mesh = self._symbol_table.find_or_create_tag("mesh").name

        for prop in self._properties:
            if prop == MeshProperty.ADJACENT_FACE:
                adj_face = self._symbol_table.find_or_create_tag(
                    "adjacent_face").name
                parent.add(AssignGen(parent, pointer=True, lhs=adj_face,
                                     rhs=mesh+"%get_adjacent_face()"))

            elif prop == MeshProperty.NCELL_2D_NO_HALOS:
                name = self._symbol_table.find_or_create_integer_symbol(
                    "ncell_2d_no_halos", tag="ncell_2d_no_halos").name
                parent.add(AssignGen(parent, lhs=name,
                                     rhs=mesh+"%get_last_edge_cell()"))

            elif prop == MeshProperty.NCELL_2D:
                name = self._symbol_table.find_or_create_integer_symbol(
                    "ncell_2d", tag="ncell_2d").name
                parent.add(AssignGen(parent, lhs=name,
                                     rhs=mesh+"%get_ncells_2d()"))
            else:
                raise InternalError(
                    f"Found unsupported mesh property '{str(prop)}' when "
                    f"generating initialisation code. Only members of the "
                    f"MeshProperty Enum are permitted ({list(MeshProperty)})")

        if need_colour_halo_limits:
            lhs = self._symbol_table.find_or_create_tag(
                "last_halo_cell_all_colours").name
            rhs = f"{mesh}%get_last_halo_cell_all_colours()"
            parent.add(AssignGen(parent, lhs=lhs, rhs=rhs))
        if need_colour_limits:
            lhs = self._symbol_table.find_or_create_tag(
                "last_edge_cell_all_colours").name
            rhs = f"{mesh}%get_last_edge_cell_all_colours()"
            parent.add(AssignGen(parent, lhs=lhs, rhs=rhs))


class DynReferenceElement(LFRicCollection):
    '''
    Holds all information on the properties of the Reference Element
    required by an Invoke or a Kernel stub.

    :param node: Kernel or Invoke for which to manage Reference-Element \
                 properties.
    :type node: :py:class:`psyclone.domain.lfric.LFRicKern` or \
                :py:class:`psyclone.dynamo0p3.LFRicInvoke`

    :raises InternalError: if an unsupported reference-element property \
                           is encountered.

    '''
    # pylint: disable=too-many-instance-attributes
    def __init__(self, node):
        # pylint: disable=too-many-branches, too-many-statements
        super().__init__(node)

        # Create a union of the reference-element properties required by all
        # kernels in this invoke. Use a list to preserve the order in the
        # kernel metadata (in the case of a kernel stub) and remove duplicate
        # entries by using OrderedDict.
        self._properties = []
        self._nfaces_h_required = False

        for call in self._calls:
            if call.reference_element:
                self._properties.extend(call.reference_element.properties)
            if call.mesh and call.mesh.properties:
                # If a kernel requires a property of the mesh then it will
                # also require the number of horizontal faces of the
                # reference element.
                self._nfaces_h_required = True

        if not (self._properties or self._nfaces_h_required):
            return

        if self._properties:
            self._properties = list(OrderedDict.fromkeys(self._properties))

        symtab = self._symbol_table

        # Create and store a name for the reference element object
        self._ref_elem_name = \
            symtab.find_or_create_tag("reference_element").name

        # Initialise names for the properties of the reference element object:
        # Number of horizontal/vertical/all faces,
        self._nfaces_h_symbol = None
        self._nfaces_v_symbol = None
        self._nfaces_symbol = None
        # Horizontal normals to faces,
        self._horiz_face_normals_symbol = None
        self._horiz_face_out_normals_symbol = None
        # Vertical normals to faces,
        self._vert_face_normals_symbol = None
        self._vert_face_out_normals_symbol = None
        # All normals to faces.
        self._face_normals_symbol = None
        self._face_out_normals_symbol = None

        # Store argument properties for kernel calls and stub declarations
        # and argument list
        self._arg_properties = OrderedDict()

        # Populate and check reference element properties
        # Provide no. of horizontal faces if required
        if (RefElementMetaData.Property.NORMALS_TO_HORIZONTAL_FACES
                in self._properties or
                RefElementMetaData.Property.OUTWARD_NORMALS_TO_HORIZONTAL_FACES
                in self._properties or
                self._nfaces_h_required):
            self._nfaces_h_symbol = symtab.find_or_create_integer_symbol(
                "nfaces_re_h", tag="nfaces_re_h")
        # Provide no. of vertical faces if required
        if (RefElementMetaData.Property.NORMALS_TO_VERTICAL_FACES
                in self._properties or
                RefElementMetaData.Property.OUTWARD_NORMALS_TO_VERTICAL_FACES
                in self._properties):
            self._nfaces_v_symbol = symtab.find_or_create_integer_symbol(
                "nfaces_re_v", tag="nfaces_re_v")
        # Provide no. of all faces if required
        if (RefElementMetaData.Property.NORMALS_TO_FACES
                in self._properties or
                RefElementMetaData.Property.OUTWARD_NORMALS_TO_FACES
                in self._properties):
            self._nfaces_symbol = symtab.find_or_create_integer_symbol(
                "nfaces_re", tag="nfaces_re")

        # Now the arrays themselves, in the order specified in the
        # kernel metadata (in the case of a kernel stub)
        for prop in self._properties:
            # Provide horizontal normals to faces
            if prop == RefElementMetaData.Property.NORMALS_TO_HORIZONTAL_FACES:
                name = "normals_to_horiz_faces"
                self._horiz_face_normals_symbol = \
                    symtab.find_or_create_array(name, 2,
                                                ScalarType.Intrinsic.REAL,
                                                tag=name)
                if self._horiz_face_normals_symbol not in self._arg_properties:
                    self._arg_properties[self._horiz_face_normals_symbol] = \
                         self._nfaces_h_symbol
            # Provide horizontal normals to "outward" faces
            elif prop == (RefElementMetaData.Property.
                          OUTWARD_NORMALS_TO_HORIZONTAL_FACES):
                name = "out_normals_to_horiz_faces"
                self._horiz_face_out_normals_symbol = \
                    symtab.find_or_create_array(name, 2,
                                                ScalarType.Intrinsic.REAL,
                                                tag=name)
                if self._horiz_face_out_normals_symbol not in \
                        self._arg_properties:
                    self._arg_properties[self._horiz_face_out_normals_symbol] \
                        = self._nfaces_h_symbol
            elif prop == (RefElementMetaData.Property.
                          NORMALS_TO_VERTICAL_FACES):
                name = "normals_to_vert_faces"
                self._vert_face_normals_symbol = \
                    symtab.find_or_create_array(name, 2,
                                                ScalarType.Intrinsic.REAL,
                                                tag=name)
                if self._vert_face_normals_symbol not in self._arg_properties:
                    self._arg_properties[self._vert_face_normals_symbol] = \
                         self._nfaces_v_symbol
            # Provide vertical normals to "outward" faces
            elif prop == (RefElementMetaData.Property.
                          OUTWARD_NORMALS_TO_VERTICAL_FACES):
                name = "out_normals_to_vert_faces"
                self._vert_face_out_normals_symbol = \
                    symtab.find_or_create_array(name, 2,
                                                ScalarType.Intrinsic.REAL,
                                                tag=name)
                if self._vert_face_out_normals_symbol not in \
                        self._arg_properties:
                    self._arg_properties[self._vert_face_out_normals_symbol] \
                        = self._nfaces_v_symbol
            # Provide normals to all faces
            elif prop == RefElementMetaData.Property.NORMALS_TO_FACES:
                name = "normals_to_faces"
                self._face_normals_symbol = \
                    symtab.find_or_create_array(name, 2,
                                                ScalarType.Intrinsic.REAL,
                                                tag=name)
                if self._face_normals_symbol not in self._arg_properties:
                    self._arg_properties[self._face_normals_symbol] = \
                        self._nfaces_symbol
            # Provide vertical normals to all "outward" faces
            elif prop == RefElementMetaData.Property.OUTWARD_NORMALS_TO_FACES:
                name = "out_normals_to_faces"
                self._face_out_normals_symbol = \
                    symtab.find_or_create_array(name, 2,
                                                ScalarType.Intrinsic.REAL,
                                                tag=name)
                if self._face_out_normals_symbol not in \
                   self._arg_properties:
                    self._arg_properties[self._face_out_normals_symbol] = \
                        self._nfaces_symbol
            else:
                all_props = [str(sprop)
                             for sprop in RefElementMetaData.Property]
                raise InternalError(
                    f"Unsupported reference-element property ('{prop}') "
                    f"found when generating arguments for kernel "
                    f"'{self._kernel.name}'. Supported properties are: "
                    f"{all_props}")

    def kern_args(self):
        '''
        :returns: the argument list for kernel call/stub arguments.
        :rtype: List[str]

        '''
        argdict = self._arg_properties
        # Remove duplicate "nfaces" by using OrderedDict
        nfaces = list(OrderedDict.fromkeys(argdict.values()))
        kern_args = nfaces + list(argdict.keys())
        return [sym.name for sym in kern_args]

    def kern_args_symbols(self):
        '''
        :returns: the argument symbol list for kernel call/stub arguments.
        :rtype: List[:py:class:`psyclone.psyir.symbols.Symbol`]

        '''
        argdict = self._arg_properties
        # Remove duplicate "nfaces" by using OrderedDict
        nfaces = list(OrderedDict.fromkeys(argdict.values()))
        return nfaces + list(argdict.keys())

    def _invoke_declarations(self, parent):
        '''
        Create the necessary declarations for the variables needed in order
        to provide properties of the reference element in a Kernel call.

        :param parent: node in the f2pygen AST to which to add declarations.
        :type parent: :py:class:`psyclone.f2pygen.SubroutineGen`

        '''
        # Get the list of the required scalars
        if self._properties:
            # remove duplicates with an OrderedDict
            nface_vars = list(OrderedDict.fromkeys(
                self._arg_properties.values()))
        elif self._nfaces_h_required:
            # We only need the number of 'horizontal' faces
            nface_vars = [self._nfaces_h_symbol]
        else:
            # No reference-element properties required
            return

        api_config = Config.get().api_conf("dynamo0.3")
        const = LFRicConstants()

        refelem_type = const.REFELEMENT_TYPE_MAP["refelement"]["type"]
        refelem_mod = const.REFELEMENT_TYPE_MAP["refelement"]["module"]
        parent.add(UseGen(parent, name=refelem_mod, only=True,
                          funcnames=[refelem_type]))
        parent.add(
            TypeDeclGen(parent, pointer=True, is_class=True,
                        datatype=refelem_type,
                        entity_decls=[self._ref_elem_name + " => null()"]))

        parent.add(DeclGen(parent, datatype="integer",
                           kind=api_config.default_kind["integer"],
                           entity_decls=[var.name for var in nface_vars]))

        if not self._properties:
            # We only need the number of horizontal faces so we're done
            return

        # Declare the necessary arrays
        array_decls = [f"{sym.name}(:,:)"
                       for sym in self._arg_properties.keys()]
        my_kind = api_config.default_kind["real"]
        parent.add(DeclGen(parent, datatype="real", kind=my_kind,
                           allocatable=True, entity_decls=array_decls))
        # Ensure the necessary kind parameter is imported.
        const_mod = const.UTILITIES_MOD_MAP["constants"]["module"]
        const_mod_uses = self._invoke.invokes.psy.infrastructure_modules[
            const_mod]
        const_mod_uses.add(my_kind)

    def _stub_declarations(self, parent):
        '''
        Create the necessary declarations for the variables needed in order
        to provide properties of the reference element in a Kernel stub.

        :param parent: node in the f2pygen AST to which to add declarations.
        :type parent: :py:class:`psyclone.f2pygen.SubroutineGen`

        '''
        api_config = Config.get().api_conf("dynamo0.3")

        if not (self._properties or self._nfaces_h_required):
            return

        # Declare the necessary scalars (duplicates are ignored by parent.add)
        scalars = list(self._arg_properties.values())
        nfaces_h = self._symbol_table.find_or_create_integer_symbol(
            "nfaces_re_h", tag="nfaces_re_h")
        if self._nfaces_h_required and nfaces_h not in scalars:
            scalars.append(nfaces_h)

        for nface in scalars:
            parent.add(DeclGen(parent, datatype="integer",
                               kind=api_config.default_kind["integer"],
                               intent="in", entity_decls=[nface.name]))

        # Declare the necessary arrays
        for arr, sym in self._arg_properties.items():
            dimension = f"3,{sym.name}"
            parent.add(DeclGen(parent, datatype="real",
                               kind=api_config.default_kind["real"],
                               intent="in", dimension=dimension,
                               entity_decls=[arr.name]))

    def initialise(self, parent):
        '''
        Creates the f2pygen nodes representing the necessary initialisation
        code for properties of the reference element.

        :param parent: node in the f2pygen tree to which to add statements.
        :type parent: :py:class:`psyclone.f2pygen.SubroutineGen`

        '''
        if not (self._properties or self._nfaces_h_required):
            return

        parent.add(CommentGen(parent, ""))
        parent.add(
            CommentGen(parent,
                       " Get the reference element and query its properties"))
        parent.add(CommentGen(parent, ""))

        mesh_obj_name = self._symbol_table.find_or_create_tag("mesh").name
        parent.add(AssignGen(parent, pointer=True, lhs=self._ref_elem_name,
                             rhs=mesh_obj_name+"%get_reference_element()"))

        if self._nfaces_h_symbol:
            parent.add(
                AssignGen(parent, lhs=self._nfaces_h_symbol.name,
                          rhs=self._ref_elem_name +
                          "%get_number_horizontal_faces()"))
        if self._nfaces_v_symbol:
            parent.add(
                AssignGen(
                    parent, lhs=self._nfaces_v_symbol.name,
                    rhs=self._ref_elem_name + "%get_number_vertical_faces()"))

        if self._nfaces_symbol:
            parent.add(
                AssignGen(
                    parent, lhs=self._nfaces_symbol.name,
                    rhs=self._ref_elem_name + "%get_number_faces()"))

        if self._horiz_face_normals_symbol:
            parent.add(
                CallGen(parent,
                        name=f"{self._ref_elem_name}%get_normals_to_"
                             f"horizontal_faces("
                             f"{self._horiz_face_normals_symbol.name})"))

        if self._horiz_face_out_normals_symbol:
            parent.add(
                CallGen(
                    parent,
                    name=f"{self._ref_elem_name}%get_outward_normals_to_"
                         f"horizontal_faces("
                         f"{self._horiz_face_out_normals_symbol.name})"))

        if self._vert_face_normals_symbol:
            parent.add(
                CallGen(parent,
                        name=f"{self._ref_elem_name}%get_normals_to_vertical_"
                             f"faces({self._vert_face_normals_symbol.name})"))

        if self._vert_face_out_normals_symbol:
            parent.add(
                CallGen(
                    parent,
                    name=f"{self._ref_elem_name}%get_outward_normals_to_"
                         f"vertical_faces"
                         f"({self._vert_face_out_normals_symbol.name})"))

        if self._face_normals_symbol:
            parent.add(
                CallGen(parent,
                        name=f"{self._ref_elem_name}%get_normals_to_faces"
                             f"({self._face_normals_symbol.name})"))

        if self._face_out_normals_symbol:
            parent.add(
                CallGen(
                    parent,
                    name=f"{self._ref_elem_name}%get_outward_normals_to_"
                    f"faces({self._face_out_normals_symbol.name})"))


class DynFunctionSpaces(LFRicCollection):
    '''
    Handles the declaration and initialisation of all function-space-related
    quantities required by an Invoke.

    :param invoke: the Invoke or Kernel object.
    '''
    def __init__(self, kern_or_invoke):
        super().__init__(kern_or_invoke)

        if self._invoke:
            self._function_spaces = self._invoke.unique_fss()[:]
        else:
            self._function_spaces = self._calls[0].arguments.unique_fss

        self._var_list = []

        # Loop over all unique function spaces used by our kernel(s)
        for function_space in self._function_spaces:

            # We need ndf for a space if a kernel operates on cell-columns,
            # has a field or operator on that space and is not a
            # CMA kernel performing a matrix-matrix operation.
            if self._invoke and not self._dofs_only or \
               self._kernel and self._kernel.cma_operation != "matrix-matrix":
                self._var_list.append(function_space.ndf_name)

            # If there is a field on this space then add undf to list
            # to declare later. However, if the invoke contains only
            # kernels that operate on dofs and distributed memory is
            # enabled then the number of dofs is obtained from the
            # field proxy and undf is not required.
            if self._invoke and self._invoke.field_on_space(function_space):
                if not (self._dofs_only and Config.get().distributed_memory):
                    self._var_list.append(function_space.undf_name)
            elif self._kernel and \
                    function_space.field_on_space(self._kernel.arguments):
                self._var_list.append(function_space.undf_name)

    def _stub_declarations(self, parent):
        '''
        Add function-space-related declarations to a Kernel stub.

        :param parent: the node in the f2pygen AST representing the kernel \
                       stub to which to add declarations.
        :type parent: :py:class:`psyclone.f2pygen.SubroutineGen`

        '''
        api_config = Config.get().api_conf("dynamo0.3")

        if self._var_list:
            # Declare ndf and undf for all function spaces
            parent.add(DeclGen(parent, datatype="integer",
                               kind=api_config.default_kind["integer"],
                               intent="in", entity_decls=self._var_list))

    def _invoke_declarations(self, parent):
        '''
        Add function-space-related declarations to a PSy-layer routine.

        :param parent: the node in the f2pygen AST to which to add \
                       declarations.
        :type parent: :py:class:`psyclone.f2pygen.SubroutineGen`

        '''
        api_config = Config.get().api_conf("dynamo0.3")

        if self._var_list:
            # Declare ndf and undf for all function spaces
            parent.add(DeclGen(parent, datatype="integer",
                               kind=api_config.default_kind["integer"],
                               entity_decls=self._var_list))

    def initialise(self, parent):
        '''
        Create the code that initialises function-space quantities.

        :param parent: the node in the f2pygen AST representing the PSy-layer \
                       routine.
        :type parent: :py:class:`psyclone.f2pygen.SubroutineGen`

        '''
        # Loop over all unique function spaces used by the kernels in
        # the invoke
        for function_space in self._function_spaces:
            # Initialise information associated with this function space.
            # If we have 1+ kernels that operate on cell-columns then we
            # will need ndf and undf. If we don't then we only need undf
            # (for the upper bound of the loop over dofs) if we're not
            # doing DM.
            if not (self._dofs_only and Config.get().distributed_memory):
                parent.add(CommentGen(parent, ""))
                parent.add(CommentGen(parent,
                                      " Initialise number of DoFs for " +
                                      function_space.mangled_name))
                parent.add(CommentGen(parent, ""))

            # Find argument proxy name used to dereference the argument
            arg = self._invoke.arg_for_funcspace(function_space)
            name = arg.proxy_name_indexed
            # Initialise ndf for this function space.
            if not self._dofs_only:
                ndf_name = function_space.ndf_name
                parent.add(AssignGen(parent, lhs=ndf_name,
                                     rhs=name +
                                     "%" + arg.ref_name(function_space) +
                                     "%get_ndf()"))
            # If there is a field on this space then initialise undf
            # for this function space. However, if the invoke contains
            # only kernels that operate on dofs and distributed
            # memory is enabled then the number of dofs is obtained
            # from the field proxy and undf is not required.
            if not (self._dofs_only and Config.get().distributed_memory):
                if self._invoke.field_on_space(function_space):
                    undf_name = function_space.undf_name
                    parent.add(AssignGen(parent, lhs=undf_name,
                                         rhs=name + "%" +
                                         arg.ref_name(function_space) +
                                         "%get_undf()"))


class DynProxies(LFRicCollection):
    '''
    Handles all proxy-related declarations and initialisation. Unlike other
    sub-classes of LFRicCollection, we do not have to handle Kernel-stub
    generation since Kernels know nothing about proxies.

    An instance of this class is instantiated for each Invoke before the
    PSy Layer is constructed. For each unique field or operator argument to
    a kernel in the Invoke it:

      * Creates a DataSymbol for the corresponding proxy;
      * Creates a DataSymbol for the pointer to the data array accessed via
        the proxy. If the argument is a field vector then a DataSymbol is
        created for each component of the vector;
      * Tags that DataSymbol so that the correct symbol can always be looked
        up, irrespective of any name clashes;

    Note that since the Fortran standard forbids (Note 12.34 in the
    Fortran2008 standard) aliasing of effective arguments that are written to,
    the set of unique kernel arguments must refer to unique memory locations
    or to those that are read only.

    '''
    def __init__(self, node):
        super().__init__(node)
        const = LFRicConstants()
        real_field_args = self._invoke.unique_declarations(
            argument_types=const.VALID_FIELD_NAMES,
            intrinsic_type=const.MAPPING_DATA_TYPES["gh_real"])
        int_field_args = self._invoke.unique_declarations(
            argument_types=const.VALID_FIELD_NAMES,
            intrinsic_type=const.MAPPING_DATA_TYPES["gh_integer"])
        op_args = self._invoke.unique_declarations(
            argument_types=const.VALID_OPERATOR_NAMES)

        # We put precision Symbols in the Container symbol table.
        ctable = self._invoke.schedule.parent.symbol_table

        for arg in real_field_args + int_field_args + op_args:
            # Create symbols that we will associate with the internal
            # data arrays of fields, field vectors and LMA operators.
            if arg.argument_type == "gh_columnwise_operator":
                # CMA operators are handled by the DynCMAOperators class.
                continue
            ctable.add_lfric_precision_symbol(arg.precision)
            intrinsic_type = "integer" if arg in int_field_args else "real"
            suffix = const.ARG_TYPE_SUFFIX_MAPPING[arg.argument_type]
            if arg.vector_size > 1:
                for idx in range(1, arg.vector_size+1):
                    # Make sure we're going to create a Symbol with a unique
                    # name.
                    new_name = self._symbol_table.next_available_name(
                        f"{arg.name}_{idx}_{suffix}")
                    tag = f"{arg.name}_{idx}:{suffix}"
                    # The data for a field lives in a rank-1 array.
                    self._add_symbol(new_name, tag, intrinsic_type, arg, 1)
            else:
                # Make sure we're going to create a Symbol with a unique
                # name (since this is hardwired into the
                # UnsupportedFortranType).
                new_name = self._symbol_table.next_available_name(
                    f"{arg.name}_{suffix}")
                tag = f"{arg.name}:{suffix}"
                # The data for an operator lives in a rank-3 array.
                rank = 1 if arg not in op_args else 3
                self._add_symbol(new_name, tag, intrinsic_type, arg, rank)

    def _add_symbol(self, name, tag, intrinsic_type, arg, rank):
        '''
        Creates a new DataSymbol representing either an LFRic field or
        operator and adds it to the SymbolTable associated with this class.
        The Symbol is of UnsupportedFortranType because it is a pointer
        to the internal data array and the PSyIR does not support pointers. The
        remainder of the type information is fully supplied in the
        `partial_datatype` property of the UnsupportedFortranType.
        The supplied Symbol name is assumed not to already exist in the
        SymbolTable (e.g. it is obtained with the `next_available_name` method
        of SymbolTable) because it is used in constructing the
        UnsupportedFortranType which must be done before the Symbol is created.

        :param str name: the name of the new Symbol.
        :param str tag: the tag to associate with the new Symbol.
        :param str intrinsic_type: whether the Symbol represents "real" or
                                   "integer" data.
        :param arg: the metadata description of the associated kernel argument.
        :type arg: :py:class:`psyclone.dynamo0p3.DynKernelArgument`
        :param int rank: the rank of the array represented by the Symbol.

        '''
        if intrinsic_type == "real":
            lfric_type = "LFRicRealScalarDataType"
        else:
            lfric_type = "LFRicIntegerScalarDataType"
        precision = LFRicConstants().precision_for_type(arg.data_type)
        array_type = ArrayType(
                LFRicTypes(lfric_type)(precision),
                [ArrayType.Extent.DEFERRED]*rank)

        # Since the PSyIR doesn't have the pointer concept, we have
        # to have an UnsupportedFortranType.
        index_str = ",".join(rank*[":"])
        dtype = UnsupportedFortranType(
            f"{intrinsic_type}(kind={arg.precision}), pointer, "
            f"dimension({index_str}) :: {name} => null()",
            partial_datatype=array_type)
        try:
            self._symbol_table.new_symbol(name,
                                          symbol_type=DataSymbol,
                                          datatype=dtype,
                                          tag=tag)
        except KeyError:
            # The tag already exists and therefore we don't need to do
            # anything. This can happen if the Symbol Table has already
            # been populated by a previous call to this constructor. Even if
            # this is not the case, within a single Invoke we can have user-
            # supplied kernels that accept a full field-vector as argument
            # but also individual components of that vector might
            # be passed to Builtins. Therefore a clash with an
            # existing tag may occur which we can safely ignore.
            pass

    def _invoke_declarations(self, parent):
        '''
        Insert declarations of all proxy-related quantities into the PSy layer.

        :param parent: the node in the f2pygen AST representing the PSy- \
                       layer routine.
        :type parent: :py:class:`psyclone.f2pygen.SubroutineGen`

        '''
        const = LFRicConstants()
        const_mod = const.UTILITIES_MOD_MAP["constants"]["module"]
        table = self._symbol_table

        # Declarations of real and integer field proxies

        # Filter field arguments by intrinsic type
        real_field_args = self._invoke.unique_declarations(
            argument_types=const.VALID_FIELD_NAMES,
            intrinsic_type=const.MAPPING_DATA_TYPES["gh_real"])
        int_field_args = self._invoke.unique_declarations(
            argument_types=const.VALID_FIELD_NAMES,
            intrinsic_type=const.MAPPING_DATA_TYPES["gh_integer"])

        # Create a field argument map that splits the (real and
        # integer) fields into their different datatypes for their
        # proxy's
        field_datatype_map = OrderedDict()
        for arg in real_field_args + int_field_args:
            try:
                field_datatype_map[
                    (arg.proxy_data_type, arg.module_name)].append(arg)
            except KeyError:
                # This datatype has not been seen before so create a
                # new entry
                field_datatype_map[
                    (arg.proxy_data_type, arg.module_name)] = [arg]

        # Add the Invoke subroutine declarations for the different
        # field-type proxies
        for (fld_type, fld_mod), args in field_datatype_map.items():
            arg_list = [arg.proxy_declaration_name for arg in args]
            parent.add(TypeDeclGen(parent, datatype=fld_type,
                                   entity_decls=arg_list))
            (self._invoke.invokes.psy.
             infrastructure_modules[fld_mod].add(fld_type))

            # Create declarations for the pointers to the internal
            # data arrays.
            for arg in args:
                (self._invoke.invokes.psy.infrastructure_modules[const_mod].
                 add(arg.precision))
                suffix = const.ARG_TYPE_SUFFIX_MAPPING[arg.argument_type]
                if arg.vector_size > 1:
                    entity_names = []
                    for idx in range(1, arg.vector_size+1):
                        ttext = f"{arg.name}_{idx}:{suffix}"
                        vsym = table.lookup_with_tag(ttext)
                        entity_names.append(vsym.name)
                else:
                    ttext = f"{arg.name}:{suffix}"
                    sym = table.lookup_with_tag(ttext)
                    entity_names = [sym.name]
                if entity_names:
                    parent.add(
                        DeclGen(
                            parent, datatype=arg.intrinsic_type,
                            kind=arg.precision, dimension=":",
                            entity_decls=[f"{name} => null()" for
                                          name in entity_names],
                            pointer=True))

        # Declarations of LMA operator proxies
        op_args = self._invoke.unique_declarations(
            argument_types=["gh_operator"])
        # Filter operators by their proxy datatype
        operators_datatype_map = OrderedDict()
        for op_arg in op_args:
            try:
                operators_datatype_map[op_arg.proxy_data_type].append(op_arg)
            except KeyError:
                # This proxy datatype has not been seen before so
                # create new entry
                operators_datatype_map[op_arg.proxy_data_type] = [op_arg]
        # Declare the operator proxies
        for operator_datatype, operators_list in \
                operators_datatype_map.items():
            operators_names = [arg.proxy_declaration_name for
                               arg in operators_list]
            parent.add(TypeDeclGen(parent, datatype=operator_datatype,
                                   entity_decls=operators_names))
            for arg in operators_list:
                name = arg.name
                suffix = const.ARG_TYPE_SUFFIX_MAPPING[arg.argument_type]
                ttext = f"{name}:{suffix}"
                sym = table.lookup_with_tag(ttext)
                # Declare the pointer to the stencil array.
                parent.add(DeclGen(parent, datatype="real",
                                   kind=arg.precision,
                                   dimension=":,:,:",
                                   entity_decls=[f"{sym.name} => null()"],
                                   pointer=True))
            op_mod = operators_list[0].module_name
            # Ensure the appropriate derived datatype will be imported.
            (self._invoke.invokes.psy.infrastructure_modules[op_mod].
             add(operator_datatype))
            # Ensure the appropriate kind parameter will be imported.
            (self._invoke.invokes.psy.infrastructure_modules[const_mod].
             add(arg.precision))

        # Declarations of CMA operator proxies
        cma_op_args = self._invoke.unique_declarations(
            argument_types=["gh_columnwise_operator"])
        cma_op_proxy_decs = [arg.proxy_declaration_name for
                             arg in cma_op_args]
        if cma_op_proxy_decs:
            op_type = cma_op_args[0].proxy_data_type
            op_mod = cma_op_args[0].module_name
            parent.add(TypeDeclGen(parent,
                                   datatype=op_type,
                                   entity_decls=cma_op_proxy_decs))
            (self._invoke.invokes.psy.infrastructure_modules[op_mod].
             add(op_type))

    def initialise(self, parent):
        '''
        Insert code into the PSy layer to initialise all necessary proxies.

        :param parent: node in the f2pygen AST representing the PSy-layer
                       routine.
        :type parent: :py:class:`psyclone.f2pygen.SubroutineGen`

        :raises InternalError: if a kernel argument of an unrecognised type
            is encountered.

        '''
        parent.add(CommentGen(parent, ""))
        parent.add(CommentGen(parent,
                              " Initialise field and/or operator proxies"))
        parent.add(CommentGen(parent, ""))
        for arg in self._invoke.psy_unique_vars:
            # We don't have proxies for scalars
            if arg.is_scalar:
                continue

            const = LFRicConstants()
            suffix = const.ARG_TYPE_SUFFIX_MAPPING[arg.argument_type]

            if arg.vector_size > 1:
                # the range function below returns values from
                # 1 to the vector size which is what we
                # require in our Fortran code
                for idx in range(1, arg.vector_size+1):
                    parent.add(
                        AssignGen(parent,
                                  lhs=arg.proxy_name+"("+str(idx)+")",
                                  rhs=arg.name+"("+str(idx)+")%get_proxy()"))
                    name = self._symbol_table.lookup_with_tag(
                        f"{arg.name}_{idx}:{suffix}").name
                    parent.add(
                        AssignGen(parent,
                                  lhs=name,
                                  rhs=f"{arg.proxy_name}({idx})%data",
                                  pointer=True))
            else:
                parent.add(AssignGen(parent, lhs=arg.proxy_name,
                                     rhs=arg.name+"%get_proxy()"))
                if arg.is_field:
                    name = self._symbol_table.lookup_with_tag(
                        f"{arg.name}:{suffix}").name
                    parent.add(
                        AssignGen(parent,
                                  lhs=name,
                                  rhs=f"{arg.proxy_name}%data",
                                  pointer=True))
                elif arg.is_operator:
                    if arg.argument_type == "gh_columnwise_operator":
                        # CMA operator arguments are handled in DynCMAOperators
                        pass
                    elif arg.argument_type == "gh_operator":
                        name = self._symbol_table.lookup_with_tag(
                            f"{arg.name}:{suffix}").name
                        parent.add(
                            AssignGen(parent,
                                      lhs=name,
                                      rhs=f"{arg.proxy_name}%local_stencil",
                                      pointer=True))
                    else:
                        raise InternalError(
                            f"Kernel argument '{arg.name}' is a recognised "
                            f"operator but its type ('{arg.argument_type}') is"
                            f" not supported by DynProxies.initialise()")
                else:
                    raise InternalError(
                        f"Kernel argument '{arg.name}' of type "
                        f"'{arg.argument_type}' not "
                        f"handled in DynProxies.initialise()")


class DynCellIterators(LFRicCollection):
    '''
    Handles all entities required by kernels that operate on cell-columns.

    :param kern_or_invoke: the Kernel or Invoke for which to manage cell \
                           iterators.
    :type kern_or_invoke: :py:class:`psyclone.domain.lfric.LFRicKern` or \
                          :py:class:`psyclone.dynamo0p3.LFRicInvoke`

    : raises GenerationError: if an Invoke has no field or operator arguments.

    '''
    def __init__(self, kern_or_invoke):
        super().__init__(kern_or_invoke)

        self._nlayers_name = self._symbol_table.find_or_create_tag(
            "nlayers", symbol_type=LFRicTypes("MeshHeightDataSymbol")).name

        # Store a reference to the first field/operator object that
        # we can use to look-up nlayers in the PSy layer.
        if not self._invoke:
            # We're not generating a PSy layer so we're done here.
            return
        first_var = None
        for var in self._invoke.psy_unique_vars:
            if not var.is_scalar:
                first_var = var
                break
        if not first_var:
            raise GenerationError(
                "Cannot create an Invoke with no field/operator arguments.")
        self._first_var = first_var

    def _invoke_declarations(self, parent):
        '''
        Declare entities required for iterating over cells in the Invoke.

        :param parent: the f2pygen node representing the PSy-layer routine.
        :type parent: :py:class:`psyclone.f2pygen.SubroutineGen`

        '''
        api_config = Config.get().api_conf("dynamo0.3")

        # We only need the number of layers in the mesh if we are calling
        # one or more kernels that operate on cell-columns.
        if not self._dofs_only:
            parent.add(DeclGen(parent, datatype="integer",
                               kind=api_config.default_kind["integer"],
                               entity_decls=[self._nlayers_name]))

    def _stub_declarations(self, parent):
        '''
        Declare entities required for a kernel stub that operates on
        cell-columns.

        :param parent: the f2pygen node representing the Kernel stub.
        :type parent: :py:class:`psyclone.f2pygen.SubroutineGen`

        '''
        api_config = Config.get().api_conf("dynamo0.3")

        if self._kernel.cma_operation not in ["apply", "matrix-matrix"]:
            parent.add(DeclGen(parent, datatype="integer",
                               kind=api_config.default_kind["integer"],
                               intent="in", entity_decls=[self._nlayers_name]))

    def initialise(self, parent):
        '''
        Look-up the number of vertical layers in the mesh in the PSy layer.

        :param parent: the f2pygen node representing the PSy-layer routine.
        :type parent: :py:class:`psyclone.f2pygen.SubroutineGen`

        '''
        if not self._dofs_only:
            parent.add(CommentGen(parent, ""))
            parent.add(CommentGen(parent, " Initialise number of layers"))
            parent.add(CommentGen(parent, ""))
            parent.add(AssignGen(
                parent, lhs=self._nlayers_name,
                rhs=self._first_var.proxy_name_indexed + "%" +
                self._first_var.ref_name() + "%get_nlayers()"))


class DynLMAOperators(LFRicCollection):
    '''
    Handles all entities associated with Local-Matrix-Assembly Operators.
    '''
    def _stub_declarations(self, parent):
        '''
        Declare all LMA-related quantities in a Kernel stub.

        :param parent: the f2pygen node representing the Kernel stub.
        :type parent: :py:class:`psyclone.f2pygen.SubroutineGen`

        '''
        api_config = Config.get().api_conf("dynamo0.3")

        lma_args = psyGen.args_filter(
            self._kernel.arguments.args, arg_types=["gh_operator"])
        if lma_args:
            parent.add(DeclGen(parent, datatype="integer",
                               kind=api_config.default_kind["integer"],
                               intent="in", entity_decls=["cell"]))
        for arg in lma_args:
            size = arg.name+"_ncell_3d"
            op_dtype = arg.intrinsic_type
            op_kind = arg.precision
            parent.add(DeclGen(parent, datatype="integer",
                               kind=api_config.default_kind["integer"],
                               intent="in", entity_decls=[size]))
            ndf_name_to = arg.function_space_to.ndf_name
            ndf_name_from = arg.function_space_from.ndf_name
            parent.add(DeclGen(parent, datatype=op_dtype, kind=op_kind,
                               dimension=",".join([ndf_name_to,
                                                   ndf_name_from, size]),
                               intent=arg.intent,
                               entity_decls=[arg.name]))

    def _invoke_declarations(self, parent):
        '''
        Declare all LMA-related quantities in a PSy-layer routine.
        Note: PSy layer in LFRic does not modify the LMA operator objects.
        Hence, their Fortran intents are always "in" (the data updated in the
        kernels is only pointed to from the LMA operator object and is thus
        not a part of the object).

        :param parent: the f2pygen node representing the PSy-layer routine.
        :type parent: :py:class:`psyclone.f2pygen.SubroutineGen`

        '''
        # Add the Invoke subroutine argument declarations for operators
        op_args = self._invoke.unique_declarations(
            argument_types=["gh_operator"])
        # Filter operators by their datatype
        operators_datatype_map = OrderedDict()
        for op_arg in op_args:
            try:
                operators_datatype_map[op_arg.data_type].append(op_arg)
            except KeyError:
                # This datatype has not been seen before so create new entry
                operators_datatype_map[op_arg.data_type] = [op_arg]
        # Declare the operators
        for op_datatype, op_list in operators_datatype_map.items():
            operators_names = [arg.declaration_name for arg in op_list]
            parent.add(TypeDeclGen(
                parent, datatype=op_datatype,
                entity_decls=operators_names, intent="in"))
            op_mod = op_list[0].module_name
            # Record that we will need to import this operator
            # datatype from the appropriate infrastructure module
            (self._invoke.invokes.psy.infrastructure_modules[op_mod].
             add(op_datatype))


class DynCMAOperators(LFRicCollection):
    '''
    Holds all information on the Column-Matrix-Assembly operators
    required by an Invoke or Kernel stub.

    :param node: either an Invoke schedule or a single Kernel object.
    :type node: :py:class:`psyclone.dynamo0p3.DynSchedule` or \
                :py:class:`psyclone.domain.lfric.LFRicKern`

    '''
    # The scalar parameters that must be passed along with a CMA operator
    # if its 'to' and 'from' spaces are the same
    cma_same_fs_params = ["nrow", "bandwidth", "alpha",
                          "beta", "gamma_m", "gamma_p"]
    # The scalar parameters that must be passed along with a CMA operator
    # if its 'to' and 'from' spaces are different
    cma_diff_fs_params = ["nrow", "ncol", "bandwidth", "alpha",
                          "beta", "gamma_m", "gamma_p"]

    def __init__(self, node):
        super().__init__(node)

        # Look at every kernel call and generate a set of
        # the unique CMA operators involved. For each one we create a
        # dictionary entry. The key is the name of the CMA argument in the
        # PSy layer and the entry is itself another dictionary containing
        # two entries: the first 'arg' is the CMA argument object and the
        # second 'params' is the list of integer variables associated with
        # that CMA operator. The contents of this list depend on whether
        # or not the to/from function spaces of the CMA operator are the
        # same.
        self._cma_ops = OrderedDict()
        # You can't index into an OrderedDict so we keep a separate ref
        # to the first CMA argument we find.
        self._first_cma_arg = None
        for call in self._calls:
            if call.cma_operation:
                # Get a list of all of the CMA arguments to this call
                cma_args = psyGen.args_filter(
                    call.arguments.args,
                    arg_types=["gh_columnwise_operator"])
                # Create a dictionary entry for each argument that we
                # have not already seen
                for arg in cma_args:
                    if arg.name not in self._cma_ops:
                        if arg.function_space_to.orig_name != \
                           arg.function_space_from.orig_name:
                            self._cma_ops[arg.name] = {
                                "arg": arg,
                                "params": self.cma_diff_fs_params}
                        else:
                            self._cma_ops[arg.name] = {
                                "arg": arg,
                                "params": self.cma_same_fs_params}
                        self._cma_ops[arg.name]["intent"] = arg.intent
                        self._cma_ops[arg.name]["datatype"] = \
                            arg.intrinsic_type
                        self._cma_ops[arg.name]["kind"] = arg.precision
                        # Keep a reference to the first CMA argument
                        if not self._first_cma_arg:
                            self._first_cma_arg = arg

        # Create all the necessary Symbols here so that they are available
        # without the need to do a 'gen'.
        symtab = self._symbol_table
        const = LFRicConstants()
        suffix = const.ARG_TYPE_SUFFIX_MAPPING["gh_columnwise_operator"]
        for op_name in self._cma_ops:
            new_name = self._symbol_table.next_available_name(
                f"{op_name}_{suffix}")
            tag = f"{op_name}:{suffix}"
            arg = self._cma_ops[op_name]["arg"]
            precision = LFRicConstants().precision_for_type(arg.data_type)
            array_type = ArrayType(
                LFRicTypes("LFRicRealScalarDataType")(precision),
                [ArrayType.Extent.DEFERRED]*3)
            index_str = ",".join(3*[":"])
            dtype = UnsupportedFortranType(
                f"real(kind={arg.precision}), pointer, "
                f"dimension({index_str}) :: {new_name} => null()",
                partial_datatype=array_type)
            symtab.new_symbol(new_name,
                              symbol_type=DataSymbol,
                              datatype=dtype,
                              tag=tag)
            # Now the various integer parameters of the operator.
            for param in self._cma_ops[op_name]["params"]:
                symtab.find_or_create_integer_symbol(
                    f"{op_name}_{param}", tag=f"{op_name}:{param}:{suffix}")

    def initialise(self, parent):
        '''
        Generates the calls to the LFRic infrastructure that look-up
        the various components of each CMA operator. Adds these as
        children of the supplied parent node.

        :param parent: f2pygen node representing the PSy-layer routine.
        :type parent: :py:class:`psyclone.f2pygen.SubroutineGen`

        '''
        # If we have no CMA operators then we do nothing
        if not self._cma_ops:
            return

        parent.add(CommentGen(parent, ""))
        parent.add(CommentGen(parent,
                              " Look-up information for each CMA operator"))
        parent.add(CommentGen(parent, ""))

        const = LFRicConstants()
        suffix = const.ARG_TYPE_SUFFIX_MAPPING["gh_columnwise_operator"]

        for op_name in self._cma_ops:
            # First, assign a pointer to the array containing the actual
            # matrix.
            cma_name = self._symbol_table.lookup_with_tag(
                f"{op_name}:{suffix}").name
            parent.add(AssignGen(parent, lhs=cma_name, pointer=True,
                                 rhs=self._cma_ops[op_name]["arg"].
                                 proxy_name_indexed+"%columnwise_matrix"))
            # Then make copies of the related integer parameters
            for param in self._cma_ops[op_name]["params"]:
                param_name = self._symbol_table.find_or_create_tag(
                    f"{op_name}:{param}:{suffix}").name
                parent.add(AssignGen(parent, lhs=param_name,
                                     rhs=self._cma_ops[op_name]["arg"].
                                     proxy_name_indexed+"%"+param))

    def _invoke_declarations(self, parent):
        '''
        Generate the necessary PSy-layer declarations for all column-wise
        operators and their associated parameters.
        Note: PSy layer in LFRic does not modify the CMA operator objects.
        Hence, their Fortran intents are always "in" (the data updated in the
        kernels is only pointed to from the column-wise operator object and is
        thus not a part of the object).

        :param parent: the f2pygen node representing the PSy-layer routine.
        :type parent: :py:class:`psyclone.f2pygen.SubroutineGen`

        '''
        api_config = Config.get().api_conf("dynamo0.3")

        # If we have no CMA operators then we do nothing
        if not self._cma_ops:
            return

        # Add the Invoke subroutine argument declarations for column-wise
        # operators
        cma_op_args = self._invoke.unique_declarations(
            argument_types=["gh_columnwise_operator"])
        # Create a list of column-wise operator names
        cma_op_arg_list = [arg.declaration_name for arg in cma_op_args]
        if cma_op_arg_list:
            op_type = cma_op_args[0].data_type
            op_mod = cma_op_args[0].module_name
            parent.add(TypeDeclGen(parent,
                                   datatype=op_type,
                                   entity_decls=cma_op_arg_list,
                                   intent="in"))
            (self._invoke.invokes.psy.infrastructure_modules[op_mod].
             add(op_type))

        const = LFRicConstants()
        suffix = const.ARG_TYPE_SUFFIX_MAPPING["gh_columnwise_operator"]
        for op_name in self._cma_ops:
            # Declare the operator matrix itself.
            tag_name = f"{op_name}:{suffix}"
            cma_name = self._symbol_table.lookup_with_tag(tag_name).name
            cma_dtype = self._cma_ops[op_name]["datatype"]
            cma_kind = self._cma_ops[op_name]["kind"]
            parent.add(DeclGen(parent, datatype=cma_dtype,
                               kind=cma_kind, pointer=True,
                               dimension=":,:,:",
                               entity_decls=[f"{cma_name} => null()"]))
            const = LFRicConstants()
            const_mod = const.UTILITIES_MOD_MAP["constants"]["module"]
            const_mod_uses = self._invoke.invokes.psy. \
                infrastructure_modules[const_mod]
            # Record that we will need to import the kind of this
            # cma operator from the appropriate infrastructure
            # module
            const_mod_uses.add(cma_kind)

            # Declare the associated integer parameters
            param_names = []
            for param in self._cma_ops[op_name]["params"]:
                name = f"{op_name}_{param}"
                tag = f"{op_name}:{param}:{suffix}"
                sym = self._symbol_table.find_or_create_integer_symbol(
                    name, tag=tag)
                param_names.append(sym.name)
            parent.add(DeclGen(parent, datatype="integer",
                               kind=api_config.default_kind["integer"],
                               entity_decls=param_names))

    def _stub_declarations(self, parent):
        '''
        Generate all necessary declarations for CMA operators being passed to
        a Kernel stub.

        :param parent: f2pygen node representing the Kernel stub.
        :type parent: :py:class:`psyclone.f2pygen.SubroutineGen`

        '''
        api_config = Config.get().api_conf("dynamo0.3")

        # If we have no CMA operators then we do nothing
        if not self._cma_ops:
            return

        symtab = self._symbol_table

        # CMA operators always need the current cell index and the number
        # of columns in the mesh
        parent.add(DeclGen(parent, datatype="integer",
                           kind=api_config.default_kind["integer"],
                           intent="in", entity_decls=["cell", "ncell_2d"]))

        const = LFRicConstants()
        suffix = const.ARG_TYPE_SUFFIX_MAPPING["gh_columnwise_operator"]

        for op_name in self._cma_ops:
            # Declare the associated scalar arguments before the array because
            # some of them are used to dimension the latter (and some compilers
            # get upset if this ordering is not followed)
            _local_args = []
            for param in self._cma_ops[op_name]["params"]:
                param_name = symtab.find_or_create_tag(
                    f"{op_name}:{param}:{suffix}",
                    root_name=f"{op_name}_{param}").name
                _local_args.append(param_name)
            parent.add(DeclGen(parent, datatype="integer",
                               kind=api_config.default_kind["integer"],
                               intent="in", entity_decls=_local_args))
            # Declare the array that holds the CMA operator
            bandwidth = symtab.find_or_create_tag(
                f"{op_name}:bandwidth:{suffix}",
                root_name=f"{op_name}_bandwidth").name
            nrow = symtab.find_or_create_tag(
                f"{op_name}:nrow:{suffix}",
                root_name=f"{op_name}_nrow").name
            intent = self._cma_ops[op_name]["intent"]
            op_dtype = self._cma_ops[op_name]["datatype"]
            op_kind = self._cma_ops[op_name]["kind"]
            parent.add(DeclGen(parent, datatype=op_dtype, kind=op_kind,
                               dimension=",".join([bandwidth,
                                                   nrow, "ncell_2d"]),
                               intent=intent, entity_decls=[op_name]))


class DynMeshes():
    '''
    Holds all mesh-related information (including colour maps if
    required).  If there are no inter-grid kernels then there is only
    one mesh object required (when calling kernels with operates_on==domain,
    colouring, doing distributed memory or querying the reference element).
    However, kernels performing inter-grid operations require multiple mesh
    objects as well as mesh maps and other quantities.

    There are two types of inter-grid operation; the first is "prolongation"
    where a field on a coarse mesh is mapped onto a fine mesh. The second
    is "restriction" where a field on a fine mesh is mapped onto a coarse
    mesh.

    :param invoke: the Invoke for which to extract information on all \
                   required inter-grid operations.
    :type invoke: :py:class:`psyclone.dynamo0p3.LFRicInvoke`
    :param unique_psy_vars: list of arguments to the PSy-layer routine.
    :type unique_psy_vars: list of \
                      :py:class:`psyclone.dynamo0p3.DynKernelArgument` objects.
    '''

    def __init__(self, invoke, unique_psy_vars):
        # Dict of DynInterGrid objects holding information on the mesh-related
        # variables required by each inter-grid kernel. Keys are the kernel
        # names.
        self._ig_kernels = OrderedDict()
        # List of names of unique mesh variables referenced in the Invoke
        self._mesh_tag_names = []
        # Whether or not the associated Invoke requires colourmap information
        self._needs_colourmap = False
        self._needs_colourmap_halo = False
        # Keep a reference to the InvokeSchedule so we can check for colouring
        # later
        self._schedule = invoke.schedule
        self._symbol_table = self._schedule.symbol_table
        # Set used to generate a list of the unique mesh objects
        _name_set = set()

        # Find the first non-scalar argument to this PSy layer routine. We
        # will use this to look-up the mesh if there are no inter-grid
        # kernels in this invoke.
        self._first_var = None
        for var in unique_psy_vars:
            if not var.is_scalar:
                self._first_var = var
                break

        # Loop over all kernel calls in the schedule. Keep a list of
        # any non-intergrid kernels so that we can generate a verbose error
        # message if necessary.
        non_intergrid_kernels = []
        for call in self._schedule.coded_kernels():

            if (call.reference_element.properties or call.mesh.properties or
                    call.iterates_over == "domain" or call.cma_operation):
                _name_set.add("mesh")

            if not call.is_intergrid:
                non_intergrid_kernels.append(call)
                # Skip over any non-inter-grid kernels
                continue

            fine_args = psyGen.args_filter(call.arguments.args,
                                           arg_meshes=["gh_fine"])
            coarse_args = psyGen.args_filter(call.arguments.args,
                                             arg_meshes=["gh_coarse"])
            fine_arg = fine_args[0]
            coarse_arg = coarse_args[0]

            # Create an object to capture info. on this inter-grid kernel
            # and store in our dictionary
            self._ig_kernels[id(call)] = DynInterGrid(fine_arg, coarse_arg)

            # Create and store the names of the associated mesh objects
            _name_set.add(f"mesh_{fine_arg.name}")
            _name_set.add(f"mesh_{coarse_arg.name}")

        # If we found a mixture of both inter-grid and non-inter-grid kernels
        # then we reject the invoke()
        if non_intergrid_kernels and self._ig_kernels:
            raise GenerationError(
                f"An invoke containing inter-grid kernels must contain no "
                f"other kernel types but kernels "
                f"'{''', '''.join([c.name for c in non_intergrid_kernels])}' "
                f"in invoke '{invoke.name}' are not inter-grid kernels.")

        # If distributed memory is enabled then we will need at least
        # one mesh object if we have one or more kernels that operate
        # on cell-columns or are doing redundant computation for a
        # kernel that operates on dofs. Since the latter condition
        # comes about through the application of a transformation, we
        # don't yet know whether or not a mesh is required. Therefore,
        # the only solution is to assume that a mesh object is
        # required if distributed memory is enabled. We also require a
        # mesh object if any of the kernels require properties of
        # either the reference element or the mesh. (Colourmaps also
        # require a mesh object but that is handled in _colourmap_init().)
        if not _name_set and Config.get().distributed_memory:
            # We didn't already have a requirement for a mesh so add one now.
            _name_set.add("mesh")

        self._add_mesh_symbols(list(_name_set))

    def _add_mesh_symbols(self, mesh_tags):
        '''
        Add DataSymbols for the supplied list of mesh names and store the
        corresponding list of tags.

        A ContainerSymbol is created for the LFRic mesh module and a TypeSymbol
        for the mesh type. If distributed memory is enabled then a DataSymbol
        to hold the maximum halo depth is created for each mesh.

        :param mesh_tags: tag names for every mesh object required.
        :type mesh_tags: list of str

        '''
        if not mesh_tags:
            return

        self._mesh_tag_names = sorted(mesh_tags)

        # Look up the names of the module and type for the mesh object
        # from the LFRic constants class.
        const = LFRicConstants()
        mmod = const.MESH_TYPE_MAP["mesh"]["module"]
        mtype = const.MESH_TYPE_MAP["mesh"]["type"]
        # Create a Container symbol for the module
        csym = self._symbol_table.find_or_create_tag(
            mmod, symbol_type=ContainerSymbol)
        # Create a TypeSymbol for the mesh type
        mtype_sym = self._symbol_table.find_or_create_tag(
            mtype, symbol_type=DataTypeSymbol,
            datatype=UnresolvedType(),
            interface=ImportInterface(csym))

        name_list = []
        for name in mesh_tags:
            name_list.append(self._symbol_table.find_or_create_tag(
                name, symbol_type=DataSymbol, datatype=mtype_sym).name)

        if Config.get().distributed_memory:
            # If distributed memory is enabled then we require a variable
            # holding the maximum halo depth for each mesh.
            for name in mesh_tags:
                var_name = f"max_halo_depth_{name}"
                self._symbol_table.find_or_create_integer_symbol(
                    var_name, tag=var_name)

    def _colourmap_init(self):
        '''
        Sets-up information on any required colourmaps. This cannot be done
        in the constructor since colouring is applied by Transformations
        and happens after the Schedule has already been constructed. Therefore,
        this method is called at code-generation time.

        '''
        # pylint: disable=too-many-locals
        const = LFRicConstants()
        non_intergrid_kern = None
        sym_tab = self._schedule.symbol_table

        for call in [call for call in self._schedule.coded_kernels() if
                     call.is_coloured()]:
            # Keep a record of whether or not any kernels (loops) in this
            # invoke have been coloured and, if so, whether the associated loop
            # goes into the halo.
            if (call.parent.parent.upper_bound_name in
                    const.HALO_ACCESS_LOOP_BOUNDS):
                self._needs_colourmap_halo = True
            else:
                self._needs_colourmap = True

            if not call.is_intergrid:
                non_intergrid_kern = call
                continue

            # This is an inter-grid kernel so look-up the names of
            # the colourmap variables associated with the coarse
            # mesh (since that determines the iteration space).
            carg_name = self._ig_kernels[id(call)].coarse.name
            # Colour map
            base_name = "cmap_" + carg_name
            colour_map = sym_tab.find_or_create_array(
                base_name, 2, ScalarType.Intrinsic.INTEGER,
                tag=base_name)
            # No. of colours
            base_name = "ncolour_" + carg_name
            ncolours = sym_tab.find_or_create_integer_symbol(
                base_name, tag=base_name)
            # Array holding the last cell of a given colour.
            if (Config.get().distributed_memory and
                    not call.all_updates_are_writes):
                # This will require a loop into the halo and so the array is
                # 2D (indexed by colour *and* halo depth).
                base_name = "last_halo_cell_all_colours_" + carg_name
                last_cell = self._schedule.symbol_table.find_or_create_array(
                    base_name, 2, ScalarType.Intrinsic.INTEGER, tag=base_name)
            else:
                # Array holding the last edge cell of a given colour. Just 1D
                # as indexed by colour only.
                base_name = "last_edge_cell_all_colours_" + carg_name
                last_cell = self._schedule.symbol_table.find_or_create_array(
                    base_name, 1, ScalarType.Intrinsic.INTEGER, tag=base_name)
            # Add these symbols into the dictionary entry for this
            # inter-grid kernel
            self._ig_kernels[id(call)].set_colour_info(
                colour_map, ncolours, last_cell)

        if non_intergrid_kern and (self._needs_colourmap or
                                   self._needs_colourmap_halo):
            # There aren't any inter-grid kernels but we do need colourmap
            # information and that means we'll need a mesh object
            self._add_mesh_symbols(["mesh"])
            # This creates the colourmap information for this invoke if we
            # don't already have one.
            colour_map = non_intergrid_kern.colourmap
            # No. of colours
            ncolours = sym_tab.find_or_create_integer_symbol(
                "ncolour", tag="ncolour").name
            if self._needs_colourmap_halo:
                sym_tab.find_or_create_array(
                    "last_halo_cell_all_colours", 2,
                    ScalarType.Intrinsic.INTEGER,
                    tag="last_halo_cell_all_colours")
            if self._needs_colourmap:
                sym_tab.find_or_create_array(
                    "last_edge_cell_all_colours", 1,
                    ScalarType.Intrinsic.INTEGER,
                    tag="last_edge_cell_all_colours")

    def declarations(self, parent):
        '''
        Declare variables specific to mesh objects.

        :param parent: the parent node to which to add the declarations
        :type parent: :py:class:`psyclone.f2pygen.BaseGen`

        '''
        # pylint: disable=too-many-locals, too-many-statements
        api_config = Config.get().api_conf("dynamo0.3")
        const = LFRicConstants()

        # Since we're now generating code, any transformations must
        # have been applied so we can set-up colourmap information
        self._colourmap_init()

        # We'll need various typedefs from the mesh module
        mtype = const.MESH_TYPE_MAP["mesh"]["type"]
        mmod = const.MESH_TYPE_MAP["mesh"]["module"]
        mmap_type = const.MESH_TYPE_MAP["mesh_map"]["type"]
        mmap_mod = const.MESH_TYPE_MAP["mesh_map"]["module"]
        if self._mesh_tag_names:
            name = self._symbol_table.lookup_with_tag(mtype).name
            parent.add(UseGen(parent, name=mmod, only=True,
                              funcnames=[name]))
        if self._ig_kernels:
            parent.add(UseGen(parent, name=mmap_mod, only=True,
                              funcnames=[mmap_type]))
        # Declare the mesh object(s) and associated halo depths
        for tag_name in self._mesh_tag_names:
            name = self._symbol_table.lookup_with_tag(tag_name).name
            parent.add(TypeDeclGen(parent, pointer=True, datatype=mtype,
                                   entity_decls=[name + " => null()"]))
            # For each mesh we also need the maximum halo depth.
            if Config.get().distributed_memory:
                name = self._symbol_table.lookup_with_tag(
                    f"max_halo_depth_{tag_name}").name
                parent.add(DeclGen(parent, datatype="integer",
                                   kind=api_config.default_kind["integer"],
                                   entity_decls=[name]))

        # Declare the inter-mesh map(s) and cell map(s)
        for kern in self._ig_kernels.values():
            parent.add(TypeDeclGen(parent, pointer=True,
                                   datatype=mmap_type,
                                   entity_decls=[kern.mmap + " => null()"]))
            parent.add(
                DeclGen(parent, pointer=True, datatype="integer",
                        kind=api_config.default_kind["integer"],
                        entity_decls=[kern.cell_map + "(:,:,:) => null()"]))

            # Declare the number of cells in the fine mesh and how many fine
            # cells there are per coarse cell
            parent.add(DeclGen(parent, datatype="integer",
                               kind=api_config.default_kind["integer"],
                               entity_decls=[kern.ncell_fine,
                                             kern.ncellpercellx,
                                             kern.ncellpercelly]))
            # Declare variables to hold the colourmap information if required
            if kern.colourmap_symbol:
                parent.add(
                    DeclGen(parent, datatype="integer",
                            kind=api_config.default_kind["integer"],
                            pointer=True,
                            entity_decls=[kern.colourmap_symbol.name+"(:,:)"]))
                parent.add(
                    DeclGen(parent, datatype="integer",
                            kind=api_config.default_kind["integer"],
                            entity_decls=[kern.ncolours_var_symbol.name]))
                # The cell-count array is 2D if we go into the halo and 1D
                # otherwise (i.e. no DM or this kernel is GH_WRITE only and
                # does not access the halo).
                dim_list = len(kern.last_cell_var_symbol.datatype.shape)*":"
                decln = (f"{kern.last_cell_var_symbol.name}("
                         f"{','.join(dim_list)})")
                parent.add(
                    DeclGen(parent, datatype="integer", allocatable=True,
                            kind=api_config.default_kind["integer"],
                            entity_decls=[decln]))

        if not self._ig_kernels and (self._needs_colourmap or
                                     self._needs_colourmap_halo):
            # There aren't any inter-grid kernels but we do need
            # colourmap information
            base_name = "cmap"
            csym = self._schedule.symbol_table.lookup_with_tag("cmap")
            colour_map = csym.name
            # No. of colours
            base_name = "ncolour"
            ncolours = \
                self._schedule.symbol_table.find_or_create_tag(base_name).name
            # Add declarations for these variables
            parent.add(DeclGen(parent, datatype="integer",
                               kind=api_config.default_kind["integer"],
                               pointer=True,
                               entity_decls=[colour_map+"(:,:)"]))
            parent.add(DeclGen(parent, datatype="integer",
                               kind=api_config.default_kind["integer"],
                               entity_decls=[ncolours]))
            if self._needs_colourmap_halo:
                last_cell = self._symbol_table.find_or_create_tag(
                    "last_halo_cell_all_colours")
                parent.add(DeclGen(parent, datatype="integer",
                                   kind=api_config.default_kind["integer"],
                                   allocatable=True,
                                   entity_decls=[last_cell.name+"(:,:)"]))
            if self._needs_colourmap:
                last_cell = self._symbol_table.find_or_create_tag(
                    "last_edge_cell_all_colours")
                parent.add(DeclGen(parent, datatype="integer",
                                   kind=api_config.default_kind["integer"],
                                   allocatable=True,
                                   entity_decls=[last_cell.name+"(:)"]))

    def initialise(self, parent):
        '''
        Initialise parameters specific to inter-grid kernels.

        :param parent: the parent node to which to add the initialisations.
        :type parent: :py:class:`psyclone.f2pygen.BaseGen`

        '''
        # pylint: disable=too-many-branches
        # If we haven't got any need for a mesh in this invoke then we
        # don't do anything
        if not self._mesh_tag_names:
            return

        parent.add(CommentGen(parent, ""))

        if len(self._mesh_tag_names) == 1:
            # We only require one mesh object which means that this invoke
            # contains no inter-grid kernels (which would require at least 2)
            parent.add(CommentGen(parent, " Create a mesh object"))
            parent.add(CommentGen(parent, ""))
            rhs = "%".join([self._first_var.proxy_name_indexed,
                            self._first_var.ref_name(), "get_mesh()"])
            mesh_name = self._symbol_table.lookup_with_tag(
                self._mesh_tag_names[0]).name
            parent.add(AssignGen(parent, pointer=True, lhs=mesh_name, rhs=rhs))
            if Config.get().distributed_memory:
                # If distributed memory is enabled then we need the maximum
                # halo depth.
                depth_name = self._symbol_table.lookup_with_tag(
                    f"max_halo_depth_{self._mesh_tag_names[0]}").name
                parent.add(AssignGen(parent, lhs=depth_name,
                                     rhs=f"{mesh_name}%get_halo_depth()"))
            if self._needs_colourmap or self._needs_colourmap_halo:
                parent.add(CommentGen(parent, ""))
                parent.add(CommentGen(parent, " Get the colourmap"))
                parent.add(CommentGen(parent, ""))
                # Look-up variable names for colourmap and number of colours
                colour_map = self._schedule.symbol_table.find_or_create_tag(
                    "cmap").name
                ncolour = \
                    self._schedule.symbol_table.find_or_create_tag("ncolour")\
                                               .name
                # Get the number of colours
                parent.add(AssignGen(
                    parent, lhs=ncolour, rhs=f"{mesh_name}%get_ncolours()"))
                # Get the colour map
                parent.add(AssignGen(parent, pointer=True, lhs=colour_map,
                                     rhs=f"{mesh_name}%get_colour_map()"))
            return

        parent.add(CommentGen(
            parent,
            " Look-up mesh objects and loop limits for inter-grid kernels"))
        parent.add(CommentGen(parent, ""))

        # Keep a list of quantities that we've already initialised so
        # that we don't generate duplicate assignments
        initialised = []

        # Loop over the DynInterGrid objects in our dictionary
        for dig in self._ig_kernels.values():
            # We need pointers to both the coarse and the fine mesh as well
            # as the maximum halo depth for each.
            fine_mesh = self._schedule.symbol_table.find_or_create_tag(
                f"mesh_{dig.fine.name}").name
            coarse_mesh = self._schedule.symbol_table.find_or_create_tag(
                f"mesh_{dig.coarse.name}").name
            if fine_mesh not in initialised:
                initialised.append(fine_mesh)
                parent.add(
                    AssignGen(parent, pointer=True,
                              lhs=fine_mesh,
                              rhs="%".join([dig.fine.proxy_name_indexed,
                                            dig.fine.ref_name(),
                                            "get_mesh()"])))
                if Config.get().distributed_memory:
                    max_halo_f_mesh = (
                        self._schedule.symbol_table.find_or_create_tag(
                            f"max_halo_depth_mesh_{dig.fine.name}").name)

                    parent.add(AssignGen(parent, lhs=max_halo_f_mesh,
                                         rhs=f"{fine_mesh}%get_halo_depth()"))
            if coarse_mesh not in initialised:
                initialised.append(coarse_mesh)
                parent.add(
                    AssignGen(parent, pointer=True,
                              lhs=coarse_mesh,
                              rhs="%".join([dig.coarse.proxy_name_indexed,
                                            dig.coarse.ref_name(),
                                            "get_mesh()"])))
                if Config.get().distributed_memory:
                    max_halo_c_mesh = (
                        self._schedule.symbol_table.find_or_create_tag(
                            f"max_halo_depth_mesh_{dig.coarse.name}").name)
                    parent.add(AssignGen(
                        parent, lhs=max_halo_c_mesh,
                        rhs=f"{coarse_mesh}%get_halo_depth()"))
            # We also need a pointer to the mesh map which we get from
            # the coarse mesh
            if dig.mmap not in initialised:
                initialised.append(dig.mmap)
                parent.add(
                    AssignGen(parent, pointer=True,
                              lhs=dig.mmap,
                              rhs=f"{coarse_mesh}%get_mesh_map({fine_mesh})"))

            # Cell map. This is obtained from the mesh map.
            if dig.cell_map not in initialised:
                initialised.append(dig.cell_map)
                parent.add(
                    AssignGen(parent, pointer=True, lhs=dig.cell_map,
                              rhs=dig.mmap+"%get_whole_cell_map()"))

            # Number of cells in the fine mesh
            if dig.ncell_fine not in initialised:
                initialised.append(dig.ncell_fine)
                if Config.get().distributed_memory:
                    # TODO this hardwired depth of 2 will need changing in
                    # order to support redundant computation
                    parent.add(
                        AssignGen(parent, lhs=dig.ncell_fine,
                                  rhs=(fine_mesh+"%get_last_halo_cell"
                                       "(depth=2)")))
                else:
                    parent.add(
                        AssignGen(parent, lhs=dig.ncell_fine,
                                  rhs="%".join([dig.fine.proxy_name,
                                                dig.fine.ref_name(),
                                                "get_ncell()"])))

            # Number of fine cells per coarse cell in x.
            if dig.ncellpercellx not in initialised:
                initialised.append(dig.ncellpercellx)
                parent.add(
                    AssignGen(parent, lhs=dig.ncellpercellx,
                              rhs=dig.mmap +
                              "%get_ntarget_cells_per_source_x()"))

            # Number of fine cells per coarse cell in y.
            if dig.ncellpercelly not in initialised:
                initialised.append(dig.ncellpercelly)
                parent.add(
                    AssignGen(parent, lhs=dig.ncellpercelly,
                              rhs=dig.mmap +
                              "%get_ntarget_cells_per_source_y()"))

            # Colour map for the coarse mesh (if required)
            if dig.colourmap_symbol:
                # Number of colours
                parent.add(AssignGen(parent, lhs=dig.ncolours_var_symbol.name,
                                     rhs=coarse_mesh + "%get_ncolours()"))
                # Colour map itself
                parent.add(AssignGen(parent, lhs=dig.colourmap_symbol.name,
                                     pointer=True,
                                     rhs=coarse_mesh + "%get_colour_map()"))
                # Last halo/edge cell per colour.
                sym = dig.last_cell_var_symbol
                if len(sym.datatype.shape) == 2:
                    # Array is 2D so is a halo access.
                    name = "%get_last_halo_cell_all_colours()"
                else:
                    # Array is just 1D so go to the last edge cell.
                    name = "%get_last_edge_cell_all_colours()"
                parent.add(AssignGen(parent, lhs=sym.name,
                                     rhs=coarse_mesh + name))

    @property
    def intergrid_kernels(self):
        ''' Getter for the dictionary of intergrid kernels.

        :returns: Dictionary of intergrid kernels, indexed by name.
        :rtype: :py:class:`collections.OrderedDict`
        '''
        return self._ig_kernels


class DynInterGrid():
    '''
    Holds information on quantities required by an inter-grid kernel.

    :param fine_arg: Kernel argument on the fine mesh.
    :type fine_arg: :py:class:`psyclone.dynamo0p3.DynKernelArgument`
    :param coarse_arg: Kernel argument on the coarse mesh.
    :type coarse_arg: :py:class:`psyclone.dynamo0p3.DynKernelArgument`
    '''
    # pylint: disable=too-few-public-methods, too-many-instance-attributes
    def __init__(self, fine_arg, coarse_arg):

        # Arguments on the coarse and fine grids
        self.coarse = coarse_arg
        self.fine = fine_arg

        # Get a reference to the InvokeSchedule SymbolTable
        symtab = self.coarse.call.ancestor(InvokeSchedule).symbol_table

        # Generate name for inter-mesh map
        base_mmap_name = f"mmap_{fine_arg.name}_{coarse_arg.name}"
        self.mmap = symtab.find_or_create_tag(base_mmap_name).name

        # Generate name for ncell variables
        name = f"ncell_{fine_arg.name}"
        self.ncell_fine = symtab.find_or_create_integer_symbol(
            name, tag=name).name
        # No. of fine cells per coarse cell in x
        name = f"ncpc_{fine_arg.name}_{coarse_arg.name}_x"
        self.ncellpercellx = symtab.find_or_create_integer_symbol(
            name, tag=name).name
        # No. of fine cells per coarse cell in y
        name = f"ncpc_{fine_arg.name}_{coarse_arg.name}_y"
        self.ncellpercelly = symtab.find_or_create_integer_symbol(
            name, tag=name).name
        # Name for cell map
        base_name = "cell_map_" + coarse_arg.name
        sym = symtab.find_or_create_array(base_name, 3,
                                          ScalarType.Intrinsic.INTEGER,
                                          tag=base_name)
        self.cell_map = sym.name

        # We have no colourmap information when first created
        self._colourmap_symbol = None
        # Symbol for the variable holding the number of colours
        self._ncolours_var_symbol = None
        # Symbol of the variable holding the last cell of a particular colour.
        # Will be a 2D array if the kernel iteration space includes the halo
        # and 1D otherwise.
        self._last_cell_var_symbol = None

    def set_colour_info(self, colour_map, ncolours, last_cell):
        '''Sets the colour_map, number of colours, and
        last cell of a particular colour.

        :param colour_map: the colour map symbol.
        :type: colour_map:py:class:`psyclone.psyir.symbols.Symbol`
        :param ncolours: the number of colours.
        :type: ncolours: :py:class:`psyclone.psyir.symbols.Symbol`
        :param last_cell: the last halo cell of a particular colour.
        :type last_cell: :py:class:`psyclone.psyir.symbols.Symbol`

        '''
        self._colourmap_symbol = colour_map
        self._ncolours_var_symbol = ncolours
        self._last_cell_var_symbol = last_cell

    @property
    def colourmap_symbol(self):
        ''':returns: the colour map symbol.
        :rtype: :py:class:`psyclone.psyir.symbols.Symbol`
        '''
        return self._colourmap_symbol

    @property
    def ncolours_var_symbol(self):
        ''':returns: the symbol for storing the number of colours.
        :rtype: :py:class:`psyclone.psyir.symbols.Symbol`
        '''
        return self._ncolours_var_symbol

    @property
    def last_cell_var_symbol(self):
        ''':returns: the last halo/edge cell variable.
        :rtype: :py:class:`psyclone.psyir.symbols.Symbol`
        '''
        return self._last_cell_var_symbol


class DynBasisFunctions(LFRicCollection):
    ''' Holds all information on the basis and differential basis
    functions required by an invoke or kernel call. This covers both those
    required for quadrature and for evaluators.

    :param node: either the schedule of an Invoke or a single Kernel object \
                 for which to extract information on all required \
                 basis/diff-basis functions.
    :type node: :py:class:`psyclone.dynamo0p3.DynInvokeSchedule` or \
                :py:class:`psyclone.domain.lfric.LFRicKern`

    :raises InternalError: if a call has an unrecognised evaluator shape.

    '''
    # Dimensioning vars for the basis function arrays required by each
    # type of quadrature
    qr_dim_vars = {"xyoz": ["np_xy", "np_z"],
                   "edge": ["np_xyz", "nedges"],
                   "face": ["np_xyz", "nfaces"]}
    # The different weights arrays required by each type of quadrature
    qr_weight_vars = {"xyoz": ["weights_xy", "weights_z"],
                      "edge": ["weights_xyz"],
                      "face": ["weights_xyz"]}

    def __init__(self, node):

        super().__init__(node)

        # Construct a list of all the basis/diff-basis functions required
        # by this invoke. Each entry in the list is a dictionary holding
        # the shape, the function space and the 'target' function spaces
        # (upon which the basis functions are evaluated).
        self._basis_fns = []
        # The dictionary of quadrature objects passed to this invoke. Keys
        # are the various VALID_QUADRATURE_SHAPES, values are a list of
        # associated quadrature variables. (i.e. we have a list of
        # quadrature arguments for each shape.)
        self._qr_vars = OrderedDict()
        # The dict of target function spaces upon which we must provide
        # evaluators. Keys are the FS names, values are (FunctionSpace,
        # DynKernelArgument) tuples.
        self._eval_targets = OrderedDict()

        for call in self._calls:

            if isinstance(call, LFRicBuiltIn) or not call.eval_shapes:
                # Skip this kernel if it doesn't require basis/diff basis fns
                continue

            for shape, rule in call.qr_rules.items():

                # This kernel requires quadrature
                if shape not in self._qr_vars:
                    # We haven't seen a quadrature arg with this shape
                    # before so create a dictionary entry with an
                    # empty list
                    self._qr_vars[shape] = []
                if rule.psy_name not in self._qr_vars[shape]:
                    # Add this qr argument to the list of those that
                    # have this shape
                    self._qr_vars[shape].append(rule.psy_name)

            if "gh_evaluator" in call.eval_shapes:
                # An evaluator consists of basis or diff basis functions
                # for one FS evaluated on the nodes of another 'target' FS.
                # Make a dict of 2-tuples, each containing the
                # FunctionSpace and associated kernel argument for the
                # target FSs.

                # Loop over the target FS for evaluators required by this
                # kernel
                for fs_name in call.eval_targets:
                    if fs_name not in self._eval_targets:
                        # We don't already have this space in our list so
                        # add it to the list of target spaces
                        self._eval_targets[fs_name] = \
                            call.eval_targets[fs_name]

            # Both quadrature and evaluators require basis and/or differential
            # basis functions. This helper routine populates self._basis_fns
            # with entries describing the basis functions required by
            # this call.
            self._setup_basis_fns_for_call(call)

    @staticmethod
    def basis_first_dim_name(function_space):
        '''
        Get the name of the variable holding the first dimension of a
        basis function

        :param function_space: the function space the basis function is for
        :type function_space: :py:class:`psyclone.domain.lfric.FunctionSpace`
        :return: a Fortran variable name
        :rtype: str

        '''
        return "dim_" + function_space.mangled_name

    @staticmethod
    def basis_first_dim_value(function_space):
        '''
        Get the size of the first dimension of a basis function.

        :param function_space: the function space the basis function is for
        :type function_space: :py:class:`psyclone.domain.lfric.FunctionSpace`
        :return: an integer length.
        :rtype: string

        :raises GenerationError: if an unsupported function space is supplied \
                                 (e.g. ANY_SPACE_*, ANY_DISCONTINUOUS_SPACE_*)
        '''
        if function_space.has_scalar_basis:
            first_dim = "1"
        elif function_space.has_vector_basis:
            first_dim = "3"
        else:
            # It is not possible to determine explicitly the first basis
            # function array dimension from the metadata for any_space or
            # any_discontinuous_space. This information needs to be passed
            # from the PSy layer to the kernels (see issue #461).
            const = LFRicConstants()
            raise GenerationError(
                f"Unsupported space for basis function, "
                f"expecting one of {const.VALID_FUNCTION_SPACES} but found "
                f"'{function_space.orig_name}'")
        return first_dim

    @staticmethod
    def diff_basis_first_dim_name(function_space):
        '''
        Get the name of the variable holding the first dimension of a
        differential basis function.

        :param function_space: the function space the diff-basis function \
                               is for.
        :type function_space: :py:class:`psyclone.domain.lfric.FunctionSpace`
        :return: a Fortran variable name.
        :rtype: str

        '''
        return "diff_dim_" + function_space.mangled_name

    @staticmethod
    def diff_basis_first_dim_value(function_space):
        '''
        Get the size of the first dimension of an array for a
        differential basis function.

        :param function_space: the function space the diff-basis function \
                               is for.
        :type function_space: :py:class:`psyclone.domain.lfric.FunctionSpace`
        :return: an integer length.
        :rtype: str

        :raises GenerationError: if an unsupported function space is \
                                 supplied (e.g. ANY_SPACE_*, \
                                 ANY_DISCONTINUOUS_SPACE_*)

        '''
        if function_space.has_scalar_diff_basis:
            first_dim = "1"
        elif function_space.has_vector_diff_basis:
            first_dim = "3"
        else:
            # It is not possible to determine explicitly the first
            # differential basis function array dimension from the metadata
            # for any_space or any_discontinuous_space. This information
            # needs to be passed from the PSy layer to the kernels
            # (see issue #461).
            const = LFRicConstants()
            raise GenerationError(
                f"Unsupported space for differential basis function, "
                f"expecting one of {const.VALID_FUNCTION_SPACES} but found "
                f"'{function_space.orig_name}'")
        return first_dim

    def _setup_basis_fns_for_call(self, call):
        '''
        Populates self._basis_fns with entries describing the basis
        functions required by the supplied Call.

        :param call: the kernel call for which basis functions are required.
        :type call: :py:class:`psyclone.domain.lfric.LFRicKern`

        :raises InternalError: if the supplied call is of incorrect type.
        :raises InternalError: if the supplied call has an unrecognised \
                               evaluator shape.
        '''
        if not isinstance(call, LFRicKern):
            raise InternalError(f"Expected a LFRicKern object but got: "
                                f"'{type(call)}'")
        const = LFRicConstants()
        # We need a full FunctionSpace object for each function space
        # that has basis functions associated with it.
        for fsd in call.fs_descriptors.descriptors:

            # We need the full FS object, not just the name. Therefore
            # we first have to get a kernel argument that is on this
            # space...
            arg, fspace = call.arguments.get_arg_on_space_name(fsd.fs_name)

            for shape in call.eval_shapes:

                # Populate a dict with the shape, function space and
                # associated kernel argument for this basis/diff-basis f'n.
                entry = {"shape": shape,
                         "fspace": fspace,
                         "arg": arg}
                if shape in const.VALID_QUADRATURE_SHAPES:
                    # This is for quadrature - store the name of the
                    # qr variable
                    entry["qr_var"] = call.qr_rules[shape].psy_name
                    # Quadrature weights are evaluated at pre-determined
                    # points rather than at the nodes of another FS.
                    # We put one entry of None in the list of target
                    # spaces to facilitate cases where we loop over
                    # this list.
                    entry["nodal_fspaces"] = [None]
                elif shape == "gh_evaluator":
                    # This is an evaluator
                    entry["qr_var"] = None
                    # Store a list of the FunctionSpace objects for which
                    # these basis functions are to be evaluated
                    entry["nodal_fspaces"] = [items[0] for items in
                                              call.eval_targets.values()]
                else:
                    raise InternalError(f"Unrecognised evaluator shape: "
                                        f"'{shape}'. Should be one of "
                                        f"{const.VALID_EVALUATOR_SHAPES}")

                # Add our newly-constructed dict object to the list describing
                # the required basis and/or differential basis functions for
                # this Invoke.
                if fsd.requires_basis:
                    entry["type"] = "basis"
                    self._basis_fns.append(entry)
                if fsd.requires_diff_basis:
                    # Take a shallow copy of the dict and just modify the
                    # 'type' of the basis function it describes (this works
                    # because the 'type' entry is a primitive type [str]).
                    diff_entry = entry.copy()
                    diff_entry["type"] = "diff-basis"
                    self._basis_fns.append(diff_entry)

    def _stub_declarations(self, parent):
        '''
        Insert the variable declarations required by the basis functions into
        the Kernel stub.

        :param parent: the f2pygen node representing the Kernel stub.
        :type parent: :py:class:`psyclone.f2pygen.SubroutineGen`

        :raises InternalError: if an unsupported quadrature shape is found.

        '''
        api_config = Config.get().api_conf("dynamo0.3")

        if not self._qr_vars and not self._eval_targets:
            return

        # The quadrature shapes that this method supports
        supported_shapes = ["gh_quadrature_xyoz", "gh_quadrature_face",
                            "gh_quadrature_edge"]

        # Get the lists of dimensioning variables and basis arrays
        var_dims, basis_arrays = self._basis_fn_declns()

        if var_dims:
            parent.add(DeclGen(parent, datatype="integer",
                               kind=api_config.default_kind["integer"],
                               intent="in", entity_decls=var_dims))
        for basis in basis_arrays:
            parent.add(DeclGen(parent, datatype="real",
                               kind=api_config.default_kind["real"],
                               intent="in",
                               dimension=",".join(basis_arrays[basis]),
                               entity_decls=[basis]))

        const = LFRicConstants()

        for shape in self._qr_vars:
            qr_name = "_qr_" + shape.split("_")[-1]
            if shape == "gh_quadrature_xyoz":
                datatype = const.QUADRATURE_TYPE_MAP[shape]["intrinsic"]
                kind = const.QUADRATURE_TYPE_MAP[shape]["kind"]
                parent.add(DeclGen(
                    parent, datatype=datatype, kind=kind,
                    intent="in", dimension="np_xy"+qr_name,
                    entity_decls=["weights_xy"+qr_name]))
                parent.add(DeclGen(
                    parent, datatype=datatype, kind=kind,
                    intent="in", dimension="np_z"+qr_name,
                    entity_decls=["weights_z"+qr_name]))
            elif shape == "gh_quadrature_face":
                parent.add(DeclGen(
                    parent,
                    datatype=const.QUADRATURE_TYPE_MAP[shape]["intrinsic"],
                    kind=const.QUADRATURE_TYPE_MAP[shape]["kind"], intent="in",
                    dimension=",".join(["np_xyz"+qr_name, "nfaces"+qr_name]),
                    entity_decls=["weights_xyz"+qr_name]))
            elif shape == "gh_quadrature_edge":
                parent.add(DeclGen(
                    parent,
                    datatype=const.QUADRATURE_TYPE_MAP[shape]["intrinsic"],
                    kind=const.QUADRATURE_TYPE_MAP[shape]["kind"], intent="in",
                    dimension=",".join(["np_xyz"+qr_name, "nedges"+qr_name]),
                    entity_decls=["weights_xyz"+qr_name]))
            else:
                raise InternalError(
                    f"Quadrature shapes other than {supported_shapes} are not "
                    f"yet supported - got: '{shape}'")

    def _invoke_declarations(self, parent):
        '''
        Add basis-function declarations to the PSy layer.

        :param parent: f2pygen node represening the PSy-layer routine.
        :type parent: :py:class:`psyclone.f2pygen.SubroutineGen`

        '''
        # Create a single declaration for each quadrature type
        const = LFRicConstants()
        for shape in const.VALID_QUADRATURE_SHAPES:
            if shape in self._qr_vars and self._qr_vars[shape]:
                # The PSy-layer routine is passed objects of
                # quadrature_* type
                parent.add(
                    TypeDeclGen(parent,
                                datatype=const.
                                QUADRATURE_TYPE_MAP[shape]["type"],
                                entity_decls=self._qr_vars[shape],
                                intent="in"))
                # For each of these we'll need a corresponding proxy, use
                # the symbol_table to avoid clashes...
                var_names = []
                for var in self._qr_vars[shape]:
                    var_names.append(
                        self._symbol_table.find_or_create_tag(var+"_proxy")
                                          .name)
                parent.add(
                    TypeDeclGen(
                        parent,
                        datatype=const.
                        QUADRATURE_TYPE_MAP[shape]["proxy_type"],
                        entity_decls=var_names))

    def initialise(self, parent):
        '''
        Create the declarations and assignments required for the
        basis-functions required by an invoke. These are added as children
        of the supplied parent node in the AST.

        :param parent: the node in the f2pygen AST that will be the
                       parent of all of the declarations and assignments.
        :type parent: :py:class:`psyclone.f2pygen.SubroutineGen`

        :raises InternalError: if an invalid entry is encountered in the \
                               self._basis_fns list.
        '''
        # pylint: disable=too-many-branches, too-many-locals
        api_config = Config.get().api_conf("dynamo0.3")
        const = LFRicConstants()
        basis_declarations = []

        # We need BASIS and/or DIFF_BASIS if any kernel requires quadrature
        # or an evaluator
        if self._qr_vars or self._eval_targets:
            parent.add(
                UseGen(parent, name=const.
                       FUNCTION_SPACE_TYPE_MAP["function_space"]["module"],
                       only=True, funcnames=["BASIS", "DIFF_BASIS"]))

        if self._qr_vars:
            parent.add(CommentGen(parent, ""))
            parent.add(CommentGen(parent, " Look-up quadrature variables"))
            parent.add(CommentGen(parent, ""))

            # Look-up the module- and type-names from the QUADRATURE_TYPE_MAP
            for shp in self._qr_vars:
                quad_map = const.QUADRATURE_TYPE_MAP[shp]
                parent.add(UseGen(parent,
                                  name=quad_map["module"],
                                  only=True,
                                  funcnames=[quad_map["type"],
                                             quad_map["proxy_type"]]))
            self._initialise_xyz_qr(parent)
            self._initialise_xyoz_qr(parent)
            self._initialise_xoyoz_qr(parent)
            self._initialise_face_or_edge_qr(parent, "face")
            self._initialise_face_or_edge_qr(parent, "edge")

        if self._eval_targets:
            parent.add(CommentGen(parent, ""))
            parent.add(CommentGen(parent,
                                  " Initialise evaluator-related quantities "
                                  "for the target function spaces"))
            parent.add(CommentGen(parent, ""))

        for (fspace, arg) in self._eval_targets.values():
            # We need the list of nodes for each unique FS upon which we need
            # to evaluate basis/diff-basis functions
            nodes_name = "nodes_" + fspace.mangled_name
            parent.add(AssignGen(
                parent, lhs=nodes_name,
                rhs="%".join([arg.proxy_name_indexed, arg.ref_name(fspace),
                              "get_nodes()"]),
                pointer=True))
            my_kind = api_config.default_kind["real"]
            parent.add(DeclGen(parent, datatype="real",
                               kind=my_kind,
                               pointer=True,
                               entity_decls=[nodes_name+"(:,:) => null()"]))
            const_mod = const.UTILITIES_MOD_MAP["constants"]["module"]
            const_mod_uses = self._invoke.invokes.psy. \
                infrastructure_modules[const_mod]
            # Record that we will need to import the kind for a
            # pointer declaration (associated with a function
            # space) from the appropriate infrastructure module
            const_mod_uses.add(my_kind)

        if self._basis_fns:
            parent.add(CommentGen(parent, ""))
            parent.add(CommentGen(parent, " Allocate basis/diff-basis arrays"))
            parent.add(CommentGen(parent, ""))

        var_dim_list = []
        for basis_fn in self._basis_fns:
            # Get the extent of the first dimension of the basis array.
            if basis_fn['type'] == "basis":
                first_dim = self.basis_first_dim_name(basis_fn["fspace"])
                dim_space = "get_dim_space()"
            elif basis_fn['type'] == "diff-basis":
                first_dim = self.diff_basis_first_dim_name(
                    basis_fn["fspace"])
                dim_space = "get_dim_space_diff()"
            else:
                raise InternalError(
                    f"Unrecognised type of basis function: "
                    f"'{basis_fn['''type''']}'. Should be either 'basis' or "
                    f"'diff-basis'.")

            if first_dim not in var_dim_list:
                var_dim_list.append(first_dim)
                rhs = "%".join(
                    [basis_fn["arg"].proxy_name_indexed,
                     basis_fn["arg"].ref_name(basis_fn["fspace"]),
                     dim_space])
                parent.add(AssignGen(parent, lhs=first_dim, rhs=rhs))

        var_dims, basis_arrays = self._basis_fn_declns()

        if var_dims:
            # declare dim and diff_dim for all function spaces
            parent.add(DeclGen(parent, datatype="integer",
                               kind=api_config.default_kind["integer"],
                               entity_decls=var_dims))

        basis_declarations = []
        for basis in basis_arrays:
            parent.add(
                AllocateGen(parent,
                            basis+"("+", ".join(basis_arrays[basis])+")"))
            basis_declarations.append(
                basis+"("+",".join([":"]*len(basis_arrays[basis]))+")")

        # declare the basis function arrays
        if basis_declarations:
            my_kind = api_config.default_kind["real"]
            parent.add(DeclGen(parent, datatype="real", kind=my_kind,
                               allocatable=True,
                               entity_decls=basis_declarations))
            # Default kind (r_def) will always already exist due to
            # arrays associated with gh_shape, so there is no need to
            # declare it here.

        # Compute the values for any basis arrays
        self._compute_basis_fns(parent)

    def _basis_fn_declns(self):
        '''
        Extracts all information relating to the necessary declarations
        for basis-function arrays.

        :returns: a 2-tuple containing a list of dimensioning variables & a \
                  dict of basis arrays.
        :rtype: (list of str, dict)

        :raises InternalError: if neither self._invoke or self._kernel are set.
        :raises InternalError: if an unrecognised type of basis function is \
                               encountered.
        :raises InternalError: if an unrecognised evaluator shape is \
                               encountered.
        :raises InternalError: if there is no name for the quadrature object \
                               when generating PSy-layer code.

        '''
        # pylint: disable=too-many-branches
        # Dictionary of basis arrays where key values are the array names and
        # entries are a list of dimensions.
        basis_arrays = OrderedDict()
        # List of names of dimensioning (scalar) variables
        var_dim_list = []

        const = LFRicConstants()
        # Loop over the list of dicts describing each basis function
        # required by this Invoke.
        for basis_fn in self._basis_fns:
            # Get the extent of the first dimension of the basis array and
            # store whether we have a basis or a differential basis function.
            # Currently there are only those two possible types of basis
            # function and we store the required diff basis name in basis_name.
            if basis_fn['type'] == "basis":
                if self._invoke:
                    first_dim = self.basis_first_dim_name(basis_fn["fspace"])
                elif self._kernel:
                    first_dim = self.basis_first_dim_value(basis_fn["fspace"])
                else:
                    raise InternalError("Require basis functions but do not "
                                        "have either a Kernel or an "
                                        "Invoke. Should be impossible.")
                basis_name = "gh_basis"
            elif basis_fn['type'] == "diff-basis":
                if self._invoke:
                    first_dim = self.diff_basis_first_dim_name(
                        basis_fn["fspace"])
                elif self._kernel:
                    first_dim = self.diff_basis_first_dim_value(
                        basis_fn["fspace"])
                else:
                    raise InternalError("Require differential basis functions "
                                        "but do not have either a Kernel or "
                                        "an Invoke. Should be impossible.")
                basis_name = "gh_diff_basis"
            else:
                raise InternalError(
                    f"Unrecognised type of basis function: "
                    f"'{basis_fn['''type''']}'. Should be either 'basis' or "
                    f"'diff-basis'.")

            if self._invoke and first_dim not in var_dim_list:
                var_dim_list.append(first_dim)

            if basis_fn["shape"] in const.VALID_QUADRATURE_SHAPES:

                qr_var = basis_fn["qr_var"]
                if not qr_var:
                    raise InternalError(
                        f"Quadrature '{basis_fn['''shape''']}' is required but"
                        f" have no name for the associated Quadrature object.")

                op_name = basis_fn["fspace"].get_operator_name(basis_name,
                                                               qr_var=qr_var)
                if op_name in basis_arrays:
                    # We've already seen a basis with this name so skip
                    continue

                # Dimensionality of the basis arrays depends on the
                # type of quadrature...
                alloc_args = qr_basis_alloc_args(first_dim, basis_fn)
                for arg in alloc_args:
                    # In a kernel stub the first dimension of the array is
                    # a numerical value so make sure we don't try and declare
                    # it as a variable.
                    if not arg[0].isdigit() and arg not in var_dim_list:
                        var_dim_list.append(arg)
                basis_arrays[op_name] = alloc_args

            elif basis_fn["shape"].lower() == "gh_evaluator":
                # This is an evaluator and thus may be required on more than
                # one function space
                for target_space in basis_fn["nodal_fspaces"]:
                    op_name = basis_fn["fspace"].\
                        get_operator_name(basis_name,
                                          qr_var=basis_fn["qr_var"],
                                          on_space=target_space)
                    if op_name in basis_arrays:
                        continue
                    # We haven't seen a basis with this name before so
                    # need to store its dimensions
                    basis_arrays[op_name] = [
                        first_dim,
                        basis_fn["fspace"].ndf_name,
                        target_space.ndf_name]
            else:
                raise InternalError(
                    f"Unrecognised evaluator shape: '{basis_fn['''shape''']}'."
                    f" Should be one of {const.VALID_EVALUATOR_SHAPES}")

        return (var_dim_list, basis_arrays)

    def _initialise_xyz_qr(self, parent):
        '''
        Add in the initialisation of variables needed for XYZ
        quadrature

        :param parent: the node in the AST representing the PSy subroutine
                       in which to insert the initialisation
        :type parent: :py:class:`psyclone.f2pygen.SubroutineGen`

        '''
        # pylint: disable=unused-argument
        # This shape is not yet supported so we do nothing
        return

    def _initialise_xyoz_qr(self, parent):
        '''
        Add in the initialisation of variables needed for XYoZ
        quadrature

        :param parent: the node in the AST representing the PSy subroutine
                       in which to insert the initialisation
        :type parent: :py:class:`psyclone.f2pygen.SubroutineGen`

        '''
        api_config = Config.get().api_conf("dynamo0.3")

        if "gh_quadrature_xyoz" not in self._qr_vars:
            return

        for qr_arg_name in self._qr_vars["gh_quadrature_xyoz"]:

            # We generate unique names for the integers holding the numbers
            # of quadrature points by appending the name of the quadrature
            # argument
            parent.add(
                DeclGen(
                    parent, datatype="integer",
                    kind=api_config.default_kind["integer"],
                    entity_decls=[name+"_"+qr_arg_name
                                  for name in self.qr_dim_vars["xyoz"]]))
            decl_list = [name+"_"+qr_arg_name+"(:) => null()"
                         for name in self.qr_weight_vars["xyoz"]]
            const = LFRicConstants()
            datatype = \
                const.QUADRATURE_TYPE_MAP["gh_quadrature_xyoz"]["intrinsic"]
            kind = const.QUADRATURE_TYPE_MAP["gh_quadrature_xyoz"]["kind"]
            parent.add(
                DeclGen(parent, datatype=datatype, kind=kind,
                        pointer=True, entity_decls=decl_list))
            const_mod = const.UTILITIES_MOD_MAP["constants"]["module"]
            const_mod_uses = self._invoke.invokes.psy. \
                infrastructure_modules[const_mod]
            # Record that we will need to import the kind for a
            # declaration (associated with quadrature) from
            # the appropriate infrastructure module
            const_mod_uses.add(kind)

            # Get the quadrature proxy
            proxy_name = qr_arg_name + "_proxy"
            parent.add(
                AssignGen(parent, lhs=proxy_name,
                          rhs=qr_arg_name+"%"+"get_quadrature_proxy()"))
            # Number of points in each dimension
            for qr_var in self.qr_dim_vars["xyoz"]:
                parent.add(
                    AssignGen(parent, lhs=qr_var+"_"+qr_arg_name,
                              rhs=proxy_name+"%"+qr_var))
            # Pointers to the weights arrays
            for qr_var in self.qr_weight_vars["xyoz"]:
                parent.add(
                    AssignGen(parent, pointer=True,
                              lhs=qr_var+"_"+qr_arg_name,
                              rhs=proxy_name+"%"+qr_var))

    def _initialise_xoyoz_qr(self, parent):
        '''
        Add in the initialisation of variables needed for XoYoZ
        quadrature.

        :param parent: the node in the AST representing the PSy subroutine \
                       in which to insert the initialisation.
        :type parent: :py:class:`psyclone.f2pygen.SubroutineGen`

        '''
        # pylint: disable=unused-argument
        # This shape is not yet supported so we do nothing
        return

    def _initialise_face_or_edge_qr(self, parent, qr_type):
        '''
        Add in the initialisation of variables needed for face or edge
        quadrature.

        :param parent: the node in the AST representing the PSy subroutine \
                       in which to insert the initialisation.
        :type parent: :py:class:`psyclone.f2pygen.SubroutineGen`
        :param str qr_type: whether to generate initialisation code for \
                            "face" or "edge" quadrature.

        :raises InternalError: if `qr_type` is not "face" or "edge".

        '''
        if qr_type not in ["face", "edge"]:
            raise InternalError(
                f"_initialise_face_or_edge_qr: qr_type argument must be "
                f"either 'face' or 'edge' but got: '{qr_type}'")

        quadrature_name = f"gh_quadrature_{qr_type}"

        if quadrature_name not in self._qr_vars:
            return

        api_config = Config.get().api_conf("dynamo0.3")
        symbol_table = self._symbol_table

        for qr_arg_name in self._qr_vars[quadrature_name]:
            # We generate unique names for the integers holding the numbers
            # of quadrature points by appending the name of the quadrature
            # argument
            decl_list = [
                symbol_table.find_or_create_integer_symbol(
                    name+"_"+qr_arg_name, tag=name+"_"+qr_arg_name).name
                for name in self.qr_dim_vars[qr_type]]
            parent.add(DeclGen(parent, datatype="integer",
                               kind=api_config.default_kind["integer"],
                               entity_decls=decl_list))

            names = [f"{name}_{qr_arg_name}"
                     for name in self.qr_weight_vars[qr_type]]
            decl_list = [
                symbol_table.find_or_create_array(name, 2,
                                                  ScalarType.Intrinsic.REAL,
                                                  tag=name).name
                + "(:,:) => null()" for name in names]
            const = LFRicConstants()
            datatype = const.QUADRATURE_TYPE_MAP[quadrature_name]["intrinsic"]
            kind = const.QUADRATURE_TYPE_MAP[quadrature_name]["kind"]
            parent.add(
                DeclGen(parent, datatype=datatype, pointer=True, kind=kind,
                        entity_decls=decl_list))
            const_mod = const.UTILITIES_MOD_MAP["constants"]["module"]
            const_mod_uses = self._invoke.invokes.psy. \
                infrastructure_modules[const_mod]
            # Record that we will need to import the kind for a
            # declaration (associated with quadrature) from the
            # appropriate infrastructure module
            const_mod_uses.add(kind)
            # Get the quadrature proxy
            proxy_name = symbol_table.find_or_create_tag(
                qr_arg_name+"_proxy").name
            parent.add(
                AssignGen(parent, lhs=proxy_name,
                          rhs=qr_arg_name+"%"+"get_quadrature_proxy()"))
            # The dimensioning variables required for this quadrature
            # (e.g. nedges/nfaces, np_xyz)
            for qr_var in self.qr_dim_vars[qr_type]:
                parent.add(
                    AssignGen(parent, lhs=qr_var+"_"+qr_arg_name,
                              rhs=proxy_name+"%"+qr_var))
            # Pointers to the weights arrays
            for qr_var in self.qr_weight_vars[qr_type]:
                parent.add(
                    AssignGen(parent, pointer=True,
                              lhs=qr_var+"_"+qr_arg_name,
                              rhs=proxy_name+"%"+qr_var))

    def _compute_basis_fns(self, parent):
        '''
        Generates the necessary Fortran to compute the values of
        any basis/diff-basis arrays required

        :param parent: Node in the f2pygen AST which will be the parent
                       of the assignments created in this routine
        :type parent: :py:class:`psyclone.f2pygen.SubroutineGen`

        '''
        # pylint: disable=too-many-locals
        const = LFRicConstants()
        api_config = Config.get().api_conf("dynamo0.3")

        loop_var_list = set()
        op_name_list = []
        # add calls to compute the values of any basis arrays
        if self._basis_fns:
            parent.add(CommentGen(parent, ""))
            parent.add(CommentGen(parent, " Compute basis/diff-basis arrays"))
            parent.add(CommentGen(parent, ""))

        for basis_fn in self._basis_fns:

            # Currently there are only two possible types of basis function
            # and we store the corresponding strings to use in basis_name,
            # basis_type, and first_dim. If support for other basis function
            # types is added in future then more tests need to be added here.
            if basis_fn["type"] == "diff-basis":
                basis_name = "gh_diff_basis"
                basis_type = "DIFF_BASIS"
                first_dim = self.diff_basis_first_dim_name(basis_fn["fspace"])
            elif basis_fn["type"] == "basis":
                basis_name = "gh_basis"
                basis_type = "BASIS"
                first_dim = self.basis_first_dim_name(basis_fn["fspace"])
            else:
                raise InternalError(
                    f"Unrecognised type of basis function: "
                    f"'{basis_fn['''type''']}'. Expected one of 'basis' or "
                    f"'diff-basis'.")
            if basis_fn["shape"] in const.VALID_QUADRATURE_SHAPES:
                op_name = basis_fn["fspace"].\
                    get_operator_name(basis_name, qr_var=basis_fn["qr_var"])
                if op_name in op_name_list:
                    # Jump over any basis arrays we've seen before
                    continue
                op_name_list.append(op_name)

                # Create the argument list
                args = [basis_type, basis_fn["arg"].proxy_name_indexed + "%" +
                        basis_fn["arg"].ref_name(basis_fn["fspace"]),
                        first_dim, basis_fn["fspace"].ndf_name, op_name]

                # insert the basis array call
                parent.add(
                    CallGen(parent,
                            name=basis_fn["qr_var"]+"%compute_function",
                            args=args))
            elif basis_fn["shape"].lower() == "gh_evaluator":
                # We have an evaluator. We may need this on more than one
                # function space.
                for space in basis_fn["nodal_fspaces"]:
                    op_name = basis_fn["fspace"].\
                        get_operator_name(basis_name, on_space=space)
                    if op_name in op_name_list:
                        # Jump over any basis arrays we've seen before
                        continue
                    op_name_list.append(op_name)

                    nodal_loop_var = "df_nodal"
                    loop_var_list.add(nodal_loop_var)

                    # Loop over dofs of target function space
                    nodal_dof_loop = DoGen(
                        parent, nodal_loop_var, "1", space.ndf_name)
                    parent.add(nodal_dof_loop)

                    dof_loop_var = "df_" + basis_fn["fspace"].mangled_name
                    loop_var_list.add(dof_loop_var)

                    dof_loop = DoGen(nodal_dof_loop, dof_loop_var,
                                     "1", basis_fn["fspace"].ndf_name)
                    nodal_dof_loop.add(dof_loop)
                    lhs = op_name + "(:," + "df_" + \
                        basis_fn["fspace"].mangled_name + "," + "df_nodal)"
                    rhs = (f"{basis_fn['arg'].proxy_name_indexed}%"
                           f"{basis_fn['arg'].ref_name(basis_fn['fspace'])}%"
                           f"call_function({basis_type},{dof_loop_var},nodes_"
                           f"{space.mangled_name}(:,{nodal_loop_var}))")
                    dof_loop.add(AssignGen(dof_loop, lhs=lhs, rhs=rhs))
            else:
                raise InternalError(
                    f"Unrecognised shape '{basis_fn['''shape''']}' specified "
                    f"for basis function. Should be one of: "
                    f"{const.VALID_EVALUATOR_SHAPES}")
        if loop_var_list:
            # Declare any loop variables
            parent.add(DeclGen(parent, datatype="integer",
                               kind=api_config.default_kind["integer"],
                               entity_decls=sorted(loop_var_list)))

    def deallocate(self, parent):
        '''
        Add code to deallocate all basis/diff-basis function arrays

        :param parent: node in the f2pygen AST to which the deallocate \
                       calls will be added.
        :type parent: :py:class:`psyclone.f2pygen.SubroutineGen`

        :raises InternalError: if an unrecognised type of basis function \
                               is encountered.
        '''
        if self._basis_fns:
            # deallocate all allocated basis function arrays
            parent.add(CommentGen(parent, ""))
            parent.add(CommentGen(parent, " Deallocate basis arrays"))
            parent.add(CommentGen(parent, ""))

        func_space_var_names = set()
        for basis_fn in self._basis_fns:
            # add the basis array name to the list to use later
            if basis_fn["type"] == "basis":
                basis_name = "gh_basis"
            elif basis_fn["type"] == "diff-basis":
                basis_name = "gh_diff_basis"
            else:
                raise InternalError(
                    f"Unrecognised type of basis function: "
                    f"'{basis_fn['''type''']}'. Should be one of 'basis' or "
                    f"'diff-basis'.")
            for fspace in basis_fn["nodal_fspaces"]:
                op_name = basis_fn["fspace"].\
                    get_operator_name(basis_name,
                                      qr_var=basis_fn["qr_var"],
                                      on_space=fspace)
                func_space_var_names.add(op_name)

        if func_space_var_names:
            # add the required deallocate call
            parent.add(DeallocateGen(parent, sorted(func_space_var_names)))


class DynBoundaryConditions(LFRicCollection):
    '''
    Manages declarations and initialisation of quantities required by
    kernels that need boundary condition information.

    :param node: the Invoke or Kernel stub for which we are to handle \
                 any boundary conditions.
    :type node: :py:class:`psyclone.dynamo0p3.LFRicInvoke` or \
                :py:class:`psyclone.domain.lfric.LFRicKern`

    :raises GenerationError: if a kernel named "enforce_bc_code" is found \
                             but does not have an argument on ANY_SPACE_1.
    :raises GenerationError: if a kernel named "enforce_operator_bc_code" is \
                             found but does not have exactly one argument.
    '''
    # Define a BoundaryDofs namedtuple to help us manage the arrays that
    # are required.
    BoundaryDofs = namedtuple("BoundaryDofs", ["argument", "function_space"])

    def __init__(self, node):
        super().__init__(node)

        self._boundary_dofs = []
        # Check through all the kernel calls to see whether any of them
        # require boundary conditions. Currently this is done by recognising
        # the kernel name.
        # pylint: disable=import-outside-toplevel
        from psyclone.domain.lfric.metadata_to_arguments_rules import (
            MetadataToArgumentsRules)
        for call in self._calls:
            if MetadataToArgumentsRules.bc_kern_regex.match(call.name):
                bc_fs = None
                for fspace in call.arguments.unique_fss:
                    if fspace.orig_name == "any_space_1":
                        bc_fs = fspace
                        break
                if not bc_fs:
                    raise GenerationError(
                        "The enforce_bc_code kernel must have an argument on "
                        "ANY_SPACE_1 but failed to find such an argument.")
                farg = call.arguments.get_arg_on_space(bc_fs)
                self._boundary_dofs.append(self.BoundaryDofs(farg, bc_fs))
            elif call.name.lower() == "enforce_operator_bc_code":
                # Check that the kernel only has one argument
                if len(call.arguments.args) != 1:
                    raise GenerationError(
                        f"The enforce_operator_bc_code kernel must have "
                        f"exactly one argument but found "
                        f"{len(call.arguments.args)}")
                op_arg = call.arguments.args[0]
                bc_fs = op_arg.function_space_to
                self._boundary_dofs.append(self.BoundaryDofs(op_arg, bc_fs))

    def _invoke_declarations(self, parent):
        '''
        Add declarations for any boundary-dofs arrays required by an Invoke.

        :param parent: node in the PSyIR to which to add declarations.
        :type parent: :py:class:`psyclone.psyir.nodes.Node`

        '''
        api_config = Config.get().api_conf("dynamo0.3")

        for dofs in self._boundary_dofs:
            name = "boundary_dofs_" + dofs.argument.name
            parent.add(DeclGen(parent, datatype="integer",
                               kind=api_config.default_kind["integer"],
                               pointer=True,
                               entity_decls=[name+"(:,:) => null()"]))

    def _stub_declarations(self, parent):
        '''
        Add declarations for any boundary-dofs arrays required by a kernel.

        :param parent: node in the PSyIR to which to add declarations.
        :type parent: :py:class:`psyclone.psyir.nodes.Node`

        '''
        api_config = Config.get().api_conf("dynamo0.3")

        for dofs in self._boundary_dofs:
            name = "boundary_dofs_" + dofs.argument.name
            ndf_name = dofs.function_space.ndf_name
            parent.add(DeclGen(parent, datatype="integer",
                               kind=api_config.default_kind["integer"],
                               intent="in",
                               dimension=",".join([ndf_name, "2"]),
                               entity_decls=[name]))

    def initialise(self, parent):
        '''
        Initialise any boundary-dofs arrays required by an Invoke.

        :param parent: node in PSyIR to which to add declarations.
        :type parent: :py:class:`psyclone.psyir.nodes.Node`

        '''
        for dofs in self._boundary_dofs:
            name = "boundary_dofs_" + dofs.argument.name
            parent.add(AssignGen(
                parent, pointer=True, lhs=name,
                rhs="%".join([dofs.argument.proxy_name,
                              dofs.argument.ref_name(dofs.function_space),
                              "get_boundary_dofs()"])))


class DynInvokeSchedule(InvokeSchedule):
    ''' The Dynamo specific InvokeSchedule sub-class. This passes the Dynamo-
    specific factories for creating kernel and infrastructure calls
    to the base class so it creates the ones we require.

    :param str name: name of the Invoke.
    :param arg: list of KernelCalls parsed from the algorithm layer.
    :type arg: list of :py:class:`psyclone.parse.algorithm.KernelCall`
    :param reserved_names: optional list of names that are not allowed in the \
                           new InvokeSchedule SymbolTable.
    :type reserved_names: list of str
    :param parent: the parent of this node in the PSyIR.
    :type parent: :py:class:`psyclone.psyir.nodes.Node`

    '''

    def __init__(self, name, arg, reserved_names=None, parent=None):
        super().__init__(name, LFRicKernCallFactory,
                         LFRicBuiltInCallFactory, arg, reserved_names,
                         parent=parent, symbol_table=LFRicSymbolTable())

    def node_str(self, colour=True):
        ''' Creates a text summary of this node.

        :param bool colour: whether or not to include control codes for colour.

        :returns: text summary of this node, optionally with control codes \
                  for colour highlighting.
        :rtype: str

        '''
        return (self.coloured_name(colour) + "[invoke='" + self.invoke.name +
                "', dm=" + str(Config.get().distributed_memory)+"]")


class DynGlobalSum(GlobalSum):
    '''
    Dynamo specific global sum class which can be added to and
    manipulated in a schedule.

    :param scalar: the kernel argument for which to perform a global sum.
    :type scalar: :py:class:`psyclone.dynamo0p3.DynKernelArgument`
    :param parent: the parent node of this node in the PSyIR.
    :type parent: :py:class:`psyclone.psyir.nodes.Node`

    :raises GenerationError: if distributed memory is not enabled.
    :raises InternalError: if the supplied argument is not a scalar.
    :raises GenerationError: if the scalar is not of "real" intrinsic type.

    '''
    def __init__(self, scalar, parent=None):
        # Check that distributed memory is enabled
        if not Config.get().distributed_memory:
            raise GenerationError(
                "It makes no sense to create a DynGlobalSum object when "
                "distributed memory is not enabled (dm=False).")
        # Check that the global sum argument is indeed a scalar
        if not scalar.is_scalar:
            raise InternalError(
                f"DynGlobalSum.init(): A global sum argument should be a "
                f"scalar but found argument of type '{scalar.argument_type}'.")
        # Check scalar intrinsic types that this class supports (only
        # "real" for now)
        if scalar.intrinsic_type != "real":
            raise GenerationError(
                f"DynGlobalSum currently only supports real scalars, but "
                f"argument '{scalar.name}' in Kernel '{scalar.call.name}' has "
                f"'{scalar.intrinsic_type}' intrinsic type.")
        # Initialise the parent class
        super().__init__(scalar, parent=parent)

    def gen_code(self, parent):
        '''
        Dynamo-specific code generation for this class.

        :param parent: f2pygen node to which to add AST nodes.
        :type parent: :py:class:`psyclone.f2pygen.SubroutineGen`

        '''
        name = self._scalar.name
        # Use InvokeSchedule SymbolTable to share the same symbol for all
        # GlobalSums in the Invoke.
        sum_name = self.ancestor(InvokeSchedule).symbol_table.\
            find_or_create_tag("global_sum").name
        sum_type = self._scalar.data_type
        sum_mod = self._scalar.module_name
        parent.add(UseGen(parent, name=sum_mod, only=True,
                          funcnames=[sum_type]))
        parent.add(TypeDeclGen(parent, datatype=sum_type,
                               entity_decls=[sum_name]))
        parent.add(AssignGen(parent, lhs=sum_name+"%value", rhs=name))
        parent.add(AssignGen(parent, lhs=name, rhs=sum_name+"%get_sum()"))


def _create_depth_list(halo_info_list, sym_table):
    '''Halo exchanges may have more than one dependency. This method
    simplifies multiple dependencies to remove duplicates and any
    obvious redundancy. For example, if one dependency is for depth=1
    and another for depth=2 then we do not need the former as it is
    covered by the latter. Similarly, if we have a depth=extent+1 and
    another for depth=extent+2 then we do not need the former as it is
    covered by the latter. It also takes into account
    needs_clean_outer, which indicates whether the outermost halo
    needs to be clean (and therefore whether there is a dependence).

    :param halo_info_list: a list containing halo access information \
        derived from all read fields dependent on this halo exchange.
    :type: :func:`list` of :py:class:`psyclone.dynamo0p3.HaloReadAccess`
    :param sym_table: the symbol table of the enclosing InvokeSchedule.
    :type sym_table: :py:class:`psyclone.psyir.symbols.SymbolTable`

    :returns: a list containing halo depth information derived from \
        the halo access information.
    :rtype: :func:`list` of :py:class:`psyclone.dynamo0p3.HaloDepth`

    '''
    # pylint: disable=too-many-branches
    depth_info_list = []
    # First look to see if all field dependencies are
    # annexed_only. If so we only care about annexed dofs.
    annexed_only = True
    for halo_info in halo_info_list:
        if not (halo_info.annexed_only or
                (halo_info.literal_depth == 1
                 and not halo_info.needs_clean_outer)):
            # There are two cases when we only care about accesses to
            # annexed dofs. 1) when annexed_only is set and 2) when
            # the halo depth is 1 but we only depend on annexed dofs
            # being up-to-date (needs_clean_outer is False).
            annexed_only = False
            break
    if annexed_only:
        depth_info = HaloDepth(sym_table)
        depth_info.set_by_value(max_depth=False, var_depth="",
                                literal_depth=1, annexed_only=True,
                                max_depth_m1=False)
        return [depth_info]
    # Next look to see if one of the field dependencies specifies
    # a max_depth access. If so the whole halo region is accessed
    # so we do not need to be concerned with other accesses.
    max_depth_m1 = False
    for halo_info in halo_info_list:
        if halo_info.max_depth:
            if halo_info.needs_clean_outer:
                # Found a max_depth access so we only need one
                # HaloDepth entry.
                depth_info = HaloDepth(sym_table)
                depth_info.set_by_value(max_depth=True, var_depth="",
                                        literal_depth=0, annexed_only=False,
                                        max_depth_m1=False)
                return [depth_info]
            # Remember that we found a max_depth-1 access.
            max_depth_m1 = True

    if max_depth_m1:
        # We have at least one max_depth-1 access.
        depth_info = HaloDepth(sym_table)
        depth_info.set_by_value(max_depth=False, var_depth="",
                                literal_depth=0, annexed_only=False,
                                max_depth_m1=True)
        depth_info_list.append(depth_info)

    for halo_info in halo_info_list:
        # Go through the halo information associated with each
        # read dependency, skipping any max_depth-1 accesses.
        if halo_info.max_depth and not halo_info.needs_clean_outer:
            continue
        var_depth = halo_info.var_depth
        literal_depth = halo_info.literal_depth
        if literal_depth and not halo_info.needs_clean_outer:
            # Decrease depth by 1 if we don't care about the outermost
            # access.
            literal_depth -= 1
        match = False
        # check whether we match with existing depth information
        for depth_info in depth_info_list:
            if depth_info.var_depth == var_depth and not match:
                # This dependence uses the same variable to
                # specify its depth as an existing one, or both do
                # not have a variable so we only have a
                # literal. Therefore we only need to update the
                # literal value with the maximum of the two
                # (e.g. var_name,1 and var_name,2 => var_name,2).
                depth_info.literal_depth = max(
                    depth_info.literal_depth, literal_depth)
                match = True
                break
        if not match:
            # No matches were found with existing entries so create a
            # new one (unless no 'var_depth' and 'literal_depth' is 0).
            if var_depth or literal_depth > 0:
                depth_info = HaloDepth(sym_table)
                depth_info.set_by_value(max_depth=False, var_depth=var_depth,
                                        literal_depth=literal_depth,
                                        annexed_only=False, max_depth_m1=False)
                depth_info_list.append(depth_info)
    return depth_info_list


class LFRicHaloExchange(HaloExchange):

    '''Dynamo specific halo exchange class which can be added to and
    manipulated in a schedule.

    :param field: the field that this halo exchange will act on
    :type field: :py:class:`psyclone.dynamo0p3.DynKernelArgument`
    :param check_dirty: optional argument default True indicating \
    whether this halo exchange should be subject to a run-time check \
    for clean/dirty halos.
    :type check_dirty: bool
    :param vector_index: optional vector index (default None) to \
    identify which index of a vector field this halo exchange is \
    responsible for
    :type vector_index: int
    :param parent: optional PSyIRe parent node (default None) of this \
    object
    :type parent: :py:class:`psyclone.psyir.nodes.Node`

    '''
    def __init__(self, field, check_dirty=True,
                 vector_index=None, parent=None):
        HaloExchange.__init__(self, field, check_dirty=check_dirty,
                              vector_index=vector_index, parent=parent)
        # set up some defaults for this class
        self._halo_exchange_name = "halo_exchange"

    def _compute_stencil_type(self):
        '''Dynamically work out the type of stencil required for this halo
        exchange as it could change as transformations are applied to
        the schedule. If all stencil accesses are of the same type then we
        return that stencil, otherwise we return the "region" stencil
        type (as it is safe for all stencils).

        :return: the type of stencil required for this halo exchange
        :rtype: str

        '''
        # get information about stencil accesses from all read fields
        # dependent on this halo exchange
        halo_info_list = self._compute_halo_read_info()

        trial_stencil = halo_info_list[0].stencil_type
        for halo_info in halo_info_list:
            # assume that if stencil accesses are different that we
            # simply revert to region. We could be more clever in the
            # future e.g. x and y implies cross.
            if halo_info.stencil_type != trial_stencil:
                return "region"
        return trial_stencil

    def _compute_halo_depth(self):
        '''Dynamically determine the depth of the halo for this halo exchange,
        as the depth can change as transformations are applied to the
        schedule.

        :return: the halo exchange depth as a Fortran string
        :rtype: str

        '''
        # get information about reading from the halo from all read fields
        # dependent on this halo exchange
        depth_info_list = self._compute_halo_read_depth_info()

        # if there is only one entry in the list we can just return
        # the depth
        if len(depth_info_list) == 1:
            return str(depth_info_list[0])
        # the depth information can't be reduced to a single
        # expression, therefore we need to determine the maximum
        # of all expressions
        depth_str_list = [str(depth_info) for depth_info in
                          depth_info_list]
        return "max("+",".join(depth_str_list)+")"

    def _compute_halo_read_depth_info(self, ignore_hex_dep=False):
        '''Take a list of `psyclone.dynamo0p3.HaloReadAccess` objects and
        create an equivalent list of `psyclone.dynamo0p3.HaloDepth`
        objects. Whilst doing this we simplify the
        `psyclone.dynamo0p3.HaloDepth` list to remove redundant depth
        information e.g. depth=1 is not required if we have a depth=2.
        If the optional ignore_hex_dep argument is set to True then
        any read accesses contained in halo exchange nodes are
        ignored. This option can therefore be used to filter out any
        halo exchange dependencies and only return non-halo exchange
        dependencies if and when required.

        :param bool ignore_hex_dep: if True then ignore any read \
            accesses contained in halo exchanges. This is an optional \
            argument that defaults to False.

        :return: a list containing halo depth information derived from \
            all fields dependent on this halo exchange.
        :rtype: :func:`list` of :py:class:`psyclone.dynamo0p3.HaloDepth`

        '''
        # get our halo information
        halo_info_list = self._compute_halo_read_info(ignore_hex_dep)
        # use the halo information to generate depth information
        depth_info_list = _create_depth_list(halo_info_list,
                                             self._symbol_table)
        return depth_info_list

    def _compute_halo_read_info(self, ignore_hex_dep=False):
        '''Dynamically computes all halo read dependencies and returns the
        required halo information (i.e. halo depth and stencil type)
        in a list of HaloReadAccess objects. If the optional
        ignore_hex_dep argument is set to True then any read accesses
        contained in halo exchange nodes are ignored. This option can
        therefore be used to filter out any halo exchange dependencies
        and only return non-halo exchange dependencies if and when
        required.

        :param bool ignore_hex_dep: if True then ignore any read \
            accesses contained in halo exchanges. This is an optional \
            argument that defaults to False.

        :return: a list containing halo information for each read dependency.
        :rtype: :func:`list` of :py:class:`psyclone.dynamo0p3.HaloReadAccess`

        :raises InternalError: if there is more than one read \
            dependency associated with a halo exchange.
        :raises InternalError: if there is a read dependency \
            associated with a halo exchange and it is not the last \
            entry in the read dependency list.
        :raises GenerationError: if there is a read dependency \
            associated with an asynchronous halo exchange.
        :raises InternalError: if no read dependencies are found.

        '''
        read_dependencies = self.field.forward_read_dependencies()
        hex_deps = [dep for dep in read_dependencies
                    if isinstance(dep.call, LFRicHaloExchange)]
        if hex_deps:
            # There is a field accessed by a halo exchange that is
            # a read dependence. As ignore_hex_dep is True this should
            # be ignored so this is removed from the list.
            if any(dep for dep in hex_deps
                   if isinstance(dep.call, (LFRicHaloExchangeStart,
                                            LFRicHaloExchangeEnd))):
                raise GenerationError(
                    "Please perform redundant computation transformations "
                    "before asynchronous halo exchange transformations.")

            # There can only be one field accessed by a
            # halo exchange that is a read dependence.
            if len(hex_deps) != 1:
                raise InternalError(
                    f"There should only ever be at most one read dependency "
                    f"associated with a halo exchange in the read dependency "
                    f"list, but found {len(hex_deps)} for field "
                    f"{self.field.name}.")
            # For sanity, check that the field accessed by the halo
            # exchange is the last dependence in the list.
            if not isinstance(read_dependencies[-1].call, LFRicHaloExchange):
                raise InternalError(
                    "If there is a read dependency associated with a halo "
                    "exchange in the list of read dependencies then it should "
                    "be the last one in the list.")
            if ignore_hex_dep:
                # Remove the last entry in the list (the field accessed by
                # the halo exchange).
                del read_dependencies[-1]

        if not read_dependencies:
            raise InternalError(
                "Internal logic error. There should be at least one read "
                "dependence for a halo exchange.")
        return [HaloReadAccess(read_dependency, self._symbol_table) for
                read_dependency in read_dependencies]

    def _compute_halo_write_info(self):
        '''Determines how much of the halo has been cleaned from any previous
        redundant computation

        :return: a HaloWriteAccess object containing the required \
        information, or None if no dependence information is found.
        :rtype: :py:class:`psyclone.dynamo0p3.HaloWriteAccess` or None
        :raises GenerationError: if more than one write dependence is \
        found for this halo exchange as this should not be possible

        '''
        write_dependencies = self.field.backward_write_dependencies()
        if not write_dependencies:
            # no write dependence information
            return None
        if len(write_dependencies) > 1:
            raise GenerationError(
                f"Internal logic error. There should be at most one write "
                f"dependence for a halo exchange. Found "
                f"'{len(write_dependencies)}'")
        return HaloWriteAccess(write_dependencies[0], self._symbol_table)

    def required(self, ignore_hex_dep=False):
        '''Determines whether this halo exchange is definitely required
        ``(True, True)``, might be required ``(True, False)`` or is definitely
        not required ``(False, *)``.

        If the optional ignore_hex_dep argument is set to True then
        any read accesses contained in halo exchange nodes are
        ignored. This option can therefore be used to filter out any
        halo exchange dependencies and only consider non-halo exchange
        dependencies if and when required.

        Whilst a halo exchange is generally only ever added if it is
        required, or if it may be required, this situation can change
        if redundant computation transformations are applied. The
        first argument can be used to remove such halo exchanges if
        required.

        When the first return value is True, the second return value
        can be used to see if we need to rely on the runtime
        (set_dirty and set_clean calls) and therefore add a
        check_dirty() call around the halo exchange or whether we
        definitely know that this halo exchange is required.

        This routine assumes that a stencil size provided via a
        variable may take the value 0. If a variables value is
        constrained to be 1, or more, then the logic for deciding
        whether a halo exchange is definitely required should be
        updated. Note, the routine would still be correct as is, it
        would just return more unknown results than it should).

        :param bool ignore_hex_dep: if True then ignore any read \
            accesses contained in halo exchanges. This is an optional \
            argument that defaults to False.

        :returns: (x, y) where x specifies whether this halo \
            exchange is (or might be) required - True, or is not \
            required - False. If the first tuple item is True then the \
            second argument specifies whether we definitely know that \
            we need the HaloExchange - True, or are not sure - False.
        :rtype: (bool, bool)

        '''
        # pylint: disable=too-many-branches, too-many-return-statements
        # get *aggregated* information about halo reads
        required_clean_info = self._compute_halo_read_depth_info(
            ignore_hex_dep)
        # get information about the halo write
        clean_info = self._compute_halo_write_info()

        # no need to test whether we return at least one read
        # dependency as _compute_halo_read_depth_info() raises an
        # exception if none are found

        if Config.get().api_conf("dynamo0.3").compute_annexed_dofs and \
           len(required_clean_info) == 1 and \
           required_clean_info[0].annexed_only:
            # We definitely don't need the halo exchange as we
            # only read annexed dofs and these are always clean as
            # they are computed by default when iterating over
            # dofs and kept up-to-date by redundant computation
            # when iterating over cells.
            required = False
            known = True  # redundant information as it is always known
            return required, known

        if not clean_info:
            # this halo exchange has no previous write dependencies so
            # we do not know the initial state of the halo. This means
            # that we do not know if we need a halo exchange or not
            required = True
            known = False
            return required, known

        if clean_info.max_depth:
            if not clean_info.dirty_outer:
                # all of the halo is cleaned by redundant computation
                # so halo exchange is not required
                required = False
                known = True  # redundant information as it is always known
            else:
                # the last level halo is dirty
                if required_clean_info[0].max_depth:
                    # we know that we need to clean the outermost halo level
                    required = True
                    known = True
                else:
                    # we don't know whether the halo exchange is
                    # required or not as the reader reads the halo to
                    # a specified depth but we don't know the depth
                    # of the halo
                    required = True
                    known = False
            return required, known

        # at this point we know that clean_info.max_depth is False

        if not clean_info.literal_depth:
            # if literal_depth is 0 then the writer does not
            # redundantly compute so we definitely need the halo
            # exchange
            required = True
            known = True
            return required, known

        if clean_info.literal_depth == 1 and clean_info.dirty_outer:
            # the writer redundantly computes in the level 1 halo but
            # leaves it dirty (although annexed dofs are now clean).
            if len(required_clean_info) == 1 and \
               required_clean_info[0].annexed_only:
                # we definitely don't need the halo exchange as we
                # only read annexed dofs and these have been made
                # clean by the redundant computation
                required = False
                known = True  # redundant information as it is always known
            else:
                # we definitely need the halo exchange as the reader(s)
                # require the halo to be clean
                required = True
                known = True
            return required, known

        # At this point we know that the writer cleans the halo to a
        # known (literal) depth through redundant computation. We now
        # compute this value for use by the logic in the rest of the
        # routine.
        clean_depth = clean_info.literal_depth
        if clean_info.dirty_outer:
            # outer layer stays dirty
            clean_depth -= 1

        # If a literal value in any of the required clean halo depths
        # is greater than the cleaned depth then we definitely need
        # the halo exchange (as any additional variable depth would
        # increase the required depth value). We only look at the case
        # where we have multiple entries as the single entry case is
        # dealt with separately
        if len(required_clean_info) > 1:
            for required_clean in required_clean_info:
                if required_clean.literal_depth > clean_depth:
                    required = True
                    known = True
                    return required, known

        # The only other case where we know that a halo exchange is
        # required (or not) is where we read the halo to a known
        # literal depth. As the read information is aggregated, a known
        # literal depth will mean that there is only one
        # required_clean_info entry
        if len(required_clean_info) == 1:
            # the halo might be read to a fixed literal depth
            if required_clean_info[0].var_depth or \
               required_clean_info[0].max_depth:
                # no it isn't so we might need the halo exchange
                required = True
                known = False
            else:
                # the halo is read to a fixed literal depth.
                required_clean_depth = required_clean_info[0].literal_depth
                if clean_depth < required_clean_depth:
                    # we definitely need this halo exchange
                    required = True
                    known = True
                else:
                    # we definitely don't need this halo exchange
                    required = False
                    known = True  # redundant information as it is always known
            return required, known

        # We now know that at least one required_clean entry has a
        # variable depth and any required_clean fixed depths are less
        # than the cleaned depth so we may need a halo exchange.
        required = True
        known = False
        return required, known

    def node_str(self, colour=True):
        ''' Creates a text summary of this HaloExchange node.

        :param bool colour: whether or not to include control codes for colour.

        :returns: text summary of this node, optionally with control codes \
                  for colour highlighting.
        :rtype: str

        '''
        _, known = self.required()
        runtime_check = not known
        field_id = self._field.name
        if self.vector_index:
            field_id += f"({self.vector_index})"
        return (f"{self.coloured_name(colour)}[field='{field_id}', "
                f"type='{self._compute_stencil_type()}', "
                f"depth={self._compute_halo_depth()}, "
                f"check_dirty={runtime_check}]")

    def gen_code(self, parent):
        '''Dynamo specific code generation for this class.

        :param parent: an f2pygen object that will be the parent of \
        f2pygen objects created in this method
        :type parent: :py:class:`psyclone.f2pygen.BaseGen`

        '''
        if self.vector_index:
            ref = f"({self.vector_index})"
        else:
            ref = ""
        _, known = self.required()
        if not known:
            if_then = IfThenGen(parent, self._field.proxy_name + ref +
                                "%is_dirty(depth=" +
                                self._compute_halo_depth() + ")")
            parent.add(if_then)
            halo_parent = if_then
        else:
            halo_parent = parent
        halo_parent.add(
            CallGen(
                halo_parent, name=self._field.proxy_name + ref +
                "%" + self._halo_exchange_name +
                "(depth=" + self._compute_halo_depth() + ")"))
        parent.add(CommentGen(parent, ""))


class LFRicHaloExchangeStart(LFRicHaloExchange):
    '''The start of an asynchronous halo exchange. This is similar to a
    regular halo exchange except that the Fortran name of the call is
    different and the routine only reads the data being transferred
    (the associated field is specified as having a read access). As a
    result this class is not able to determine some important
    properties (such as whether the halo exchange is known to be
    required or not). This is solved by finding the corresponding
    asynchronous halo exchange end (a halo exchange start always has a
    corresponding halo exchange end and vice versa) and calling its
    methods (a halo exchange end is specified as having readwrite
    access to its associated field and therefore is able to determine
    the required properties).

    :param field: the field that this halo exchange will act on
    :type field: :py:class:`psyclone.dynamo0p3.DynKernelArgument`
    :param check_dirty: optional argument (default True) indicating \
    whether this halo exchange should be subject to a run-time check \
    for clean/dirty halos.
    :type check_dirty: bool
    :param vector_index: optional vector index (default None) to \
    identify which component of a vector field this halo exchange is \
    responsible for
    :type vector_index: int
    :param parent: optional PSyIRe parent node (default None) of this \
    object
    :type parent: :py:class:`psyclone.psyir.nodes.Node`

    '''
    # Textual description of the node.
    _text_name = "HaloExchangeStart"
    _colour = "yellow"

    def __init__(self, field, check_dirty=True,
                 vector_index=None, parent=None):
        LFRicHaloExchange.__init__(self, field, check_dirty=check_dirty,
                                   vector_index=vector_index, parent=parent)
        # Update the field's access appropriately. Here "gh_read"
        # specifies that the start of a halo exchange only reads
        # the field's data.
        self._field.access = AccessType.READ
        # override appropriate parent class names
        self._halo_exchange_name = "halo_exchange_start"

    def _compute_stencil_type(self):
        '''Call the required method in the corresponding halo exchange end
        object. This is done as the field in halo exchange start is
        only read and the dependence analysis beneath this call
        requires the field to be modified.

        :return: Return the type of stencil required for this pair of \
        halo exchanges
        :rtype: str

        '''
        # pylint: disable=protected-access
        return self._get_hex_end()._compute_stencil_type()

    def _compute_halo_depth(self):
        '''Call the required method in the corresponding halo exchange end
        object. This is done as the field in halo exchange start is
        only read and the dependence analysis beneath this call
        requires the field to be modified.

        :return: Return the halo exchange depth as a Fortran string
        :rtype: str

        '''
        # pylint: disable=protected-access
        return self._get_hex_end()._compute_halo_depth()

    def required(self):
        '''Call the required method in the corresponding halo exchange end
        object. This is done as the field in halo exchange start is
        only read and the dependence analysis beneath this call
        requires the field to be modified.

        :returns: (x, y) where x specifies whether this halo exchange \
                  is (or might be) required - True, or is not required \
                  - False. If the first tuple item is True then the second \
                  argument specifies whether we definitely know that we need \
                  the HaloExchange - True, or are not sure - False.
        :rtype: (bool, bool)

        '''
        return self._get_hex_end().required()

    def _get_hex_end(self):
        '''An internal helper routine for this class which finds the halo
        exchange end object corresponding to this halo exchange start
        object or raises an exception if one is not found.

        :return: The corresponding halo exchange end object
        :rtype: :py:class:`psyclone.dynamo0p3.LFRicHaloExchangeEnd`
        :raises GenerationError: If no matching HaloExchangeEnd is \
        found, or if the first matching haloexchange that is found is \
        not a HaloExchangeEnd

        '''
        # Look at all nodes following this one in schedule order
        # (which is PSyIRe node order)
        for node in self.following():
            if self.sameParent(node) and isinstance(node, LFRicHaloExchange):
                # Found a following `haloexchange`,
                # `haloexchangestart` or `haloexchangeend` PSyIRe node
                # that is at the same calling hierarchy level as this
                # haloexchangestart
                access = DataAccess(self.field)
                if access.overlaps(node.field):
                    if isinstance(node, LFRicHaloExchangeEnd):
                        return node
                    raise GenerationError(
                        f"Halo exchange start for field '{self.field.name}' "
                        f"should match with a halo exchange end, but found "
                        f"{type(node)}")
        # no match has been found which is an error as a halo exchange
        # start should always have a matching halo exchange end that
        # follows it in schedule (PSyIRe sibling) order
        raise GenerationError(
            f"Halo exchange start for field '{self.field.name}' has no "
            f"matching halo exchange end")


class LFRicHaloExchangeEnd(LFRicHaloExchange):
    '''The end of an asynchronous halo exchange. This is similar to a
    regular halo exchange except that the Fortran name of the call is
    different and the routine only writes to the data being
    transferred.

    :param field: the field that this halo exchange will act on
    :type field: :py:class:`psyclone.dynamo0p3.DynKernelArgument`
    :param check_dirty: optional argument (default True) indicating \
    whether this halo exchange should be subject to a run-time check \
    for clean/dirty halos.
    :type check_dirty: bool
    :param vector_index: optional vector index (default None) to \
    identify which index of a vector field this halo exchange is \
    responsible for
    :type vector_index: int
    :param parent: optional PSyIRe parent node (default None) of this \
    object
    :type parent: :py:class:`psyclone.psyir.nodes.Node`

    '''
    # Textual description of the node.
    _text_name = "HaloExchangeEnd"
    _colour = "yellow"

    def __init__(self, field, check_dirty=True,
                 vector_index=None, parent=None):
        LFRicHaloExchange.__init__(self, field, check_dirty=check_dirty,
                                   vector_index=vector_index, parent=parent)
        # Update field properties appropriately. The associated field is
        # written to. However, a readwrite field access needs to be
        # specified as this is required for the halo exchange logic to
        # work correctly.
        self._field.access = AccessType.READWRITE
        # override appropriate parent class names
        self._halo_exchange_name = "halo_exchange_finish"


class HaloDepth():
    '''Determines how much of the halo a read to a field accesses (the
    halo depth).

    :param sym_table: the symbol table of the enclosing InvokeSchedule.
    :type sym_table: :py:class:`psyclone.psyir.symbols.SymbolTable`

    '''
    def __init__(self, sym_table):
        # literal_depth is used to store any known (literal) component
        # of the depth of halo that is accessed. It may not be the
        # full depth as there may also be an additional var_depth
        # specified.
        self._literal_depth = 0
        # var_depth is used to store any variable component of the
        # depth of halo that is accessed. It may not be the full depth
        # as there may also be an additional literal_depth specified.
        self._var_depth = None
        # max_depth specifies whether the full depth of halo (whatever
        # that might be) is accessed. If this is set then
        # literal_depth, var_depth and max_depth_m1 have no
        # meaning. max_depth being False does not necessarily mean the
        # full halo depth is not accessed, rather it means that we do
        # not know.
        self._max_depth = False
        # max_depth_m1 specifies whether the full depth of halo
        # (whatever that might be) apart from the outermost level is
        # accessed. If this is set then literal_depth, var_depth and
        # max_depth have no meaning.
        self._max_depth_m1 = False
        # annexed only is True if the only access in the halo is for
        # annexed dofs
        self._annexed_only = False
        # Keep a reference to the symbol table so that we can look-up
        # variables holding the maximum halo depth.
        self._symbol_table = sym_table

    @property
    def annexed_only(self):
        '''
        :returns: True if only annexed dofs are accessed in the halo and \
                  False otherwise.
        :rtype: bool
        '''
        return self._annexed_only

    @property
    def max_depth(self):
        '''
        :returns: True if the read to the field is known to access all \
                  of the halo and False otherwise.
        :rtype: bool
        '''
        return self._max_depth

    @property
    def max_depth_m1(self):
        '''Returns whether the read to the field is known to access all of the
        halo except the outermost level or not.

        :returns: True if the read to the field is known to access all \
                  of the halo except the outermost and False otherwise.
        :rtype: bool

        '''
        return self._max_depth_m1

    @property
    def var_depth(self):
        '''Returns the name of the variable specifying the depth of halo
        access if one is provided. Note, a variable will only be provided for
        stencil accesses. Also note, this depth should be added to the
        literal_depth to find the total depth.

        :returns: a variable name specifying the halo access depth \
                  if one exists, and None if not.
        :rtype: str

        '''
        return self._var_depth

    @property
    def literal_depth(self):
        '''Returns the known fixed (literal) depth of halo access. Note, this
        depth should be added to the var_depth to find the total depth.

        :returns: the known fixed (literal) halo access depth.
        :rtype: int

        '''
        return self._literal_depth

    @literal_depth.setter
    def literal_depth(self, value):
        ''' Set the known fixed (literal) depth of halo access.

        :param int value: Set the known fixed (literal) halo access depth.

        '''
        self._literal_depth = value

    def set_by_value(self, max_depth, var_depth, literal_depth, annexed_only,
                     max_depth_m1):
        # pylint: disable=too-many-arguments
        '''Set halo depth information directly

        :param bool max_depth: True if the field accesses all of the \
        halo and False otherwise
        :param str var_depth: A variable name specifying the halo \
        access depth, if one exists, and None if not
        :param int literal_depth: The known fixed (literal) halo \
        access depth
        :param bool annexed_only: True if only the halo's annexed dofs \
        are accessed and False otherwise
        :param bool max_depth_m1: True if the field accesses all of \
        the halo but does not require the outermost halo to be correct \
        and False otherwise

        '''
        self._max_depth = max_depth
        self._var_depth = var_depth
        self._literal_depth = literal_depth
        self._annexed_only = annexed_only
        self._max_depth_m1 = max_depth_m1

    def __str__(self):
        '''return the depth of a halo dependency
        as a string'''
        depth_str = ""
        if self.max_depth:
            max_depth = self._symbol_table.lookup_with_tag(
                "max_halo_depth_mesh")
            depth_str += max_depth.name
        elif self.max_depth_m1:
            max_depth = self._symbol_table.lookup_with_tag(
                "max_halo_depth_mesh")
            depth_str += f"{max_depth.name}-1"
        else:
            if self.var_depth:
                depth_str += self.var_depth
                if self.literal_depth:
                    # Ignores depth == 0
                    depth_str += f"+{self.literal_depth}"
            elif self.literal_depth is not None:
                # Returns depth if depth has any value, including 0
                depth_str = str(self.literal_depth)
        return depth_str


def halo_check_arg(field, access_types):
    '''
    Support function which performs checks to ensure the first argument
    is a field, that the field is contained within Kernel or Builtin
    call and that the field is accessed in one of the ways specified
    by the second argument. If no error is reported it returns the
    call object containing this argument.

    :param field: the argument object we are checking
    :type field: :py:class:`psyclone.dynamo0p3.DynArgument`
    :param access_types: List of allowed access types.
    :type access_types: List of :py:class:`psyclone.psyGen.AccessType`.
    :return: the call containing the argument object
    :rtype: sub-class of :py:class:`psyclone.psyGen.Kern`

    :raises GenerationError: if the first argument to this function is \
                             the wrong type.
    :raises GenerationError: if the first argument is not accessed in one of \
                    the ways specified by the second argument to the function.
    :raises GenerationError: if the first argument is not contained \
                             within a call object.

    '''
    try:
        # Get the kernel/built-in call associated with this field
        call = field.call
    except AttributeError as err:
        raise GenerationError(
            f"HaloInfo class expects an argument of type DynArgument, or "
            f"equivalent, on initialisation, but found, "
            f"'{type(field)}'") from err

    if field.access not in access_types:
        api_strings = [access.api_specific_name() for access in access_types]
        raise GenerationError(
            f"In HaloInfo class, field '{field.name}' should be one of "
            f"{api_strings}, but found '{field.access.api_specific_name()}'")
    if not isinstance(call, (LFRicBuiltIn, LFRicKern)):
        raise GenerationError(
            f"In HaloInfo class, field '{field.name}' should be from a call "
            f"but found {type(call)}")
    return call


class HaloWriteAccess(HaloDepth):
    '''Determines how much of a field's halo is written to (the halo depth)
    when a field is accessed in a particular kernel within a
    particular loop nest.

    :param field: the field that we are concerned with.
    :type field: :py:class:`psyclone.dynamo0p3.DynArgument`
    :param sym_table: the symbol table associated with the scoping region \
                      that contains this halo access.
    :type sym_table: :py:class:`psyclone.psyir.symbols.SymbolTable`

    '''
    def __init__(self, field, sym_table):
        HaloDepth.__init__(self, sym_table)
        self._compute_from_field(field)

    @property
    def dirty_outer(self):
        '''Returns True if the writer is continuous and accesses the halo and
        False otherwise. It indicates that the outer level of halo that has
        been written to is actually dirty (well to be precise it is a partial
        sum).

        :returns: True if the outer layer of halo that is written \
                  to remains dirty and False otherwise.
        :rtype: bool

        '''
        return self._dirty_outer

    def _compute_from_field(self, field):
        '''Internal method to compute what parts of a field's halo are written
        to in a certain kernel and loop. The information computed is
        the depth of access and validity of the data after
        writing. The depth of access can be the maximum halo depth or
        a literal depth and the outer halo layer that is written to
        may be dirty or clean.

        :param field: the field that we are concerned with.
        :type field: :py:class:`psyclone.dynamo0p3.DynArgument`

        '''
        const = LFRicConstants()

        call = halo_check_arg(field, AccessType.all_write_accesses())
        # no test required here as all calls exist within a loop

        loop = call.parent.parent
        # The outermost halo level that is written to is dirty if it
        # is a continuous field which writes into the halo in a loop
        # over cells
        self._dirty_outer = (
            not field.discontinuous and
            loop.iteration_space == "cell_column" and
            loop.upper_bound_name in const.HALO_ACCESS_LOOP_BOUNDS)
        depth = 0
        max_depth = False
        if loop.upper_bound_name in const.HALO_ACCESS_LOOP_BOUNDS:
            # loop does redundant computation
            if loop.upper_bound_halo_depth:
                # loop redundant computation is to a fixed literal depth
                depth = loop.upper_bound_halo_depth
            else:
                # loop redundant computation is to the maximum depth
                max_depth = True
        # If this is an inter-grid kernel and we're writing to the
        # field on the fine mesh then the halo depth is effectively
        # doubled
        if call.is_intergrid and field.mesh == "gh_fine":
            depth *= 2
        # The third argument for set_by_value specifies the name of a
        # variable used to specify the depth. Variables are currently
        # not used when a halo is written to, so we pass None which
        # indicates there is no variable.  the fifth argument for
        # set_by_value indicates whether we only access
        # annexed_dofs. At the moment this is not possible when
        # modifying a field so we always return False. The sixth
        # argument indicates if the depth of access is the
        # maximum-1. This is not possible here so we return False.
        HaloDepth.set_by_value(self, max_depth, None, depth, False, False)


class HaloReadAccess(HaloDepth):
    '''Determines how much of a field's halo is read (the halo depth) and
    additionally the access pattern (the stencil) when a field is
    accessed in a particular kernel within a particular loop nest.

    :param field: the field for which we want information.
    :type field: :py:class:`psyclone.dynamo0p3.DynKernelArgument`
    :param sym_table: the symbol table associated with the scoping region \
                      that contains this halo access.
    :type sym_table: :py:class:`psyclone.psyir.symbols.SymbolTable`

    '''
    def __init__(self, field, sym_table):
        HaloDepth.__init__(self, sym_table)
        self._stencil_type = None
        self._needs_clean_outer = None
        self._compute_from_field(field)

    @property
    def needs_clean_outer(self):
        '''Returns False if the reader has a gh_inc access and accesses the
        halo. Otherwise returns True.  Indicates that the outer level
        of halo that has been read does not need to be clean (although
        any annexed dofs do).

        :return: Returns False if the outer layer of halo that is read \
        does not need to be clean and True otherwise.
        :rtype: bool

        '''
        return self._needs_clean_outer

    @property
    def stencil_type(self):
        '''Returns the type of stencil access used by the field(s) in the halo
        if one exists. If redundant computation (accessing the full
        halo) is combined with a stencil access (potentially accessing
        a subset of the halo) then the access is assumed to be full
        access (region) for all depths.

        :returns: the type of stencil access used or None if there is no \
                  stencil.
        :rtype: str

        '''
        return self._stencil_type

    def _compute_from_field(self, field):
        '''Internal method to compute which parts of a field's halo are read
        in a certain kernel and loop. The information computed is the
        depth of access and the access pattern. The depth of access
        can be the maximum halo depth, a variable specifying the depth
        and/or a literal depth. The access pattern will only be
        specified if the kernel code performs a stencil access on the
        field.

        :param field: the field that we are concerned with
        :type field: :py:class:`psyclone.dynamo0p3.DynArgument`

        '''
        # pylint: disable=too-many-branches
        const = LFRicConstants()

        self._annexed_only = False
        call = halo_check_arg(field, AccessType.all_read_accesses())

        loop = call.ancestor(LFRicLoop)

        # For GH_INC we accumulate contributions into the field being
        # modified. In order to get correct results for owned and
        # annexed dofs, this requires that the fields we are
        # accumulating contributions from have up-to-date values in
        # the halo cell(s). However, we do not need to be concerned
        # with the values of the modified field in the last-level of
        # the halo. This is because we only have enough information to
        # partially compute the contributions in those cells
        # anyway. (If the values of the field being modified are
        # required, at some later point, in that level of the halo
        # then we do a halo swap.)
        self._needs_clean_outer = (
            not (field.access == AccessType.INC
                 and loop.upper_bound_name in ["cell_halo",
                                               "colour_halo"]))
        # now we have the parent loop we can work out what part of the
        # halo this field accesses
        if loop.upper_bound_name in const.HALO_ACCESS_LOOP_BOUNDS:
            # this loop performs redundant computation
            if loop.upper_bound_halo_depth:
                # loop redundant computation is to a fixed literal depth
                self._literal_depth = loop.upper_bound_halo_depth
            else:
                # loop redundant computation is to the maximum depth
                self._max_depth = True
        elif loop.upper_bound_name == "ncolour":
            # Loop is coloured but does not access the halo.
            pass
        elif loop.upper_bound_name in ["ncells", "nannexed"]:
            if field.descriptor.stencil:
                # no need to worry about annexed dofs (if they exist)
                # as the stencil will cover these (this is currently
                # guaranteed as halo exchanges only exchange full
                # halos)
                pass
            else:  # there is no stencil
                if (field.discontinuous or call.iterates_over == "dof" or
                        call.all_updates_are_writes):
                    # There are only local accesses or the kernel is of the
                    # special form where any iteration is guaranteed to write
                    # the same value to a given shared entity.
                    pass
                else:
                    # This is a continuous field which therefore
                    # accesses annexed dofs. We set access to the
                    # level 1 halo here as there is currently no
                    # mechanism to perform a halo exchange solely on
                    # annexed dofs.
                    self._literal_depth = 1
                    self._annexed_only = True
        elif loop.upper_bound_name == "ndofs":
            # we only access owned dofs so there is no access to the
            # halo
            pass
        else:
            raise GenerationError(
                f"Internal error in HaloReadAccess._compute_from_field. Found "
                f"unexpected loop upper bound name '{loop.upper_bound_name}'")

        if self._max_depth or self._var_depth or self._literal_depth:
            # Whilst stencil type has no real meaning when there is no
            # stencil it is convenient to set it to "region" when
            # there is redundant computation as the halo exchange
            # logic is interested in the access pattern irrespective
            # of whether there is a stencil access or not. We use
            # "region" as it means access all of the halo data which
            # is what is done when performing redundant computation
            # with no stencil.
            self._stencil_type = "region"
        if field.descriptor.stencil:
            # field has a stencil access
            if self._max_depth:
                raise GenerationError(
                    "redundant computation to max depth with a stencil is "
                    "invalid")
            self._stencil_type = field.descriptor.stencil['type']
            if self._literal_depth:
                # halo exchange does not support mixed accesses to the halo
                self._stencil_type = "region"
            stencil_depth = field.descriptor.stencil['extent']
            if stencil_depth:
                # stencil_depth is provided in the kernel metadata
                self._literal_depth += stencil_depth
            else:
                # Stencil_depth is provided by the algorithm layer.
                # It is currently not possible to specify kind for an
                # integer literal stencil depth in a kernel call. This
                # will be enabled when addressing issue #753.
                if field.stencil.extent_arg.is_literal():
                    # a literal is specified
                    value_str = field.stencil.extent_arg.text
                    self._literal_depth += int(value_str)
                else:
                    # a variable is specified
                    self._var_depth = field.stencil.extent_arg.varname
        # If this is an intergrid kernel and the field in question is on
        # the fine mesh then we must double the halo depth
        if call.is_intergrid and field.mesh == "gh_fine":
            if self._literal_depth:
                self._literal_depth *= 2
            if self._var_depth:
                self._var_depth = "2*" + self._var_depth


class FSDescriptor():
    ''' Provides information about a particular function space used by
    a meta-funcs entry in the kernel metadata. '''

    def __init__(self, descriptor):
        self._descriptor = descriptor

    @property
    def requires_basis(self):
        ''' Returns True if a basis function is associated with this
        function space, otherwise it returns False. '''
        return "gh_basis" in self._descriptor.operator_names

    @property
    def requires_diff_basis(self):
        ''' Returns True if a differential basis function is
        associated with this function space, otherwise it returns
        False. '''
        return "gh_diff_basis" in self._descriptor.operator_names

    @property
    def fs_name(self):
        ''' Returns the raw metadata value of this function space. '''
        return self._descriptor.function_space_name


class FSDescriptors():
    ''' Contains a collection of FSDescriptor objects and methods
    that provide information across these objects. We have one
    FSDescriptor for each meta-funcs entry in the kernel
    metadata.
    # TODO #274 this should actually be named something like
    BasisFuncDescriptors as it holds information describing the
    basis/diff-basis functions required by a kernel.

    :param descriptors: list of objects describing the basis/diff-basis \
                        functions required by a kernel, as obtained from \
                        metadata.
    :type descriptors: list of :py:class:`psyclone.DynFuncDescriptor03`.

    '''
    def __init__(self, descriptors):
        self._orig_descriptors = descriptors
        self._descriptors = []
        for descriptor in descriptors:
            self._descriptors.append(FSDescriptor(descriptor))

    def exists(self, fspace):
        ''' Return True if a descriptor with the specified function
        space exists, otherwise return False. '''
        for descriptor in self._descriptors:
            # FS descriptors hold information taken from the kernel
            # metadata and therefore it is the original name of
            # the supplied function space that we must look at
            if descriptor.fs_name == fspace.orig_name:
                return True
        return False

    def get_descriptor(self, fspace):
        ''' Return the descriptor with the specified function space
        name. If it does not exist raise an error.'''
        for descriptor in self._descriptors:
            if descriptor.fs_name == fspace.orig_name:
                return descriptor
        raise GenerationError(
            f"FSDescriptors:get_descriptor: there is no descriptor for "
            f"function space {fspace.orig_name}")

    @property
    def descriptors(self):
        '''
        :return: the list of Descriptors, one for each of the meta-funcs
                 entries in the kernel metadata.
        :rtype: List of :py:class:`psyclone.dynamo0p3.FSDescriptor`
        '''
        return self._descriptors


def check_args(call):
    '''
    Checks that the kernel arguments provided via the invoke call are
    consistent with the information expected, as specified by the
    kernel metadata

    :param call: the object produced by the parser that describes the
                 kernel call to be checked.
    :type call: :py:class:`psyclone.parse.algorithm.KernelCall`
    :raises: GenerationError if the kernel arguments in the Algorithm layer
             do not match up with the kernel metadata
    '''
    # stencil arguments
    stencil_arg_count = 0
    for arg_descriptor in call.ktype.arg_descriptors:
        if arg_descriptor.stencil:
            if not arg_descriptor.stencil['extent']:
                # an extent argument must be provided
                stencil_arg_count += 1
            if arg_descriptor.stencil['type'] == 'xory1d':
                # a direction argument must be provided
                stencil_arg_count += 1

    const = LFRicConstants()
    # Quadrature arguments - will have as many as there are distinct
    # quadrature shapes specified in the metadata.
    qr_arg_count = len(set(call.ktype.eval_shapes).intersection(
        set(const.VALID_QUADRATURE_SHAPES)))

    expected_arg_count = len(call.ktype.arg_descriptors) + \
        stencil_arg_count + qr_arg_count

    if expected_arg_count != len(call.args):
        raise GenerationError(
            f"error: expected '{expected_arg_count}' arguments in the "
            f"algorithm layer but found '{len(call.args)}'. Expected "
            f"'{len(call.ktype.arg_descriptors)}' standard arguments, "
            f"'{stencil_arg_count}' tencil arguments and '{qr_arg_count}' "
            f"qr_arguments'")


@dataclass(frozen=True)
class LFRicArgStencil:
    '''
    Provides stencil information about an LFRic kernel argument.
    LFRicArgStencil can provide the extent, algorithm argument for the extent,
    and the direction argument of a stencil or set any of these properties.

    :param name:            the name of the stencil.
    :param extent:          the extent of the stencil if it is known. It will
                            be known if it is specified in the metadata.
    :param extent_arg:      the algorithm argument associated with the extent
                            value if extent was not found in the metadata.
    :param direction_arg:   the direction argument associated with the
                            direction of the stencil if the direction of the
                            stencil is not known.
    '''
    name: str
    extent: str = None
    extent_arg: Any = None
    direction_arg: Any = None


class DynKernelArguments(Arguments):
    '''
    Provides information about Dynamo kernel call arguments
    collectively, as specified by the kernel argument metadata.

    :param call: the kernel metadata for which to extract argument info.
    :type call: :py:class:`psyclone.parse.KernelCall`
    :param parent_call: the kernel-call object.
    :type parent_call: :py:class:`psyclone.domain.lfric.LFRicKern`
    :param bool check: whether to check for consistency between the \
        kernel metadata and the algorithm layer. Defaults to True.

    :raises GenerationError: if the kernel metadata specifies stencil extent.
    '''
    def __init__(self, call, parent_call, check=True):
        # pylint: disable=too-many-branches
        if False:  # pylint: disable=using-constant-test
            # For pyreverse
            self._0_to_n = DynKernelArgument(None, None, None, None)

        Arguments.__init__(self, parent_call)

        # check that the arguments provided by the algorithm layer are
        # consistent with those expected by the kernel(s)
        check_args(call)

        # create our arguments and add in stencil information where
        # appropriate.
        self._args = []
        idx = 0
        for arg in call.ktype.arg_descriptors:
            dyn_argument = DynKernelArgument(self, arg, call.args[idx],
                                             parent_call, check)
            idx += 1
            if dyn_argument.descriptor.stencil:
                if dyn_argument.descriptor.stencil['extent']:
                    raise GenerationError("extent metadata not yet supported")
                    # if supported we would add the following
                    # line: stencil.extent =
                    # dyn_argument.descriptor.stencil['extent']
                # An extent argument has been added.
                stencil_extent_arg = call.args[idx]
                idx += 1
                if dyn_argument.descriptor.stencil['type'] == 'xory1d':
                    # a direction argument has been added
                    stencil = LFRicArgStencil(
                        name=dyn_argument.descriptor.stencil['type'],
                        extent_arg=stencil_extent_arg,
                        direction_arg=call.args[idx]
                        )
                    idx += 1
                else:
                    # Create a stencil object and store a reference to it in
                    # our new DynKernelArgument object.
                    stencil = LFRicArgStencil(
                        name=dyn_argument.descriptor.stencil['type'],
                        extent_arg=stencil_extent_arg
                        )
                dyn_argument.stencil = stencil
            self._args.append(dyn_argument)

        # We have now completed the construction of the kernel arguments so
        # we can go back and update the names of any stencil size and/or
        # direction variable names to ensure there are no clashes.
        if self._parent_call:
            inv_sched = self._parent_call.ancestor(InvokeSchedule)
            if hasattr(inv_sched, "symbol_table"):
                symtab = inv_sched.symbol_table
            else:
                # This can happen in stub generation.
                symtab = LFRicSymbolTable()
        else:
            # TODO 719 The symtab is not connected to other parts of the
            # Stub generation.
            symtab = LFRicSymbolTable()
        const = LFRicConstants()
        for arg in self._args:
            if not arg.descriptor.stencil:
                continue
            if not arg.stencil.extent_arg.is_literal():
                if arg.stencil.extent_arg.varname:
                    # Ensure extent argument name is registered in the
                    # symbol_table.
                    tag = "AlgArgs_" + arg.stencil.extent_arg.text
                    root = arg.stencil.extent_arg.varname
                    new_name = symtab.find_or_create_tag(tag, root).name
                    arg.stencil.extent_arg.varname = new_name
            if arg.descriptor.stencil['type'] == 'xory1d':
                # a direction argument has been added
                if arg.stencil.direction_arg.varname and \
                   arg.stencil.direction_arg.varname not in \
                   const.VALID_STENCIL_DIRECTIONS:
                    # Register the name of the direction argument to ensure
                    # it is unique in the PSy layer
                    tag = "AlgArgs_" + arg.stencil.direction_arg.text
                    root = arg.stencil.direction_arg.varname
                    new_name = symtab.find_or_create_integer_symbol(
                        root, tag=tag).name
                    arg.stencil.direction_arg.varname = new_name

        self._dofs = []

        # Generate a static list of unique function-space names used
        # by the set of arguments: store the mangled names as these
        # are what we use at the level of an Invoke
        self._unique_fs_names = []
        # List of corresponding unique function-space objects
        self._unique_fss = []
        for arg in self._args:
            for function_space in arg.function_spaces:
                # We check that function_space is not None because scalar
                # args don't have one and fields only have one (only
                # operators have two).
                if function_space and \
                   function_space.mangled_name not in self._unique_fs_names:
                    self._unique_fs_names.append(function_space.mangled_name)
                    self._unique_fss.append(function_space)

    def get_arg_on_space_name(self, func_space_name):
        '''
        Returns the first argument (field or operator) found that is on
        the named function space, as specified in the kernel metadata. Also
        returns the associated FunctionSpace object.

        :param str func_space_name: Name of the function space (as specified \
                                    in kernel metadata) for which to \
                                    find an argument.
        :return: the first kernel argument that is on the named function \
                 space and the associated FunctionSpace object.
        :rtype: (:py:class:`psyclone.dynamo0p3.DynKernelArgument`,
                 :py:class:`psyclone.domain.lfric.FunctionSpace`)
        :raises: FieldNotFoundError if no field or operator argument is found \
                 for the named function space.
        '''
        for arg in self._args:
            for function_space in arg.function_spaces:
                if function_space:
                    if func_space_name == function_space.orig_name:
                        return arg, function_space
        raise FieldNotFoundError(f"DynKernelArguments:get_arg_on_space_name: "
                                 f"there is no field or operator with "
                                 f"function space {func_space_name}")

    def get_arg_on_space(self, func_space):
        '''
        Returns the first argument (field or operator) found that is on
        the specified function space. The mangled name of the supplied
        function space is used for comparison.

        :param func_space: The function space for which to find an argument.
        :type func_space: :py:class:`psyclone.domain.lfric.FunctionSpace`
        :return: the first kernel argument that is on the supplied function
                 space
        :rtype: :py:class:`psyclone.dynamo0p3.DynKernelArgument`
        :raises: FieldNotFoundError if no field or operator argument is found
                 for the specified function space.
        '''
        for arg in self._args:
            for function_space in arg.function_spaces:
                if function_space:
                    if func_space.mangled_name == function_space.mangled_name:
                        return arg

        raise FieldNotFoundError(f"DynKernelArguments:get_arg_on_space: there "
                                 f"is no field or operator with function space"
                                 f" {func_space.orig_name} (mangled name = "
                                 f"'{func_space.mangled_name}')")

    def has_operator(self, op_type=None):
        ''' Returns true if at least one of the arguments is an operator
        of type op_type (either gh_operator [LMA] or gh_columnwise_operator
        [CMA]). If op_type is None then searches for *any* valid operator
        type. '''
        const = LFRicConstants()
        if op_type and op_type not in const.VALID_OPERATOR_NAMES:
            raise GenerationError(
                f"If supplied, 'op_type' must be a valid operator type (one "
                f"of {const.VALID_OPERATOR_NAMES}) but got '{op_type}'")
        if not op_type:
            # If no operator type is specified then we match any type
            op_list = const.VALID_OPERATOR_NAMES
        else:
            op_list = [op_type]
        for arg in self._args:
            if arg.argument_type in op_list:
                return True
        return False

    @property
    def unique_fss(self):
        ''' Returns a unique list of function space objects used by the
        arguments of this kernel '''
        return self._unique_fss

    @property
    def unique_fs_names(self):
        ''' Return the list of unique function space names used by the
        arguments of this kernel. The names are unmangled (i.e. as
        specified in the kernel metadata) '''
        return self._unique_fs_names

    def iteration_space_arg(self):
        '''
        Returns an argument we can use to dereference the iteration
        space. This can be a field or operator that is modified or
        alternatively a field that is read if one or more scalars
        are modified. If a kernel writes to more than one argument then
        that requiring the largest iteration space is selected.

        :return: Kernel argument from which to obtain iteration space
        :rtype: :py:class:`psyclone.dynamo0p3.DynKernelArgument`
        '''

        # Since we always compute operators out to the L1 halo we first
        # check whether this kernel writes to an operator
        write_accesses = AccessType.all_write_accesses()
        const = LFRicConstants()
        op_args = psyGen.args_filter(
            self._args,
            arg_types=const.VALID_OPERATOR_NAMES,
            arg_accesses=write_accesses)
        if op_args:
            return op_args[0]

        # Is this an inter-grid kernel? If so, then the iteration space
        # is determined by the coarse mesh, irrespective of whether
        # we are prolonging (and thus writing to a field on the fine mesh)
        # or restricting.
        if self._parent_call.is_intergrid:
            fld_args = psyGen.args_filter(
                self._args,
                arg_types=const.VALID_FIELD_NAMES,
                arg_meshes=["gh_coarse"])
            return fld_args[0]

        # This is not an inter-grid kernel and it does not write to an
        # operator. We now check for fields that are written to. We
        # check first for any modified field on a continuous function
        # space, failing that we try any_space function spaces
        # (because we must assume such a space is continuous) and
        # finally we try all discontinuous function spaces including
        # any_discontinuous_space. We do this because if a quantity on
        # a continuous FS is modified then our iteration space must be
        # larger (include L1-halo cells)
        const = LFRicConstants()
        write_accesses = AccessType.all_write_accesses()
        fld_args = psyGen.args_filter(
            self._args,
            arg_types=const.VALID_FIELD_NAMES,
            arg_accesses=write_accesses)
        if fld_args:
            for spaces in [const.CONTINUOUS_FUNCTION_SPACES,
                           const.VALID_ANY_SPACE_NAMES,
                           const.VALID_DISCONTINUOUS_NAMES]:
                for arg in fld_args:
                    if arg.function_space.orig_name in spaces:
                        return arg

        # No modified fields or operators. Check for unmodified fields...
        fld_args = psyGen.args_filter(
            self._args,
            arg_types=const.VALID_FIELD_NAMES)
        if fld_args:
            return fld_args[0]

        # it is an error if we get to here
        raise GenerationError(
            "iteration_space_arg(). The dynamo0.3 api must have a modified "
            "field, a modified operator, or an unmodified field (in the case "
            "of a modified scalar). None of these were found.")

    @property
    def dofs(self):
        ''' Currently required for Invoke base class although this
        makes no sense for Dynamo. Need to refactor the Invoke base class
        and remove the need for this property (#279). '''
        return self._dofs

    def raw_arg_list(self):
        '''
        Constructs the class-specific argument list for a kernel.

        :returns: a list of all of the actual arguments to the \
                  kernel call.
        :rtype: list of str.

        '''
        create_arg_list = KernCallArgList(self._parent_call)
        create_arg_list.generate()
        self._raw_arg_list = create_arg_list.arglist

        return self._raw_arg_list

    def psyir_expressions(self):
        '''
        :returns: the PSyIR expressions representing this Argument list.
        :rtype: list of :py:class:`psyclone.psyir.nodes.Node`

        '''
        create_arg_list = KernCallArgList(self._parent_call)
        create_arg_list.generate()
        return create_arg_list.psyir_arglist

    @property
    def acc_args(self):
        '''
        :returns: the list of quantities that must be available on an \
                  OpenACC device before the associated kernel can be launched.
        :rtype: list of str

        '''
        create_acc_arg_list = KernCallAccArgList(self._parent_call)
        create_acc_arg_list.generate()
        return create_acc_arg_list.arglist

    @property
    def scalars(self):
        '''
        Provides the list of names of scalar arguments required by the
        kernel associated with this Arguments object. If there are none
        then the returned list is empty.

        :returns: A list of the names of scalar arguments in this object.
        :rtype: list of str
        '''
        # Return nothing for the moment as it is unclear whether
        # scalars need to be explicitly dealt with (for OpenACC) in
        # the dynamo api.
        return []


class DynKernelArgument(KernelArgument):
    '''
    This class provides information about individual LFRic kernel call
    arguments as specified by the kernel argument metadata and the
    kernel invocation in the Algorithm layer.

    :param kernel_args: object encapsulating all arguments to the \
                        kernel call.
    :type kernel_args: :py:class:`psyclone.dynamo0p3.DynKernelArguments`
    :param arg_meta_data: information obtained from the metadata for \
                          this kernel argument.
    :type arg_meta_data: :py:class:`psyclone.domain.lfric.LFRicArgDescriptor`
    :param arg_info: information on how this argument is specified in \
                     the Algorithm layer.
    :type arg_info: :py:class:`psyclone.parse.algorithm.Arg`
    :param call: the kernel object with which this argument is associated.
    :type call: :py:class:`psyclone.domain.lfric.LFRicKern`
    :param bool check: whether to check for consistency between the \
        kernel metadata and the algorithm layer. Defaults to True.

    :raises InternalError: for an unsupported metadata in the argument \
                           descriptor data type.

    '''
    # pylint: disable=too-many-public-methods, too-many-instance-attributes
    def __init__(self, kernel_args, arg_meta_data, arg_info, call, check=True):
        # Keep a reference to DynKernelArguments object that contains
        # this argument. This permits us to manage name-mangling for
        # any-space function spaces.
        self._kernel_args = kernel_args
        self._vector_size = arg_meta_data.vector_size
        self._argument_type = arg_meta_data.argument_type
        self._stencil = None
        if arg_meta_data.mesh:
            self._mesh = arg_meta_data.mesh.lower()
        else:
            self._mesh = None

        # The list of function-space objects for this argument. Each
        # object can be queried for its original name and for the
        # mangled name (used to make any-space arguments distinct
        # within an invoke). The argument will only have more than
        # one function-space associated with it if it is an operator.
        fs1 = None
        fs2 = None

        if self.is_operator:

            fs1 = FunctionSpace(arg_meta_data.function_space_to,
                                self._kernel_args)
            fs2 = FunctionSpace(arg_meta_data.function_space_from,
                                self._kernel_args)
        else:
            if arg_meta_data.function_space:
                fs1 = FunctionSpace(arg_meta_data.function_space,
                                    self._kernel_args)
        self._function_spaces = [fs1, fs2]

        # Set the argument's intrinsic type from its descriptor's
        # data type and check if an invalid data type is passed from
        # the argument descriptor.
        try:
            const = LFRicConstants()
            self._intrinsic_type = const.MAPPING_DATA_TYPES[
                arg_meta_data.data_type]
        except KeyError as err:
            raise InternalError(
                f"DynKernelArgument.__init__(): Found unsupported data "
                f"type '{arg_meta_data.data_type}' in the kernel argument "
                f"descriptor '{arg_meta_data}'.") from err

        # Addressing issue #753 will allow us to perform static checks
        # for consistency between the algorithm and the kernel
        # metadata. This will include checking that a field on a read
        # only function space is not passed to a kernel that modifies
        # it. Note, issue #79 is also related to this.
        KernelArgument.__init__(self, arg_meta_data, arg_info, call)
        # Argument proxy data type (if/as defined in LFRic infrastructure)
        self._proxy_data_type = None
        # Set up kernel argument information for scalar, field and operator
        # arguments: precision, module name, data type and proxy data type
        self._init_data_type_properties(arg_info, check)
        # Complete the initialisation of the argument (after
        # _init_data_type_properties() so the precision info etc is
        # already set up)
        self._complete_init(arg_info)

    def ref_name(self, function_space=None):
        '''
        Returns the name used to dereference this type of argument (depends
        on whether it is a field or operator and, if the latter, whether it
        is the to- or from-space that is specified).

        :param function_space: the function space of this argument
        :type function_space: :py:class:`psyclone.domain.lfric.FunctionSpace`

        :returns: the name used to dereference this argument.
        :rtype: str

        :raises GenerationError: if the supplied function space is not one \
                                 of the function spaces associated with \
                                 this argument.
        :raises GenerationError: if the supplied function space is not being \
                                 returned by either 'function_space_from' or \
                                 'function_space_to'.
        :raises GenerationError: if the argument type is not supported.

        '''
        # pylint: disable=too-many-branches
        if not function_space:
            if self.is_operator:
                # For an operator we use the 'from' FS
                function_space = self._function_spaces[1]
            else:
                function_space = self._function_spaces[0]
        else:
            # Check that the supplied function space is valid for this
            # argument
            found = False
            for fspace in self.function_spaces:
                if fspace and fspace.orig_name == function_space.orig_name:
                    found = True
                    break
            if not found:
                raise GenerationError(
                    f"DynKernelArgument.ref_name(fs): The supplied function "
                    f"space (fs='{function_space.orig_name}') is not one of "
                    f"the function spaces associated with this argument "
                    f"(fss={self.function_space_names}).")
        if self.is_field:
            return "vspace"
        if self.is_operator:
            if function_space.orig_name == self.descriptor.function_space_from:
                return "fs_from"
            if function_space.orig_name == self.descriptor.function_space_to:
                return "fs_to"
            raise GenerationError(
                f"DynKernelArgument.ref_name(fs): Function space "
                f"'{function_space.orig_name}' is one of the 'gh_operator' "
                f"function spaces '{self.function_spaces}' but is not being "
                f"returned by either function_space_from "
                f"'{self.descriptor.function_space_from}' or "
                f"function_space_to '{self.descriptor.function_space_to}'.")
        raise GenerationError(
            f"DynKernelArgument.ref_name(fs): Found unsupported argument "
            f"type '{self._argument_type}'.")

    def _init_data_type_properties(self, arg_info, check=True):
        '''Set up kernel argument information from LFRicConstants: precision,
        data type, proxy data type and module name. This is currently
        supported for scalar, field and operator arguments.

        :param arg_info: information on how this argument is specified \
            in the Algorithm layer.
        :type arg_info: :py:class:`psyclone.parse.algorithm.Arg`
        :param bool check: whether to use the algorithm \
            information. Optional argument that defaults to True.

        '''
        alg_datatype_info = None
        if arg_info:
            alg_datatype_info = arg_info._datatype
        alg_datatype = None
        alg_precision = None
        if alg_datatype_info:
            alg_datatype, alg_precision = alg_datatype_info

        const = LFRicConstants()
        if arg_info and arg_info.form == "collection":
            try:
                alg_datatype = const.FIELD_VECTOR_TO_FIELD_MAP[alg_datatype]
            except KeyError:
                # The collection datatype is not recognised or supported.
                alg_datatype = None

        if self.is_scalar:
            self._init_scalar_properties(alg_datatype, alg_precision,
                                         check)
        elif self.is_field:
            self._init_field_properties(alg_datatype, check)
        elif self.is_operator:
            self._init_operator_properties(alg_datatype, check)
        else:
            raise InternalError(
                f"Supported argument types are scalar, field and operator, "
                f"but the argument '{self.name}' in kernel "
                f"'{self._call.name}' is none of these.")

    def _init_scalar_properties(
            self, alg_datatype, alg_precision, check=True):
        '''Set up the properties of this scalar using algorithm datatype
        information if it is available.

        :param alg_datatype: the datatype of this argument as \
            specified in the algorithm layer or None if it is not \
            known.
        :type alg_datatype: str or NoneType
        :param alg_precision: the precision of this argument as \
            specified in the algorithm layer or None if it is not \
            known.
        :type alg_precision: str or NoneType
        :param bool check: whether to use the algorithm \
            information. Optional argument that defaults to True.

        :raises InternalError: if the intrinsic type of the scalar is \
            not supported.
        :raises GenerationError: if the datatype specified in the \
            algorithm layer is inconsistent with the kernel metadata.
        :raises GenerationError: if the datatype for a gh_scalar \
            could not be found in the algorithm layer.
        :raises NotImplementedError: if the scalar is a reduction and \
            its intrinsic type is not real.
        :raises GenerationError: if the scalar is a reduction and is \
            not declared with default precision.

        '''
        const = LFRicConstants()
        # Check the type of scalar defined in the metadata is supported.
        if self.intrinsic_type not in const.VALID_INTRINSIC_TYPES:
            raise InternalError(
                f"Expected one of {const.VALID_INTRINSIC_TYPES} intrinsic "
                f"types for a scalar argument but found "
                f"'{self.intrinsic_type}' in the metadata of kernel "
                f"{self._call.name} for argument {self.name}.")

        # Check the metadata and algorithm types are consistent if
        # the algorithm information is available and is not being ignored.
        if check and alg_datatype and \
           alg_datatype != self.intrinsic_type:
            raise GenerationError(
                f"The kernel metadata for argument '{self.name}' in "
                f"kernel '{self._call.name}' specifies this argument "
                f"should be a scalar of type '{self.intrinsic_type}' but "
                f"in the algorithm layer it is defined as a "
                f"'{alg_datatype}'.")

        # If the algorithm information is not being ignored and
        # the datatype is known in the algorithm layer and it is
        # not a literal then its precision should also be defined.
        if check and alg_datatype and not alg_precision and \
           not self.is_literal:
            raise GenerationError(
                f"LFRic coding standards require scalars to have "
                f"their precision defined in the algorithm layer but "
                f"'{self.name}' in '{self._call.name}' does not.")

        if self.access in AccessType.get_valid_reduction_modes():
            # Treat reductions separately to other scalars as it
            # is expected that they should match the precision of
            # the field they are reducing. At the moment there is
            # an assumption that the precision will always be a
            # particular value (the default), see issue #1570.

            # Only real reductions are supported.
            if not self.intrinsic_type == "real":
                raise NotImplementedError(
                    "Reductions for datatypes other than real are not yet "
                    "supported in PSyclone.")

            expected_precision = const.DATA_TYPE_MAP["reduction"]["kind"]
            # If the algorithm information is not being ignored
            # then check that the expected precision and the
            # precision defined in the algorithm layer are
            # the same.
            if check and alg_precision and \
               alg_precision != expected_precision:
                raise GenerationError(
                    f"This scalar is a reduction which assumes precision "
                    f"of type '{expected_precision}' but the algorithm "
                    f"declares this scalar with precision "
                    f"'{alg_precision}'.")

            # Use the default 'real' scalar reduction properties.
            self._precision = expected_precision
            self._data_type = const.DATA_TYPE_MAP["reduction"]["type"]
            self._proxy_data_type = const.DATA_TYPE_MAP[
                "reduction"]["proxy_type"]
            self._module_name = const.DATA_TYPE_MAP["reduction"]["module"]
        else:
            # This is a scalar that is not part of a reduction.

            if check and alg_precision:
                # Use the algorithm precision if it is available
                # and not being ignored.
                self._precision = alg_precision
            else:
                # Use default precision for this datatype if the
                # algorithm precision is either not available or is
                # being ignored.
                self._precision = const.SCALAR_PRECISION_MAP[
                    self.intrinsic_type]

    def _init_field_properties(self, alg_datatype, check=True):
        '''Set up the properties of this field using algorithm datatype
        information if it is available.

        :param alg_datatype: the datatype of this argument as \
            specified in the algorithm layer or None if it is not \
            known.
        :type alg_datatype: str or NoneType
        :param bool check: whether to use the algorithm \
            information. Optional argument that defaults to True.

        :raises GenerationError: if the datatype for a gh_field \
            could not be found in the algorithm layer.
        :raises GenerationError: if the datatype specified in the \
            algorithm layer is inconsistent with the kernel metadata.
        :raises InternalError: if the intrinsic type of the field is \
            not supported (i.e. is not real or integer).

        '''
        const = LFRicConstants()
        argtype = None
        # If the algorithm information is not being ignored then
        # it must be available.
        if check and not alg_datatype:
            raise GenerationError(
                f"It was not possible to determine the field type from "
                f"the algorithm layer for argument '{self.name}' in "
                f"kernel '{self._call.name}'.")

        # If the algorithm information is not being ignored then
        # check the metadata and algorithm type are consistent and
        # that the metadata specifies a supported intrinsic type.
        if self.intrinsic_type == "real":
            if not check:
                # Use the default as we are ignoring any algorithm info
                argtype = "field"
            elif alg_datatype == "field_type":
                argtype = "field"
            elif alg_datatype == "r_bl_field_type":
                argtype = "r_bl_field"
            elif alg_datatype == "r_phys_field_type":
                argtype = "r_phys_field"
            elif alg_datatype == "r_solver_field_type":
                argtype = "r_solver_field"
            elif alg_datatype == "r_tran_field_type":
                argtype = "r_tran_field"
            else:
                raise GenerationError(
                    f"The metadata for argument '{self.name}' in kernel "
                    f"'{self._call.name}' specifies that this is a real "
                    f"field, however it is declared as a "
                    f"'{alg_datatype}' in the algorithm code.")

        elif self.intrinsic_type == "integer":
            if check and alg_datatype != "integer_field_type":
                raise GenerationError(
                    f"The metadata for argument '{self.name}' in kernel "
                    f"'{self._call.name}' specifies that this is an "
                    f"integer field, however it is declared as a "
                    f"'{alg_datatype}' in the algorithm code.")
            argtype = "integer_field"
        else:
            raise InternalError(
                f"Expected one of {const.VALID_FIELD_INTRINSIC_TYPES} "
                f"intrinsic types for a field argument but found "
                f"'{self.intrinsic_type}'.")
        self._data_type = const.DATA_TYPE_MAP[argtype]["type"]
        self._precision = const.DATA_TYPE_MAP[argtype]["kind"]
        self._proxy_data_type = const.DATA_TYPE_MAP[argtype]["proxy_type"]
        self._module_name = const.DATA_TYPE_MAP[argtype]["module"]

    def _init_operator_properties(self, alg_datatype, check=True):
        '''Set up the properties of this operator using algorithm datatype
        information if it is available.

        :param alg_datatype: the datatype of this argument as \
            specified in the algorithm layer or None if it is not \
            known.
        :type alg_datatype: str or NoneType
        :param bool check: whether to use the algorithm \
            information. Optional argument that defaults to True.
        :raises GenerationError: if the datatype for a gh_operator \
            could not be found in the algorithm layer (and check is \
            True).
        :raises GenerationError: if the datatype specified in the \
            algorithm layer is inconsistent with the kernel metadata.
        :raises InternalError: if this argument is not an operator.

        '''
        const = LFRicConstants()
        argtype = None
        if self.argument_type == "gh_operator":
            if not check:
                # Use the default as we are ignoring any algorithm info
                argtype = "operator"
            elif not alg_datatype:
                # Raise an exception as we require algorithm
                # information to determine the precision of the
                # operator
                raise GenerationError(
                    f"It was not possible to determine the operator type "
                    f"from the algorithm layer for argument '{self.name}' "
                    f"in kernel '{self._call.name}'.")
            elif alg_datatype == "operator_type":
                argtype = "operator"
            elif alg_datatype == "r_solver_operator_type":
                argtype = "r_solver_operator"
            elif alg_datatype == "r_tran_operator_type":
                argtype = "r_tran_operator"
            else:
                raise GenerationError(
                    f"The metadata for argument '{self.name}' in kernel "
                    f"'{self._call.name}' specifies that this is an "
                    f"operator, however it is declared as a "
                    f"'{alg_datatype}' in the algorithm code.")
        elif self.argument_type == "gh_columnwise_operator":
            if check and alg_datatype and \
               alg_datatype != "columnwise_operator_type":
                raise GenerationError(
                    f"The metadata for argument '{self.name}' in kernel "
                    f"'{self._call.name}' specifies that this is a "
                    f"columnwise operator, however it is declared as a "
                    f"'{alg_datatype}' in the algorithm code.")
            argtype = "columnwise_operator"
        else:
            raise InternalError(
                f"Expected 'gh_operator' or 'gh_columnwise_operator' "
                f"argument type but found '{self.argument_type}'.")
        self._data_type = const.DATA_TYPE_MAP[argtype]["type"]
        self._precision = const.DATA_TYPE_MAP[argtype]["kind"]
        self._proxy_data_type = const.DATA_TYPE_MAP[argtype]["proxy_type"]
        self._module_name = const.DATA_TYPE_MAP[argtype]["module"]

    @property
    def is_scalar(self):
        '''
        :returns: True if this kernel argument represents a scalar, \
                  False otherwise.
        :rtype: bool
        '''
        const = LFRicConstants()
        return self._argument_type in const.VALID_SCALAR_NAMES

    @property
    def is_field(self):
        '''
        :returns: True if this kernel argument represents a field, \
                  False otherwise.
        :rtype: bool
        '''
        const = LFRicConstants()
        return self._argument_type in const.VALID_FIELD_NAMES

    @property
    def is_operator(self):
        '''
        :returns: True if this kernel argument represents an operator, \
                  False otherwise.
        :rtype: bool
        '''
        const = LFRicConstants()
        return self._argument_type in const.VALID_OPERATOR_NAMES

    @property
    def descriptor(self):
        '''
        :returns: a descriptor object which contains Kernel metadata \
                  about this argument.
        :rtype: :py:class:`psyclone.domain.lfric.LFRicArgDescriptor`
        '''
        return self._arg

    @property
    def argument_type(self):
        '''
        :returns: the API type of this argument, as specified in \
                  the metadata.
        :rtype: str
        '''
        return self._argument_type

    @property
    def intrinsic_type(self):
        '''
        :returns: the intrinsic Fortran type of this argument for scalars \
                  or of the argument's data for fields and operators.
        :rtype: str
        '''
        return self._intrinsic_type

    @property
    def mesh(self):
        '''
        :returns: mesh associated with argument ('GH_FINE' or 'GH_COARSE').
        :rtype: str
        '''
        return self._mesh

    @property
    def vector_size(self):
        '''
        :returns: the vector size of this argument as specified in \
                  the Kernel metadata.
        :rtype: str
        '''
        return self._vector_size

    @property
    def name_indexed(self):
        '''
        :returns: the name for this argument with an additional index \
                  which accesses the first element for a vector argument.
        :rtype: str
        '''
        if self._vector_size > 1:
            return self._name+"(1)"
        return self._name

    def psyir_expression(self):
        '''
        Looks up or creates a reference to a suitable Symbol for this kernel
        argument. If the argument is a scalar that has been provided as a
        literal (in the Algorithm layer) then the PSyIR of the expression
        is returned.

        :returns: the PSyIR for this kernel argument.
        :rtype: :py:class:`psyclone.psyir.nodes.Node`

        :raises InternalError: if this argument is a literal but we fail to \
                               construct PSyIR that is consistent with this.
        :raises NotImplementedError: if this argument is not a literal, scalar
                                     or field.

        '''
        symbol_table = self._call.scope.symbol_table

        if self.is_literal:
            reader = FortranReader()
            if self.precision:
                # Ensure any associated precision symbol is in the table.
                symbol_table.add_lfric_precision_symbol(self.precision)
            lit = reader.psyir_from_expression(self.name, symbol_table)

            # Sanity check that the resulting expression is a literal.
            if lit.walk(Reference):
                raise InternalError(
                    f"Expected argument '{self.name}' to kernel "
                    f"'{self.call.name}' to be a literal but the created "
                    f"PSyIR contains one or more References.")
            return lit

        if self.is_scalar:
            try:
                scalar_sym = symbol_table.lookup(self.name)
            except KeyError:
                # TODO once #1258 is done the symbols should already exist
                # and therefore we should raise an exception if not.
                scalar_sym = symbol_table.new_symbol(
                    self.name, symbol_type=DataSymbol,
                    datatype=self.infer_datatype())
            return Reference(scalar_sym)

        const = LFRicConstants()
        try:
            suffix = const.ARG_TYPE_SUFFIX_MAPPING[self.argument_type]
            tag_name = f"{self.name}:{suffix}"
            sym = symbol_table.lookup_with_tag(tag_name)
            return Reference(sym)

        except KeyError as err:
            raise NotImplementedError(
                f"Unsupported kernel argument type: '{self.name}' is of type "
                f"'{self.argument_type}' which is not recognised as being a "
                f"literal, scalar or field.") from err

    @property
    def declaration_name(self):
        '''
        :returns: the name for this argument with the array dimensions \
                  added if required.
        :rtype: str
        '''
        if self._vector_size > 1:
            return self._name+"("+str(self._vector_size)+")"
        return self._name

    @property
    def proxy_name(self):
        '''
        :returns: the proxy name for this argument.
        :rtype: str
        '''
        return self._name+"_proxy"

    @property
    def proxy_name_indexed(self):
        '''
        :returns: the proxy name for this argument with an additional \
                  index which accesses the first element for a vector \
                  argument.
        :rtype: str
        '''
        if self._vector_size > 1:
            return self._name+"_proxy(1)"
        return self._name+"_proxy"

    @property
    def proxy_declaration_name(self):
        '''
        :returns: the proxy name for this argument with the array \
                  dimensions added if required.
        :rtype: str
        '''
        if self._vector_size > 1:
            return self.proxy_name+"("+str(self._vector_size)+")"
        return self.proxy_name

    @property
    def proxy_data_type(self):
        '''
        :returns: the type of this argument's proxy (if it exists) as \
                  defined in LFRic infrastructure.
        :rtype: str or NoneType

        '''
        return self._proxy_data_type

    @property
    def function_space(self):
        '''
        Returns the expected finite element function space for a kernel
        argument as specified by the kernel argument metadata: a single
        function space for a field and function_space_from for an operator.

        :returns: function space for this argument.
        :rtype: :py:class:`psyclone.domain.lfric.FunctionSpace`
        '''
        if self._argument_type == "gh_operator":
            # We return the 'from' space for an operator argument
            return self.function_space_from
        return self._function_spaces[0]

    @property
    def function_space_to(self):
        '''
        :returns: the 'to' function space of an operator.
        :rtype: str
        '''
        return self._function_spaces[0]

    @property
    def function_space_from(self):
        '''
        :returns:  the 'from' function space of an operator.
        :rtype: str
        '''
        return self._function_spaces[1]

    @property
    def function_spaces(self):
        '''
        Returns the expected finite element function space for a kernel
        argument as specified by the kernel argument metadata: a single
        function space for a field and a list containing
        function_space_to and function_space_from for an operator.

        :returns: function space(s) for this argument.
        :rtype: list of :py:class:`psyclone.domain.lfric.FunctionSpace`

        '''
        return self._function_spaces

    @property
    def function_space_names(self):
        '''
        Returns a list of the names of the function spaces associated
        with this argument. We have more than one function space when
        dealing with operators.

        :returns: list of function space names for this argument.
        :rtype: list of str

        '''
        fs_names = []
        for fspace in self._function_spaces:
            if fspace:
                fs_names.append(fspace.orig_name)
        return fs_names

    @property
    def intent(self):
        '''
        Returns the Fortran intent of this argument as defined by the
        valid access types for this API

        :returns: the expected Fortran intent for this argument as \
                  specified by the kernel argument metadata
        :rtype: str

        '''
        write_accesses = AccessType.all_write_accesses()
        if self.access == AccessType.READ:
            return "in"
        if self.access in write_accesses:
            return "inout"
        # An argument access other than the pure "read" or one of
        # the "write" accesses is invalid
        valid_accesses = [AccessType.READ.api_specific_name()] + \
            [access.api_specific_name() for access in write_accesses]
        raise GenerationError(
            f"In the LFRic API the argument access must be one of "
            f"{valid_accesses}, but found '{self.access}'.")

    @property
    def discontinuous(self):
        '''
        Returns True if this argument is known to be on a discontinuous
        function space including any_discontinuous_space, otherwise
        returns False.

        :returns: whether the argument is discontinuous.
        :rtype: bool

        '''
        const = LFRicConstants()
        if self.function_space.orig_name in \
           const.VALID_DISCONTINUOUS_NAMES:
            return True
        if self.function_space.orig_name in \
           const.VALID_ANY_SPACE_NAMES:
            # We will eventually look this up based on our dependence
            # analysis but for the moment we assume the worst
            return False
        return False

    @property
    def stencil(self):
        '''
        :returns: stencil information for this argument if it exists.
        :rtype: :py:class:`psyclone.dynamo0p3.LFRicArgStencil`
        '''
        return self._stencil

    @stencil.setter
    def stencil(self, value):
        '''
        Sets stencil information for this kernel argument.

        :param value: stencil information for this argument.
        :type value: :py:class:`psyclone.dynamo0p3.LFRicArgStencil`

        '''
        self._stencil = value

    def infer_datatype(self, proxy=False):
        '''
        Infer the datatype of this kernel argument in the PSy layer using
        the LFRic API rules. If any LFRic infrastructure modules are required
        but are not already present then suitable ContainerSymbols are added
        to the outermost symbol table. Similarly, DataTypeSymbols are added for
        any required LFRic derived types that are not already in the symbol
        table.

        TODO #1258 - ultimately this routine should not have to create any
        DataTypeSymbols as that should already have been done.

        :param bool proxy: whether or not we want the type of the proxy \
            object for this kernel argument. Defaults to False (i.e.
            return the type rather than the proxy type).

        :returns: the datatype of this argument.
        :rtype: :py:class:`psyclone.psyir.symbols.DataType`

        :raises NotImplementedError: if an unsupported argument type is found.

        '''
        # We want to put any Container symbols in the outermost scope so find
        # the corresponding symbol table.
        symbol_table = self._call.scope.symbol_table
        root_table = symbol_table
        while root_table.parent_symbol_table():
            root_table = root_table.parent_symbol_table()

        def _find_or_create_type(mod_name, type_name):
            '''
            Utility to find or create a DataTypeSymbol with the supplied name,
            imported from the named module.

            :param str mod_name: the name of the module from which the \
                                 DataTypeSymbol should be imported.
            :param str type_name: the name of the derived type for which to \
                                  create a DataTypeSymbol.

            :returns: the symbol for the requested type.
            :rtype: :py:class:`psyclone.psyir.symbols.DataTypeSymbol`

            '''
            return root_table.find_or_create(
                    type_name,
                    symbol_type=DataTypeSymbol,
                    datatype=UnresolvedType(),
                    interface=ImportInterface(root_table.find_or_create(
                        mod_name,
                        symbol_type=ContainerSymbol)
                        ))

        if self.is_scalar:
            # Find or create the DataType for the appropriate scalar type.
            if self.intrinsic_type == "real":
                prim_type = ScalarType.Intrinsic.REAL
            elif self.intrinsic_type == "integer":
                prim_type = ScalarType.Intrinsic.INTEGER
            elif self.intrinsic_type == "logical":
                prim_type = ScalarType.Intrinsic.BOOLEAN
            else:
                raise NotImplementedError(
                    f"Unsupported scalar type '{self.intrinsic_type}'")

            kind_name = self.precision
            try:
                kind_symbol = symbol_table.lookup(kind_name)
            except KeyError:
                mod_map = LFRicConstants().UTILITIES_MOD_MAP
                const_mod = mod_map["constants"]["module"]
                try:
                    constants_container = symbol_table.lookup(const_mod)
                except KeyError:
                    # TODO Once #696 is done, we should *always* have a
                    # symbol for this container at this point so should
                    # raise an exception if we haven't.
                    constants_container = LFRicTypes(const_mod)
                    root_table.add(constants_container)
                kind_symbol = DataSymbol(
                    kind_name, INTEGER_TYPE,
                    interface=ImportInterface(constants_container))
                root_table.add(kind_symbol)
            return ScalarType(prim_type, kind_symbol)

        if self.is_field or self.is_operator:
            # Find or create the DataTypeSymbol for the appropriate
            # field or operator type.
            mod_name = self._module_name
            if proxy:
                type_name = self._proxy_data_type
            else:
                type_name = self._data_type
            return _find_or_create_type(mod_name, type_name)

        raise NotImplementedError(
            f"'{str(self)}' is not a scalar, field or operator argument")


class DynACCEnterDataDirective(ACCEnterDataDirective):
    '''
    Sub-classes ACCEnterDataDirective to provide an API-specific implementation
    of data_on_device().

    '''
    def data_on_device(self, _):
        '''
        Provide a hook to be able to add information about data being on a
        device (or not). This is currently not used in dynamo0p3.

        '''
        return None


# ---------- Documentation utils -------------------------------------------- #
# The list of module members that we wish AutoAPI to generate
# documentation for. (See https://psyclone-ref.readthedocs.io)
__all__ = [
    'DynFuncDescriptor03',
<<<<<<< HEAD
    'DynDofmaps',
=======
    'DynamoPSy',
>>>>>>> 77510b93
    'DynFunctionSpaces',
    'DynProxies',
    'DynCellIterators',
    'DynLMAOperators',
    'DynCMAOperators',
    'DynMeshes',
    'DynInterGrid',
    'DynBasisFunctions',
    'DynBoundaryConditions',
    'DynInvokeSchedule',
    'DynGlobalSum',
    'LFRicHaloExchange',
    'LFRicHaloExchangeStart',
    'LFRicHaloExchangeEnd',
    'HaloDepth',
    'HaloWriteAccess',
    'HaloReadAccess',
    'FSDescriptor',
    'FSDescriptors',
    'LFRicArgStencil',
    'DynKernelArguments',
    'DynKernelArgument',
    'DynACCEnterDataDirective']<|MERGE_RESOLUTION|>--- conflicted
+++ resolved
@@ -6076,11 +6076,7 @@
 # documentation for. (See https://psyclone-ref.readthedocs.io)
 __all__ = [
     'DynFuncDescriptor03',
-<<<<<<< HEAD
     'DynDofmaps',
-=======
-    'DynamoPSy',
->>>>>>> 77510b93
     'DynFunctionSpaces',
     'DynProxies',
     'DynCellIterators',
