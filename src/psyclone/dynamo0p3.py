--- conflicted
+++ resolved
@@ -2315,17 +2315,10 @@
                 all_props = [str(sprop)
                              for sprop in RefElementMetaData.Property]
                 raise InternalError(
-<<<<<<< HEAD
                     f"Unsupported reference-element property ('{prop}') "
                     f"found when generating arguments for kernel "
                     f"'{self._kernel.name}'. Supported properties are: "
                     f"{all_props}")
-=======
-                    f"Unsupported reference-element property ('{prop}') found "
-                    f"when generating arguments for kernel "
-                    f"'{self._kernel.name}'. Supported properties are: "
-                    f"{[str(sprop) for sprop in RefElementMetaData.Property]}")
->>>>>>> 36738ae0
 
     def kern_args(self):
         '''
@@ -2483,77 +2476,44 @@
         if self._horiz_face_normals_symbol:
             parent.add(
                 CallGen(parent,
-<<<<<<< HEAD
                         name=f"{self._ref_elem_name}%get_normals_to_"
                              f"horizontal_faces("
                              f"{self._horiz_face_normals_symbol.name})"))
-=======
-                        name=(f"{self._ref_elem_name}%get_normals_to_"
-                              f"horizontal_faces"
-                              f"({self._horiz_face_normals_name})")))
->>>>>>> 36738ae0
 
         if self._horiz_face_out_normals_symbol:
             parent.add(
                 CallGen(
                     parent,
-<<<<<<< HEAD
                     name=f"{self._ref_elem_name}%get_outward_normals_to_"
                          f"horizontal_faces("
                          f"{self._horiz_face_out_normals_symbol.name})"))
-=======
-                    name=(f"{self._ref_elem_name}%get_outward_normals_to_"
-                          f"horizontal_faces"
-                          f"({self._horiz_face_out_normals_name})")))
->>>>>>> 36738ae0
 
         if self._vert_face_normals_symbol:
             parent.add(
                 CallGen(parent,
-<<<<<<< HEAD
                         name=f"{self._ref_elem_name}%get_normals_to_vertical_"
                              f"faces({self._vert_face_normals_symbol.name})"))
-=======
-                        name=(f"{self._ref_elem_name}%get_normals_to_vertical_"
-                              f"faces({self._vert_face_normals_name})")))
->>>>>>> 36738ae0
 
         if self._vert_face_out_normals_symbol:
             parent.add(
                 CallGen(
                     parent,
-<<<<<<< HEAD
                     name=f"{self._ref_elem_name}%get_outward_normals_to_"
                          f"vertical_faces"
                          f"({self._vert_face_out_normals_symbol.name})"))
-=======
-                    name=(f"{self._ref_elem_name}%get_outward_normals_to_"
-                          f"vertical_faces"
-                          f"({self._vert_face_out_normals_name})")))
->>>>>>> 36738ae0
 
         if self._face_normals_symbol:
             parent.add(
                 CallGen(parent,
-<<<<<<< HEAD
                         name=f"{self._ref_elem_name}%get_normals_to_faces"
                              f"({self._face_normals_symbol.name})"))
-=======
-                        name=(f"{self._ref_elem_name}%get_normals_to_faces"
-                              f"({self._face_normals_name})")))
->>>>>>> 36738ae0
 
         if self._face_out_normals_symbol:
             parent.add(
                 CallGen(
                     parent,
-<<<<<<< HEAD
                     name=f"{self._ref_elem_name}%get_outward_normals_to_"
                     f"faces({self._face_out_normals_symbol.name})"))
-=======
-                    name=(f"{self._ref_elem_name}%get_outward_normals_to_"
-                          f"faces({self._face_out_normals_name})")))
->>>>>>> 36738ae0
 
 
 class DynDofmaps(DynCollection):
