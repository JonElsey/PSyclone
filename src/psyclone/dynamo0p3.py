# -----------------------------------------------------------------------------
# BSD 3-Clause License
#
# Copyright (c) 2017-2020, Science and Technology Facilities Council.
# All rights reserved.
#
# Redistribution and use in source and binary forms, with or without
# modification, are permitted provided that the following conditions are met:
#
# * Redistributions of source code must retain the above copyright notice, this
#   list of conditions and the following disclaimer.
#
# * Redistributions in binary form must reproduce the above copyright notice,
#   this list of conditions and the following disclaimer in the documentation
#   and/or other materials provided with the distribution.
#
# * Neither the name of the copyright holder nor the names of its
#   contributors may be used to endorse or promote products derived from
#   this software without specific prior written permission.
#
# THIS SOFTWARE IS PROVIDED BY THE COPYRIGHT HOLDERS AND CONTRIBUTORS
# "AS IS" AND ANY EXPRESS OR IMPLIED WARRANTIES, INCLUDING, BUT NOT
# LIMITED TO, THE IMPLIED WARRANTIES OF MERCHANTABILITY AND FITNESS
# FOR A PARTICULAR PURPOSE ARE DISCLAIMED. IN NO EVENT SHALL THE
# COPYRIGHT HOLDER OR CONTRIBUTORS BE LIABLE FOR ANY DIRECT, INDIRECT,
# INCIDENTAL, SPECIAL, EXEMPLARY, OR CONSEQUENTIAL DAMAGES (INCLUDING,
# BUT NOT LIMITED TO, PROCUREMENT OF SUBSTITUTE GOODS OR SERVICES;
# LOSS OF USE, DATA, OR PROFITS; OR BUSINESS INTERRUPTION) HOWEVER
# CAUSED AND ON ANY THEORY OF LIABILITY, WHETHER IN CONTRACT, STRICT
# LIABILITY, OR TORT (INCLUDING NEGLIGENCE OR OTHERWISE) ARISING IN
# ANY WAY OUT OF THE USE OF THIS SOFTWARE, EVEN IF ADVISED OF THE
# POSSIBILITY OF SUCH DAMAGE.
# -----------------------------------------------------------------------------
# Authors R. W. Ford, A. R. Porter and S. Siso, STFC Daresbury Lab
# Modified I. Kavcic, Met Office
# Modified J. Henrichs, Bureau of Meteorology

''' This module implements the PSyclone Dynamo 0.3 API by 1)
    specialising the required base classes in parser.py (Descriptor,
    KernelType) and adding a new class (DynFuncDescriptor03) to
    capture function descriptor metadata and 2) specialising the
    required base classes in psyGen.py (PSy, Invokes, Invoke, InvokeSchedule,
    Loop, Kern, Inf, Arguments and Argument). '''

# Imports
from __future__ import print_function, absolute_import
import abc
import os
from enum import Enum
from collections import OrderedDict, namedtuple
import fparser
from psyclone.parse.kernel import KernelType, getkerneldescriptors
from psyclone.parse.utils import ParseError
from psyclone import psyGen
from psyclone.configuration import Config
from psyclone.core.access_type import AccessType
from psyclone.domain.lfric import FunctionSpace
from psyclone.domain.lfric import LFRicArgDescriptor
from psyclone.psyir.nodes import Loop, Literal, Schedule
from psyclone.errors import GenerationError, InternalError, FieldNotFoundError
from psyclone.psyGen import PSy, Invokes, Invoke, InvokeSchedule, \
    Arguments, KernelArgument, HaloExchange, GlobalSum, \
    FORTRAN_INTENT_NAMES, DataAccess, CodedKern, ACCEnterDataDirective
from psyclone.psyir.symbols import INTEGER_TYPE, DataSymbol, SymbolTable
from psyclone.f2pygen import (AllocateGen, AssignGen, CallGen, CommentGen,
                              DeallocateGen, DeclGen, DirectiveGen, DoGen,
                              IfThenGen, ModuleGen, SubroutineGen, TypeDeclGen,
                              UseGen)


# --------------------------------------------------------------------------- #
# ========== First section : Parser specialisations and classes ============= #
# --------------------------------------------------------------------------- #
#
# ---------- Evaluators ---------------------------------------------------- #
# Evaluators: quadrature
VALID_QUADRATURE_SHAPES = ["gh_quadrature_xyoz", "gh_quadrature_face",
                           "gh_quadrature_edge"]
VALID_EVALUATOR_SHAPES = VALID_QUADRATURE_SHAPES + ["gh_evaluator"]
# Dictionary allowing us to look-up the name of the Fortran module, type
# and proxy-type associated with each quadrature shape
QUADRATURE_TYPE_MAP = {
    "gh_quadrature_xyoz": {"module": "quadrature_xyoz_mod",
                           "type": "quadrature_xyoz_type",
                           "proxy_type": "quadrature_xyoz_proxy_type"},
    "gh_quadrature_face": {"module": "quadrature_face_mod",
                           "type": "quadrature_face_type",
                           "proxy_type": "quadrature_face_proxy_type"},
    "gh_quadrature_edge": {"module": "quadrature_edge_mod",
                           "type": "quadrature_edge_type",
                           "proxy_type": "quadrature_edge_proxy_type"}}

# ---------- Fortran datatypes ---------------------------------------------- #
SUPPORTED_FORTRAN_DATATYPES = ["real", "integer", "logical"]

# ---------- Loops (bounds, types, names) ----------------------------------- #
# These are loop bound names which identify positions in a field's
# halo. It is useful to group these together as we often need to
# determine whether an access to a field or other object includes
# access to the halo, or not.
HALO_ACCESS_LOOP_BOUNDS = ["cell_halo", "dof_halo", "colour_halo"]

VALID_LOOP_BOUNDS_NAMES = (["start",     # the starting
                                         # index. Currently this is
                                         # always 1
                            "inner",     # a placeholder for when we
                                         # support loop splitting into
                                         # work that does not access
                                         # the halo and work that does.
                                         # This will be used to help
                                         # overlap computation and
                                         # communication
                            "ncolour",   # the number of cells with
                                         # the current colour
                            "ncolours",  # the number of colours in a
                                         # coloured loop
                            "ncells",    # the number of owned cells
                            "ndofs",     # the number of owned dofs
                            "nannexed"]  # the number of owned dofs
                                         # plus the number of annexed
                                         # dofs. As the indices of
                                         # dofs are arranged that
                                         # owned dofs have lower
                                         # indices than annexed dofs,
                                         # having this value as an
                                         # upper bound will compute
                                         # both owned and annexed
                                         # dofs.
                           + HALO_ACCESS_LOOP_BOUNDS)


# Valid Dynamo0.3 loop types. The default is "" which is over cells (in the
# horizontal plane).
VALID_LOOP_TYPES = ["dofs", "colours", "colour", ""]

# ---------- psyGen mappings ------------------------------------------------ #
# Mappings used by non-API-Specific code in psyGen
# psyGen ["iscalar", "rscalar"] translate to LFRic ["gh_integer", "gh_real"]
psyGen.MAPPING_SCALARS = dict(zip(psyGen.MAPPING_SCALARS_LIST,
                                  LFRicArgDescriptor.VALID_SCALAR_NAMES))
# psyGen argument types translate to LFRic argument types
psyGen.VALID_ARG_TYPE_NAMES = LFRicArgDescriptor.VALID_ARG_TYPE_NAMES

# ---------- Functions ------------------------------------------------------ #


def qr_basis_alloc_args(first_dim, basis_fn):
    '''
    Generate the list of dimensions required to allocate the
    supplied basis/diff-basis function

    :param str first_dim: the variable name for the first dimension
    :param basis_fn: dict holding details on the basis function
                     we want to allocate
    :type basis_fn: dict containing 'shape', 'fspace' and and 'qr_var' keys
                    holding the quadrature shape, FunctionSpace and name
                    of the associated quadrature variable (as specified in the
                    Algorithm layer), respectively
    :return: list of dimensions to use to allocate array
    :rtype: list of strings

    :raises InternalError: if an unrecognised quadrature shape is encountered.
    :raises NotImplementedError: if a quadrature shape other than \
                                 "gh_quadrature_xyoz" is supplied.
    '''
    if basis_fn["shape"] not in VALID_QUADRATURE_SHAPES:
        raise InternalError(
            "Unrecognised shape ('{0}') specified in "
            "dynamo0p3.qr_basis_alloc_args(). Should be one of: "
            "{1}".format(basis_fn["shape"], VALID_QUADRATURE_SHAPES))

    qr_var = "_" + basis_fn["qr_var"]

    # Dimensionality of the basis arrays depends on the
    # type of quadrature...
    # if basis_fn["shape"] == "gh_quadrature_xyz":
    #     alloc_args = [first_dim, basis_fn["fspace"].ndf_name,
    #          "np_xyz"+"_"+basis_fn["qr_var"]]
    if basis_fn["shape"] == "gh_quadrature_xyoz":
        alloc_args = [first_dim, basis_fn["fspace"].ndf_name,
                      "np_xy"+qr_var, "np_z"+qr_var]
    # elif basis_fn["shape"] == "gh_quadrature_xoyoz":
    #     alloc_args = [first_dim, basis_fn["fspace"].ndf_name,
    #                   "np_x"+"_"+basis_fn["qr_var"],
    #                   "np_y"+"_"+basis_fn["qr_var"],
    #                   "np_z"+"_"+basis_fn["qr_var"]]
    elif basis_fn["shape"] == "gh_quadrature_face":
        alloc_args = [first_dim, basis_fn["fspace"].ndf_name,
                      "np_xyz"+qr_var, "nfaces"+qr_var]
    elif basis_fn["shape"] == "gh_quadrature_edge":
        alloc_args = [first_dim, basis_fn["fspace"].ndf_name,
                      "np_xyz"+qr_var, "nedges"+qr_var]
    else:
        raise NotImplementedError(
            "Unrecognised shape '{0}' specified in "
            "dynamo0p3.qr_basis_alloc_args(). Should be one of: "
            "{1}".format(basis_fn["shape"], VALID_QUADRATURE_SHAPES))
    return alloc_args

# ---------- Classes -------------------------------------------------------- #


class DynFuncDescriptor03(object):
    ''' The Dynamo 0.3 API includes a function-space descriptor as
    well as an argument descriptor which is not supported by the base
    classes. This class captures the information specified in a
    function-space descriptor. '''

    def __init__(self, func_type):
        self._func_type = func_type
        if func_type.name != 'func_type':
            raise ParseError(
                "In the dynamo0.3 API each meta_func entry must be of type "
                "'func_type' but found '{0}'".format(func_type.name))
        if len(func_type.args) < 2:
            raise ParseError(
                "In the dynamo0.3 API each meta_func entry must have at "
                "least 2 args, but found '{0}'".format(len(func_type.args)))
        self._operator_names = []
        for idx, arg in enumerate(func_type.args):
            if idx == 0:  # first func_type arg
                if arg.name not in FunctionSpace.VALID_FUNCTION_SPACE_NAMES:
                    raise ParseError(
                        "In the dynamo0p3 API the 1st argument of a "
                        "meta_func entry should be a valid function space "
                        "name (one of {0}), but found '{1}' in '{2}'".format(
                            FunctionSpace.VALID_FUNCTION_SPACE_NAMES,
                            arg.name, func_type))
                self._function_space_name = arg.name
            else:  # subsequent func_type args
                if arg.name not in FunctionSpace.VALID_METAFUNC_NAMES:
                    raise ParseError(
                        "In the dynamo0.3 API, the 2nd argument and all "
                        "subsequent arguments of a meta_func entry should "
                        "be one of {0}, but found "
                        "'{1}' in '{2}".
                        format(FunctionSpace.VALID_METAFUNC_NAMES,
                               arg.name, func_type))
                if arg.name in self._operator_names:
                    raise ParseError(
                        "In the dynamo0.3 API, it is an error to specify an "
                        "operator name more than once in a meta_func entry, "
                        "but '{0}' is replicated in '{1}".format(arg.name,
                                                                 func_type))
                self._operator_names.append(arg.name)
        self._name = func_type.name

    @property
    def function_space_name(self):
        ''' Returns the name of the descriptors function space '''
        return self._function_space_name

    @property
    def operator_names(self):
        ''' Returns a list of operators that are associated with this
        descriptors function space '''
        return self._operator_names

    def __repr__(self):
        return "DynFuncDescriptor03({0})".format(self._func_type)

    def __str__(self):
        res = "DynFuncDescriptor03 object" + os.linesep
        res += "  name='{0}'".format(self._name) + os.linesep
        res += "  nargs={0}".format(len(self._operator_names)+1) + os.linesep
        res += "  function_space_name[{0}] = '{1}'".\
               format(0, self._function_space_name) + os.linesep
        for idx, arg in enumerate(self._operator_names):
            res += "  operator_name[{0}] = '{1}'".format(idx+1, arg) + \
                   os.linesep
        return res


class RefElementMetaData(object):
    '''
    Class responsible for parsing reference-element meta-data and storing
    the properties that a kernel requires.

    :param str kernel_name: name of the Kernel that the meta-data is for.
    :param type_declns: list of fparser1 parse tree nodes representing type \
                        declaration statements
    :type type_declns: list of :py:class:`fparser.one.typedecl_statements.Type`

    :raises ParseError: if an unrecognised reference-element property is found.
    :raises ParseError: if a duplicate reference-element property is found.

    '''
    class Property(Enum):
        '''
        Enumeration of the various properties of the Reference Element
        (that a kernel can request). The names of each of these corresponds to
        the names that must be used in kernel meta-data.

        '''
        NORMALS_TO_HORIZONTAL_FACES = 1
        NORMALS_TO_VERTICAL_FACES = 2
        NORMALS_TO_FACES = 3
        OUTWARD_NORMALS_TO_HORIZONTAL_FACES = 4
        OUTWARD_NORMALS_TO_VERTICAL_FACES = 5
        OUTWARD_NORMALS_TO_FACES = 6

    def __init__(self, kernel_name, type_declns):
        # The list of properties requested in the meta-data (if any)
        self.properties = []

        re_properties = []
        # Search the supplied list of type declarations for the one
        # describing the reference-element properties required by the kernel.
        for line in type_declns:
            for entry in line.selector:
                if entry == "reference_element_data_type":
                    # getkerneldescriptors raises a ParseError if the named
                    # element cannot be found.
                    re_properties = getkerneldescriptors(
                        kernel_name, line, var_name="meta_reference_element",
                        var_type="reference_element_data_type")
                    break
            if re_properties:
                # Optimisation - stop searching if we've found a type
                # declaration for the reference-element data
                break
        try:
            # The meta-data entry is a declaration of a Fortran array of type
            # reference_element_data_type. The initialisation of each member
            # of this array is done as a Fortran structure constructor, the
            # argument to which gives a property of the reference element.
            for re_prop in re_properties:
                for arg in re_prop.args:
                    self.properties.append(
                        self.Property[str(arg).upper()])
        except KeyError:
            # We found a reference-element property that we don't recognise.
            # Sort for consistency when testing.
            sorted_names = sorted([prop.name for prop in self.Property])
            raise ParseError(
                "Unsupported reference-element property: '{0}'. Supported "
                "values are: {1}".format(arg, sorted_names))

        # Check for duplicate properties
        for prop in self.properties:
            if self.properties.count(prop) > 1:
                raise ParseError("Duplicate reference-element property "
                                 "found: '{0}'.".format(prop))


class MeshPropertiesMetaData(object):
    '''
    Parses any mesh-property kernel metadata and stores the properties that
    a kernel requires.

    :param str kernel_name: name of the kernel that the meta-data is for.
    :param type_declns: list of fparser1 parse tree nodes representing type \
                        declaration statements.
    :type type_declns: list of :py:class:`fparser.one.typedecl_statements.Type`

    :raises ParseError: if an unrecognised mesh property is found.
    :raises ParseError: if a duplicate mesh property is found.

    '''
    # pylint: disable=too-few-public-methods
    class Property(Enum):
        '''
        Enumeration of the various properties of the mesh that a kernel may
        request. The names of each of these corresponds to the names that must
        be used in kernel metadata.

        '''
        ADJACENT_FACE = 1

    def __init__(self, kernel_name, type_declns):
        # The list of mesh properties requested in the meta-data.
        self.properties = []

        mesh_props = []
        # Search the supplied list of type declarations for the one
        # describing the reference-element properties required by the kernel.
        for line in type_declns:
            for entry in line.selector:
                if entry == "mesh_data_type":
                    # getkerneldescriptors raises a ParseError if the named
                    # element cannot be found.
                    mesh_props = getkerneldescriptors(
                        kernel_name, line, var_name="meta_mesh",
                        var_type="mesh_data_type")
                    break
            if mesh_props:
                # Optimisation - stop searching if we've found a type
                # declaration for the mesh data
                break
        try:
            # The meta-data entry is a declaration of a Fortran array of type
            # mesh_data_type. The initialisation of each member
            # of this array is done as a Fortran structure constructor, the
            # argument to which gives a mesh property.
            for prop in mesh_props:
                for arg in prop.args:
                    self.properties.append(
                        self.Property[str(arg).upper()])
        except KeyError:
            # We found a reference-element property that we don't recognise.
            # Sort for consistency when testing.
            sorted_names = sorted([prop.name for prop in self.Property])
            raise ParseError(
                "Unsupported mesh property: '{0}'. Supported "
                "values are: {1}".format(arg, sorted_names))

        # Check for duplicate properties
        for prop in self.properties:
            if self.properties.count(prop) > 1:
                raise ParseError("Duplicate mesh property "
                                 "found: '{0}'.".format(prop))


class DynKernMetadata(KernelType):
    ''' Captures the Kernel subroutine code and metadata describing
    the subroutine for the Dynamo 0.3 API.

    :param ast: fparser1 AST for the kernel.
    :type ast: :py:class:`fparser.block_statements.BeginSource`
    :param str name: The name of this kernel.

    :raises ParseError: if the meta-data does not conform to the \
                        rules for the Dynamo 0.3 API.
    '''
    def __init__(self, ast, name=None):
        from psyclone.parse.kernel import getkerneldescriptors

        KernelType.__init__(self, ast, name=name)

        # The type of CMA operation this kernel performs (or None if
        # no CMA operators are involved)
        self._cma_operation = None

        # Query the meta-data for the evaluator shape(s) (only required if
        # kernel uses quadrature or an evaluator). If it is not
        # present then eval_shapes will be an empty list.
        shape = self.get_integer_variable('gh_shape')
        if not shape:
            # There's no scalar gh_shape - is it present as an array?
            self._eval_shapes = self.get_integer_array('gh_shape')
        else:
            self._eval_shapes = [shape]

        # The list of function space names for which an evaluator is
        # required. We set this up below once we've processed the meta-
        # -data describing the kernel arguments.
        self._eval_targets = []

        # Whether or not this is an inter-grid kernel (i.e. has a mesh
        # specified for each [field] argument). This property is
        # set to True if all the checks in _validate_inter_grid() pass.
        self._is_intergrid = False

        # parse the arg_type metadata
        self._arg_descriptors = []
        for arg_type in self._inits:
            self._arg_descriptors.append(LFRicArgDescriptor(arg_type))

        # Get a list of the Type declarations in the metadata
        type_declns = [cline for cline in self._ktype.content if
                       isinstance(cline, fparser.one.typedecl_statements.Type)]

        # Parse the func_type metadata if it exists
        func_types = []
        for line in type_declns:
            for entry in line.selector:
                if entry == "func_type":
                    func_types = getkerneldescriptors(
                        name, line, var_name="meta_funcs",
                        var_type="func_type")
                    break

        self._func_descriptors = []
        # populate a list of function descriptor objects which we
        # return via the func_descriptors method.
        arg_fs_names = []
        for descriptor in self._arg_descriptors:
            arg_fs_names.extend(descriptor.function_spaces)
        used_fs_names = []
        need_evaluator = False
        for func_type in func_types:
            descriptor = DynFuncDescriptor03(func_type)
            fs_name = descriptor.function_space_name
            # check that function space names in meta_funcs are specified in
            # meta_args
            if fs_name not in arg_fs_names:
                raise ParseError(
                    "In the dynamo0.3 API all function spaces specified in "
                    "meta_funcs must exist in meta_args, but '{0}' breaks "
                    "this rule in ...\n'{1}'.".
                    format(fs_name, self._ktype.content))
            if fs_name not in used_fs_names:
                used_fs_names.append(fs_name)
            else:
                raise ParseError(
                    "In the dynamo0.3 API function spaces specified in "
                    "meta_funcs must be unique, but '{0}' is replicated."
                    .format(fs_name))

            # Check that a valid shape has been specified if
            # this function space requires a basis or differential basis
            for op_name in descriptor.operator_names:
                if op_name in FunctionSpace.VALID_EVALUATOR_NAMES:
                    need_evaluator = True
                    if not self._eval_shapes:
                        raise ParseError(
                            "In the Dynamo0.3 API any kernel requiring "
                            "quadrature or an evaluator ({0}) must also "
                            "supply the shape of that evaluator by setting "
                            "'gh_shape' in the kernel meta-data but "
                            "this is missing for kernel '{1}'".
                            format(FunctionSpace.VALID_EVALUATOR_NAMES,
                                   self.name))
                    shape_set = set(self._eval_shapes)
                    if not shape_set.issubset(set(VALID_EVALUATOR_SHAPES)):
                        raise ParseError(
                            "In the Dynamo0.3 API a kernel requiring either "
                            "quadrature or an evaluator must request one or "
                            "more valid gh_shapes (one of {0}) but got '{1}' "
                            "for kernel '{2}'".
                            format(VALID_EVALUATOR_SHAPES, self._eval_shapes,
                                   self.name))

            self._func_descriptors.append(descriptor)

        # Check to see whether the optional 'gh_evaluator_targets'
        # has been supplied. This lists the function spaces for which
        # any evaluators (gh_shape=gh_evaluator) should be provided.
        _targets = self.get_integer_array('gh_evaluator_targets')
        if not _targets and \
           self._eval_shapes and "gh_evaluator" in self._eval_shapes:
            # Use the FS of the kernel arguments that are updated
            write_accesses = AccessType.all_write_accesses()
            write_args = psyGen.args_filter(self._arg_descriptors,
                                            arg_accesses=write_accesses)
            # We want the 'to' space of any operator arguments so get
            # the first FS associated with the kernel argument.
            _targets = [arg.function_spaces[0] for arg in write_args]
        # Ensure that _eval_targets entries are not duplicated
        for target in _targets:
            if target not in self._eval_targets:
                self._eval_targets.append(target)

        # Does this kernel require any properties of the reference element?
        self.reference_element = RefElementMetaData(self.name, type_declns)

        # Does this kernel require any properties of the mesh?
        self.mesh = MeshPropertiesMetaData(self.name, type_declns)

        # Perform further checks that the meta-data we've parsed
        # conforms to the rules for this API
        self._validate(need_evaluator)

    def _validate(self, need_evaluator):
        '''
        Check that the meta-data conforms to Dynamo 0.3 rules for a
        user-provided kernel or a built-in

        :param bool need_evaluator: whether this kernel requires an
                                    evaluator/quadrature
        :raises: ParseError: if meta-data breaks the Dynamo 0.3 rules
        '''
        from psyclone.dynamo0p3_builtins import BUILTIN_MAP
        # We must have at least one argument that is written to
        write_count = 0
        for arg in self._arg_descriptors:
            if arg.access != AccessType.READ:
                write_count += 1
                # We must not write to a field on a read-only function space
                if arg.type in LFRicArgDescriptor.VALID_FIELD_NAMES and \
                   arg.function_spaces[0] in \
                   FunctionSpace.READ_ONLY_FUNCTION_SPACES:
                    raise ParseError(
                        "Found kernel metadata in '{0}' that specifies "
                        "writing to the read-only function space '{1}'."
                        "".format(self.name, arg.function_spaces[0]))

                # We must not write to scalar arguments if it's not a
                # built-in
                if self.name not in BUILTIN_MAP and \
                   arg.type in LFRicArgDescriptor.VALID_SCALAR_NAMES:
                    raise ParseError(
                        "A user-supplied Dynamo 0.3 kernel must not "
                        "write/update a scalar argument but kernel {0} has "
                        "{1} with {2} access"
                        .format(self.name,
                                arg.type,
                                arg.access.api_specific_name()))
        if write_count == 0:
            raise ParseError("A Dynamo 0.3 kernel must have at least one "
                             "argument that is updated (written to) but "
                             "found none for kernel {0}".format(self.name))

        # Check that no shape has been supplied if no basis or
        # differential basis functions are required for the kernel
        if not need_evaluator and self._eval_shapes:
            raise ParseError(
                "Kernel '{0}' specifies one or more gh_shapes ({1}) but does "
                "not need an evaluator because no basis or differential basis "
                "functions are required".format(self.name, self._eval_shapes))
        # Check that gh_evaluator_targets is only present if required
        if self._eval_targets:
            if not need_evaluator:
                raise ParseError(
                    "Kernel '{0}' specifies gh_evaluator_targets ({1}) but "
                    "does not need an evaluator because no basis or "
                    "differential basis functions are required".
                    format(self.name, self._eval_targets))
            if "gh_evaluator" not in self._eval_shapes:
                raise ParseError(
                    "Kernel '{0}' specifies gh_evaluator_targets ({1}) but "
                    "does not need an evaluator because gh_shape={2}".
                    format(self.name, self._eval_targets, self._eval_shapes))
            # Check that there is a kernel argument on each of the
            # specified spaces...
            # Create a list (set) of the function spaces associated with
            # the kernel arguments
            fs_list = set()
            for arg in self._arg_descriptors:
                fs_list.update(arg.function_spaces)
            # Check each evaluator_target against this list
            for eval_fs in self._eval_targets:
                if eval_fs not in fs_list:
                    raise ParseError(
                        "Kernel '{0}' specifies that an evaluator is required "
                        "on {1} but does not have an argument on this space."
                        .format(self.name, eval_fs))
        # If we have a columnwise operator as argument then we need to
        # identify the operation that this kernel performs (one of
        # assemble, apply/apply-inverse and matrix-matrix)
        cwise_ops = psyGen.args_filter(self._arg_descriptors,
                                       arg_types=["gh_columnwise_operator"])
        if cwise_ops:
            self._cma_operation = self._identify_cma_op(cwise_ops)

        # Perform checks for inter-grid kernels
        self._validate_inter_grid()

    def _validate_inter_grid(self):
        '''
        Checks that the kernel meta-data obeys the rules for Dynamo 0.3
        inter-grid kernels. If none of the kernel arguments has a mesh
        associated with it then it is not an inter-grid kernel and this
        routine silently returns.

        :raises: ParseError: if meta-data breaks inter-grid rules
        '''
        # Dictionary of meshes associated with arguments (for inter-grid
        # kernels). Keys are the meshes, values are lists of function spaces
        # of the corresponding field arguments.
        mesh_dict = OrderedDict()
        # Whether or not any field args are missing the mesh_arg specifier
        missing_mesh = False
        # If this is an inter-grid kernel then it must only have field
        # arguments. Keep a record of any non-field arguments for the benefit
        # of a verbose error message.
        non_field_arg_types = set()
        for arg in self._arg_descriptors:
            # Collect info so that we can check inter-grid kernels
            if arg.type in LFRicArgDescriptor.VALID_FIELD_NAMES:
                if arg.mesh:
                    # Argument has a mesh associated with it so this must
                    # be an inter-grid kernel
                    if arg.mesh in mesh_dict:
                        mesh_dict[arg.mesh].append(arg.function_space)
                    else:
                        mesh_dict[arg.mesh] = [arg.function_space]
                else:
                    # Record the fact that we have a field without a
                    # mesh specifier (in case this is an inter-grid kernel)
                    missing_mesh = True
            else:
                # Inter-grid kernels are only permitted to have field args
                # so collect a list of other types
                non_field_arg_types.add(arg.type)

        mesh_list = mesh_dict.keys()
        if not mesh_list:
            # There are no meshes associated with any of the arguments so
            # this is not an inter-grid kernel
            return

        if len(LFRicArgDescriptor.VALID_MESH_TYPES) != 2:
            # Sanity check that nobody has messed with the number of
            # grid types that we recognise. This is here because the
            # implementation assumes that there are just two grids
            # (coarse and fine).
            raise InternalError(
                "The implementation of inter-grid support in the Dynamo "
                "0.3 API assumes there are exactly two mesh types but "
                "LFRicArgDescriptor.VALID_MESH_TYPES contains {0}: {1}".
                format(len(LFRicArgDescriptor.VALID_MESH_TYPES),
                       LFRicArgDescriptor.VALID_MESH_TYPES))
        if len(mesh_list) != len(LFRicArgDescriptor.VALID_MESH_TYPES):
            raise ParseError(
                "Inter-grid kernels in the Dynamo 0.3 API must have at least "
                "one field argument on each of the mesh types ({0}). However, "
                "kernel {1} has arguments only on {2}".format(
                    LFRicArgDescriptor.VALID_MESH_TYPES, self.name,
                    [str(name) for name in mesh_list]))
        # Inter-grid kernels must only have field arguments
        if non_field_arg_types:
            raise ParseError(
                "Inter-grid kernels in the Dynamo 0.3 API are only "
                "permitted to have field arguments but kernel {0} also "
                "has arguments of type {1}".format(
                    self.name, [str(name) for name in non_field_arg_types]))
        # Check that all arguments have a mesh specified
        if missing_mesh:
            raise ParseError(
                "Inter-grid kernels in the Dynamo 0.3 API must specify "
                "which mesh each field argument is on but kernel {0} has "
                "at least one field argument for which mesh_arg is "
                "missing.".format(self.name))
        # Check that arguments on different meshes are on different
        # function spaces. We do this by checking that no function space
        # is listed as being associated with (arguments on) both meshes.
        fs_sets = []
        for mesh in mesh_dict:
            fs_sets.append(set(mesh_dict[mesh]))
        # Check that the sets of spaces (one for each mesh type) have
        # no intersection
        fs_common = fs_sets[0] & fs_sets[1]
        if fs_common:
            raise ParseError(
                "In the Dynamo 0.3 API field arguments to inter-grid "
                "kernels must be on different function spaces if they are "
                "on different meshes. However kernel {0} has a field on "
                "function space(s) {1} on each of the mesh types {2}.".
                format(self.name,
                       [str(name) for name in fs_common],
                       [str(name) for name in mesh_list]))
        # Finally, record that this is a valid inter-grid kernel
        self._is_intergrid = True

    def _identify_cma_op(self, cwise_ops):
        '''Identify and return the type of CMA-operator-related operation
        this kernel performs (one of "assemble", "apply" or "matrix-matrix")'''

        for arg in self._arg_descriptors:
            # No vector arguments are permitted
            if arg.vector_size > 1:
                raise ParseError(
                    "Kernel {0} takes a CMA operator but has a "
                    "vector argument ('{1}'). This is forbidden.".
                    format(self.name,
                           arg.type+"*"+str(arg.vector_size)))
            # No stencil accesses are permitted
            if arg.stencil:
                raise ParseError(
                    "Kernel {0} takes a CMA operator but has an argument "
                    "with a stencil access ('{1}'). This is forbidden.".
                    format(self.name, arg.stencil['type']))

        # Count the number of CMA operators that are written to
        write_count = 0
        for cop in cwise_ops:
            if cop.access in AccessType.all_write_accesses():
                write_count += 1

        if write_count == 0:
            # This kernel only reads from CMA operators and must
            # therefore be an apply (or apply-inverse). It must
            # have one CMA operator, one read-only field and one
            # written field as arguments
            if len(cwise_ops) != 1:
                raise ParseError(
                    "In the Dynamo 0.3 API a kernel that applies a CMA "
                    "operator must only have one such operator in its "
                    "list of arguments but found {0} for kernel {1}".
                    format(len(cwise_ops), self.name))
            cma_op = cwise_ops[0]
            if len(self._arg_descriptors) != 3:
                raise ParseError(
                    "In the Dynamo 0.3 API a kernel that applies a CMA "
                    "operator must have 3 arguments (the operator and "
                    "two fields) but kernel {0} has {1} arguments".
                    format(self.name, len(self._arg_descriptors)))
            # Check that the other two arguments are fields
            farg_read = psyGen.args_filter(
                self._arg_descriptors,
                arg_types=LFRicArgDescriptor.VALID_FIELD_NAMES,
                arg_accesses=[AccessType.READ])
            write_accesses = AccessType.all_write_accesses()
            farg_write = psyGen.args_filter(
                self._arg_descriptors,
                arg_types=LFRicArgDescriptor.VALID_FIELD_NAMES,
                arg_accesses=write_accesses)
            if len(farg_read) != 1:
                raise ParseError(
                    "Kernel {0} has a read-only CMA operator. In order "
                    "to apply it the kernel must have one read-only field "
                    "argument.".format(self.name))
            if len(farg_write) != 1:
                raise ParseError(
                    "Kernel {0} has a read-only CMA operator. In order "
                    "to apply it the kernel must write to one field "
                    "argument.".format(self.name))
            # Check that the function spaces match up
            if farg_read[0].function_space != cma_op.function_space_from:
                raise ParseError(
                    "Kernel {0} applies a CMA operator but the function "
                    "space of the field argument it reads from ({1}) "
                    "does not match the 'from' space of the operator "
                    "({2})".format(self.name, farg_read[0].function_space,
                                   cma_op.function_space_from))
            if farg_write[0].function_space != cma_op.function_space_to:
                raise ParseError(
                    "Kernel {0} applies a CMA operator but the function "
                    "space of the field argument it writes to ({1}) "
                    "does not match the 'to' space of the operator "
                    "({2})".format(self.name, farg_write[0].function_space,
                                   cma_op.function_space_to))
            # This is a valid CMA-apply or CMA-apply-inverse kernel
            return "apply"

        elif write_count == 1:
            # This kernel writes to a single CMA operator and therefore
            # must either be assembling a CMA operator
            # or performing a matrix-matrix operation...
            # The kernel must not write to any args other than the CMA
            # operator
            write_accesses = AccessType.all_write_accesses()
            write_args = psyGen.args_filter(self._arg_descriptors,
                                            arg_accesses=write_accesses)
            if len(write_args) > 1:
                # Remove the one CMA operator from the list of arguments
                # that are written to so that we can produce a nice
                # error message
                for arg in write_args[:]:
                    if arg.type == 'gh_columnwise_operator':
                        write_args.remove(arg)
                        break
                raise ParseError(
                    "Kernel {0} writes to a column-wise operator but "
                    "also writes to {1} argument(s). This is not "
                    "allowed.".format(self.name,
                                      [str(arg.type) for arg in write_args]))
            if len(cwise_ops) == 1:

                # If this is a valid assembly kernel then we need at least one
                # read-only LMA operator
                lma_read_ops = psyGen.args_filter(
                    self._arg_descriptors,
                    arg_types=["gh_operator"],
                    arg_accesses=[AccessType.READ])
                if lma_read_ops:
                    return "assembly"
                else:
                    raise ParseError(
                        "Kernel {0} has a single column-wise operator "
                        "argument but does not conform to the rules for an "
                        "Assembly kernel because it does not have any read-"
                        "only LMA operator arguments".format(self.name))
            else:
                # A valid matrix-matrix kernel must only have CMA operators
                # and scalars as arguments.
                scalar_args = psyGen.args_filter(
                    self._arg_descriptors,
                    arg_types=LFRicArgDescriptor.VALID_SCALAR_NAMES)
                if (len(scalar_args) + len(cwise_ops)) != \
                   len(self._arg_descriptors):
                    raise ParseError(
                        "A column-wise matrix-matrix kernel must have only "
                        "column-wise operators and scalars as arguments but "
                        "kernel {0} has: {1}.".
                        format(self.name,
                               [str(arg.type) for arg in
                                self._arg_descriptors]))
                return "matrix-matrix"
        else:
            raise ParseError(
                "A Dynamo 0.3 kernel cannot update more than one CMA "
                "(column-wise) operator but kernel {0} updates {1}".
                format(self.name, write_count))

    @property
    def func_descriptors(self):
        ''' Returns metadata about the function spaces within a
        Kernel. This metadata is provided within Kernel code via the
        meta_funcs variable. Information is returned as a list of
        DynFuncDescriptor03 objects, one for each function space. '''
        return self._func_descriptors

    @property
    def cma_operation(self):
        ''' Returns the type of CMA operation identified from the kernel
        meta-data (one of 'assembly', 'apply' or 'matrix-matrix') or
        None if the kernel does not involve CMA operators '''
        return self._cma_operation

    @property
    def eval_shapes(self):
        '''
        Returns the shape(s) of evaluator required by this kernel or an
        empty string if none.

        :return: the shape(s) of the evaluator (one of VALID_EVALUATOR_SHAPES)
                 or an empty list if the kernel does not require one.
        :rtype: list

        '''
        return self._eval_shapes

    @property
    def eval_targets(self):
        '''
        Returns the list of function spaces upon which any evaluator must be
        provided. This list is obtained from the GH_EVALUATOR_TARGETS meta-data
        entry (if present). If this is not specified in the meta-data then
        we default to providing evaluators on all of the function spaces
        associated with the arguments which this kernel updates.

        :return: list of the names of the function spaces (as they appear in \
                 kernel metadata) upon which any evaluator must be provided.
        :rtype: list of str
        '''
        return self._eval_targets

    @property
    def is_intergrid(self):
        '''
        Returns whether or not this is an inter-grid kernel.

        :return: True if kernel is an inter-grid kernel, False otherwise
        :rtype: bool
        '''
        return self._is_intergrid

# --------------------------------------------------------------------------- #
# ========== Second section : PSy specialisations =========================== #
# --------------------------------------------------------------------------- #

# ---------- Classes -------------------------------------------------------- #


class DynamoPSy(PSy):
    ''' The Dynamo specific PSy class. This creates a Dynamo specific
    invokes object (which controls all the required invocation calls).
    It also overrides the PSy gen method so that we generate dynamo
    specific PSy module code.

    :param invoke_info: object containing the required invocation information \
                        for code optimisation and generation.
    :type invoke_info: :py:class:`psyclone.parse.algorithm.FileInfo`
    '''
    def __init__(self, invoke_info):
        PSy.__init__(self, invoke_info)
        self._invokes = DynamoInvokes(invoke_info.calls, self)

    @property
    def name(self):
        '''Returns a name for the psy layer. This is used as the psy module
        name. We override the default value as the Met Office prefer
        _psy to be appended, rather than prepended'''
        return self._name + "_psy"

    @property
    def orig_name(self):
        '''
        :returns: the unmodified psy-layer name.
        :rtype: str

        '''
        return self._name

    @property
    def gen(self):
        '''
        Generate PSy code for the Dynamo0.3 api.

        :return: Root node of generated Fortran AST
        :rtype: :py:class:`psyir.nodes.Node`

        '''
        api_config = Config.get().api_conf("dynamo0.3")

        # Create an empty PSy layer module
        psy_module = ModuleGen(self.name)
        # Include required infrastructure modules
        psy_module.add(UseGen(psy_module, name="field_mod", only=True,
                              funcnames=["field_type", "field_proxy_type"]))
        psy_module.add(UseGen(psy_module, name="operator_mod", only=True,
                              funcnames=["operator_type",
                                         "operator_proxy_type",
                                         "columnwise_operator_type",
                                         "columnwise_operator_proxy_type"]))
        psy_module.add(
            UseGen(psy_module, name="constants_mod", only=True,
                   funcnames=[api_config.default_kind["real"],
                              api_config.default_kind["integer"]]))

        # add all invoke specific information
        self.invokes.gen_code(psy_module)
        # inline kernels where requested
        self.inline(psy_module)
        # Return the root node of the generated code
        return psy_module.root


class DynamoInvokes(Invokes):
    '''The Dynamo specific invokes class. This passes the Dynamo
    specific invoke class to the base class so it creates the one we
    require.

    :param alg_calls: list of objects containing the parsed invoke \
        information.
    :type alg_calls: list of \
        :py:class:`psyclone.parse.algorithm.InvokeCall`
    :param psy: the PSy object containing this DynamoInvokes object.
    :type psy: :py:class`psyclone.dynamo0p3.DynamoPSy`

    '''
    def __init__(self, alg_calls, psy):
        self._0_to_n = DynInvoke(None, None, None)  # for pyreverse
        Invokes.__init__(self, alg_calls, DynInvoke, psy)


class DynCollection(object):
    '''
    Base class for managing the declaration and initialisation of a
    group of related entities within an Invoke or Kernel stub

    :param node: the Kernel or Invoke for which to manage variable \
                 declarations and initialisation.
    :type node: :py:class:`psyclone.dynamo0p3.DynInvoke` or \
                :py:class:`psyclone.dynamo0p3.DynKern`

    :raises InternalError: if the supplied node is not a DynInvoke or a \
                           DynKern.
    '''
    def __init__(self, node):
        if isinstance(node, DynInvoke):
            # We are handling declarations/initialisations for an Invoke
            self._invoke = node
            self._kernel = None
            self._symbol_table = self._invoke.schedule.symbol_table
            # The list of kernel calls we are responsible for
            self._calls = node.schedule.kernels()
        elif isinstance(node, DynKern):
            # We are handling declarations for a Kernel stub
            self._invoke = None
            self._kernel = node
            # TODO 719 The symbol table is not connected to other parts of
            # the Stub generation.
            self._symbol_table = SymbolTable()
            # We only have a single kernel call in this case
            self._calls = [node]
        else:
            raise InternalError("DynCollection takes only a DynInvoke "
                                "or a DynKern but got: {0}".format(
                                    type(node)))

        # Whether or not the associated Invoke contains only kernels that
        # iterate over dofs.
        if self._invoke:
            self._dofs_only = self._invoke.iterate_over_dofs_only
        else:
            self._dofs_only = False

    def declarations(self, parent):
        '''
        Insert declarations for all necessary variables into the AST of
        the generated code. Simply calls either _invoke_declarations() or
        _stub_declarations() depending on whether we're handling an Invoke
        or a Kernel stub.

        :param parent: the node in the f2pygen AST representing the routine \
                       in which to insert the declarations.
        :type parent: :py:class:`psyclone.f2pygen.SubroutineGen`

        :raises InternalError: if neither self._invoke or self._kernel \
                               are set.
        '''
        if self._invoke:
            self._invoke_declarations(parent)
        elif self._kernel:
            self._stub_declarations(parent)
        else:
            raise InternalError("DynCollection has neither a Kernel "
                                "or an Invoke - should be impossible.")

    def initialise(self, parent):
        '''
        Add code to initialise the entities being managed by this class.
        We do nothing by default - it is up to the sub-class to override
        this method if initialisation is required.

        :param parent: the node in the f2pygen AST to which to add \
                       initialisation code.
        :type parent: :py:class:`psyclone.f2pygen.SubroutineGen`
        '''

    @abc.abstractmethod
    def _invoke_declarations(self, parent):
        '''
        Add all necessary declarations for an Invoke.

        :param parent: node in the f2pygen AST representing the Invoke to \
                       which to add declarations.
        :type parent: :py:class:`psyclone.f2pygen.SubroutineGen`

        '''

    def _stub_declarations(self, parent):
        '''
        Add all necessary declarations for a Kernel stub. Not abstract because
        not all entities need representing within a Kernel.

        :param parent: node in the f2pygen AST representing the Kernel stub \
                       to which to add declarations.
        :type parent: :py:class:`psyclone.f2pygen.SubroutineGen`

        '''


class DynStencils(DynCollection):
    '''
    Stencil information and code generation associated with a PSy-layer
    routine or Kernel stub.

    :param node: the Invoke or Kernel stub for which to provide stencil info.
    :type node: :py:class:`psyclone.dynamo0p3.DynInvoke` or \
                :py:class:`psyclone.dynamo0p3.DynKern`

    :raises GenerationError: if a literal has been supplied for a stencil \
                             direction.
    '''
    def __init__(self, node):
        super(DynStencils, self).__init__(node)

        # List of arguments which have an extent value passed to this
        # invoke routine from the algorithm layer. Duplicate argument
        # names are removed.
        self._unique_extent_args = []
        extent_names = []
        for call in self._calls:
            for arg in call.arguments.args:
                if arg.stencil:
                    # Check for the existence of arg.extent here as in
                    # the future we plan to support kernels which
                    # specify the value of extent in metadata. If this
                    # is the case then an extent argument is not
                    # required.
                    if not arg.stencil.extent:
                        if not arg.stencil.extent_arg.is_literal():
                            if arg.stencil.extent_arg.text not in extent_names:
                                extent_names.append(
                                    arg.stencil.extent_arg.text)
                                self._unique_extent_args.append(arg)

        # A list of arguments that have a direction variable passed in
        # to this invoke routine from the algorithm layer. Duplicate
        # argument names are removed.
        self._unique_direction_args = []
        direction_names = []
        for call in self._calls:
            for idx, arg in enumerate(call.arguments.args):
                if arg.stencil and arg.stencil.direction_arg:
                    if arg.stencil.direction_arg.is_literal():
                        raise GenerationError(
                            "Kernel {0}, metadata arg {1}, a literal is not "
                            "a valid value for a stencil direction".
                            format(call.name, str(idx)))
                    if arg.stencil.direction_arg.text.lower() not in \
                       ["x_direction", "y_direction"]:
                        if arg.stencil.direction_arg.text not in \
                           direction_names:
                            direction_names.append(
                                arg.stencil.direction_arg.text)
                            self._unique_direction_args.append(arg)

        # list of stencil args with an extent variable passed in. The same
        # field name may occur more than once here from different kernels.
        self._kern_args = []
        for call in self._calls:
            for arg in call.arguments.args:
                if arg.stencil:
                    if not arg.stencil.extent:
                        self._kern_args.append(arg)

    @staticmethod
    def extent_value(arg):
        '''
        Returns the content of the stencil extent which may be a literal
        value (a number) or a variable name. This function simplifies this
        problem by returning a string in either case.

        :param arg: the argument with which the stencil is associated.
        :type arg: :py:class:`psyclone.dynamo0p3.DynKernelArgument`

        :returns: the content of the stencil extent.
        :rtype: str

        '''
        if arg.stencil.extent_arg.is_literal():
            return arg.stencil.extent_arg.text
        return arg.stencil.extent_arg.varname

    @staticmethod
    def stencil_unique_str(arg, context):
        '''
        Creates a unique identifier for a stencil. As a stencil
        differs due to the function space it operates on, type of
        stencil and extent of stencil, we concatenate these things together
        to create a unique string.

        :param arg: kernel argument with which stencil is associated.
        :type arg: :py:class:`psyclone.dynamo0p3.DynKernelArgument`
        :param str context: a context for this stencil (e.g. "size" or \
                            "direction").

        :returns: unique string identifying the stencil for this argument.
        :rtype: str

        :raises GenerationError: if an explicit stencil extent is found in \
                                 the meta-data for the kernel argument.
        '''
        unique = context
        unique += arg.function_space.mangled_name
        unique += arg.descriptor.stencil['type']
        if arg.descriptor.stencil['extent']:
            raise GenerationError(
                "Found a stencil with an extent specified in the metadata. "
                "This is not coded for.")
        unique += arg.stencil.extent_arg.text.lower()
        if arg.descriptor.stencil['type'] == 'xory1d':
            unique += arg.stencil.direction_arg.text.lower()
        return unique

    def map_name(self, arg):
        '''
        Creates and registers a name for the stencil map associated with the
        supplied kernel argument.

        :param arg: kernel argument with which the stencil is associated.
        :type arg: :py:class:`psyclone.dynamo0p3.DynKernelArgument`

        :returns: a valid unique map name for a stencil in the PSy layer.
        :rtype: str
        '''
        root_name = arg.name + "_stencil_map"
        unique = DynStencils.stencil_unique_str(arg, "map")
        return self._symbol_table.name_from_tag(unique, root=root_name)

    @staticmethod
    def dofmap_name(symtab, arg):
        '''
        Creates and registers a name for the stencil dofmap associated with
        the supplied kernel argument.

        :param symtab: symbol table that will contain (or already contains) \
            the symbol with this name.
        :type symtab: :py:class:`psyclone.psyir.symbols.SymbolTable`
        :param arg: kernel argument with which the stencil is associated.
        :type arg: :py:class:`psyclone.dynamo0p3.DynKernelArgument`

        :returns: a valid unique dofmap name for a stencil in the PSy layer.
        :rtype: str
        '''
        root_name = arg.name + "_stencil_dofmap"
        unique = DynStencils.stencil_unique_str(arg, "dofmap")
        return symtab.name_from_tag(unique, root=root_name)

    @staticmethod
    def dofmap_size_name(symtab, arg):
        '''
        Create a valid unique name for the size (in cells) of a stencil
        dofmap in the PSy layer.

        :param symtab: symbol table that will contain (or already contains) \
            the symbol with this name.
        :type symtab: :py:class:`psyclone.psyir.symbols.SymbolTable`
        :param arg: the kernel argument with which the stencil is associated.
        :type arg: :py:class:`psyclone.dynamo0p3.DynKernelArgument`

        :returns: a Fortran variable name for the stencil size.
        :rtype: str
        '''
        root_name = arg.name + "_stencil_size"
        unique = DynStencils.stencil_unique_str(arg, "size")
        return symtab.name_from_tag(unique, root=root_name)

    @staticmethod
    def direction_name(symtab, arg):
        '''
        Creates a Fortran variable name to hold the direction of the stencil
        associated with the supplied kernel argument.

        :param symtab: symbol table that will contain (or already contains) \
            the symbol with this name.
        :type symtab: :py:class:`psyclone.psyir.symbols.SymbolTable`
        :param arg: the kernel argument with which the stencil is associated.
        :type arg: :py:class:`psyclone.dynamo0p3.DynKernelArgument`

        :returns: a Fortran variable name for the stencil direction.
        :rtype: str
        '''
        root_name = arg.name+"_direction"
        unique = DynStencils.stencil_unique_str(arg, "direction")
        return symtab.name_from_tag(unique, root=root_name)

    @property
    def _unique_extent_vars(self):
        '''
        :returns: list of all the unique extent argument names in this \
                  invoke or kernel call.
        :rtype: list of str

        :raises InternalError: if neither self._kernel or self._invoke are set.

        '''
        if self._invoke:
            names = [arg.stencil.extent_arg.varname for arg in
                     self._unique_extent_args]
        elif self._kernel:
            names = [self.dofmap_size_name(self._symbol_table, arg)
                     for arg in self._unique_extent_args]
        else:
            raise InternalError("_unique_extent_vars: have neither Invoke "
                                "or Kernel. Should be impossible.")
        return names

    def _declare_unique_extent_vars(self, parent):
        '''
        Declare all unique extent arguments as integers with intent in and
        add the declaration as a child of the parent argument passed
        in.

        :param parent: the node in the f2pygen AST to which to add the \
                       declarations.
        :type parent: :py:class:`psyclone.f2pygen.SubroutineGen`

        '''
        api_config = Config.get().api_conf("dynamo0.3")

        if self._unique_extent_vars:
            parent.add(DeclGen(parent, datatype="integer",
                               kind=api_config.default_kind["integer"],
                               entity_decls=self._unique_extent_vars,
                               intent="in"))

    @property
    def _unique_direction_vars(self):
        '''
        :returns: a list of all the unique direction argument names in this \
                  invoke call.
        :rtype: list of str
        '''
        names = []
        for arg in self._unique_direction_args:
            if arg.stencil.direction_arg.varname:
                names.append(arg.stencil.direction_arg.varname)
            else:
                names.append(arg.name+"_direction")
        return names

    def _declare_unique_direction_vars(self, parent):
        '''
        Declare all unique direction arguments as integers with intent in
        and add the declaration as a child of the parent argument
        passed in.

        :param parent: the node in the f2pygen AST to which to add the \
                       declarations.
        :type parent: :py:class:`psyclone.f2pygen.SubroutineGen`

        '''
        api_config = Config.get().api_conf("dynamo0.3")

        if self._unique_direction_vars:
            parent.add(DeclGen(parent, datatype="integer",
                               kind=api_config.default_kind["integer"],
                               entity_decls=self._unique_direction_vars,
                               intent="in"))

    @property
    def unique_alg_vars(self):
        '''
        :returns: list of the names of the extent and direction arguments \
                  supplied to the PSy routine from the Algorithm layer.
        :rtype: list of str
        '''
        return self._unique_extent_vars + self._unique_direction_vars

    def _invoke_declarations(self, parent):
        '''
        Declares all stencil maps, extent and direction arguments passed into
        the PSy layer.

        :param parent: node in the f2pygen AST to which to add declarations.
        :type parent: :py:class:`psyclone.f2pygen.SubroutineGen`

        '''
        self._declare_unique_extent_vars(parent)
        self._declare_unique_direction_vars(parent)
        self._declare_maps_invoke(parent)

    def _stub_declarations(self, parent):
        '''
        Declare all stencil-related quanitites for a Kernel stub.

        :param parent: node in the f2pygen AST to which to add declarations.
        :type parent: :py:class:`psyclone.f2pygen.SubroutineGen`

        '''
        self._declare_unique_extent_vars(parent)
        self._declare_unique_direction_vars(parent)
        self._declare_maps_stub(parent)

    def initialise(self, parent):
        '''
        Adds in the code to initialise stencil dofmaps to the PSy layer.

        :param parent: the node in the f2pygen AST to which to add the \
                       initialisations.
        :type parent: :py:class:`psyclone.f2pygen.SubroutineGen`

        :raises GenerationError: if an unsupported stencil type is encountered.
        '''
        if not self._kern_args:
            return

        parent.add(CommentGen(parent, ""))
        parent.add(CommentGen(parent, " Initialise stencil dofmaps"))
        parent.add(CommentGen(parent, ""))
        stencil_map_names = []
        for arg in self._kern_args:
            map_name = self.map_name(arg)
            if map_name not in stencil_map_names:
                # Only initialise maps once.
                stencil_map_names.append(map_name)
                stencil_type = arg.descriptor.stencil['type']
                if stencil_type == "xory1d":
                    direction_name = arg.stencil.direction_arg.varname
                    for direction in ["x", "y"]:
                        if_then = IfThenGen(parent, direction_name +
                                            " .eq. " + direction +
                                            "_direction")
                        if_then.add(
                            AssignGen(
                                if_then, pointer=True, lhs=map_name,
                                rhs=arg.proxy_name_indexed +
                                "%vspace%get_stencil_dofmap("
                                "STENCIL_1D" + direction.upper() +
                                ","+self.extent_value(arg)+")"))
                        parent.add(if_then)
                else:
                    try:
                        stencil_name = \
                            LFRicArgDescriptor.STENCIL_MAPPING[stencil_type]
                    except KeyError:
                        raise GenerationError(
                            "Unsupported stencil type '{0}' supplied. "
                            "Supported mappings are {1}".
                            format(arg.descriptor.stencil['type'],
                                   str(LFRicArgDescriptor.STENCIL_MAPPING)))
                    parent.add(
                        AssignGen(parent, pointer=True, lhs=map_name,
                                  rhs=arg.proxy_name_indexed +
                                  "%vspace%get_stencil_dofmap(" +
                                  stencil_name + "," +
                                  self.extent_value(arg) + ")"))

                symtab = self._symbol_table
                parent.add(AssignGen(parent, pointer=True,
                                     lhs=self.dofmap_name(symtab, arg),
                                     rhs=map_name + "%get_whole_dofmap()"))

                # Add declaration and look-up of stencil size
                parent.add(AssignGen(parent,
                                     lhs=self.dofmap_size_name(symtab, arg),
                                     rhs=map_name + "%get_size()"))

    def _declare_maps_invoke(self, parent):
        '''
        Declare all stencil maps in the PSy layer.

        :param parent: the node in the f2pygen AST to which to add \
                       declarations.
        :type parent: :py:class:`psyclone.f2pygen.SubroutineGen`

        :raises GenerationError: if an unsupported stencil type is encountered.
        '''
        api_config = Config.get().api_conf("dynamo0.3")

        if not self._kern_args:
            return

        parent.add(UseGen(parent, name="stencil_dofmap_mod", only=True,
                          funcnames=["stencil_dofmap_type"]))

        symtab = self._symbol_table
        stencil_map_names = []
        for arg in self._kern_args:
            map_name = self.map_name(arg)

            if map_name in stencil_map_names:
                continue

            stencil_map_names.append(map_name)

            parent.add(TypeDeclGen(parent, pointer=True,
                                   datatype="stencil_dofmap_type",
                                   entity_decls=[map_name+" => null()"]))
            parent.add(DeclGen(parent, datatype="integer",
                               kind=api_config.default_kind["integer"],
                               pointer=True,
                               entity_decls=[self.dofmap_name(symtab, arg) +
                                             "(:,:,:) => null()"]))
            parent.add(DeclGen(parent, datatype="integer",
                               kind=api_config.default_kind["integer"],
                               entity_decls=[self.dofmap_size_name(symtab,
                                                                   arg)]))

            stencil_type = arg.descriptor.stencil['type']
            if stencil_type == "xory1d":
                parent.add(UseGen(parent, name="flux_direction_mod",
                                  only=True, funcnames=["x_direction",
                                                        "y_direction"]))
                parent.add(UseGen(parent, name="stencil_dofmap_mod",
                                  only=True, funcnames=["STENCIL_1DX",
                                                        "STENCIL_1DY"]))
            else:
                try:
                    stencil_name = \
                        LFRicArgDescriptor.STENCIL_MAPPING[stencil_type]
                except KeyError:
                    raise GenerationError(
                        "Unsupported stencil type '{0}' supplied. "
                        "Supported mappings are {1}".
                        format(arg.descriptor.stencil['type'],
                               str(LFRicArgDescriptor.STENCIL_MAPPING)))
                parent.add(UseGen(parent, name="stencil_dofmap_mod",
                                  only=True, funcnames=[stencil_name]))
                parent.add(
                    DeclGen(parent, datatype="integer",
                            kind=api_config.default_kind["integer"],
                            pointer=True,
                            entity_decls=[self.dofmap_name(symtab, arg) +
                                          "(:,:,:) => null()"]))

    def _declare_maps_stub(self, parent):
        '''
        Add declarations for all stencil maps to a kernel stub.

        :param parent: the node in the f2pygen AST representing the kernel \
                       stub routine.
        :type parent: :py:class:`psyclone.f2pygen.SubroutineGen`

        '''
        api_config = Config.get().api_conf("dynamo0.3")

        symtab = self._symbol_table
        for arg in self._kern_args:
            parent.add(DeclGen(
                parent, datatype="integer",
                kind=api_config.default_kind["integer"], intent="in",
                dimension=",".join([arg.function_space.ndf_name,
                                    self.dofmap_size_name(symtab, arg)]),
                entity_decls=[self.dofmap_name(symtab, arg)]))


class LFRicMeshProperties(DynCollection):
    '''
    Holds all information on the the mesh properties required by either an
    invoke or a kernel stub. Note that the creation of a suitable mesh
    object is handled in the `DynMeshes` class. This class merely deals with
    extracting the necessary properties from that object and providing them to
    kernels.

    :param node: kernel or invoke for which to manage mesh properties.
    :type node: :py:class:`psyclone.dynamo0p3.DynKern` or \
                :py:class:`psyclone.dynamo0p3.DynInvoke`

    '''
    def __init__(self, node):
        super(LFRicMeshProperties, self).__init__(node)

        # The (ordered) list of mesh properties required by this invoke or
        # kernel stub.
        self._properties = []

        for call in self._calls:
            if call.mesh:
                self._properties += [prop for prop in call.mesh.properties
                                     if prop not in self._properties]

        # Store properties in symbol table
        for prop in self._properties:
            self._symbol_table.name_from_tag(prop.name.lower())

    def kern_args(self, stub=False):
        '''
        Provides the list of kernel arguments associated with the mesh
        properties that the kernel requires.

        :param bool stub: whether or not we are generating code for a \
                          kernel stub.

        :returns: the kernel arguments associated with the mesh properties.
        :rtype: list of str

        :raises InternalError: if the class has been constructed for an \
                               invoke rather than a single kernel call.
        :raises InternalError: if an unsupported mesh property is encountered.

        '''
        if not self._kernel:
            raise InternalError(
                "LFRicMeshProperties.kern_args() can only be called when "
                "LFRicMeshProperties has been instantiated for a kernel "
                "rather than an invoke.")

        arg_list = []

        for prop in self._properties:
            if prop == MeshPropertiesMetaData.Property.ADJACENT_FACE:
                # Is this kernel already being passed the number of horizontal
                # faces of the reference element?
                has_nfaces = (
                    RefElementMetaData.Property.NORMALS_TO_HORIZONTAL_FACES
                    in self._kernel.reference_element.properties or
                    RefElementMetaData.Property.
                    OUTWARD_NORMALS_TO_HORIZONTAL_FACES
                    in self._kernel.reference_element.properties)
                if not has_nfaces:
                    arg_list.append(
                        self._symbol_table.name_from_tag("nfaces_re_h"))
                adj_face = self._symbol_table.name_from_tag("adjacent_face")
                if not stub:
                    # This is a kernel call from within an invoke
                    adj_face += "(:,cell)"
                arg_list.append(adj_face)
            else:
                raise InternalError(
                    "kern_args: found unsupported mesh property '{0}' when "
                    "generating arguments for kernel '{1}'. Only members of "
                    "the MeshPropertiesMetaData.Property Enum are permitted "
                    "({2}).".format(
                        str(prop), self._kernel.name,
                        list(MeshPropertiesMetaData.Property)))

        return arg_list

    def _invoke_declarations(self, parent):
        '''
        Creates the necessary declarations for variables needed in order to
        provide mesh properties to a kernel call.

        :param parent: node in the f2pygen AST to which to add declarations.
        :type parent: :py:class:`psyclone.f2pygen.SubroutineGen`

        :raises InternalError: if this class has been instantiated for a \
                               kernel instead of an invoke.
        :raises InternalError: if an unsupported mesh property is found.

        '''
        api_config = Config.get().api_conf("dynamo0.3")

        if not self._invoke:
            raise InternalError(
                "_invoke_declarations() cannot be called because "
                "LFRicMeshProperties has been instantiated for a kernel and "
                "not an invoke.")

        for prop in self._properties:
            # The DynMeshes class will have created a mesh object so we
            # don't need to do that here.
            if prop == MeshPropertiesMetaData.Property.ADJACENT_FACE:
                adj_face = self._symbol_table.name_from_tag(
                    "adjacent_face") + "(:,:) => null()"
                parent.add(DeclGen(parent, datatype="integer",
                                   kind=api_config.default_kind["integer"],
                                   pointer=True, entity_decls=[adj_face]))
            else:
                raise InternalError(
                    "Found unsupported mesh property '{0}' when "
                    "generating invoke declarations. Only members of "
                    "the MeshPropertiesMetaData.Property Enum are permitted "
                    "({1}).".format(
                        str(prop), list(MeshPropertiesMetaData.Property)))

    def _stub_declarations(self, parent):
        '''
        Creates the necessary declarations for the variables needed in order
        to provide properties of the mesh in a kernel stub.

        :param parent: node in the f2pygen AST to which to add declarations.
        :type parent: :py:class:`psyclone.f2pygen.SubroutineGen`

        :raises InternalError: if the class has been instantiated for an \
                               invoke and not a kernel.
        :raises InternalError: if an unsupported mesh property is encountered.

        '''
        api_config = Config.get().api_conf("dynamo0.3")

        if not self._kernel:
            raise InternalError(
                "_stub_declarations() cannot be called because "
                "LFRicMeshProperties has been instantiated for an invoke and "
                "not a kernel.")

        for prop in self._properties:
            if prop == MeshPropertiesMetaData.Property.ADJACENT_FACE:
                adj_face = self._symbol_table.name_from_tag("adjacent_face")
                # 'nfaces_re_h' will have been declared by the
                # DynReferenceElement class.
                parent.add(
                    DeclGen(
                        parent, datatype="integer",
                        kind=api_config.default_kind["integer"],
                        dimension=self._symbol_table.name_from_tag(
                            "nfaces_re_h"),
                        intent="in", entity_decls=[adj_face]))
            else:
                raise InternalError(
                    "Found unsupported mesh property '{0}' when generating "
                    "declarations for kernel stub. Only members of the "
                    "MeshPropertiesMetaData.Property Enum are permitted "
                    "({1})".format(str(prop),
                                   list(MeshPropertiesMetaData.Property)))

    def initialise(self, parent):
        '''
        Creates the f2pygen nodes for the initialisation of properties of
        the mesh.

        :param parent: node in the f2pygen tree to which to add statements.
        :type parent: :py:class:`psyclone.f2pygen.SubroutineGen`

        '''
        if not self._properties:
            return

        parent.add(CommentGen(parent, ""))
        parent.add(CommentGen(parent, " Initialise mesh properties"))
        parent.add(CommentGen(parent, ""))

        adj_face = self._symbol_table.name_from_tag("adjacent_face")
        mesh = self._symbol_table.name_from_tag("mesh")

        parent.add(AssignGen(parent, pointer=True, lhs=adj_face,
                             rhs=mesh+"%get_adjacent_face()"))


class DynReferenceElement(DynCollection):
    '''
    Holds all information on the properties of the Reference Element
    required by an Invoke or a Kernel stub.

    :param node: Kernel or Invoke for which to manage Reference-Element \
                 properties.
    :type node: :py:class:`psyclone.dynamo0p3.DynKern` or \
                :py:class:`psyclone.dynamo0p3.DynInvoke`

    :raises InternalError: if an unsupported reference-element property \
                           is encountered.

    '''
    # pylint: disable=too-many-instance-attributes
    def __init__(self, node):
        super(DynReferenceElement, self).__init__(node)

        # Create a union of the reference-element properties required by all
        # kernels in this invoke. Use a list to preserve the order in the
        # kernel metadata (in the case of a kernel stub) and remove duplicate
        # entries by using OrderedDict.
        self._properties = []
        self._nfaces_h_required = False

        for call in self._calls:
            if call.reference_element:
                self._properties.extend(call.reference_element.properties)
            if call.mesh and call.mesh.properties:
                # If a kernel requires a property of the mesh then it will
                # also require the number of horizontal faces of the
                # reference element.
                self._nfaces_h_required = True

        if not (self._properties or self._nfaces_h_required):
            return

        if self._properties:
            self._properties = list(OrderedDict.fromkeys(self._properties))

        symtab = self._symbol_table

        # Create and store a name for the reference element object
        self._ref_elem_name = symtab.name_from_tag("reference_element")

        # Initialise names for the properties of the reference element object:
        # Number of horizontal/vertical/all faces,
        self._nfaces_h_name = ""
        self._nfaces_v_name = ""
        self._nfaces_name = ""
        # Horizontal normals to faces,
        self._horiz_face_normals_name = ""
        self._horiz_face_out_normals_name = ""
        # Vertical normals to faces,
        self._vert_face_normals_name = ""
        self._vert_face_out_normals_name = ""
        # All normals to faces.
        self._face_normals_name = ""
        self._face_out_normals_name = ""

        # Store argument properties for kernel calls and stub declarations
        # and argument list
        self._arg_properties = OrderedDict()

        # Populate and check reference element properties
        # Provide no. of horizontal faces if required
        if (RefElementMetaData.Property.NORMALS_TO_HORIZONTAL_FACES
                in self._properties or
                RefElementMetaData.Property.OUTWARD_NORMALS_TO_HORIZONTAL_FACES
                in self._properties or
                self._nfaces_h_required):
            self._nfaces_h_name = symtab.name_from_tag("nfaces_re_h")
        # Provide no. of vertical faces if required
        if (RefElementMetaData.Property.NORMALS_TO_VERTICAL_FACES
                in self._properties or
                RefElementMetaData.Property.OUTWARD_NORMALS_TO_VERTICAL_FACES
                in self._properties):
            self._nfaces_v_name = symtab.name_from_tag("nfaces_re_v")
        # Provide no. of all faces if required
        if (RefElementMetaData.Property.NORMALS_TO_FACES
                in self._properties or
                RefElementMetaData.Property.OUTWARD_NORMALS_TO_FACES
                in self._properties):
            self._nfaces_name = symtab.name_from_tag("nfaces_re")

        # Now the arrays themselves, in the order specified in the
        # kernel metadata (in the case of a kernel stub)
        for prop in self._properties:
            # Provide horizontal normals to faces
            if prop == \
               RefElementMetaData.Property.NORMALS_TO_HORIZONTAL_FACES:
                self._horiz_face_normals_name = \
                    symtab.name_from_tag("normals_to_horiz_faces")
                if self._horiz_face_normals_name not in self._arg_properties:
                    self._arg_properties[self._horiz_face_normals_name] = \
                         self._nfaces_h_name
            # Provide horizontal normals to "outward" faces
            elif prop == (RefElementMetaData.Property.
                          OUTWARD_NORMALS_TO_HORIZONTAL_FACES):
                self._horiz_face_out_normals_name = \
                    symtab.name_from_tag("out_normals_to_horiz_faces")
                if self._horiz_face_out_normals_name not in \
                   self._arg_properties:
                    self._arg_properties[self._horiz_face_out_normals_name] = \
                         self._nfaces_h_name
            elif prop == (RefElementMetaData.Property.
                          NORMALS_TO_VERTICAL_FACES):
                self._vert_face_normals_name = \
                    symtab.name_from_tag("normals_to_vert_faces")
                if self._vert_face_normals_name not in self._arg_properties:
                    self._arg_properties[self._vert_face_normals_name] = \
                         self._nfaces_v_name
            # Provide vertical normals to "outward" faces
            elif prop == (RefElementMetaData.Property.
                          OUTWARD_NORMALS_TO_VERTICAL_FACES):
                self._vert_face_out_normals_name = \
                    symtab.name_from_tag("out_normals_to_vert_faces")
                if self._vert_face_out_normals_name not in \
                   self._arg_properties:
                    self._arg_properties[self._vert_face_out_normals_name] = \
                        self._nfaces_v_name
            # Provide normals to all faces
            elif prop == RefElementMetaData.Property.NORMALS_TO_FACES:
                self._face_normals_name = \
                    symtab.name_from_tag("normals_to_faces")
                if self._face_normals_name not in self._arg_properties:
                    self._arg_properties[self._face_normals_name] = \
                        self._nfaces_name
            # Provide vertical normals to all "outward" faces
            elif prop == RefElementMetaData.Property.OUTWARD_NORMALS_TO_FACES:
                self._face_out_normals_name = \
                    symtab.name_from_tag("out_normals_to_faces")
                if self._face_out_normals_name not in \
                   self._arg_properties:
                    self._arg_properties[self._face_out_normals_name] = \
                        self._nfaces_name
            else:
                raise InternalError(
                    "Unsupported reference-element property ('{0}') found "
                    "when generating arguments for kernel '{1}'. Supported "
                    "properties are: {2}".format(
                        str(prop), self._kernel.name,
                        [str(sprop) for sprop in RefElementMetaData.Property]))

    def kern_args(self):
        '''
        Create argument list for kernel call and stub.

        :return: kernel call/stub arguments.
        :rtype: list

        '''
        argdict = self._arg_properties
        # Remove duplicate "nfaces" by using OrderedDict
        nfaces = list(OrderedDict.fromkeys(argdict.values()))
        kern_args = nfaces + list(argdict.keys())
        return kern_args

    def _invoke_declarations(self, parent):
        '''
        Create the necessary declarations for the variables needed in order
        to provide properties of the reference element in a Kernel call.

        :param parent: node in the f2pygen AST to which to add declarations.
        :type parent: :py:class:`psyclone.f2pygen.SubroutineGen`

        '''
        # Get the list of the required scalars
        if self._properties:
            # remove duplicates with an OrderedDict
            nface_vars = list(OrderedDict.fromkeys(
                self._arg_properties.values()))
        elif self._nfaces_h_required:
            # We only need the number of 'horizontal' faces
            nface_vars = [self._nfaces_h_name]
        else:
            # No reference-element properties required
            return

        api_config = Config.get().api_conf("dynamo0.3")

        parent.add(UseGen(parent, name="reference_element_mod", only=True,
                          funcnames=["reference_element_type"]))
        parent.add(
            TypeDeclGen(parent, pointer=True, is_class=True,
                        datatype="reference_element_type",
                        entity_decls=[self._ref_elem_name + " => null()"]))

        parent.add(DeclGen(parent, datatype="integer",
                           kind=api_config.default_kind["integer"],
                           entity_decls=nface_vars))

        if not self._properties:
            # We only need the number of horizontal faces so we're done
            return

        # Declare the necessary arrays
        array_decls = [arr + "(:,:)" for arr in self._arg_properties.keys()]
        parent.add(DeclGen(parent, datatype="real",
                           kind=api_config.default_kind["real"],
                           allocatable=True, entity_decls=array_decls))

    def _stub_declarations(self, parent):
        '''
        Create the necessary declarations for the variables needed in order
        to provide properties of the reference element in a Kernel stub.

        :param parent: node in the f2pygen AST to which to add declarations.
        :type parent: :py:class:`psyclone.f2pygen.SubroutineGen`

        '''
        api_config = Config.get().api_conf("dynamo0.3")

        if not (self._properties or self._nfaces_h_required):
            return

        # Declare the necessary scalars (duplicates are ignored by parent.add)
        scalars = list(self._arg_properties.values())
        # TODO #719. Would be better to use lookup_from_tag() here.
        nfaces_h = self._symbol_table.name_from_tag("nfaces_re_h")
        if self._nfaces_h_required and nfaces_h not in scalars:
            scalars.append(nfaces_h)

        for nface in scalars:
            parent.add(DeclGen(parent, datatype="integer",
                               kind=api_config.default_kind["integer"],
                               intent="in", entity_decls=[nface]))

        # Declare the necessary arrays
        for arr in self._arg_properties.keys():
            dimension = ",".join(["3", self._arg_properties[arr]])
            parent.add(DeclGen(parent, datatype="real",
                               kind=api_config.default_kind["real"],
                               intent="in", dimension=dimension,
                               entity_decls=[arr]))

    def initialise(self, parent):
        '''
        Creates the f2pygen nodes representing the necessary initialisation
        code for properties of the reference element.

        :param parent: node in the f2pygen tree to which to add statements.
        :type parent: :py:class:`psyclone.f2pygen.SubroutineGen`

        '''
        if not (self._properties or self._nfaces_h_required):
            return

        parent.add(CommentGen(parent, ""))
        parent.add(
            CommentGen(parent,
                       " Get the reference element and query its properties"))
        parent.add(CommentGen(parent, ""))

        mesh_obj_name = self._symbol_table.name_from_tag("mesh")
        parent.add(AssignGen(parent, pointer=True, lhs=self._ref_elem_name,
                             rhs=mesh_obj_name+"%get_reference_element()"))

        if self._nfaces_h_name:
            parent.add(
                AssignGen(parent, lhs=self._nfaces_h_name,
                          rhs=self._ref_elem_name +
                          "%get_number_horizontal_faces()"))
        if self._nfaces_v_name:
            parent.add(
                AssignGen(
                    parent, lhs=self._nfaces_v_name,
                    rhs=self._ref_elem_name + "%get_number_vertical_faces()"))

        if self._nfaces_name:
            parent.add(
                AssignGen(
                    parent, lhs=self._nfaces_name,
                    rhs=self._ref_elem_name + "%get_number_faces()"))

        if self._horiz_face_normals_name:
            parent.add(
                CallGen(parent,
                        name="{0}%get_normals_to_horizontal_faces({1})".format(
                            self._ref_elem_name,
                            self._horiz_face_normals_name)))

        if self._horiz_face_out_normals_name:
            parent.add(
                CallGen(
                    parent,
                    name="{0}%get_outward_normals_to_horizontal_faces({1})".
                    format(self._ref_elem_name,
                           self._horiz_face_out_normals_name)))

        if self._vert_face_normals_name:
            parent.add(
                CallGen(parent,
                        name="{0}%get_normals_to_vertical_faces({1})".format(
                            self._ref_elem_name,
                            self._vert_face_normals_name)))

        if self._vert_face_out_normals_name:
            parent.add(
                CallGen(
                    parent,
                    name="{0}%get_outward_normals_to_vertical_faces({1})".
                    format(self._ref_elem_name,
                           self._vert_face_out_normals_name)))

        if self._face_normals_name:
            parent.add(
                CallGen(parent,
                        name="{0}%get_normals_to_faces({1})".format(
                            self._ref_elem_name,
                            self._face_normals_name)))

        if self._face_out_normals_name:
            parent.add(
                CallGen(
                    parent,
                    name="{0}%get_outward_normals_to_faces({1})".
                    format(self._ref_elem_name,
                           self._face_out_normals_name)))


class DynDofmaps(DynCollection):
    '''
    Holds all information on the dofmaps (including column-banded and
    indirection) required by an invoke.

    :param node: Kernel or Invoke for which to manage dofmaps.
    :type node: :py:class:`psyclone.dynamo0p3.DynKern` or \
                :py:class:`psyclone.dynamo0p3.DynInvoke`

    '''
    def __init__(self, node):
        super(DynDofmaps, self).__init__(node)

        # Look at every kernel call in this invoke and generate a list
        # of the unique function spaces involved.
        # We create a dictionary whose keys are the map names and entries
        # are the corresponding field objects.
        self._unique_fs_maps = OrderedDict()
        # We also create a dictionary of column-banded dofmaps. Entries
        # in this one are themselves dictionaries containing two entries:
        # "argument" - the object holding information on the CMA kernel
        #              argument
        # "direction" - whether the dofmap is required for the "to" or
        #               "from" function space of the operator.
        self._unique_cbanded_maps = OrderedDict()
        # A dictionary of required CMA indirection dofmaps. As with the
        # column-banded dofmaps, each entry is itself a dictionary with
        # "argument" and "direction" entries.
        self._unique_indirection_maps = OrderedDict()

        for call in self._calls:
            # We only need a dofmap if the kernel iterates over cells
            if call.iterates_over == "cells":
                for unique_fs in call.arguments.unique_fss:
                    # We only need a dofmap if there is a *field* on this
                    # function space. If there is then we use it to look
                    # up the dofmap.
                    fld_arg = unique_fs.field_on_space(call.arguments)
                    if fld_arg:
                        map_name = unique_fs.map_name
                        if map_name not in self._unique_fs_maps:
                            self._unique_fs_maps[map_name] = fld_arg
                if call.cma_operation == "assembly":
                    # A kernel that assembles a CMA operator requires
                    # column-banded dofmaps for its 'to' and 'from'
                    # function spaces
                    cma_args = psyGen.args_filter(
                        call.arguments.args,
                        arg_types=["gh_columnwise_operator"])

                    # Sanity check - we expect only one CMA argument
                    if len(cma_args) != 1:
                        raise GenerationError(
                            "Internal error: there should only be one CMA "
                            "operator argument for a CMA assembly kernel but "
                            "found {0}".format(len(cma_args)))

                    map_name = \
                        cma_args[0].function_space_to.cbanded_map_name
                    if map_name not in self._unique_cbanded_maps:
                        self._unique_cbanded_maps[map_name] = {
                            "argument": cma_args[0],
                            "direction": "to"}
                    map_name = \
                        cma_args[0].function_space_from.cbanded_map_name
                    if map_name not in self._unique_cbanded_maps:
                        self._unique_cbanded_maps[map_name] = {
                            "argument": cma_args[0],
                            "direction": "from"}
                elif call.cma_operation == "apply":
                    # A kernel that applies (or applies the inverse of) a
                    # CMA operator requires the indirection dofmaps for the
                    # to- and from-spaces of the operator.
                    cma_args = psyGen.args_filter(
                        call.arguments.args,
                        arg_types=["gh_columnwise_operator"])

                    # Sanity check - we expect only one CMA argument
                    if len(cma_args) != 1:
                        raise GenerationError(
                            "Internal error: there should only be one CMA "
                            "operator argument for a kernel that applies a "
                            "CMA operator but found {0}".format(len(cma_args)))

                    map_name = cma_args[0].function_space_to\
                        .cma_indirection_map_name
                    if map_name not in self._unique_indirection_maps:
                        self._unique_indirection_maps[map_name] = {
                            "argument": cma_args[0],
                            "direction": "to"}
                    map_name = cma_args[0].function_space_from\
                        .cma_indirection_map_name
                    if map_name not in self._unique_indirection_maps:
                        self._unique_indirection_maps[map_name] = {
                            "argument": cma_args[0],
                            "direction": "from"}

    def initialise(self, parent):
        ''' Generates the calls to the LFRic infrastructure that
        look-up the necessary dofmaps. Adds these calls as children
        of the supplied parent node. This must be an appropriate
        f2pygen object. '''

        # If we've got no dofmaps then we do nothing
        if self._unique_fs_maps:
            parent.add(CommentGen(parent, ""))
            parent.add(CommentGen(parent,
                                  " Look-up dofmaps for each function space"))
            parent.add(CommentGen(parent, ""))

            for dmap, field in self._unique_fs_maps.items():
                parent.add(AssignGen(parent, pointer=True, lhs=dmap,
                                     rhs=field.proxy_name_indexed +
                                     "%" + field.ref_name() +
                                     "%get_whole_dofmap()"))
        if self._unique_cbanded_maps:
            parent.add(CommentGen(parent, ""))
            parent.add(CommentGen(parent,
                                  " Look-up required column-banded dofmaps"))
            parent.add(CommentGen(parent, ""))

            for dmap, cma in self._unique_cbanded_maps.items():
                parent.add(AssignGen(parent, pointer=True, lhs=dmap,
                                     rhs=cma["argument"].proxy_name_indexed +
                                     "%column_banded_dofmap_" +
                                     cma["direction"]))

        if self._unique_indirection_maps:
            parent.add(CommentGen(parent, ""))
            parent.add(CommentGen(parent,
                                  " Look-up required CMA indirection dofmaps"))
            parent.add(CommentGen(parent, ""))

            for dmap, cma in self._unique_indirection_maps.items():
                parent.add(AssignGen(parent, pointer=True, lhs=dmap,
                                     rhs=cma["argument"].proxy_name_indexed +
                                     "%indirection_dofmap_"+cma["direction"]))

    def _invoke_declarations(self, parent):
        '''
        Declare all unique function space dofmaps in the PSy layer as pointers
        to integer arrays of rank 2.

        :param parent: the f2pygen node to which to add the declarations.
        :type parent: :py:class:`psyclone.f2pygen.SubroutineGen`

        '''
        api_config = Config.get().api_conf("dynamo0.3")

        # Function space dofmaps
        decl_map_names = \
            [dmap+"(:,:) => null()" for dmap in sorted(self._unique_fs_maps)]

        if decl_map_names:
            parent.add(DeclGen(parent, datatype="integer",
                               kind=api_config.default_kind["integer"],
                               pointer=True, entity_decls=decl_map_names))

        # Column-banded dofmaps
        decl_bmap_names = \
            [dmap+"(:,:) => null()" for dmap in self._unique_cbanded_maps]
        if decl_bmap_names:
            parent.add(DeclGen(parent, datatype="integer",
                               kind=api_config.default_kind["integer"],
                               pointer=True, entity_decls=decl_bmap_names))

        # CMA operator indirection dofmaps
        decl_ind_map_names = \
            [dmap+"(:) => null()" for dmap in self._unique_indirection_maps]
        if decl_ind_map_names:
            parent.add(DeclGen(parent, datatype="integer",
                               kind=api_config.default_kind["integer"],
                               pointer=True, entity_decls=decl_ind_map_names))

    def _stub_declarations(self, parent):
        '''
        Add dofmap-related declarations to a Kernel stub.

        :param parent: node in the f2pygen AST representing the Kernel stub.
        :type parent: :py:class:`psyclone.f2pygen.SubroutineGen`

        '''
        api_config = Config.get().api_conf("dynamo0.3")

        # Function space dofmaps
        for dmap in sorted(self._unique_fs_maps):
            # We declare ndf first as some compilers require this
            ndf_name = \
                self._unique_fs_maps[dmap].function_space.ndf_name
            parent.add(DeclGen(parent, datatype="integer",
                               kind=api_config.default_kind["integer"],
                               intent="in", entity_decls=[ndf_name]))
            parent.add(DeclGen(parent, datatype="integer",
                               kind=api_config.default_kind["integer"],
                               intent="in", dimension=ndf_name,
                               entity_decls=[dmap]))
        # Column-banded dofmaps
        for dmap, cma in self._unique_cbanded_maps.items():
            if cma["direction"] == "to":
                ndf_name = cma["argument"].function_space_to.ndf_name
            elif cma["direction"] == "from":
                ndf_name = cma["argument"].function_space_from.ndf_name
            else:
                raise InternalError(
                    "Invalid direction ('{0}') found for CMA operator when "
                    "collecting column-banded dofmaps. Should "
                    "be either 'to' or 'from'.".format(cma["direction"]))
            parent.add(DeclGen(parent, datatype="integer",
                               kind=api_config.default_kind["integer"],
                               intent="in", entity_decls=[ndf_name]))
            parent.add(DeclGen(parent, datatype="integer",
                               kind=api_config.default_kind["integer"],
                               intent="in",
                               dimension=",".join([ndf_name, "nlayers"]),
                               entity_decls=[dmap]))
        # CMA operator indirection dofmaps
        for dmap, cma in self._unique_indirection_maps.items():
            if cma["direction"] == "to":
                dim_name = cma["argument"].name + "_nrow"
            elif cma["direction"] == "from":
                dim_name = cma["argument"].name + "_ncol"
            else:
                raise InternalError(
                    "Invalid direction ('{0}') found for CMA operator when "
                    "collecting indirection dofmaps. Should "
                    "be either 'to' or 'from'.".format(cma["direction"]))
            parent.add(DeclGen(parent, datatype="integer",
                               kind=api_config.default_kind["integer"],
                               intent="in", entity_decls=[dim_name]))
            parent.add(DeclGen(parent, datatype="integer",
                               kind=api_config.default_kind["integer"],
                               intent="in", dimension=dim_name,
                               entity_decls=[dmap]))


class DynOrientations(DynCollection):
    '''
    Handle the declaration of any orientation arrays. Orientation arrays
    are initialised on a per-cell basis (within the loop over cells) and
    this is therefore handled by the kernel-call generation.

    '''
    # We use a named-tuple to manage the storage of the various quantities
    # that we require. This is neater and more robust than a dict.
    Orientation = namedtuple("Orientation", ["name", "field",
                                             "function_space"])

    def __init__(self, node):
        super(DynOrientations, self).__init__(node)

        self._orients = []

        # Loop over each kernel call and check whether orientation is required.
        # If it is then we create an Orientation object for it and store in
        # our internal list.
        for call in self._calls:
            for unique_fs in call.arguments.unique_fss:
                if call.fs_descriptors.exists(unique_fs):
                    fs_descriptor = call.fs_descriptors.get_descriptor(
                        unique_fs)
                    if fs_descriptor.requires_orientation:
                        field = call.arguments.get_arg_on_space(unique_fs)
                        oname = unique_fs.orientation_name
                        self._orients.append(
                            self.Orientation(oname, field, unique_fs))

    def _stub_declarations(self, parent):
        '''
        Insert declarations for any orientation quantities into a Kernel stub.

        :param parent: the f2pygen node representing the Kernel stub.
        :type parent: :py:class:`psyclone.f2pygen.SubroutineGen`

        '''
        api_config = Config.get().api_conf("dynamo0.3")

        for orient in self._orients:
            ndf_name = orient.function_space.ndf_name
            parent.add(DeclGen(parent, datatype="integer",
                               kind=api_config.default_kind["integer"],
                               intent="in", dimension=ndf_name,
                               entity_decls=[orient.name]))

    def _invoke_declarations(self, parent):
        '''
        Insert declarations for any orientation quantities into a PSy-layer
        routine.

        :param parent: the f2pygen node representing the PSy-layer routine.
        :type parent: :py:class:`psyclone.f2pygen.SubroutineGen`

        '''
        api_config = Config.get().api_conf("dynamo0.3")

        # TODO #783: Remove duplicates from the declaration list
        declns = [orient.name+"(:) => null()" for orient in self._orients]
        if declns:
            parent.add(DeclGen(parent, datatype="integer",
                               kind=api_config.default_kind["integer"],
                               pointer=True, entity_decls=declns))


class DynFunctionSpaces(DynCollection):
    '''
    Handles the declaration and initialisation of all function-space-related
    quantities required by an Invoke.

    :param invoke: the Invoke or Kernel object.
    '''
    def __init__(self, kern_or_invoke):
        super(DynFunctionSpaces, self).__init__(kern_or_invoke)

        if self._invoke:
            self._function_spaces = self._invoke.unique_fss()[:]
        else:
            self._function_spaces = self._calls[0].arguments.unique_fss

        self._var_list = []

        # Loop over all unique function spaces used by our kernel(s)
        for function_space in self._function_spaces:

            # We need ndf for a space if a kernel iterates over cells,
            # has a field or operator on that space and is not a
            # CMA kernel performing a matrix-matrix operation.
            if self._invoke and not self._dofs_only or \
               self._kernel and self._kernel.cma_operation != "matrix-matrix":
                self._var_list.append(function_space.ndf_name)

            # If there is a field on this space then add undf to list
            # to declare later. However, if the invoke contains only
            # kernels that iterate over dofs and distributed memory is
            # enabled then the number of dofs is obtained from the
            # field proxy and undf is not required.
            if self._invoke and self._invoke.field_on_space(function_space):
                if not (self._dofs_only and Config.get().distributed_memory):
                    self._var_list.append(function_space.undf_name)
            elif self._kernel and \
                    function_space.field_on_space(self._kernel.arguments):
                self._var_list.append(function_space.undf_name)

    def _stub_declarations(self, parent):
        '''
        Add function-space-related declarations to a Kernel stub.

        :param parent: the node in the f2pygen AST representing the kernel \
                       stub to which to add declarations.
        :type parent: :py:class:`psyclone.f2pygen.SubroutineGen`

        '''
        api_config = Config.get().api_conf("dynamo0.3")

        if self._var_list:
            # Declare ndf and undf for all function spaces
            parent.add(DeclGen(parent, datatype="integer",
                               kind=api_config.default_kind["integer"],
                               intent="in", entity_decls=self._var_list))

    def _invoke_declarations(self, parent):
        '''
        Add function-space-related declarations to a PSy-layer routine.

        :param parent: the node in the f2pygen AST to which to add \
                       declarations.
        :type parent: :py:class:`psyclone.f2pygen.SubroutineGen`

        '''
        api_config = Config.get().api_conf("dynamo0.3")

        if self._var_list:
            # Declare ndf and undf for all function spaces
            parent.add(DeclGen(parent, datatype="integer",
                               kind=api_config.default_kind["integer"],
                               entity_decls=self._var_list))

    def initialise(self, parent):
        '''
        Create the code that initialises function-space quantities.

        :param parent: the node in the f2pygen AST representing the PSy-layer \
                       routine.
        :type parent: :py:class:`psyclone.f2pygen.SubroutineGen`

        '''
        # Loop over all unique function spaces used by the kernels in
        # the invoke
        for function_space in self._function_spaces:
            # Initialise information associated with this function space.
            # If we have 1+ kernels that iterate over cells then we
            # will need ndf and undf. If we don't then we only need undf
            # (for the upper bound of the loop over dofs) if we're not
            # doing DM.
            if not (self._dofs_only and Config.get().distributed_memory):
                parent.add(CommentGen(parent, ""))
                parent.add(CommentGen(parent,
                                      " Initialise number of DoFs for " +
                                      function_space.mangled_name))
                parent.add(CommentGen(parent, ""))

            # Find argument proxy name used to dereference the argument
            arg = self._invoke.arg_for_funcspace(function_space)
            name = arg.proxy_name_indexed
            # Initialise ndf for this function space.
            if not self._dofs_only:
                ndf_name = function_space.ndf_name
                parent.add(AssignGen(parent, lhs=ndf_name,
                                     rhs=name +
                                     "%" + arg.ref_name(function_space) +
                                     "%get_ndf()"))
            # If there is a field on this space then initialise undf
            # for this function space. However, if the invoke contains
            # only kernels that iterate over dofs and distributed
            # memory is enabled then the number of dofs is obtained
            # from the field proxy and undf is not required.
            if not (self._dofs_only and Config.get().distributed_memory):
                if self._invoke.field_on_space(function_space):
                    undf_name = function_space.undf_name
                    parent.add(AssignGen(parent, lhs=undf_name,
                                         rhs=name + "%" +
                                         arg.ref_name(function_space) +
                                         "%get_undf()"))


class DynFields(DynCollection):
    '''
    Manages the declarations for all field arguments required by an Invoke
    or Kernel stub.

    '''
    def _invoke_declarations(self, parent):
        '''
        Add field-related declarations to the PSy-layer routine.
        Note: PSy layer in LFRic does not modify the field objects. Hence,
        their Fortran intents are always in (the data updated in the kernels
        is only pointed to from the field object and is thus not a part of
        the object).

        :param parent: the node in the f2pygen AST representing the PSy-layer \
                       routine to which to add declarations.
        :type parent: :py:class:`psyclone.f2pygen.SubroutineGen`

        '''
        # Add the Invoke subroutine argument declarations for fields
        fld_args = self._invoke.unique_declarations(argument_type="gh_field")
        # Create a list of field names
        fld_arg_list = [arg.declaration_name for arg in fld_args]
        if fld_arg_list:
            parent.add(TypeDeclGen(parent, datatype="field_type",
                                   entity_decls=fld_arg_list,
                                   intent="in"))

    def _stub_declarations(self, parent):
        '''
        Add field-related declarations to a Kernel stub.

        :param parent: the node in the f2pygen AST representing the Kernel \
                       stub to which to add declarations.
        :type parent: :py:class:`psyclone.f2pygen.SubroutineGen`

        '''
        api_config = Config.get().api_conf("dynamo0.3")

        fld_args = psyGen.args_filter(
            self._kernel.args, arg_types=LFRicArgDescriptor.VALID_FIELD_NAMES)
        for fld in fld_args:
            undf_name = fld.function_space.undf_name
            intent = fld.intent

            if fld.vector_size > 1:
                for idx in range(1, fld.vector_size+1):
                    text = (fld.name + "_" +
                            fld.function_space.mangled_name +
                            "_v" + str(idx))
                    parent.add(
                        DeclGen(parent, datatype="real",
                                kind=api_config.default_kind["real"],
                                dimension=undf_name,
                                intent=intent, entity_decls=[text]))
            else:
                parent.add(
                    DeclGen(parent, datatype="real",
                            kind=api_config.default_kind["real"],
                            intent=fld.intent,
                            dimension=undf_name,
                            entity_decls=[fld.name + "_" +
                                          fld.function_space.mangled_name]))


class LFRicRunTimeChecks(DynCollection):
    '''Handle declarations and code generation for run-time checks. This
    is not used in the stub generator.

    '''

    def _invoke_declarations(self, parent):
        '''Insert declarations of all data and functions required by the
        run-time checks code into the PSy layer.

        :param parent: the node in the f2pygen AST representing the PSy- \
                       layer routine.
        :type parent: :py:class:`psyclone.f2pygen.SubroutineGen`

        '''
        if Config.get().api_conf("dynamo0.3").run_time_checks:
            # Only add if run-time checks are requested
            parent.add(UseGen(parent, name="fs_continuity_mod"))
            parent.add(UseGen(parent, name="log_mod", only=True,
                              funcnames=["log_event", "LOG_LEVEL_ERROR"]))

    def _check_field_fs(self, parent):
        '''Internal method that adds run-time checks to make sure that the
        field's function space is consistent with the appropriate
        kernel metadata function spaces.

        :param parent: the node in the f2pygen AST representing the PSy- \
                       layer routine.
        :type parent: :py:class:`psyclone.f2pygen.SubroutineGen`

        '''
        parent.add(CommentGen(
            parent, " Check field function space and kernel metadata "
            "function spaces are compatible"))

        # When issue #753 is addressed (with isue #79 helping further)
        # we may know some or all field function spaces statically. If
        # so, we should remove these from the fields to check at run
        # time (as they will have already been checked at code
        # generation time).

        existing_checks = []
        for kern_call in self._invoke.schedule.kernels():
            for arg in kern_call.arguments.args:
                if arg.type not in LFRicArgDescriptor.VALID_FIELD_NAMES:
                    # This check is limited to fields
                    continue
                fs_name = arg.function_space.orig_name
                field_name = arg.name_indexed
                if fs_name in FunctionSpace.VALID_ANY_SPACE_NAMES:
                    # We don't need to check validity of a field's
                    # function space if the metadata specifies
                    # any_space as this means that all spaces are
                    # valid.
                    continue
                if (fs_name, field_name) in existing_checks:
                    # This particular combination has already been
                    # checked.
                    continue
                existing_checks.append((fs_name, field_name))

                if fs_name in \
                        FunctionSpace.VALID_ANY_DISCONTINUOUS_SPACE_NAMES:
                    # We need to check against all discontinuous
                    # function spaces
                    function_space_names = \
                        FunctionSpace.DISCONTINUOUS_FUNCTION_SPACES
                elif fs_name == "any_w2":
                    # We need to check against all any_w2 function
                    # spaces
                    function_space_names = \
                        FunctionSpace.ANY_W2_FUNCTION_SPACES
                else:
                    # We need to check against a specific function space
                    function_space_names = [fs_name]

                if_condition = " .and. ".join(
                    ["{0}%which_function_space() /= {1}".format(
                        field_name, name.upper())
                     for name in function_space_names])
                if_then = IfThenGen(parent, if_condition)
                call_abort = CallGen(
                    if_then, "log_event(\"In alg '{0}' invoke '{1}', the "
                    "field '{2}' is passed to kernel '{3}' but its function "
                    "space is not compatible with the function space "
                    "specified in the kernel metadata '{4}'.\", "
                    "LOG_LEVEL_ERROR)"
                    "".format(self._invoke.invokes.psy.orig_name,
                              self._invoke.name, arg.name,
                              kern_call.name, fs_name))
                if_then.add(call_abort)
                parent.add(if_then)

    def _check_field_ro(self, parent):
        '''Internal method that adds runtime checks to make sure that if the
        field is on a read-only function space then the associated
        kernel metadata does not specify that the field is modified.

        As we make use of the LFRic infrastructure halo exchange
        function, there is no need to check whether the halo of a
        read-only field is clean (which it should always be) as the
        LFric halo-exchange will raise an exception if it is called
        with a read-only field.

        Whilst the LFRic infrastructure halo exchange would also
        indirectly pick up a readonly field being modified, it would
        not be picked up where the error occured. Therefore adding
        checks here is still useful.

        :param parent: the node in the f2pygen AST representing the PSy- \
                       layer routine.
        :type parent: :py:class:`psyclone.f2pygen.SubroutineGen`

        '''
        # When issue #753 is addressed (with isue #79 helping further)
        # we may know some or all field function spaces statically. If
        # so, we should remove these from the fields to check at run
        # time (as they will have already been checked at code
        # generation time).

        # Create a list of modified fields
        modified_fields = []
        for call in self._invoke.schedule.kernels():
            for arg in call.arguments.args:
                if (arg.text and arg.type in
                        LFRicArgDescriptor.VALID_FIELD_NAMES and
                        arg.access != AccessType.READ and
                        not [entry for entry in modified_fields if
                             entry[0].name == arg.name]):
                    modified_fields.append((arg, call))
        if modified_fields:
            parent.add(CommentGen(
                parent, " Check that read-only fields are not modified"))
        for field, call in modified_fields:
            if_then = IfThenGen(
                parent, "{0}%vspace%is_readonly()".format(
                    field.proxy_name_indexed))
            call_abort = CallGen(
                if_then, "log_event(\"In alg '{0}' invoke '{1}', field "
                "'{2}' is on a read-only function space but is modified "
                "by kernel '{3}'.\", LOG_LEVEL_ERROR)"
                "".format(self._invoke.invokes.psy.orig_name,
                          self._invoke.name, field.name, call.name))
            if_then.add(call_abort)
            parent.add(if_then)

    def initialise(self, parent):
        '''Add runtime checks to make sure that the arguments being passed
        from the algorithm layer are consistent with the metadata
        specified in the associated kernels. Currently checks are
        limited to ensuring that field function spaces are consistent
        with the associated kernel function-space metadata.

        :param parent: the node in the f2pygen AST representing the PSy- \
                       layer routine.
        :type parent: :py:class:`psyclone.f2pygen.SubroutineGen`

        '''
        if not Config.get().api_conf("dynamo0.3").run_time_checks:
            # Run-time checks are not requested.
            return

        parent.add(CommentGen(parent, ""))
        parent.add(CommentGen(parent, " Perform run-time checks"))
        parent.add(CommentGen(parent, ""))

        # Check that field function spaces are compatible with the
        # function spaces specified in the kernel metadata.
        self._check_field_fs(parent)

        # Check that fields on read-only function spaces are not
        # passed into a kernel where the kernel metadata specifies
        # that the field will be modified.
        self._check_field_ro(parent)

        # These checks should be expanded. Issue #768 suggests
        # extending function space checks to operators.


class DynProxies(DynCollection):
    '''
    Handles all proxy-related declarations and initialisation. Unlike other
    sub-classes of DynCollection, we do not have to handle Kernel-stub
    generation since Kernels know nothing about proxies.

    '''
    def _invoke_declarations(self, parent):
        '''
        Insert declarations of all proxy-related quantities into the PSy layer.

        :param parent: the node in the f2pygen AST representing the PSy- \
                       layer routine.
        :type parent: :py:class:`psyclone.f2pygen.SubroutineGen`

        '''
        field_proxy_decs = self._invoke.unique_proxy_declarations("gh_field")
        if field_proxy_decs:
            parent.add(TypeDeclGen(parent,
                                   datatype="field_proxy_type",
                                   entity_decls=field_proxy_decs))
        op_proxy_decs = self._invoke.unique_proxy_declarations("gh_operator")
        if op_proxy_decs:
            parent.add(TypeDeclGen(parent,
                                   datatype="operator_proxy_type",
                                   entity_decls=op_proxy_decs))
        cma_op_proxy_decs = self._invoke.unique_proxy_declarations(
            "gh_columnwise_operator")
        if cma_op_proxy_decs:
            parent.add(TypeDeclGen(parent,
                                   datatype="columnwise_operator_proxy_type",
                                   entity_decls=cma_op_proxy_decs))

    def initialise(self, parent):
        '''
        Insert code into the PSy layer to initialise all necessary proxies.

        :param parent: node in the f2pygen AST representing the PSy-layer \
                       routine.
        :type parent: :py:class:`psyclone.f2pygen.SubroutineGen`

        '''
        parent.add(CommentGen(parent, ""))
        parent.add(CommentGen(parent,
                              " Initialise field and/or operator proxies"))
        parent.add(CommentGen(parent, ""))
        for arg in self._invoke.psy_unique_vars:
            # We don't have proxies for scalars
            if arg.type in LFRicArgDescriptor.VALID_SCALAR_NAMES:
                continue
            if arg.vector_size > 1:
                # the range function below returns values from
                # 1 to the vector size which is what we
                # require in our Fortran code
                for idx in range(1, arg.vector_size+1):
                    parent.add(
                        AssignGen(parent,
                                  lhs=arg.proxy_name+"("+str(idx)+")",
                                  rhs=arg.name+"("+str(idx)+")%get_proxy()"))
            else:
                parent.add(AssignGen(parent, lhs=arg.proxy_name,
                                     rhs=arg.name+"%get_proxy()"))


class DynCellIterators(DynCollection):
    '''
    Handles all entities required by kernels that iterate over cells.

    :param kern_or_invoke: the Kernel or Invoke for which to manage cell \
                           iterators.
    :type kern_or_invoke: :py:class:`psyclone.dynamo0p3.DynKern` or \
                          :py:class:`psyclone.dynamo0p3.DynInvoke`
    '''
    def __init__(self, kern_or_invoke):
        super(DynCellIterators, self).__init__(kern_or_invoke)

        self._nlayers_name = self._symbol_table.name_from_tag("nlayers")

        # Store a reference to the first field/operator object that
        # we can use to look-up nlayers in the PSy layer.
        if not self._invoke:
            # We're not generating a PSy layer so we're done here.
            return
        first_var = None
        for var in self._invoke.psy_unique_vars:
            if var.type not in LFRicArgDescriptor.VALID_SCALAR_NAMES:
                first_var = var
                break
        if not first_var:
            raise GenerationError(
                "Cannot create an Invoke with no field/operator arguments")
        self._first_var = first_var

    def _invoke_declarations(self, parent):
        '''
        Declare entities required for iterating over cells in the Invoke.

        :param parent: the f2pygen node representing the PSy-layer routine.
        :type parent: :py:class:`psyclone.f2pygen.SubroutineGen`

        '''
        api_config = Config.get().api_conf("dynamo0.3")

        # We only need the number of layers in the mesh if we are calling
        # one or more kernels that iterate over cells
        if not self._dofs_only:
            parent.add(DeclGen(parent, datatype="integer",
                               kind=api_config.default_kind["integer"],
                               entity_decls=[self._nlayers_name]))

    def _stub_declarations(self, parent):
        '''
        Declare entities required for a kernel stub that iterates over cells.

        :param parent: the f2pygen node representing the Kernel stub.
        :type parent: :py:class:`psyclone.f2pygen.SubroutineGen`

        '''
        api_config = Config.get().api_conf("dynamo0.3")

        if self._kernel.cma_operation not in ["apply", "matrix-matrix"]:
            parent.add(DeclGen(parent, datatype="integer",
                               kind=api_config.default_kind["integer"],
                               intent="in", entity_decls=[self._nlayers_name]))

    def initialise(self, parent):
        '''
        Look-up the number of vertical layers in the mesh in the PSy layer.

        :param parent: the f2pygen node representing the PSy-layer routine.
        :type parent: :py:class:`psyclone.f2pygen.SubroutineGen`

        '''
        if not self._dofs_only:
            parent.add(CommentGen(parent, ""))
            parent.add(CommentGen(parent, " Initialise number of layers"))
            parent.add(CommentGen(parent, ""))
            parent.add(AssignGen(
                parent, lhs=self._nlayers_name,
                rhs=self._first_var.proxy_name_indexed + "%" +
                self._first_var.ref_name() + "%get_nlayers()"))


class DynScalarArgs(DynCollection):
    '''
    Handles the declaration of scalar kernel arguments appearing in either
    an Invoke or Kernel stub.

    :param node: the Kernel stub or Invoke for which to manage the scalar \
                 arguments.
    :type node: :py:class:`psyclone.dynamo0p3.DynKern` or \
                :py:class:`psyclone.dynamo0p3.DynInvoke`

    :raises InternalError: if an unrecognised type of scalar argument is \
                           encountered.

    '''
    def __init__(self, node):
        super(DynScalarArgs, self).__init__(node)

        # Create lists of real and integer scalar arguments
        self._real_scalar_names = {}
        self._int_scalar_names = {}
        if self._invoke:
            real_scalars = self._invoke.unique_declns_by_intent("gh_real")
            int_scalars = self._invoke.unique_declns_by_intent("gh_integer")
            for intent in FORTRAN_INTENT_NAMES:
                self._real_scalar_names[intent] = [arg.declaration_name for arg
                                                   in real_scalars[intent]]
                self._int_scalar_names[intent] = [arg.declaration_name for arg
                                                  in int_scalars[intent]]
        else:
            for intent in FORTRAN_INTENT_NAMES:
                self._real_scalar_names[intent] = []
                self._int_scalar_names[intent] = []
            for arg in self._calls[0].arguments.args:
                if arg.type in LFRicArgDescriptor.VALID_SCALAR_NAMES:
                    if arg.type == "gh_real":
                        self._real_scalar_names[arg.intent].append(arg.name)
                    elif arg.type == "gh_integer":
                        self._int_scalar_names[arg.intent].append(arg.name)
                    else:
                        raise InternalError(
                            "Scalar type '{0}' is in LFRicArgDescriptor."
                            "VALID_SCALAR_NAMES but is not handled in "
                            "DynScalarArgs".format(arg.type))

    def _invoke_declarations(self, parent):
        '''
        Insert declarations for all of the scalar arguments.

        :param parent: the f2pygen node in which to insert declarations.
        :type parent: :py:class:`psyclone.f2pygen.SubroutineGen`

        '''
        api_config = Config.get().api_conf("dynamo0.3")

        for intent in FORTRAN_INTENT_NAMES:
            if self._real_scalar_names[intent]:
                parent.add(
                    DeclGen(parent, datatype="real",
                            kind=api_config.default_kind["real"],
                            entity_decls=self._real_scalar_names[intent],
                            intent=intent))

        for intent in FORTRAN_INTENT_NAMES:
            if self._int_scalar_names[intent]:
                parent.add(
                    DeclGen(parent, datatype="integer",
                            kind=api_config.default_kind["integer"],
                            entity_decls=self._int_scalar_names[intent],
                            intent=intent))

    def _stub_declarations(self, parent):
        '''
        Declarations for scalars in Kernel stubs are the same as for those
        in Invokes.

        :param parent: node in the f2pygen AST representing the Kernel stub \
                       to which to add declarations.
        :type parent: :py:class:`psyclone.f2pygen.SubroutineGen`
        '''
        self._invoke_declarations(parent)


class DynLMAOperators(DynCollection):
    '''
    Handles all entities associated with Local-Matrix-Assembly Operators.
    '''
    def _stub_declarations(self, parent):
        '''
        Declare all LMA-related quantities in a Kernel stub.

        :param parent: the f2pygen node representing the Kernel stub.
        :type parent: :py:class:`psyclone.f2pygen.SubroutineGen`

        '''
        api_config = Config.get().api_conf("dynamo0.3")

        lma_args = psyGen.args_filter(
            self._kernel.arguments.args, arg_types=["gh_operator"])
        if lma_args:
            parent.add(DeclGen(parent, datatype="integer",
                               kind=api_config.default_kind["integer"],
                               intent="in", entity_decls=["cell"]))
        for arg in lma_args:
            size = arg.name+"_ncell_3d"
            parent.add(DeclGen(parent, datatype="integer",
                               kind=api_config.default_kind["integer"],
                               intent="in", entity_decls=[size]))
            ndf_name_to = arg.function_space_to.ndf_name
            ndf_name_from = arg.function_space_from.ndf_name
            parent.add(DeclGen(parent, datatype="real",
                               kind=api_config.default_kind["real"],
                               dimension=",".join([ndf_name_to,
                                                   ndf_name_from, size]),
                               intent=arg.intent,
                               entity_decls=[arg.name]))

    def _invoke_declarations(self, parent):
        '''
        Declare all LMA-related quantities in a PSy-layer routine.
        Note: PSy layer in LFRic does not modify the LMA operator objects.
        Hence, their Fortran intents are always "in" (the data updated in the
        kernels is only pointed to from the LMA operator object and is thus
        not a part of the object).

        :param parent: the f2pygen node representing the PSy-layer routine.
        :type parent: :py:class:`psyclone.f2pygen.SubroutineGen`

        '''
        # Add the Invoke subroutine argument declarations for operators
        op_args = self._invoke.unique_declarations(argument_type="gh_operator")
        # Create a list of operator names
        op_arg_list = [arg.declaration_name for arg in op_args]
        if op_arg_list:
            parent.add(TypeDeclGen(parent, datatype="operator_type",
                                   entity_decls=op_arg_list,
                                   intent="in"))


class DynCMAOperators(DynCollection):
    '''
    Holds all information on the Column-Matrix-Assembly operators
    required by an Invoke or Kernel stub.

    :param node: either an Invoke schedule or a single Kernel object.
    :type node: :py:class:`psyclone.dynamo0p3.DynSchedule` or \
                :py:class:`psyclone.dynamo0p3.DynKern`

    '''
    # The scalar parameters that must be passed along with a CMA operator
    # if its 'to' and 'from' spaces are the same
    cma_same_fs_params = ["nrow", "bandwidth", "alpha",
                          "beta", "gamma_m", "gamma_p"]
    # The scalar parameters that must be passed along with a CMA operator
    # if its 'to' and 'from' spaces are different
    cma_diff_fs_params = ["nrow", "ncol", "bandwidth", "alpha",
                          "beta", "gamma_m", "gamma_p"]

    def __init__(self, node):
        super(DynCMAOperators, self).__init__(node)

        # Look at every kernel call and generate a set of
        # the unique CMA operators involved. For each one we create a
        # dictionary entry. The key is the name of the CMA argument in the
        # PSy layer and the entry is itself another dictionary containing
        # two entries: the first 'arg' is the CMA argument object and the
        # second 'params' is the list of integer variables associated with
        # that CMA operator. The contents of this list depend on whether
        # or not the to/from function spaces of the CMA operator are the
        # same.
        self._cma_ops = OrderedDict()
        # You can't index into an OrderedDict so we keep a separate ref
        # to the first CMA argument we find.
        self._first_cma_arg = None
        for call in self._calls:
            if call.cma_operation:
                # Get a list of all of the CMA arguments to this call
                cma_args = psyGen.args_filter(
                    call.arguments.args,
                    arg_types=["gh_columnwise_operator"])
                # Create a dictionary entry for each argument that we
                # have not already seen
                for arg in cma_args:
                    if arg.name not in self._cma_ops:
                        if arg.function_space_to.orig_name != \
                           arg.function_space_from.orig_name:
                            self._cma_ops[arg.name] = {
                                "arg": arg,
                                "params": self.cma_diff_fs_params}
                        else:
                            self._cma_ops[arg.name] = {
                                "arg": arg,
                                "params": self.cma_same_fs_params}
                        self._cma_ops[arg.name]["intent"] = arg.intent
                        # Keep a reference to the first CMA argument
                        if not self._first_cma_arg:
                            self._first_cma_arg = arg

    def initialise(self, parent):
        '''
        Generates the calls to the LFRic infrastructure that look-up
        the various components of each CMA operator. Adds these as
        children of the supplied parent node.

        :param parent: f2pygen node representing the PSy-layer routine.
        :type parent: :py:class:`psyclone.f2pygen.SubroutineGen`

        '''
        api_config = Config.get().api_conf("dynamo0.3")

        # If we have no CMA operators then we do nothing
        if not self._cma_ops:
            return

        # If we have one or more CMA operators then we will need the number
        # of columns in the mesh
        parent.add(CommentGen(parent, ""))
        parent.add(CommentGen(parent, " Initialise number of cols"))
        parent.add(CommentGen(parent, ""))
        ncol_name = self._symbol_table.name_from_tag("ncell_2d")
        parent.add(
            AssignGen(
                parent, lhs=ncol_name,
                rhs=self._first_cma_arg.proxy_name_indexed + "%ncell_2d"))
        parent.add(DeclGen(parent, datatype="integer",
                           kind=api_config.default_kind["integer"],
                           entity_decls=[ncol_name]))

        parent.add(CommentGen(parent, ""))
        parent.add(CommentGen(parent,
                              " Look-up information for each CMA operator"))
        parent.add(CommentGen(parent, ""))

        for op_name in self._cma_ops:
            # First create a pointer to the array containing the actual
            # matrix
            cma_name = self._symbol_table.name_from_tag(op_name+"_matrix")
            parent.add(AssignGen(parent, lhs=cma_name, pointer=True,
                                 rhs=self._cma_ops[op_name]["arg"].
                                 proxy_name_indexed+"%columnwise_matrix"))
            # Then make copies of the related integer parameters
            for param in self._cma_ops[op_name]["params"]:
                param_name = self._symbol_table.name_from_tag(
                    op_name+"_"+param)
                parent.add(AssignGen(parent, lhs=param_name,
                                     rhs=self._cma_ops[op_name]["arg"].
                                     proxy_name_indexed+"%"+param))

    def _invoke_declarations(self, parent):
        '''
        Generate the necessary PSy-layer declarations for all column-wise
        operators and their associated parameters.
        Note: PSy layer in LFRic does not modify the CMA operator objects.
        Hence, their Fortran intents are always "in" (the data updated in the
        kernels is only pointed to from the column-wise operator object and is
        thus not a part of the object).

        :param parent: the f2pygen node representing the PSy-layer routine.
        :type parent: :py:class:`psyclone.f2pygen.SubroutineGen`

        '''
        api_config = Config.get().api_conf("dynamo0.3")

        # If we have no CMA operators then we do nothing
        if not self._cma_ops:
            return

        # Add the Invoke subroutine argument declarations for column-wise
        # operators
        cma_op_args = self._invoke.unique_declarations(
            argument_type="gh_columnwise_operator")
        # Create a list of column-wise operator names
        cma_op_arg_list = [arg.declaration_name for arg in cma_op_args]
        if cma_op_arg_list:
            parent.add(TypeDeclGen(parent,
                                   datatype="columnwise_operator_type",
                                   entity_decls=cma_op_arg_list,
                                   intent="in"))

        for op_name in self._cma_ops:
            # Declare the matrix itself
            cma_name = self._symbol_table.name_from_tag(op_name+"_matrix")
            parent.add(DeclGen(parent, datatype="real",
                               kind=api_config.default_kind["real"],
                               pointer=True,
                               entity_decls=[cma_name+"(:,:,:) => null()"]))
            # Declare the associated integer parameters
            param_names = []
            for param in self._cma_ops[op_name]["params"]:
                param_names.append(self._symbol_table.name_from_tag(
                    op_name+"_"+param))
            parent.add(DeclGen(parent, datatype="integer",
                               kind=api_config.default_kind["integer"],
                               entity_decls=param_names))

    def _stub_declarations(self, parent):
        '''
        Generate all necessary declarations for CMA operators being passed to
        a Kernel stub.

        :param parent: f2pygen node representing the Kernel stub.
        :type parent: :py:class:`psyclone.f2pygen.SubroutineGen`

        '''
        api_config = Config.get().api_conf("dynamo0.3")

        # If we have no CMA operators then we do nothing
        if not self._cma_ops:
            return

        symtab = self._symbol_table

        # CMA operators always need the current cell index and the number
        # of columns in the mesh
        parent.add(DeclGen(parent, datatype="integer",
                           kind=api_config.default_kind["integer"],
                           intent="in", entity_decls=["cell", "ncell_2d"]))

        for op_name in self._cma_ops:
            # Declare the associated scalar arguments before the array because
            # some of them are used to dimension the latter (and some compilers
            # get upset if this ordering is not followed)
            _local_args = []
            for param in self._cma_ops[op_name]["params"]:
                param_name = symtab.name_from_tag(op_name+"_"+param)
                _local_args.append(param_name)
            parent.add(DeclGen(parent, datatype="integer",
                               kind=api_config.default_kind["integer"],
                               intent="in", entity_decls=_local_args))
            # Declare the array that holds the CMA operator
            bandwidth = op_name + "_bandwidth"
            nrow = op_name + "_nrow"
            intent = self._cma_ops[op_name]["intent"]
            parent.add(DeclGen(parent, datatype="real",
                               kind=api_config.default_kind["real"],
                               dimension=",".join([bandwidth,
                                                   nrow, "ncell_2d"]),
                               intent=intent, entity_decls=[op_name]))


class DynMeshes(object):
    '''
    Holds all mesh-related information (including colour maps if
    required).  If there are no inter-grid kernels then there is only
    one mesh object required (when colouring, doing distributed memory or
    querying the reference element). However, kernels performing inter-grid
    operations require multiple mesh objects as well as mesh maps and other
    quantities.

    There are two types of inter-grid operation; the first is "prolongation"
    where a field on a coarse mesh is mapped onto a fine mesh. The second
    is "restriction" where a field on a fine mesh is mapped onto a coarse
    mesh.

    :param invoke: the Invoke for which to extract information on all \
                   required inter-grid operations.
    :type invoke: :py:class:`psyclone.dynamo0p3.DynInvoke`
    :param unique_psy_vars: list of arguments to the PSy-layer routine.
    :type unique_psy_vars: list of \
                      :py:class:`psyclone.dynamo0p3.DynKernelArgument` objects.
    '''

    def __init__(self, invoke, unique_psy_vars):
        # Dict of DynInterGrid objects holding information on the mesh-related
        # variables required by each inter-grid kernel. Keys are the kernel
        # names.
        self._ig_kernels = OrderedDict()
        # List of names of unique mesh variables referenced in the Invoke
        self._mesh_names = []
        # Whether or not the associated Invoke requires colourmap information
        self._needs_colourmap = False
        # Keep a reference to the InvokeSchedule so we can check for colouring
        # later
        self._schedule = invoke.schedule

        # Set used to generate a list of the unique mesh objects
        _name_set = set()

        # Find the first non-scalar argument to this PSy layer routine. We
        # will use this to look-up the mesh if there are no inter-grid
        # kernels in this invoke.
        self._first_var = None
        for var in unique_psy_vars:
            if var.type not in LFRicArgDescriptor.VALID_SCALAR_NAMES:
                self._first_var = var
                break

        # Loop over all kernel calls in the schedule. Keep a list of
        # any non-intergrid kernels so that we can generate a verbose error
        # message if necessary.
        non_intergrid_kernels = []
        requires_mesh = False
        for call in self._schedule.coded_kernels():

            if (call.reference_element.properties or call.mesh.properties):
                requires_mesh = True

            if not call.is_intergrid:
                non_intergrid_kernels.append(call)
                # Skip over any non-inter-grid kernels
                continue

            fine_args = psyGen.args_filter(call.arguments.args,
                                           arg_meshes=["gh_fine"])
            coarse_args = psyGen.args_filter(call.arguments.args,
                                             arg_meshes=["gh_coarse"])
            fine_arg = fine_args[0]
            coarse_arg = coarse_args[0]

            # Create an object to capture info. on this inter-grid kernel
            # and store in our dictionary
            self._ig_kernels[call.name] = DynInterGrid(fine_arg, coarse_arg)

            # Create and store the names of the associated mesh objects
            _name_set.add(self._schedule.symbol_table.name_from_tag(
                "mesh_{0}".format(fine_arg.name)))
            _name_set.add(self._schedule.symbol_table.name_from_tag(
                "mesh_{0}".format(coarse_arg.name)))

        # If we found a mixture of both inter-grid and non-inter-grid kernels
        # then we reject the invoke()
        if non_intergrid_kernels and self._ig_kernels:
            raise GenerationError(
                "An invoke containing inter-grid kernels must contain no "
                "other kernel types but kernels '{0}' in invoke '{1}' are "
                "not inter-grid kernels.".format(
                    ", ".join([call.name for call in non_intergrid_kernels]),
                    invoke.name))

        # If we didn't have any inter-grid kernels but distributed memory
        # is enabled then we will still need a mesh object if we have one or
        # more kernels that iterate over cells. We also require a mesh object
        # if any of the kernels require properties of either the reference
        # element or the mesh. (Colourmaps also require a mesh object but that
        # is handled in _colourmap_init().)
        if not _name_set:
            if (requires_mesh or (Config.get().distributed_memory and
                                  not invoke.iterate_over_dofs_only)):
                _name_set.add(
                    self._schedule.symbol_table.name_from_tag("mesh"))

        # Convert the set of mesh names to a list and store
        self._mesh_names = sorted(_name_set)

    def _colourmap_init(self):
        '''
        Sets-up information on any required colourmaps. This cannot be done
        in the constructor since colouring is applied by Transformations
        and happens after the Schedule has already been constructed.
        '''
        for call in [call for call in self._schedule.coded_kernels() if
                     call.is_coloured()]:
            # Keep a record of whether or not any kernels (loops) in this
            # invoke have been coloured
            self._needs_colourmap = True

            if call.is_intergrid:
                # This is an inter-grid kernel so look-up the names of
                # the colourmap variables associated with the coarse
                # mesh (since that determines the iteration space).
                carg_name = self._ig_kernels[call.name].coarse.name
                # Colour map
                base_name = "cmap_" + carg_name
                colour_map = \
                    self._schedule.symbol_table.name_from_tag(base_name)
                # No. of colours
                base_name = "ncolour_" + carg_name
                ncolours = \
                    self._schedule.symbol_table.name_from_tag(base_name)
                # Add these names into the dictionary entry for this
                # inter-grid kernel
                self._ig_kernels[call.name].colourmap = colour_map
                self._ig_kernels[call.name].ncolours_var = ncolours

        if not self._mesh_names and self._needs_colourmap:
            # There aren't any inter-grid kernels but we do need colourmap
            # information and that means we'll need a mesh object
            mesh_name = \
                self._schedule.symbol_table.name_from_tag("mesh")
            self._mesh_names.append(mesh_name)

    def declarations(self, parent):
        '''
        Declare variables specific to mesh objects.

        :param parent: the parent node to which to add the declarations
        :type parent: an instance of :py:class:`psyclone.f2pygen.BaseGen`

        '''
        api_config = Config.get().api_conf("dynamo0.3")

        # Since we're now generating code, any transformations must
        # have been applied so we can set-up colourmap information
        self._colourmap_init()

        # We'll need various typedefs from the mesh module
        if self._mesh_names:
            parent.add(UseGen(parent, name="mesh_mod", only=True,
                              funcnames=["mesh_type"]))
        if self._ig_kernels:
            parent.add(UseGen(parent, name="mesh_map_mod", only=True,
                              funcnames=["mesh_map_type"]))
        # Declare the mesh object(s)
        for name in self._mesh_names:
            parent.add(TypeDeclGen(parent, pointer=True, datatype="mesh_type",
                                   entity_decls=[name + " => null()"]))
        # Declare the inter-mesh map(s) and cell map(s)
        for kern in self._ig_kernels.values():
            parent.add(TypeDeclGen(parent, pointer=True,
                                   datatype="mesh_map_type",
                                   entity_decls=[kern.mmap + " => null()"]))
            parent.add(
                DeclGen(parent, pointer=True, datatype="integer",
                        kind=api_config.default_kind["integer"],
                        entity_decls=[kern.cell_map + "(:,:) => null()"]))

            # Declare the number of cells in the fine mesh and how many fine
            # cells there are per coarse cell
            parent.add(DeclGen(parent, datatype="integer",
                               kind=api_config.default_kind["integer"],
                               entity_decls=[kern.ncell_fine,
                                             kern.ncellpercell]))
            # Declare variables to hold the colourmap information if required
            if kern.colourmap:
                parent.add(
                    DeclGen(parent, datatype="integer",
                            kind=api_config.default_kind["integer"],
                            pointer=True,
                            entity_decls=[kern.colourmap+"(:,:)"]))
                parent.add(
                    DeclGen(parent, datatype="integer",
                            kind=api_config.default_kind["integer"],
                            entity_decls=[kern.ncolours_var]))

        if not self._ig_kernels and self._needs_colourmap:
            # There aren't any inter-grid kernels but we do need
            # colourmap information
            base_name = "cmap"
            colour_map = \
                self._schedule.symbol_table.name_from_tag(base_name)
            # No. of colours
            base_name = "ncolour"
            ncolours = \
                self._schedule.symbol_table.name_from_tag(base_name)
            # Add declarations for these variables
            parent.add(DeclGen(parent, datatype="integer",
                               kind=api_config.default_kind["integer"],
                               pointer=True,
                               entity_decls=[colour_map+"(:,:)"]))
            parent.add(DeclGen(parent, datatype="integer",
                               kind=api_config.default_kind["integer"],
                               entity_decls=[ncolours]))

    def initialise(self, parent):
        '''
        Initialise parameters specific to inter-grid kernels

        :param parent: the parent node to which to add the initialisations
        :type parent: an instance of :py:class:`psyclone.f2pygen.BaseGen`

        '''
        # If we haven't got any need for a mesh in this invoke then we
        # don't do anything
        if len(self._mesh_names) == 0:
            return

        parent.add(CommentGen(parent, ""))

        if len(self._mesh_names) == 1:
            # We only require one mesh object which means that this invoke
            # contains no inter-grid kernels (which would require at least 2)
            parent.add(CommentGen(parent, " Create a mesh object"))
            parent.add(CommentGen(parent, ""))
            rhs = "%".join([self._first_var.proxy_name_indexed,
                            self._first_var.ref_name(), "get_mesh()"])
            parent.add(AssignGen(parent, pointer=True,
                                 lhs=self._mesh_names[0], rhs=rhs))
            if self._needs_colourmap:
                parent.add(CommentGen(parent, ""))
                parent.add(CommentGen(parent, " Get the colourmap"))
                parent.add(CommentGen(parent, ""))
                # Look-up variable names for colourmap and number of colours
                colour_map = self._schedule.symbol_table.name_from_tag("cmap")
                ncolour = \
                    self._schedule.symbol_table.name_from_tag("ncolour")
                # Get the number of colours
                parent.add(AssignGen(
                    parent, lhs=ncolour,
                    rhs="{0}%get_ncolours()".format(self._mesh_names[0])))
                # Get the colour map
                parent.add(AssignGen(parent, pointer=True, lhs=colour_map,
                                     rhs=self._mesh_names[0] +
                                     "%get_colour_map()"))
            return

        parent.add(CommentGen(
            parent,
            " Look-up mesh objects and loop limits for inter-grid kernels"))
        parent.add(CommentGen(parent, ""))

        # Keep a list of quantities that we've already initialised so
        # that we don't generate duplicate assignments
        initialised = []

        # Loop over the DynInterGrid objects in our dictionary
        for dig in self._ig_kernels.values():
            # We need pointers to both the coarse and the fine mesh
            fine_mesh = self._schedule.symbol_table.name_from_tag(
                "mesh_{0}".format(dig.fine.name))
            coarse_mesh = self._schedule.symbol_table.name_from_tag(
                "mesh_{0}".format(dig.coarse.name))
            if fine_mesh not in initialised:
                initialised.append(fine_mesh)
                parent.add(
                    AssignGen(parent, pointer=True,
                              lhs=fine_mesh,
                              rhs="%".join([dig.fine.proxy_name_indexed,
                                            dig.fine.ref_name(),
                                            "get_mesh()"])))

            if coarse_mesh not in initialised:
                initialised.append(coarse_mesh)
                parent.add(
                    AssignGen(parent, pointer=True,
                              lhs=coarse_mesh,
                              rhs="%".join([dig.coarse.proxy_name_indexed,
                                            dig.coarse.ref_name(),
                                            "get_mesh()"])))
            # We also need a pointer to the mesh map which we get from
            # the coarse mesh
            if dig.mmap not in initialised:
                initialised.append(dig.mmap)
                parent.add(
                    AssignGen(parent, pointer=True,
                              lhs=dig.mmap,
                              rhs="{0}%get_mesh_map({1})".format(coarse_mesh,
                                                                 fine_mesh)))

            # Cell map. This is obtained from the mesh map.
            if dig.cell_map not in initialised:
                initialised.append(dig.cell_map)
                parent.add(
                    AssignGen(parent, pointer=True, lhs=dig.cell_map,
                              rhs=dig.mmap+"%get_whole_cell_map()"))

            # Number of cells in the fine mesh
            if dig.ncell_fine not in initialised:
                initialised.append(dig.ncell_fine)
                if Config.get().distributed_memory:
                    # TODO this hardwired depth of 2 will need changing in
                    # order to support redundant computation
                    parent.add(
                        AssignGen(parent, lhs=dig.ncell_fine,
                                  rhs=(fine_mesh+"%get_last_halo_cell"
                                       "(depth=2)")))
                else:
                    parent.add(
                        AssignGen(parent, lhs=dig.ncell_fine,
                                  rhs="%".join([dig.fine.proxy_name,
                                                dig.fine.ref_name(),
                                                "get_ncell()"])))

            # Number of fine cells per coarse cell.
            if dig.ncellpercell not in initialised:
                initialised.append(dig.ncellpercell)
                parent.add(
                    AssignGen(parent, lhs=dig.ncellpercell,
                              rhs=dig.mmap +
                              "%get_ntarget_cells_per_source_cell()"))

            # Colour map for the coarse mesh (if required)
            if dig.colourmap:
                # Number of colours
                parent.add(AssignGen(parent, lhs=dig.ncolours_var,
                                     rhs=coarse_mesh + "%get_ncolours()"))
                # Colour map itself
                parent.add(AssignGen(parent, lhs=dig.colourmap,
                                     pointer=True,
                                     rhs=coarse_mesh + "%get_colour_map()"))

    @property
    def intergrid_kernels(self):
        ''' Getter for the dictionary of intergrid kernels.

        :returns: Dictionary of intergrid kernels, indexed by name.
        :rtype: :py:class:`collections.OrderedDict`
        '''
        return self._ig_kernels


class DynInterGrid(object):
    '''
    Holds information on quantities required by an inter-grid kernel.

    :param fine_arg: Kernel argument on the fine mesh.
    :type fine_arg: :py:class:`psyclone.dynamo0p3.DynKernelArgument`
    :param coarse_arg: Kernel argument on the coarse mesh.
    :type coarse_arg: :py:class:`psyclone.dynamo0p3.DynKernelArgument`
    '''
    def __init__(self, fine_arg, coarse_arg):

        # Arguments on the coarse and fine grids
        self.coarse = coarse_arg
        self.fine = fine_arg

        # Get a reference to the InvokeSchedule SymbolTable
        symtab = self.coarse.call.root.symbol_table

        # Generate name for inter-mesh map
        base_mmap_name = "mmap_{0}_{1}".format(fine_arg.name,
                                               coarse_arg.name)
        self.mmap = symtab.name_from_tag(base_mmap_name)

        # Generate name for ncell variables
        self.ncell_fine = symtab.name_from_tag(
            "ncell_{0}".format(fine_arg.name))
        # No. of fine cells per coarse cell
        self.ncellpercell = symtab.name_from_tag(
            "ncpc_{0}_{1}".format(fine_arg.name, coarse_arg.name))
        # Name for cell map
        base_name = "cell_map_" + coarse_arg.name
        self.cell_map = symtab.name_from_tag(base_name)

        # We have no colourmap information when first created
        self.colourmap = ""
        # Name of the variable holding the number of colours
        self.ncolours_var = ""


class DynBasisFunctions(DynCollection):
    ''' Holds all information on the basis and differential basis
    functions required by an invoke or kernel call. This covers both those
    required for quadrature and for evaluators.

    :param node: either the schedule of an Invoke or a single Kernel object \
                 for which to extract information on all required \
                 basis/diff-basis functions.
    :type node: :py:class:`psyclone.dynamo0p3.DynInvokeSchedule` or \
                :py:class:`psyclone.dynamo0p3.DynKern`

    :raises InternalError: if a call has an unrecognised evaluator shape.

    '''
    # Dimensioning vars for the basis function arrays required by each
    # type of quadrature
    qr_dim_vars = {"xyoz": ["np_xy", "np_z"],
                   "edge": ["np_xyz", "nedges"],
                   "face": ["np_xyz", "nfaces"]}
    # The different weights arrays required by each type of quadrature
    qr_weight_vars = {"xyoz": ["weights_xy", "weights_z"],
                      "edge": ["weights_xyz"],
                      "face": ["weights_xyz"]}

    def __init__(self, node):
        from psyclone.dynamo0p3_builtins import DynBuiltIn

        super(DynBasisFunctions, self).__init__(node)

        # Construct a list of all the basis/diff-basis functions required
        # by this invoke. Each entry in the list is a dictionary holding
        # the shape, the function space and the 'target' function spaces
        # (upon which the basis functions are evaluated).
        self._basis_fns = []
        # The dictionary of quadrature objects passed to this invoke. Keys
        # are the various VALID_QUADRATURE_SHAPES, values are a list of
        # associated quadrature variables. (i.e. we have a list of
        # quadrature arguments for each shape.)
        self._qr_vars = OrderedDict()
        # The dict of target function spaces upon which we must provide
        # evaluators. Keys are the FS names, values are (FunctionSpace,
        # DynKernelArgument) tuples.
        self._eval_targets = OrderedDict()

        for call in self._calls:

            if isinstance(call, DynBuiltIn) or not call.eval_shapes:
                # Skip this kernel if it doesn't require basis/diff basis fns
                continue

            for shape, rule in call.qr_rules.items():

                # This kernel requires quadrature
                if shape not in self._qr_vars:
                    # We haven't seen a quadrature arg with this shape
                    # before so create a dictionary entry with an
                    # empty list
                    self._qr_vars[shape] = []
                if rule.psy_name not in self._qr_vars[shape]:
                    # Add this qr argument to the list of those that
                    # have this shape
                    self._qr_vars[shape].append(rule.psy_name)

            if "gh_evaluator" in call.eval_shapes:
                # An evaluator consists of basis or diff basis functions
                # for one FS evaluated on the nodes of another 'target' FS.
                # Make a dict of 2-tuples, each containing the
                # FunctionSpace and associated kernel argument for the
                # target FSs.

                # Loop over the target FS for evaluators required by this
                # kernel
                for fs_name in call.eval_targets:
                    if fs_name not in self._eval_targets:
                        # We don't already have this space in our list so
                        # add it to the list of target spaces
                        self._eval_targets[fs_name] = \
                            call.eval_targets[fs_name]

            # Both quadrature and evaluators require basis and/or differential
            # basis functions. This helper routine populates self._basis_fns
            # with entries describing the basis functions required by
            # this call.
            self._setup_basis_fns_for_call(call)

    @staticmethod
    def basis_first_dim_name(function_space):
        '''
        Get the name of the variable holding the first dimension of a
        basis function

        :param function_space: the function space the basis function is for
        :type function_space: :py:class:`psyclone.dynamo0p3.FunctionSpace`
        :return: a Fortran variable name
        :rtype: str

        '''
        return "dim_" + function_space.mangled_name

    @staticmethod
    def basis_first_dim_value(function_space):
        '''
        Get the size of the first dimension of a basis function.

        :param function_space: the function space the basis function is for
        :type function_space: :py:class:`psyclone.dynamo0p3.FunctionSpace`
        :return: an integer length.
        :rtype: string

        :raises GenerationError: if an unsupported function space is supplied \
                                 (e.g. ANY_SPACE_*, ANY_DISCONTINUOUS_SPACE_*)
        '''
        if function_space.has_scalar_basis:
            first_dim = "1"
        elif function_space.has_vector_basis:
            first_dim = "3"
        else:
            # It is not possible to determine explicitly the first basis
            # function array dimension from the metadata for any_space or
            # any_discontinuous_space. This information needs to be passed
            # from the PSy layer to the kernels (see issue #461).
            raise GenerationError(
                "Unsupported space for basis function, "
                "expecting one of {0} but found "
                "'{1}'".format(FunctionSpace.VALID_FUNCTION_SPACES,
                               function_space.orig_name))
        return first_dim

    @staticmethod
    def diff_basis_first_dim_name(function_space):
        '''
        Get the name of the variable holding the first dimension of a
        differential basis function.

        :param function_space: the function space the diff-basis function \
                               is for.
        :type function_space: :py:class:`psyclone.dynamo0p3.FunctionSpace`
        :return: a Fortran variable name.
        :rtype: str

        '''
        return "diff_dim_" + function_space.mangled_name

    @staticmethod
    def diff_basis_first_dim_value(function_space):
        '''
        Get the size of the first dimension of an array for a
        differential basis function.

        :param function_space: the function space the diff-basis function \
                               is for.
        :type function_space: :py:class:`psyclone.dynamo0p3.FunctionSpace`
        :return: an integer length.
        :rtype: str

        :raises GenerationError: if an unsupported function space is \
                                 supplied (e.g. ANY_SPACE_*, \
                                 ANY_DISCONTINUOUS_SPACE_*)

        '''
        if function_space.has_scalar_diff_basis:
            first_dim = "1"
        elif function_space.has_vector_diff_basis:
            first_dim = "3"
        else:
            # It is not possible to determine explicitly the first
            # differential basis function array dimension from the metadata
            # for any_space or any_discontinuous_space. This information
            # needs to be passed from the PSy layer to the kernels
            # (see issue #461).
            raise GenerationError(
                "Unsupported space for differential basis function, expecting "
                "one of {0} but found '{1}'"
                .format(FunctionSpace.VALID_FUNCTION_SPACES,
                        function_space.orig_name))
        return first_dim

    def _setup_basis_fns_for_call(self, call):
        '''
        Populates self._basis_fns with entries describing the basis
        functions required by the supplied Call.

        :param call: the kernel call for which basis functions are required.
        :type call: :py:class:`psyclone.dynamo0p3.DynKern`

        :raises InternalError: if the supplied call is of incorrect type.
        :raises InternalError: if the supplied call has an unrecognised \
                               evaluator shape.
        '''
        if not isinstance(call, DynKern):
            raise InternalError("Expected a DynKern object but got: '{0}'".
                                format(type(call)))
        # We need a full FunctionSpace object for each function space
        # that has basis functions associated with it.
        for fsd in call.fs_descriptors.descriptors:

            # We need the full FS object, not just the name. Therefore
            # we first have to get a kernel argument that is on this
            # space...
            arg, fspace = call.arguments.get_arg_on_space_name(fsd.fs_name)

            for shape in call.eval_shapes:

                # Populate a dict with the shape, function space and
                # associated kernel argument for this basis/diff-basis f'n.
                entry = {"shape": shape,
                         "fspace": fspace,
                         "arg": arg}
                if shape in VALID_QUADRATURE_SHAPES:
                    # This is for quadrature - store the name of the
                    # qr variable
                    entry["qr_var"] = call.qr_rules[shape].psy_name
                    # Quadrature weights are evaluated at pre-determined
                    # points rather than at the nodes of another FS.
                    # We put one entry of None in the list of target
                    # spaces to facilitate cases where we loop over
                    # this list.
                    entry["nodal_fspaces"] = [None]
                elif shape == "gh_evaluator":
                    # This is an evaluator
                    entry["qr_var"] = None
                    # Store a list of the FunctionSpace objects for which
                    # these basis functions are to be evaluated
                    entry["nodal_fspaces"] = [items[0] for items in
                                              call.eval_targets.values()]
                else:
                    raise InternalError("Unrecognised evaluator shape: '{0}'. "
                                        "Should be one of {1}".format(
                                            shape, VALID_EVALUATOR_SHAPES))

                # Add our newly-constructed dict object to the list describing
                # the required basis and/or differential basis functions for
                # this Invoke.
                if fsd.requires_basis:
                    entry["type"] = "basis"
                    self._basis_fns.append(entry)
                if fsd.requires_diff_basis:
                    # Take a shallow copy of the dict and just modify the
                    # 'type' of the basis function it describes (this works
                    # because the 'type' entry is a primitive type [str]).
                    diff_entry = entry.copy()
                    diff_entry["type"] = "diff-basis"
                    self._basis_fns.append(diff_entry)

    def _stub_declarations(self, parent):
        '''
        Insert the variable declarations required by the basis functions into
        the Kernel stub.

        :param parent: the f2pygen node representing the Kernel stub.
        :type parent: :py:class:`psyclone.f2pygen.SubroutineGen`

        :raises InternalError: if an unsupported quadrature shape is found.

        '''
        api_config = Config.get().api_conf("dynamo0.3")

        if not self._qr_vars and not self._eval_targets:
            return

        # The quadrature shapes that this method supports
        supported_shapes = ["gh_quadrature_xyoz", "gh_quadrature_face",
                            "gh_quadrature_edge"]

        # Get the lists of dimensioning variables and basis arrays
        var_dims, basis_arrays = self._basis_fn_declns()

        if var_dims:
            parent.add(DeclGen(parent, datatype="integer",
                               kind=api_config.default_kind["integer"],
                               intent="in", entity_decls=var_dims))
        for basis in basis_arrays:
            parent.add(DeclGen(parent, datatype="real",
                               kind=api_config.default_kind["real"],
                               intent="in",
                               dimension=",".join(basis_arrays[basis]),
                               entity_decls=[basis]))

        for shape in self._qr_vars:
            qr_name = "_qr_" + shape.split("_")[-1]
            if shape == "gh_quadrature_xyoz":
                parent.add(DeclGen(parent, datatype="real",
                                   kind=api_config.default_kind["real"],
                                   intent="in", dimension="np_xy"+qr_name,
                                   entity_decls=["weights_xy"+qr_name]))
                parent.add(DeclGen(parent, datatype="real",
                                   kind=api_config.default_kind["real"],
                                   intent="in", dimension="np_z"+qr_name,
                                   entity_decls=["weights_z"+qr_name]))
            elif shape == "gh_quadrature_face":
                parent.add(DeclGen(parent, datatype="real",
                                   kind=api_config.default_kind["real"],
                                   intent="in",
                                   dimension=",".join(["np_xyz"+qr_name,
                                                       "nfaces"+qr_name]),
                                   entity_decls=["weights_xyz"+qr_name]))
            elif shape == "gh_quadrature_edge":
                parent.add(DeclGen(parent, datatype="real",
                                   kind=api_config.default_kind["real"],
                                   intent="in",
                                   dimension=",".join(["np_xyz"+qr_name,
                                                       "nedges"+qr_name]),
                                   entity_decls=["weights_xyz"+qr_name]))
            else:
                raise InternalError(
                    "Quadrature shapes other than {0} are not yet "
                    "supported - got: '{1}'".format(supported_shapes, shape))

    def _invoke_declarations(self, parent):
        '''
        Add basis-function declarations to the PSy layer.

        :param parent: f2pygen node represening the PSy-layer routine.
        :type parent: :py:class:`psyclone.f2pygen.SubroutineGen`

        '''
        # Create a single declaration for each quadrature type
        for shape in VALID_QUADRATURE_SHAPES:
            if shape in self._qr_vars and self._qr_vars[shape]:
                # The PSy-layer routine is passed objects of
                # quadrature_* type
                parent.add(
                    TypeDeclGen(parent,
                                datatype=QUADRATURE_TYPE_MAP[shape]["type"],
                                entity_decls=self._qr_vars[shape],
                                intent="in"))
                # For each of these we'll need a corresponding proxy, use
                # the symbol_table to avoid clashes...
                var_names = []
                for var in self._qr_vars[shape]:
                    var_names.append(self._symbol_table.name_from_tag(
                        var+"_proxy"))
                parent.add(
                    TypeDeclGen(
                        parent,
                        datatype=QUADRATURE_TYPE_MAP[shape]["proxy_type"],
                        entity_decls=var_names))

    def initialise(self, parent):
        '''
        Create the declarations and assignments required for the
        basis-functions required by an invoke. These are added as children
        of the supplied parent node in the AST.

        :param parent: the node in the f2pygen AST that will be the
                       parent of all of the declarations and assignments.
        :type parent: :py:class:`psyclone.f2pygen.SubroutineGen`

        :raises InternalError: if an invalid entry is encountered in the \
                               self._basis_fns list.
        '''
        api_config = Config.get().api_conf("dynamo0.3")

        basis_declarations = []

        # We need BASIS and/or DIFF_BASIS if any kernel requires quadrature
        # or an evaluator
        if self._qr_vars or self._eval_targets:
            parent.add(UseGen(parent, name="function_space_mod",
                              only=True,
                              funcnames=["BASIS", "DIFF_BASIS"]))

        if self._qr_vars:
            parent.add(CommentGen(parent, ""))
            parent.add(CommentGen(parent, " Look-up quadrature variables"))
            parent.add(CommentGen(parent, ""))

            # Look-up the module- and type-names from the QUADRATURE_TYPE_MAP
            for shp in self._qr_vars:
                parent.add(UseGen(parent,
                                  name=QUADRATURE_TYPE_MAP[shp]["module"],
                                  only=True,
                                  funcnames=[
                                      QUADRATURE_TYPE_MAP[shp]["type"],
                                      QUADRATURE_TYPE_MAP[shp]["proxy_type"]]))
            self._initialise_xyz_qr(parent)
            self._initialise_xyoz_qr(parent)
            self._initialise_xoyoz_qr(parent)
            self._initialise_face_or_edge_qr(parent, "face")
            self._initialise_face_or_edge_qr(parent, "edge")

        if self._eval_targets:
            parent.add(CommentGen(parent, ""))
            parent.add(CommentGen(parent,
                                  " Initialise evaluator-related quantities "
                                  "for the target function spaces"))
            parent.add(CommentGen(parent, ""))

        for (fspace, arg) in self._eval_targets.values():
            # We need the list of nodes for each unique FS upon which we need
            # to evaluate basis/diff-basis functions
            nodes_name = "nodes_" + fspace.mangled_name
            parent.add(AssignGen(
                parent, lhs=nodes_name,
                rhs="%".join([arg.proxy_name_indexed, arg.ref_name(fspace),
                              "get_nodes()"]),
                pointer=True))
            parent.add(DeclGen(parent, datatype="real",
                               kind=api_config.default_kind["real"],
                               pointer=True,
                               entity_decls=[nodes_name+"(:,:) => null()"]))

        if self._basis_fns:
            parent.add(CommentGen(parent, ""))
            parent.add(CommentGen(parent, " Allocate basis/diff-basis arrays"))
            parent.add(CommentGen(parent, ""))

        var_dim_list = []
        for basis_fn in self._basis_fns:
            # Get the extent of the first dimension of the basis array.
            if basis_fn['type'] == "basis":
                first_dim = self.basis_first_dim_name(basis_fn["fspace"])
                dim_space = "get_dim_space()"
            elif basis_fn['type'] == "diff-basis":
                first_dim = self.diff_basis_first_dim_name(
                    basis_fn["fspace"])
                dim_space = "get_dim_space_diff()"
            else:
                raise InternalError(
                    "Unrecognised type of basis function: '{0}'. Should "
                    "be either 'basis' or 'diff-basis'.".format(
                        basis_fn['type']))

            if first_dim not in var_dim_list:
                var_dim_list.append(first_dim)
                rhs = "%".join(
                    [basis_fn["arg"].proxy_name_indexed,
                     basis_fn["arg"].ref_name(basis_fn["fspace"]),
                     dim_space])
                parent.add(AssignGen(parent, lhs=first_dim, rhs=rhs))

        var_dims, basis_arrays = self._basis_fn_declns()

        if var_dims:
            # declare dim and diff_dim for all function spaces
            parent.add(DeclGen(parent, datatype="integer",
                               kind=api_config.default_kind["integer"],
                               entity_decls=var_dims))

        basis_declarations = []
        for basis in basis_arrays:
            parent.add(
                AllocateGen(parent,
                            basis+"("+", ".join(basis_arrays[basis])+")"))
            basis_declarations.append(
                basis+"("+",".join([":"]*len(basis_arrays[basis]))+")")

        # declare the basis function arrays
        if basis_declarations:
            parent.add(DeclGen(parent, datatype="real",
                               kind=api_config.default_kind["real"],
                               allocatable=True,
                               entity_decls=basis_declarations))

        # Compute the values for any basis arrays
        self._compute_basis_fns(parent)

    def _basis_fn_declns(self):
        '''
        Extracts all information relating to the necessary declarations
        for basis-function arrays.

        :returns: a 2-tuple containing a list of dimensioning variables & a \
                  dict of basis arrays.
        :rtype: (list of str, dict)

        :raises InternalError: if neither self._invoke or self._kernel are set.
        :raises InternalError: if an unrecognised type of basis function is \
                               encountered.
        :raises InternalError: if an unrecognised evaluator shape is \
                               encountered.
        :raises InternalError: if there is no name for the quadrature object \
                               when generating PSy-layer code.

        '''
        # Dictionary of basis arrays where key values are the array names and
        # entries are a list of dimensions.
        basis_arrays = OrderedDict()
        # List of names of dimensioning (scalar) variables
        var_dim_list = []

        # Loop over the list of dicts describing each basis function
        # required by this Invoke.
        for basis_fn in self._basis_fns:
            # Get the extent of the first dimension of the basis array and
            # store whether we have a basis or a differential basis function.
            # Currently there are only those two possible types of basis
            # function and we store the required diff basis name in basis_name.
            if basis_fn['type'] == "basis":
                if self._invoke:
                    first_dim = self.basis_first_dim_name(basis_fn["fspace"])
                elif self._kernel:
                    first_dim = self.basis_first_dim_value(basis_fn["fspace"])
                else:
                    raise InternalError("Require basis functions but do not "
                                        "have either a Kernel or an "
                                        "Invoke. Should be impossible.")
                basis_name = "gh_basis"
            elif basis_fn['type'] == "diff-basis":
                if self._invoke:
                    first_dim = self.diff_basis_first_dim_name(
                        basis_fn["fspace"])
                elif self._kernel:
                    first_dim = self.diff_basis_first_dim_value(
                        basis_fn["fspace"])
                else:
                    raise InternalError("Require differential basis functions "
                                        "but do not have either a Kernel or "
                                        "an Invoke. Should be impossible.")
                basis_name = "gh_diff_basis"
            else:
                raise InternalError(
                    "Unrecognised type of basis function: '{0}'. Should "
                    "be either 'basis' or 'diff-basis'.".format(
                        basis_fn['type']))

            if self._invoke and first_dim not in var_dim_list:
                var_dim_list.append(first_dim)

            if basis_fn["shape"] in VALID_QUADRATURE_SHAPES:

                qr_var = basis_fn["qr_var"]
                if not qr_var:
                    raise InternalError(
                        "Quadrature '{0}' is required but have no name for the"
                        " associated Quadrature object.".format(
                            basis_fn["shape"]))

                op_name = basis_fn["fspace"].get_operator_name(basis_name,
                                                               qr_var=qr_var)
                if op_name in basis_arrays:
                    # We've already seen a basis with this name so skip
                    continue

                # Dimensionality of the basis arrays depends on the
                # type of quadrature...
                alloc_args = qr_basis_alloc_args(first_dim, basis_fn)
                for arg in alloc_args:
                    # In a kernel stub the first dimension of the array is
                    # a numerical value so make sure we don't try and declare
                    # it as a variable.
                    if not arg[0].isdigit() and arg not in var_dim_list:
                        var_dim_list.append(arg)
                basis_arrays[op_name] = alloc_args

            elif basis_fn["shape"].lower() == "gh_evaluator":
                # This is an evaluator and thus may be required on more than
                # one function space
                for target_space in basis_fn["nodal_fspaces"]:
                    op_name = basis_fn["fspace"].\
                        get_operator_name(basis_name,
                                          qr_var=basis_fn["qr_var"],
                                          on_space=target_space)
                    if op_name in basis_arrays:
                        continue
                    # We haven't seen a basis with this name before so
                    # need to store its dimensions
                    basis_arrays[op_name] = [
                        first_dim,
                        basis_fn["fspace"].ndf_name,
                        target_space.ndf_name]
            else:
                raise InternalError(
                    "Unrecognised evaluator shape: '{0}'. Should be one of "
                    "{1}".format(basis_fn["shape"], VALID_EVALUATOR_SHAPES))

        return (var_dim_list, basis_arrays)

    def _initialise_xyz_qr(self, parent):
        '''
        Add in the initialisation of variables needed for XYZ
        quadrature

        :param parent: the node in the AST representing the PSy subroutine
                       in which to insert the initialisation
        :type parent: :py:class:`psyclone.f2pygen.SubroutineGen`

        '''
        # pylint: disable=no-self-use,unused-argument
        # This shape is not yet supported so we do nothing
        return

    def _initialise_xyoz_qr(self, parent):
        '''
        Add in the initialisation of variables needed for XYoZ
        quadrature

        :param parent: the node in the AST representing the PSy subroutine
                       in which to insert the initialisation
        :type parent: :py:class:`psyclone.f2pygen.SubroutineGen`

        '''
        api_config = Config.get().api_conf("dynamo0.3")

        if "gh_quadrature_xyoz" not in self._qr_vars:
            return

        for qr_arg_name in self._qr_vars["gh_quadrature_xyoz"]:

            # We generate unique names for the integers holding the numbers
            # of quadrature points by appending the name of the quadrature
            # argument
            parent.add(
                DeclGen(
                    parent, datatype="integer",
                    kind=api_config.default_kind["integer"],
                    entity_decls=[name+"_"+qr_arg_name
                                  for name in self.qr_dim_vars["xyoz"]]))
            decl_list = [name+"_"+qr_arg_name+"(:) => null()"
                         for name in self.qr_weight_vars["xyoz"]]
            parent.add(
                DeclGen(parent, datatype="real",
                        kind=api_config.default_kind["real"],
                        pointer=True, entity_decls=decl_list))
            # Get the quadrature proxy
            proxy_name = qr_arg_name + "_proxy"
            parent.add(
                AssignGen(parent, lhs=proxy_name,
                          rhs=qr_arg_name+"%"+"get_quadrature_proxy()"))
            # Number of points in each dimension
            for qr_var in self.qr_dim_vars["xyoz"]:
                parent.add(
                    AssignGen(parent, lhs=qr_var+"_"+qr_arg_name,
                              rhs=proxy_name+"%"+qr_var))
            # Pointers to the weights arrays
            for qr_var in self.qr_weight_vars["xyoz"]:
                parent.add(
                    AssignGen(parent, pointer=True,
                              lhs=qr_var+"_"+qr_arg_name,
                              rhs=proxy_name+"%"+qr_var))

    def _initialise_xoyoz_qr(self, parent):
        '''
        Add in the initialisation of variables needed for XoYoZ
        quadrature.

        :param parent: the node in the AST representing the PSy subroutine \
                       in which to insert the initialisation.
        :type parent: :py:class:`psyclone.f2pygen.SubroutineGen`

        '''
        # pylint: disable=no-self-use,unused-argument
        # This shape is not yet supported so we do nothing
        return

    def _initialise_face_or_edge_qr(self, parent, qr_type):
        '''
        Add in the initialisation of variables needed for face or edge
        quadrature.

        :param parent: the node in the AST representing the PSy subroutine \
                       in which to insert the initialisation.
        :type parent: :py:class:`psyclone.f2pygen.SubroutineGen`
        :param str qr_type: whether to generate initialisation code for \
                            "face" or "edge" quadrature.

        :raises InternalError: if `qr_type` is not "face" or "edge".

        '''
        if qr_type not in ["face", "edge"]:
            raise InternalError(
                "_initialise_face_or_edge_qr: qr_type argument must be either "
                "'face' or 'edge' but got: '{0}'".format(qr_type))

        quadrature_name = "gh_quadrature_" + qr_type

        if quadrature_name not in self._qr_vars:
            return

        api_config = Config.get().api_conf("dynamo0.3")
        symbol_table = self._symbol_table

        for qr_arg_name in self._qr_vars[quadrature_name]:
            # We generate unique names for the integers holding the numbers
            # of quadrature points by appending the name of the quadrature
            # argument
            decl_list = [symbol_table.name_from_tag(name+"_"+qr_arg_name)
                         for name in self.qr_dim_vars[qr_type]]
            parent.add(DeclGen(parent, datatype="integer",
                               kind=api_config.default_kind["integer"],
                               entity_decls=decl_list))

            decl_list = [symbol_table.name_from_tag(name+"_"+qr_arg_name)
                         + "(:,:) => null()"
                         for name in self.qr_weight_vars[qr_type]]
            parent.add(
                DeclGen(parent, datatype="real", pointer=True,
                        kind=api_config.default_kind["real"],
                        entity_decls=decl_list))
            # Get the quadrature proxy
            proxy_name = symbol_table.name_from_tag(qr_arg_name+"_proxy")
            parent.add(
                AssignGen(parent, lhs=proxy_name,
                          rhs=qr_arg_name+"%"+"get_quadrature_proxy()"))
            # The dimensioning variables required for this quadrature
            # (e.g. nedges/nfaces, np_xyz)
            for qr_var in self.qr_dim_vars[qr_type]:
                parent.add(
                    AssignGen(parent, lhs=qr_var+"_"+qr_arg_name,
                              rhs=proxy_name+"%"+qr_var))
            # Pointers to the weights arrays
            for qr_var in self.qr_weight_vars[qr_type]:
                parent.add(
                    AssignGen(parent, pointer=True,
                              lhs=qr_var+"_"+qr_arg_name,
                              rhs=proxy_name+"%"+qr_var))

    def _compute_basis_fns(self, parent):
        '''
        Generates the necessary Fortran to compute the values of
        any basis/diff-basis arrays required

        :param parent: Node in the f2pygen AST which will be the parent
                       of the assignments created in this routine
        :type parent: :py:class:`psyclone.f2pygen.SubroutineGen`

        '''
        # pylint: disable=too-many-locals
        api_config = Config.get().api_conf("dynamo0.3")

        loop_var_list = set()
        op_name_list = []
        # add calls to compute the values of any basis arrays
        if self._basis_fns:
            parent.add(CommentGen(parent, ""))
            parent.add(CommentGen(parent, " Compute basis/diff-basis arrays"))
            parent.add(CommentGen(parent, ""))

        for basis_fn in self._basis_fns:

            # Currently there are only two possible types of basis function
            # and we store the corresponding strings to use in basis_name,
            # basis_type, and first_dim. If support for other basis function
            # types is added in future then more tests need to be added here.
            if basis_fn["type"] == "diff-basis":
                basis_name = "gh_diff_basis"
                basis_type = "DIFF_BASIS"
                first_dim = self.diff_basis_first_dim_name(basis_fn["fspace"])
            elif basis_fn["type"] == "basis":
                basis_name = "gh_basis"
                basis_type = "BASIS"
                first_dim = self.basis_first_dim_name(basis_fn["fspace"])
            else:
                raise InternalError(
                    "Unrecognised type of basis function: '{0}'. Expected one "
                    "of 'basis' or 'diff-basis'.". format(basis_fn["type"]))
            if basis_fn["shape"] in VALID_QUADRATURE_SHAPES:
                op_name = basis_fn["fspace"].\
                    get_operator_name(basis_name, qr_var=basis_fn["qr_var"])
                if op_name in op_name_list:
                    # Jump over any basis arrays we've seen before
                    continue
                op_name_list.append(op_name)

                # Create the argument list
                args = [basis_type, basis_fn["arg"].proxy_name_indexed + "%" +
                        basis_fn["arg"].ref_name(basis_fn["fspace"]),
                        first_dim, basis_fn["fspace"].ndf_name, op_name]

                # insert the basis array call
                parent.add(
                    CallGen(parent,
                            name=basis_fn["qr_var"]+"%compute_function",
                            args=args))
            elif basis_fn["shape"].lower() == "gh_evaluator":
                # We have an evaluator. We may need this on more than one
                # function space.
                for space in basis_fn["nodal_fspaces"]:
                    op_name = basis_fn["fspace"].\
                        get_operator_name(basis_name, on_space=space)
                    if op_name in op_name_list:
                        # Jump over any basis arrays we've seen before
                        continue
                    op_name_list.append(op_name)

                    nodal_loop_var = "df_nodal"
                    loop_var_list.add(nodal_loop_var)

                    # Loop over dofs of target function space
                    nodal_dof_loop = DoGen(
                        parent, nodal_loop_var, "1", space.ndf_name)
                    parent.add(nodal_dof_loop)

                    dof_loop_var = "df_" + basis_fn["fspace"].mangled_name
                    loop_var_list.add(dof_loop_var)

                    dof_loop = DoGen(nodal_dof_loop, dof_loop_var,
                                     "1", basis_fn["fspace"].ndf_name)
                    nodal_dof_loop.add(dof_loop)
                    lhs = op_name + "(:," + "df_" + \
                        basis_fn["fspace"].mangled_name + "," + "df_nodal)"
                    rhs = "{0}%{1}%call_function({2},{3},nodes_{4}(:,{5}))"\
                        .format(basis_fn["arg"].proxy_name_indexed,
                                basis_fn["arg"].ref_name(basis_fn["fspace"]),
                                basis_type, dof_loop_var, space.mangled_name,
                                nodal_loop_var)
                    dof_loop.add(AssignGen(dof_loop, lhs=lhs, rhs=rhs))
            else:
                raise InternalError(
                    "Unrecognised shape '{0}' specified for basis function. "
                    "Should be one of: {1}".format(basis_fn['shape'],
                                                   VALID_EVALUATOR_SHAPES))
        if loop_var_list:
            # Declare any loop variables
            parent.add(DeclGen(parent, datatype="integer",
                               kind=api_config.default_kind["integer"],
                               entity_decls=sorted(loop_var_list)))

    def deallocate(self, parent):
        '''
        Add code to deallocate all basis/diff-basis function arrays

        :param parent: node in the f2pygen AST to which the deallocate \
                       calls will be added.
        :type parent: :py:class:`psyclone.f2pygen.SubroutineGen`

        :raises InternalError: if an unrecognised type of basis function \
                               is encountered.
        '''
        if self._basis_fns:
            # deallocate all allocated basis function arrays
            parent.add(CommentGen(parent, ""))
            parent.add(CommentGen(parent, " Deallocate basis arrays"))
            parent.add(CommentGen(parent, ""))

        func_space_var_names = set()
        for basis_fn in self._basis_fns:
            # add the basis array name to the list to use later
            if basis_fn["type"] == "basis":
                basis_name = "gh_basis"
            elif basis_fn["type"] == "diff-basis":
                basis_name = "gh_diff_basis"
            else:
                raise InternalError(
                    "Unrecognised type of basis function: '{0}'. Should be "
                    "one of 'basis' or 'diff-basis'.".format(basis_fn["type"]))
            for fspace in basis_fn["nodal_fspaces"]:
                op_name = basis_fn["fspace"].\
                    get_operator_name(basis_name,
                                      qr_var=basis_fn["qr_var"],
                                      on_space=fspace)
                func_space_var_names.add(op_name)

        if func_space_var_names:
            # add the required deallocate call
            parent.add(DeallocateGen(parent, sorted(func_space_var_names)))


class DynBoundaryConditions(DynCollection):
    '''
    Manages declarations and initialisation of quantities required by
    kernels that need boundary condition information.

    :param node: the Invoke or Kernel stub for which we are to handle \
                 any boundary conditions.
    :type node: :py:class:`psyclone.dynamo0p3.DynInvoke` or \
                :py:class:`psyclone.dynamo0p3.DynKern`

    :raises GenerationError: if a kernel named "enforce_bc_code" is found \
                             but does not have an argument on ANY_SPACE_1.
    :raises GenerationError: if a kernel named "enforce_operator_bc_code" is \
                             found but does not have exactly one argument.
    '''
    # Define a BoundaryDofs namedtuple to help us manage the arrays that
    # are required.
    BoundaryDofs = namedtuple("BoundaryDofs", ["argument", "function_space"])

    def __init__(self, node):
        super(DynBoundaryConditions, self).__init__(node)

        self._boundary_dofs = []
        # Check through all the kernel calls to see whether any of them
        # require boundary conditions. Currently this is done by recognising
        # the kernel name.
        for call in self._calls:
            if call.name.lower() == "enforce_bc_code":
                bc_fs = None
                for fspace in call.arguments.unique_fss:
                    if fspace.orig_name == "any_space_1":
                        bc_fs = fspace
                        break
                if not bc_fs:
                    raise GenerationError(
                        "The enforce_bc_code kernel must have an argument on "
                        "ANY_SPACE_1 but failed to find such an argument.")
                farg = call.arguments.get_arg_on_space(bc_fs)
                self._boundary_dofs.append(self.BoundaryDofs(farg, bc_fs))
            elif call.name.lower() == "enforce_operator_bc_code":
                # Check that the kernel only has one argument
                if len(call.arguments.args) != 1:
                    raise GenerationError(
                        "The enforce_operator_bc_code kernel must have exactly"
                        " one argument but found {0}".format(
                            len(call.arguments.args)))
                op_arg = call.arguments.args[0]
                bc_fs = op_arg.function_space_to
                self._boundary_dofs.append(self.BoundaryDofs(op_arg, bc_fs))

    def _invoke_declarations(self, parent):
        '''
        Add declarations for any boundary-dofs arrays required by an Invoke.

        :param parent: node in the PSyIR to which to add declarations.
        :type parent: :py:class:`psyclone.psyir.nodes.Node`

        '''
        api_config = Config.get().api_conf("dynamo0.3")

        for dofs in self._boundary_dofs:
            name = "boundary_dofs_" + dofs.argument.name
            parent.add(DeclGen(parent, datatype="integer",
                               kind=api_config.default_kind["integer"],
                               pointer=True,
                               entity_decls=[name+"(:,:) => null()"]))

    def _stub_declarations(self, parent):
        '''
        Add declarations for any boundary-dofs arrays required by a kernel.

        :param parent: node in the PSyIR to which to add declarations.
        :type parent: :py:class:`psyclone.psyir.nodes.Node`

        '''
        api_config = Config.get().api_conf("dynamo0.3")

        for dofs in self._boundary_dofs:
            name = "boundary_dofs_" + dofs.argument.name
            ndf_name = dofs.function_space.ndf_name
            parent.add(DeclGen(parent, datatype="integer",
                               kind=api_config.default_kind["integer"],
                               intent="in",
                               dimension=",".join([ndf_name, "2"]),
                               entity_decls=[name]))

    def initialise(self, parent):
        '''
        Initialise any boundary-dofs arrays required by an Invoke.

        :param parent: node in PSyIR to which to add declarations.
        :type parent: :py:class:`psyclone.psyir.nodes.Node`

        '''
        for dofs in self._boundary_dofs:
            name = "boundary_dofs_" + dofs.argument.name
            parent.add(AssignGen(
                parent, pointer=True, lhs=name,
                rhs="%".join([dofs.argument.proxy_name,
                              dofs.argument.ref_name(dofs.function_space),
                              "get_boundary_dofs()"])))


class DynInvoke(Invoke):
    '''The Dynamo specific invoke class. This passes the Dynamo specific
    InvokeSchedule class to the base class so it creates the one we
    require.  Also overrides the gen_code method so that we generate
    dynamo specific invocation code.

    :param alg_invocation: object containing the invoke call information.
    :type alg_invocation: :py:class:`psyclone.parse.algorithm.InvokeCall`
    :param int idx: the position of the invoke in the list of invokes \
        contained in the Algorithm.
    :param invokes: the Invokes object containing this DynInvoke \
        object.
    :type invokes: :py:class:`psyclone.dynamo0p3.DynamoInvokes`

    :raises GenerationError: if integer reductions are required in the \
        psy-layer.

    '''
    def __init__(self, alg_invocation, idx, invokes):
        if not alg_invocation and not idx:
            # This if test is added to support pyreverse.
            return
        self._schedule = DynInvokeSchedule(None)  # for pyreverse
        reserved_names_list = []
        reserved_names_list.extend(LFRicArgDescriptor.STENCIL_MAPPING.values())
        reserved_names_list.extend(LFRicArgDescriptor.VALID_STENCIL_DIRECTIONS)
        reserved_names_list.extend(["omp_get_thread_num",
                                    "omp_get_max_threads"])
        Invoke.__init__(self, alg_invocation, idx, DynInvokeSchedule,
                        invokes, reserved_names=reserved_names_list)

        # The baseclass works out the algorithm code's unique argument
        # list and stores it in the self._alg_unique_args
        # list. However, the base class currently ignores any stencil and qr
        # arguments so we need to add them in.

        self.scalar_args = DynScalarArgs(self)

        # initialise our invoke stencil information
        self.stencil = DynStencils(self)

        # Initialise our information on the function spaces used by this Invoke
        self.function_spaces = DynFunctionSpaces(self)

        # Initialise the object holding all information on the dofmaps
        # required by this invoke.
        self.dofmaps = DynDofmaps(self)

        # Initialise information on all of the fields accessed in this Invoke.
        self.fields = DynFields(self)

        # Initialise info. on all of the LMA operators used in this Invoke.
        self.lma_ops = DynLMAOperators(self)

        # Initialise the object holding all information on the column-
        # -matrix assembly operators required by this invoke.
        self.cma_ops = DynCMAOperators(self)

        # Initialise the object holding all information on the quadrature
        # and/or evaluators required by this invoke
        self.evaluators = DynBasisFunctions(self)

        # Initialise the object holding all information related to meshes
        # and inter-grid operations
        self.meshes = DynMeshes(self, self.psy_unique_vars)

        # Initialise the object holding information on any boundary-condition
        # kernel calls
        self.boundary_conditions = DynBoundaryConditions(self)

        # Information on all proxies required by this Invoke
        self.proxies = DynProxies(self)

        # Run-time checks for this invoke
        self.run_time_checks = LFRicRunTimeChecks(self)

        # Information required by kernels that iterate over cells
        self.cell_iterators = DynCellIterators(self)

        # Information on any orientation arrays required by this invoke
        self.orientation = DynOrientations(self)

        # Information on the required properties of the reference element
        self.reference_element_properties = DynReferenceElement(self)

        # Properties of the mesh
        self.mesh_properties = LFRicMeshProperties(self)

        # Extend arg list with stencil information
        self._alg_unique_args.extend(self.stencil.unique_alg_vars)

        # adding in qr arguments
        self._alg_unique_qr_args = []
        for call in self.schedule.kernels():
            for rule in call.qr_rules.values():
                if rule.alg_name not in self._alg_unique_qr_args:
                    self._alg_unique_qr_args.append(rule.alg_name)
        self._alg_unique_args.extend(self._alg_unique_qr_args)
        # we also need to work out the names to use for the qr
        # arguments within the psy layer. These are stored in the
        # _psy_unique_qr_vars list
        self._psy_unique_qr_vars = []
        for call in self.schedule.kernels():
            for rule in call.qr_rules.values():
                if rule.psy_name not in self._psy_unique_qr_vars:
                    self._psy_unique_qr_vars.append(rule.psy_name)

        # lastly, add in halo exchange calls and global sums if
        # required. We only need to add halo exchange calls for fields
        # since operators are assembled in place and scalars don't
        # have halos. We only need to add global sum calls for scalars
        # which have a gh_sum access.
        if Config.get().distributed_memory:
            # halo exchange calls
            for loop in self.schedule.loops():
                loop.create_halo_exchanges()
            # global sum calls
            for loop in self.schedule.loops():
                for scalar in loop.args_filter(
                        arg_types=LFRicArgDescriptor.VALID_SCALAR_NAMES,
                        arg_accesses=AccessType.get_valid_reduction_modes(),
                        unique=True):
                    global_sum = DynGlobalSum(scalar, parent=loop.parent)
                    loop.parent.children.insert(loop.position+1, global_sum)

    def unique_proxy_declarations(self, argument_type, access=None):
        '''
        Returns a list of all required proxy declarations for the specified
        argument type. If access is supplied (e.g. "AccessType.WRITE")
        then only declarations with that access are returned.

        :param str argument_type: argument type that proxy declarations are \
                                  searched for.
        :param access: optional AccessType for the specified argument type.
        :type access: :py:class:`psyclone.core.access_type.AccessType`

        :returns: a list of all required proxy declarations for the \
                  specified argument type.
        :rtype: list of str

        :raises InternalError: if the supplied argument type is invalid.
        :raises InternalError: if an invalid access is specified, i.e. \
                               not of type AccessType.

        '''
<<<<<<< HEAD
        if datatype not in LFRicArgDescriptor.VALID_ARG_TYPE_NAMES:
            raise GenerationError(
                "unique_proxy_declarations called with an invalid datatype. "
                "Expected one of '{0}' but found '{1}'".
                format(str(LFRicArgDescriptor.VALID_ARG_TYPE_NAMES), datatype))
=======
        if argument_type not in GH_VALID_ARG_TYPE_NAMES:
            raise InternalError(
                "DynInvoke.unique_proxy_declarations() called with an invalid "
                "argument type. Expected one of {0} but found '{1}'".
                format(str(GH_VALID_ARG_TYPE_NAMES), argument_type))
>>>>>>> c61e3c11
        if access and not isinstance(access, AccessType):
            api_config = Config.get().api_conf("dynamo0.3")
            valid_names = api_config.get_valid_accesses_api()
            raise InternalError(
                "DynInvoke.unique_proxy_declarations() called with an invalid "
                "access type. Expected one of {0} but found '{1}'".
                format(valid_names, access))
        declarations = []
        for call in self.schedule.kernels():
            for arg in call.arguments.args:
                if not access or arg.access == access:
                    if arg.text and arg.type == argument_type:
                        if arg.proxy_declaration_name not in declarations:
                            declarations.append(arg.proxy_declaration_name)
        return declarations

    def arg_for_funcspace(self, fspace):
        ''' Returns an argument object which is on the requested
        function space. Searches through all Kernel calls in this
        invoke. Currently the first argument object that is found is
        used. Throws an exception if no argument exists. '''
        for kern_call in self.schedule.kernels():
            try:
                return kern_call.arguments.get_arg_on_space(fspace)
            except FieldNotFoundError:
                pass
        raise GenerationError(
            "No argument found on '{0}' space".format(fspace.mangled_name))

    def unique_fss(self):
        ''' Returns the unique function space *objects* over all kernel
        calls in this invoke. '''
        unique_fs = []
        unique_fs_names = []
        for kern_call in self.schedule.kernels():
            kern_fss = kern_call.arguments.unique_fss
            for fspace in kern_fss:
                if fspace.mangled_name not in unique_fs_names:
                    unique_fs.append(fspace)
                    unique_fs_names.append(fspace.mangled_name)
        return unique_fs

    def is_coloured(self):
        ''' Returns true if at least one of the loops in the
        schedule of this invoke has been coloured '''
        for loop in self.schedule.loops():
            if loop.loop_type == "colours":
                return True
        return False

    @property
    def iterate_over_dofs_only(self):
        '''
        :returns: whether or not this Invoke consists only of kernels that \
                  iterate over DoFs.
        :rtype: bool
        '''
        for kern_call in self.schedule.kernels():
            if kern_call.iterates_over.lower() != "dofs":
                return False
        return True

    def field_on_space(self, func_space):
        ''' If a field exists on this space for any kernel in this
        invoke then return that field. Otherwise return None. '''
        for kern_call in self.schedule.kernels():
            field = func_space.field_on_space(kern_call.arguments)
            if field:
                return field
        return None

    def gen_code(self, parent):
        '''
        Generates Dynamo specific invocation code (the subroutine
        called by the associated invoke call in the algorithm
        layer). This consists of the PSy invocation subroutine and the
        declaration of its arguments.
        :param parent: The parent node in the AST (of the code to be \
                       generated) to which the node describing the PSy \
                       subroutine will be added
        :type parent: :py:class:`psyclone.f2pygen.ModuleGen`

        '''
        # Create the subroutine
        invoke_sub = SubroutineGen(parent, name=self.name,
                                   args=self.psy_unique_var_names +
                                   self.stencil.unique_alg_vars +
                                   self._psy_unique_qr_vars)

        # Declare all quantities required by this PSy routine (invoke)
        for entities in [self.scalar_args, self.fields, self.lma_ops,
                         self.stencil, self.orientation, self.meshes,
                         self.function_spaces, self.dofmaps, self.cma_ops,
                         self.boundary_conditions, self.evaluators,
                         self.proxies, self.cell_iterators,
                         self.reference_element_properties,
                         self.mesh_properties,
                         self.run_time_checks]:
            entities.declarations(invoke_sub)

        # Initialise all quantities required by this PSy routine (invoke)

        if self.schedule.reductions(reprod=True):
            # We have at least one reproducible reduction so we need
            # to know the number of OpenMP threads
            omp_function_name = "omp_get_max_threads"
            tag = "omp_num_threads"
            nthreads_name = \
                self.schedule.symbol_table.lookup_with_tag(tag).name
            invoke_sub.add(UseGen(invoke_sub, name="omp_lib", only=True,
                                  funcnames=[omp_function_name]))
            # Note: There is no assigned kind for integer nthreads as this
            # would imply assigning kind to th_idx and other elements of
            # the psyGen OMPParallelDirective
            invoke_sub.add(DeclGen(invoke_sub, datatype="integer",
                                   entity_decls=[nthreads_name]))
            invoke_sub.add(CommentGen(invoke_sub, ""))
            invoke_sub.add(CommentGen(
                invoke_sub, " Determine the number of OpenMP threads"))
            invoke_sub.add(CommentGen(invoke_sub, ""))
            invoke_sub.add(AssignGen(invoke_sub, lhs=nthreads_name,
                                     rhs=omp_function_name+"()"))

        for entities in [self.proxies, self.run_time_checks,
                         self.cell_iterators, self.meshes,
                         self.stencil, self.orientation, self.dofmaps,
                         self.cma_ops, self.boundary_conditions,
                         self.function_spaces, self.evaluators,
                         self.reference_element_properties,
                         self.mesh_properties]:
            entities.initialise(invoke_sub)

        # Now that everything is initialised and checked, we can call
        # our kernels

        invoke_sub.add(CommentGen(invoke_sub, ""))
        if Config.get().distributed_memory:
            invoke_sub.add(CommentGen(invoke_sub, " Call kernels and "
                                      "communication routines"))
        else:
            invoke_sub.add(CommentGen(invoke_sub, " Call our kernels"))
        invoke_sub.add(CommentGen(invoke_sub, ""))

        # Add content from the schedule
        self.schedule.gen_code(invoke_sub)

        # Deallocate any basis arrays
        self.evaluators.deallocate(invoke_sub)

        invoke_sub.add(CommentGen(invoke_sub, ""))

        # finally, add me to my parent
        parent.add(invoke_sub)


class DynInvokeSchedule(InvokeSchedule):
    ''' The Dynamo specific InvokeSchedule sub-class. This passes the Dynamo-
    specific factories for creating kernel and infrastructure calls
    to the base class so it creates the ones we require. '''

    def __init__(self, arg, reserved_names=None):
        from psyclone.dynamo0p3_builtins import DynBuiltInCallFactory
        InvokeSchedule.__init__(self, DynKernCallFactory,
                                DynBuiltInCallFactory, arg, reserved_names)

    def node_str(self, colour=True):
        ''' Creates a text summary of this node.

        :param bool colour: whether or not to include control codes for colour.

        :returns: text summary of this node, optionally with control codes \
                  for colour highlighting.
        :rtype: str

        '''
        return (self.coloured_name(colour) + "[invoke='" + self.invoke.name +
                "', dm=" + str(Config.get().distributed_memory)+"]")


class DynGlobalSum(GlobalSum):
    '''
    Dynamo specific global sum class which can be added to and
    manipulated in, a schedule.

    :param scalar: the kernel argument for which to perform a global sum.
    :type scalar: :py:class:`psyclone.dynamo0p3.DynKernelArgument`
    :param parent: the parent node of this node in the PSyIR
    :type parent: :py:class:`psyclone.psyir.nodes.Node`

    :raises GenerationError: if distributed memory is not enabled.
    :raises GenerationError: if the scalar is not of type gh_real.
    '''
    def __init__(self, scalar, parent=None):
        if not Config.get().distributed_memory:
            raise GenerationError("It makes no sense to create a DynGlobalSum "
                                  "object when dm=False")
        # a list of scalar types that this class supports
        self._supported_scalars = ["gh_real"]
        if scalar.type not in self._supported_scalars:
            raise GenerationError(
                "DynGlobalSum currently only supports '{0}', but found '{1}'. "
                "Error found in Kernel '{2}', argument '{3}'".
                format(self._supported_scalars, scalar.type,
                       scalar.call.name, scalar.name))
        super(DynGlobalSum, self).__init__(scalar, parent=parent)

    def gen_code(self, parent):
        '''
        Dynamo-specific code generation for this class.

        :param parent: f2pygen node to which to add AST nodes.
        :type parent: :py:class:`psyclone.f2pygen.SubroutineGen`

        '''
        name = self._scalar.name
        sum_name = self.root.symbol_table.name_from_tag("global_sum")
        parent.add(UseGen(parent, name="scalar_mod", only=True,
                          funcnames=["scalar_type"]))
        parent.add(TypeDeclGen(parent, datatype="scalar_type",
                               entity_decls=[sum_name]))
        parent.add(AssignGen(parent, lhs=sum_name+"%value", rhs=name))
        parent.add(AssignGen(parent, lhs=name, rhs=sum_name+"%get_sum()"))


def _create_depth_list(halo_info_list):
    '''Halo exchanges may have more than one dependency. This method
    simplifies multiple dependencies to remove duplicates and any
    obvious redundancy. For example, if one dependency is for depth=1
    and another for depth=2 then we do not need the former as it is
    covered by the latter. Similarly, if we have a depth=extent+1 and
    another for depth=extent+2 then we do not need the former as it is
    covered by the latter. It also takes into account
    needs_clean_outer, which indicates whether the outermost halo
    needs to be clean (and therefore whether there is a dependence).

    :param: a list containing halo access information derived from
    all read fields dependent on this halo exchange
    :type: :func:`list` of :py:class:`psyclone.dynamo0p3.HaloReadAccess`
    :return: a list containing halo depth information derived from
    the halo access information
    :rtype: :func:`list` of :py:class:`psyclone.dynamo0p3.HaloDepth`

    '''
    depth_info_list = []
    # first look to see if all field dependencies are
    # annexed_only. If so we only care about annexed dofs
    annexed_only = True
    for halo_info in halo_info_list:
        if not (halo_info.annexed_only or
                (halo_info.literal_depth == 1
                 and not halo_info.needs_clean_outer)):
            # There are two cases when we only care about accesses to
            # annexed dofs. 1) when annexed_only is set and 2) when
            # the halo depth is 1 but we only depend on annexed dofs
            # being up-to-date (needs_clean_outer is False)
            annexed_only = False
            break
    if annexed_only:
        depth_info = HaloDepth()
        depth_info.set_by_value(max_depth=False, var_depth="",
                                literal_depth=1, annexed_only=True,
                                max_depth_m1=False)
        return [depth_info]
    # next look to see if one of the field dependencies specifies
    # a max_depth access. If so the whole halo region is accessed
    # so we do not need to be concerned with other accesses.
    max_depth_m1 = False
    for halo_info in halo_info_list:
        if halo_info.max_depth:
            if halo_info.needs_clean_outer:
                # found a max_depth access so we only need one
                # HaloDepth entry
                depth_info = HaloDepth()
                depth_info.set_by_value(max_depth=True, var_depth="",
                                        literal_depth=0, annexed_only=False,
                                        max_depth_m1=False)
                return [depth_info]
            # remember that we found a max_depth-1 access
            max_depth_m1 = True

    if max_depth_m1:
        # we have at least one max_depth-1 access.
        depth_info = HaloDepth()
        depth_info.set_by_value(max_depth=False, var_depth="",
                                literal_depth=0, annexed_only=False,
                                max_depth_m1=True)
        depth_info_list.append(depth_info)

    for halo_info in halo_info_list:
        # go through the halo information associated with each
        # read dependency, skipping any max_depth-1 accesses
        if halo_info.max_depth and not halo_info.needs_clean_outer:
            continue
        var_depth = halo_info.var_depth
        literal_depth = halo_info.literal_depth
        if literal_depth and not halo_info.needs_clean_outer:
            # decrease depth by 1 if we don't care about the outermost
            # access
            literal_depth -= 1
        match = False
        # check whether we match with existing depth information
        for depth_info in depth_info_list:
            if depth_info.var_depth == var_depth and not match:
                # this dependence uses the same variable to
                # specify its depth as an existing one, or both do
                # not have a variable so we only have a
                # literal. Therefore we only need to update the
                # literal value with the maximum of the two
                # (e.g. var_name,1 and var_name,2 => var_name,2)
                depth_info.literal_depth = max(
                    depth_info.literal_depth, literal_depth)
                match = True
                break
        if not match:
            # no matches were found with existing entries so
            # create a new one
            depth_info = HaloDepth()
            depth_info.set_by_value(max_depth=False, var_depth=var_depth,
                                    literal_depth=literal_depth,
                                    annexed_only=False, max_depth_m1=False)
            depth_info_list.append(depth_info)
    return depth_info_list


class DynHaloExchange(HaloExchange):

    '''Dynamo specific halo exchange class which can be added to and
    manipulated in a schedule.

    :param field: the field that this halo exchange will act on
    :type field: :py:class:`psyclone.dynamo0p3.DynKernelArgument`
    :param check_dirty: optional argument default True indicating \
    whether this halo exchange should be subject to a run-time check \
    for clean/dirty halos.
    :type check_dirty: bool
    :param vector_index: optional vector index (default None) to \
    identify which index of a vector field this halo exchange is \
    responsible for
    :type vector_index: int
    :param parent: optional PSyIRe parent node (default None) of this \
    object
    :type parent: :py:class:`psyclone.psyGen.node`

    '''
    def __init__(self, field, check_dirty=True,
                 vector_index=None, parent=None):
        HaloExchange.__init__(self, field, check_dirty=check_dirty,
                              vector_index=vector_index, parent=parent)
        # set up some defaults for this class
        self._halo_exchange_name = "halo_exchange"

    def _compute_stencil_type(self):
        '''Dynamically work out the type of stencil required for this halo
        exchange as it could change as transformations are applied to
        the schedule. If all stencil accesses are of the same type then we
        return that stencil, otherwise we return the "region" stencil
        type (as it is safe for all stencils).

        :return: the type of stencil required for this halo exchange
        :rtype: str

        '''
        # get information about stencil accesses from all read fields
        # dependendent on this halo exchange
        halo_info_list = self._compute_halo_read_info()

        trial_stencil = halo_info_list[0].stencil_type
        for halo_info in halo_info_list:
            # assume that if stencil accesses are different that we
            # simply revert to region. We could be more clever in the
            # future e.g. x and y implies cross.
            if halo_info.stencil_type != trial_stencil:
                return "region"
        return trial_stencil

    def _compute_halo_depth(self):
        '''Dynamically determine the depth of the halo for this halo exchange,
        as the depth can change as transformations are applied to the
        schedule.

        :return: the halo exchange depth as a Fortran string
        :rtype: str

        '''
        # get information about reading from the halo from all read fields
        # dependendent on this halo exchange
        depth_info_list = self._compute_halo_read_depth_info()

        # if there is only one entry in the list we can just return
        # the depth
        if len(depth_info_list) == 1:
            return str(depth_info_list[0])
        # the depth information can't be reduced to a single
        # expression, therefore we need to determine the maximum
        # of all expresssions
        depth_str_list = [str(depth_info) for depth_info in
                          depth_info_list]
        return "max("+",".join(depth_str_list)+")"

    def _compute_halo_read_depth_info(self):
        '''Take a list of `psyclone.dynamo0p3.HaloReadAccess` objects and
        create an equivalent list of `psyclone.dynamo0p3.HaloDepth`
        objects. Whilst doing this we simplify the
        `psyclone.dynamo0p3.HaloDepth` list to remove redundant depth
        information e.g. depth=1 is not required if we have a depth=2

        :return: a list containing halo depth information derived from \
        all fields dependent on this halo exchange
        :rtype: :func:`list` of :py:class:`psyclone.dynamo0p3.HaloDepth`

        '''
        # get our halo information
        halo_info_list = self._compute_halo_read_info()
        # use the halo information to generate depth information
        depth_info_list = _create_depth_list(halo_info_list)
        return depth_info_list

    def _compute_halo_read_info(self):
        '''Dynamically computes all halo read dependencies and returns the
        required halo information (i.e. halo depth and stencil type) in a
        list of HaloReadAccess objects

        :return: a list containing halo information for each read dependency
        :rtype: :func:`list` of :py:class:`psyclone.dynamo0p3.HaloReadAccess`

        '''
        read_dependencies = self.field.forward_read_dependencies()
        if not read_dependencies:
            raise GenerationError(
                "Internal logic error. There should be at least one read "
                "dependence for a halo exchange")
        return [HaloReadAccess(read_dependency) for read_dependency
                in read_dependencies]

    def _compute_halo_write_info(self):
        '''Determines how much of the halo has been cleaned from any previous
        redundant computation

        :return: a HaloWriteAccess object containing the required \
        information, or None if no dependence information is found.
        :rtype: :py:class:`psyclone.dynamo0p3.HaloWriteAccess` or None
        :raises GenerationError: if more than one write dependence is \
        found for this halo exchange as this should not be possible

        '''
        write_dependencies = self.field.backward_write_dependencies()
        if not write_dependencies:
            # no write dependence information
            return None
        if len(write_dependencies) > 1:
            raise GenerationError(
                "Internal logic error. There should be at most one write "
                "dependence for a halo exchange. Found "
                "'{0}'".format(str(len(write_dependencies))))
        return HaloWriteAccess(write_dependencies[0])

    def required(self):
        '''Determines whether this halo exchange is definitely required (True,
        True), might be required (True, False) or is definitely not
        required (False, *). The first return argument is used to
        decide whether a halo exchange should exist. If it is True
        then the halo is required or might be required. If it is False
        then the halo exchange is definitely not required. The second
        argument is used to specify whether we definitely know that it
        is required or are not sure.

        Whilst a halo exchange is generally only ever added if it is
        required, or if it may be required, this situation can change
        if redundant computation transformations are applied. The
        first argument can be used to remove such halo exchanges if
        required.

        When the first argument is True, the second argument can be
        used to see if we need to rely on the runtime (set_dirty and
        set_clean calls) and therefore add a check_dirty() call around
        the halo exchange or whether we definitely know that this halo
        exchange is required.

        This routine assumes that a stencil size provided via a
        variable may take the value 0. If a variables value is
        constrained to be 1, or more, then the logic for deciding
        whether a halo exchange is definitely required should be
        updated. Note, the routine would still be correct as is, it
        would just return more unknown results than it should).

        :return: Returns (x, y) where x specifies whether this halo \
        exchange is (or might be) required - True, or is not required \
        - False. If the first tuple item is True then the second \
        argument specifies whether we definitely know that we need the \
        HaloExchange - True, or are not sure - False.
        :rtype: (bool, bool)

        '''
        # get *aggregated* information about halo reads
        required_clean_info = self._compute_halo_read_depth_info()
        # get information about the halo write
        clean_info = self._compute_halo_write_info()

        # no need to test whether we return at least one read
        # dependency as _compute_halo_read_depth_info() raises an
        # exception if none are found

        if Config.get().api_conf("dynamo0.3").compute_annexed_dofs and \
           len(required_clean_info) == 1 and \
           required_clean_info[0].annexed_only:
            # We definitely don't need the halo exchange as we
            # only read annexed dofs and these are always clean as
            # they are computed by default when iterating over
            # dofs and kept up-to-date by redundant computation
            # when iterating over cells.
            required = False
            known = True  # redundant information as it is always known
            return required, known

        if not clean_info:
            # this halo exchange has no previous write dependencies so
            # we do not know the initial state of the halo. This means
            # that we do not know if we need a halo exchange or not
            required = True
            known = False
            return required, known

        if clean_info.max_depth:
            if not clean_info.dirty_outer:
                # all of the halo is cleaned by redundant computation
                # so halo exchange is not required
                required = False
                known = True  # redundant information as it is always known
            else:
                # the last level halo is dirty
                if required_clean_info[0].max_depth:
                    # we know that we need to clean the outermost halo level
                    required = True
                    known = True
                else:
                    # we don't know whether the halo exchange is
                    # required or not as the reader reads the halo to
                    # a specified depth but we don't know the depth
                    # of the halo
                    required = True
                    known = False
            return required, known

        # at this point we know that clean_info.max_depth is False

        if not clean_info.literal_depth:
            # if literal_depth is 0 then the writer does not
            # redundantly compute so we definitely need the halo
            # exchange
            required = True
            known = True
            return required, known

        if clean_info.literal_depth == 1 and clean_info.dirty_outer:
            # the writer redundantly computes in the level 1 halo but
            # leaves it dirty (although annexed dofs are now clean).
            if len(required_clean_info) == 1 and \
               required_clean_info[0].annexed_only:
                # we definitely don't need the halo exchange as we
                # only read annexed dofs and these have been made
                # clean by the redundant computation
                required = False
                known = True  # redundant information as it is always known
            else:
                # we definitely need the halo exchange as the reader(s)
                # require the halo to be clean
                required = True
                known = True
            return required, known

        # At this point we know that the writer cleans the halo to a
        # known (literal) depth through redundant computation. We now
        # compute this value for use by the logic in the rest of the
        # routine.
        clean_depth = clean_info.literal_depth
        if clean_info.dirty_outer:
            # outer layer stays dirty
            clean_depth -= 1

        # If a literal value in any of the required clean halo depths
        # is greater than the cleaned depth then we definitely need
        # the halo exchange (as any additional variable depth would
        # increase the required depth value). We only look at the case
        # where we have multiple entries as the single entry case is
        # dealt with separately
        if len(required_clean_info) > 1:
            for required_clean in required_clean_info:
                if required_clean.literal_depth > clean_depth:
                    required = True
                    known = True
                    return required, known

        # The only other case where we know that a halo exchange is
        # required (or not) is where we read the halo to a known
        # literal depth. As the read inforation is aggregated, a known
        # literal depth will mean that there is only one
        # required_clean_info entry
        if len(required_clean_info) == 1:
            # the halo might be read to a fixed literal depth
            if required_clean_info[0].var_depth or \
               required_clean_info[0].max_depth:
                # no it isn't so we might need the halo exchange
                required = True
                known = False
            else:
                # the halo is read to a fixed literal depth.
                required_clean_depth = required_clean_info[0].literal_depth
                if clean_depth < required_clean_depth:
                    # we definitely need this halo exchange
                    required = True
                    known = True
                else:
                    # we definitely don't need this halo exchange
                    required = False
                    known = True  # redundant information as it is always known
            return required, known

        # We now know that at least one required_clean entry has a
        # variable depth and any required_clean fixed depths are less
        # than the cleaned depth so we may need a halo exchange.
        required = True
        known = False
        return required, known

    def node_str(self, colour=True):
        ''' Creates a text summary of this HaloExchange node.

        :param bool colour: whether or not to include control codes for colour.

        :returns: text summary of this node, optionally with control codes \
                  for colour highlighting.
        :rtype: str

        '''
        _, known = self.required()
        runtime_check = not known
        field_id = self._field.name
        if self.vector_index:
            field_id += "({0})".format(self.vector_index)
        return ("{0}[field='{1}', type='{2}', depth={3}, "
                "check_dirty={4}]".format(self.coloured_name(colour), field_id,
                                          self._compute_stencil_type(),
                                          self._compute_halo_depth(),
                                          runtime_check))

    def gen_code(self, parent):
        '''Dynamo specific code generation for this class.

        :param parent: an f2pygen object that will be the parent of \
        f2pygen objects created in this method
        :type parent: :py:class:`psyclone.f2pygen.BaseGen`

        '''
        if self.vector_index:
            ref = "(" + str(self.vector_index) + ")"
        else:
            ref = ""
        _, known = self.required()
        if not known:
            if_then = IfThenGen(parent, self._field.proxy_name + ref +
                                "%is_dirty(depth=" +
                                self._compute_halo_depth() + ")")
            parent.add(if_then)
            halo_parent = if_then
        else:
            halo_parent = parent
        halo_parent.add(
            CallGen(
                halo_parent, name=self._field.proxy_name + ref +
                "%" + self._halo_exchange_name +
                "(depth=" + self._compute_halo_depth() + ")"))
        parent.add(CommentGen(parent, ""))


class DynHaloExchangeStart(DynHaloExchange):
    '''The start of an asynchronous halo exchange. This is similar to a
    regular halo exchange except that the Fortran name of the call is
    different and the routine only reads the data being transferred
    (the associated field is specified as having a read access). As a
    result this class is not able to determine some important
    properties (such as whether the halo exchange is known to be
    required or not). This is solved by finding the corresponding
    asynchronous halo exchange end (a halo exchange start always has a
    corresponding halo exchange end and vice versa) and calling its
    methods (a halo exchange end is specified as having readwrite
    access to its associated field and therefore is able to determine
    the required properties).

    :param field: the field that this halo exchange will act on
    :type field: :py:class:`psyclone.dynamo0p3.DynKernelArgument`
    :param check_dirty: optional argument (default True) indicating \
    whether this halo exchange should be subject to a run-time check \
    for clean/dirty halos.
    :type check_dirty: bool
    :param vector_index: optional vector index (default None) to \
    identify which component of a vector field this halo exchange is \
    responsible for
    :type vector_index: int
    :param parent: optional PSyIRe parent node (default None) of this \
    object
    :type parent: :py:class:`psyclone.psyGen.node`

    '''
    # Textual description of the node.
    _text_name = "HaloExchangeStart"

    def __init__(self, field, check_dirty=True,
                 vector_index=None, parent=None):
        DynHaloExchange.__init__(self, field, check_dirty=check_dirty,
                                 vector_index=vector_index, parent=parent)
        # Update the field's access appropriately. Here "gh_read"
        # specifies that the start of a halo exchange only reads
        # the field's data.
        self._field.access = AccessType.READ
        # override appropriate parent class names
        self._halo_exchange_name = "halo_exchange_start"

    def _compute_stencil_type(self):
        '''Call the required method in the corresponding halo exchange end
        object. This is done as the field in halo exchange start is
        only read and the dependence analysis beneath this call
        requires the field to be modified.

        :return: Return the type of stencil required for this pair of \
        halo exchanges
        :rtype: str

        '''
        return self._get_hex_end()._compute_stencil_type()

    def _compute_halo_depth(self):
        '''Call the required method in the corresponding halo exchange end
        object. This is done as the field in halo exchange start is
        only read and the dependence analysis beneath this call
        requires the field to be modified.

        :return: Return the halo exchange depth as a Fortran string
        :rtype: str

        '''
        return self._get_hex_end()._compute_halo_depth()

    def required(self):
        '''Call the required method in the corresponding halo exchange end
        object. This is done as the field in halo exchange start is
        only read and the dependence analysis beneath this call
        requires the field to be modified.

        :return: Returns (x, y) where x specifies whether this halo \
        exchange is (or might be) required - True, or is not required \
        - False. If the first tuple item is True then the second \
        argument specifies whether we definitely know that we need the \
        HaloExchange - True, or are not sure - False.
        :rtype: (bool, bool)

        '''
        return self._get_hex_end().required()

    def _get_hex_end(self):
        '''An internal helper routine for this class which finds the halo
        exchange end object corresponding to this halo exchange start
        object or raises an exception if one is not found.

        :return: The corresponding halo exchange end object
        :rtype: :py:class:`psyclone.dynamo0p3.DynHaloExchangeEnd`
        :raises GenerationError: If no matching HaloExchangeEnd is \
        found, or if the first matching haloexchange that is found is \
        not a HaloExchangeEnd

        '''
        # Look at all nodes following this one in schedule order
        # (which is PSyIRe node order)
        for node in self.following():
            if self.sameParent(node) and isinstance(node, DynHaloExchange):
                # Found a following `haloexchange`,
                # `haloexchangestart` or `haloexchangeend` PSyIRe node
                # that is at the same calling hierarchy level as this
                # haloexchangestart
                access = DataAccess(self.field)
                if access.overlaps(node.field):
                    if isinstance(node, DynHaloExchangeEnd):
                        return node
                    raise GenerationError(
                        "Halo exchange start for field '{0}' should match "
                        "with a halo exchange end, but found {1}".format(
                            self.field.name, type(node)))
        # no match has been found which is an error as a halo exchange
        # start should always have a matching halo exchange end that
        # follows it in schedule (PSyIRe sibling) order
        raise GenerationError(
            "Halo exchange start for field '{0}' has no matching halo "
            "exchange end".format(self.field.name))


class DynHaloExchangeEnd(DynHaloExchange):
    '''The end of an asynchronous halo exchange. This is similar to a
    regular halo exchange except that the Fortran name of the call is
    different and the routine only writes to the data being
    transferred.

    :param field: the field that this halo exchange will act on
    :type field: :py:class:`psyclone.dynamo0p3.DynKernelArgument`
    :param check_dirty: optional argument (default True) indicating \
    whether this halo exchange should be subject to a run-time check \
    for clean/dirty halos.
    :type check_dirty: bool
    :param vector_index: optional vector index (default None) to \
    identify which index of a vector field this halo exchange is \
    responsible for
    :type vector_index: int
    :param parent: optional PSyIRe parent node (default None) of this \
    object
    :type parent: :py:class:`psyclone.psyGen.node`

    '''
    # Textual description of the node.
    _text_name = "HaloExchangeEnd"

    def __init__(self, field, check_dirty=True,
                 vector_index=None, parent=None):
        DynHaloExchange.__init__(self, field, check_dirty=check_dirty,
                                 vector_index=vector_index, parent=parent)
        # Update field properties appropriately. The associated field is
        # written to. However, a readwrite field access needs to be
        # specified as this is required for the halo exchange logic to
        # work correctly.
        self._field.access = AccessType.READWRITE
        # override appropriate parent class names
        self._halo_exchange_name = "halo_exchange_finish"


class HaloDepth(object):
    '''Determines how much of the halo a read to a field accesses (the
    halo depth)
    '''
    def __init__(self):
        # literal_depth is used to store any known (literal) component
        # of the depth of halo that is accessed. It may not be the
        # full depth as there may also be an additional var_depth
        # specified.
        self._literal_depth = 0
        # var_depth is used to store any variable component of the
        # depth of halo that is accessed. It may not be the full depth
        # as there may also be an additional literal_depth specified.
        self._var_depth = None
        # max_depth specifies whether the full depth of halo (whatever
        # that might be) is accessed. If this is set then
        # literal_depth, var_depth and max_depth_m1 have no
        # meaning. max_depth being False does not necessarily mean the
        # full halo depth is not accessed, rather it means that we do
        # not know.
        self._max_depth = False
        # max_depth_m1 specifies whether the full depth of halo
        # (whatever that might be) apart from the outermost level is
        # accessed. If this is set then literal_depth, var_depth and
        # max_depth have no meaning.
        self._max_depth_m1 = False
        # annexed only is True if the only access in the halo is for
        # annexed dofs
        self._annexed_only = False

    @property
    def annexed_only(self):
        '''Returns whether the access to the halo is solely to annexed dofs,
        or not

        :return: Return True if only annexed dofs are accessed in the
        halo and False otherwise
        :rtype: bool

        '''
        return self._annexed_only

    @property
    def max_depth(self):
        '''Returns whether the read to the field is known to access all of the
        halo or not

        :return: Return True if the read to the field is known to
        access all of the halo and False otherwise
        :rtype: bool

        '''
        return self._max_depth

    @property
    def max_depth_m1(self):
        '''Returns whether the read to the field is known to access all of the
        halo except the outermost level or not.

        :return: Return True if the read to the field is known to
        access all of the halo except the outermost and False otherwise
        :rtype: bool

        '''
        return self._max_depth_m1

    @property
    def var_depth(self):
        '''Returns the name of the variable specifying the depth of halo
        access if one is provided. Note, a variable will only be provided for
        stencil accesses. Also note, this depth should be added to the
        literal_depth to find the total depth.

        :return: Return a variable name specifying the halo
        access depth, if one exists, and None if not
        :rtype: String

        '''
        return self._var_depth

    @property
    def literal_depth(self):
        '''Returns the known fixed (literal) depth of halo access. Note, this
        depth should be added to the var_depth to find the total
        depth.

        :return: Return the known fixed (literal) halo
        access depth
        :rtype: integer

        '''
        return self._literal_depth

    @literal_depth.setter
    def literal_depth(self, value):
        ''' Set the known fixed (literal) depth of halo access.

        :parameter value: Set the known fixed (literal) halo
        access depth
        :type value: integer

        '''
        self._literal_depth = value

    def set_by_value(self, max_depth, var_depth, literal_depth, annexed_only,
                     max_depth_m1):
        '''Set halo depth information directly

        :param bool max_depth: True if the field accesses all of the \
        halo and False otherwise
        :param str var_depth: A variable name specifying the halo \
        access depth, if one exists, and None if not
        :param int literal_depth: The known fixed (literal) halo \
        access depth
        :param bool annexed_only: True if only the halo's annexed dofs \
        are accessed and False otherwise
        :param bool max_depth_m1: True if the field accesses all of \
        the halo but does not require the outermost halo to be correct \
        and False otherwise

        '''
        self._max_depth = max_depth
        self._var_depth = var_depth
        self._literal_depth = literal_depth
        self._annexed_only = annexed_only
        self._max_depth_m1 = max_depth_m1

    def __str__(self):
        '''return the depth of a halo dependency
        as a string'''
        depth_str = ""
        if self.max_depth:
            depth_str += "mesh%get_halo_depth()"
        elif self.max_depth_m1:
            depth_str += "mesh%get_halo_depth()-1"
        else:
            if self.var_depth:
                depth_str += self.var_depth
                if self.literal_depth:
                    depth_str += "+"
            if self.literal_depth:
                depth_str += str(self.literal_depth)
        return depth_str


def halo_check_arg(field, access_types):
    '''
    Support function which performs checks to ensure the first argument
    is a field, that the field is contained within Kernel or Builtin
    call and that the field is accessed in one of the ways specified
    by the second argument. If no error is reported it returns the
    call object containing this argument.

    :param field: the argument object we are checking
    :type field: :py:class:`psyclone.dynamo0p3.DynArgument`
    :param access_types: List of allowed access types.
    :type access_types: List of :py:class:`psyclone.psyGen.AccessType`.
    :return: the call containing the argument object
    :rtype: sub-class of :py:class:`psyclone.psyGen.Kern`

    :raises GenerationError: if the first argument to this function is \
                             the wrong type.
    :raises GenerationError: if the first argument is not accessed in one of \
                    the ways specified by the second argument to the function.
    :raises GenerationError: if the first argument is not contained \
                             within a call object.

    '''
    try:
        # get the kernel/builtin call associated with this field
        call = field.call
    except AttributeError:
        raise GenerationError(
            "HaloInfo class expects an argument of type DynArgument, or "
            "equivalent, on initialisation, but found, "
            "'{0}'".format(type(field)))

    if field.access not in access_types:
        api_strings = [access.api_specific_name() for access in access_types]
        raise GenerationError(
            "In HaloInfo class, field '{0}' should be one of {1}, but found "
            "'{2}'".format(field.name, api_strings,
                           field.access.api_specific_name()))
    from psyclone.dynamo0p3_builtins import DynBuiltIn
    if not (isinstance(call, DynKern) or isinstance(call, DynBuiltIn)):
        raise GenerationError(
            "In HaloInfo class, field '{0}' should be from a call but "
            "found {1}".format(field.name, type(call)))
    return call


class HaloWriteAccess(HaloDepth):
    '''Determines how much of a field's halo is written to (the halo depth)
    when a field is accessed in a particular kernel within a
    particular loop nest

    '''
    def __init__(self, field):
        '''
        :param field: the field that we are concerned with
        :type field: :py:class:`psyclone.dynamo0p3.DynArgument`

        '''

        HaloDepth.__init__(self)
        self._compute_from_field(field)

    @property
    def dirty_outer(self):
        '''Returns True if the writer is continuous and accesses the halo and
        False otherwise. It indicates that the outer level of halo that has
        been written to is actually dirty (well to be precise it is a partial
        sum).

        :return: Return True if the outer layer of halo
        that is written to remains dirty and False otherwise.
        :rtype: bool

        '''
        return self._dirty_outer

    def _compute_from_field(self, field):
        '''Internal method to compute what parts of a field's halo are written
        to in a certain kernel and loop. The information computed is
        the depth of access and validity of the data after
        writing. The depth of access can be the maximum halo depth or
        a literal depth and the outer halo layer that is written to
        may be dirty or clean.

        :param field: the field that we are concerned with
        :type field: :py:class:`psyclone.dynamo0p3.DynArgument`

        '''
        call = halo_check_arg(field, AccessType.all_write_accesses())
        # no test required here as all calls exist within a loop
        loop = call.parent.parent
        # The outermost halo level that is written to is dirty if it
        # is a continuous field which writes into the halo in a loop
        # over cells
        self._dirty_outer = (
            not field.discontinuous and
            loop.iteration_space == "cells" and
            loop.upper_bound_name in HALO_ACCESS_LOOP_BOUNDS)
        depth = 0
        max_depth = False
        if loop.upper_bound_name in HALO_ACCESS_LOOP_BOUNDS:
            # loop does redundant computation
            if loop.upper_bound_halo_depth:
                # loop redundant computation is to a fixed literal depth
                depth = loop.upper_bound_halo_depth
            else:
                # loop redundant computation is to the maximum depth
                max_depth = True
        # If this is an inter-grid kernel and we're writing to the
        # field on the fine mesh then the halo depth is effectively
        # doubled
        if call.is_intergrid and field.mesh == "gh_fine":
            depth *= 2
        # The third argument for set_by_value specifies the name of a
        # variable used to specify the depth. Variables are currently
        # not used when a halo is written to, so we pass None which
        # indicates there is no variable.  the fifth argument for
        # set_by_value indicates whether we only access
        # annexed_dofs. At the moment this is not possible when
        # modifying a field so we always return False. The sixth
        # argument indicates if the depth of access is the
        # maximum-1. This is not possible here so we return False.
        HaloDepth.set_by_value(self, max_depth, None, depth, False, False)


class HaloReadAccess(HaloDepth):
    '''Determines how much of a field's halo is read (the halo depth) and
    additionally the access pattern (the stencil) when a field is
    accessed in a particular kernel within a particular loop nest

    '''
    def __init__(self, field):
        '''
        :param field: the field that we want to get information on
        :type field: :py:class:`psyclone.dynamo0p3.DynKernelArgument`

        '''
        HaloDepth.__init__(self)
        self._stencil_type = None
        self._needs_clean_outer = None
        self._compute_from_field(field)

    @property
    def needs_clean_outer(self):
        '''Returns False if the reader has a gh_inc access and accesses the
        halo. Otherwise returns True.  Indicates that the outer level
        of halo that has been read does not need to be clean (although
        any annexed dofs do).

        :return: Returns False if the outer layer of halo that is read \
        does not need to be clean and True otherwise.
        :rtype: bool

        '''
        return self._needs_clean_outer

    @property
    def stencil_type(self):
        '''Returns the type of stencil access used by the field(s) in the halo
        if one exists. If redundant computation (accessing the full
        halo) is combined with a stencil access (potentially accessing
        a subset of the halo) then the access is assumed to be full
        access (region) for all depths.

        :return: Return the type of stencil access used
        or None if there is no stencil.
        :rtype: String

        '''
        return self._stencil_type

    def _compute_from_field(self, field):
        '''Internal method to compute which parts of a field's halo are read
        in a certain kernel and loop. The information computed is the
        depth of access and the access pattern. The depth of access
        can be the maximum halo depth, a variable specifying the depth
        and/or a literal depth. The access pattern will only be
        specified if the kernel code performs a stencil access on the
        field.

        :param field: the field that we are concerned with
        :type field: :py:class:`psyclone.dynamo0p3.DynArgument`

        '''
        self._annexed_only = False
        call = halo_check_arg(field, AccessType.all_read_accesses())
        # no test required here as all calls exist within a loop
        loop = call.parent.parent

        # For GH_INC we accumulate contributions into the field being
        # modified. In order to get correct results for owned and
        # annexed dofs, this requires that the fields we are
        # accumulating contributions from have up-to-date values in
        # the halo cell(s). However, we do not need to be concerned
        # with the values of the modified field in the last-level of
        # the halo. This is because we only have enough information to
        # partially compute the contributions in those cells
        # anyway. (If the values of the field being modified are
        # required, at some later point, in that level of the halo
        # then we do a halo swap.)
        self._needs_clean_outer = (
            not (field.access == AccessType.INC
                 and loop.upper_bound_name in ["cell_halo",
                                               "colour_halo"]))
        # now we have the parent loop we can work out what part of the
        # halo this field accesses
        if loop.upper_bound_name in HALO_ACCESS_LOOP_BOUNDS:
            # this loop performs redundant computation
            if loop.upper_bound_halo_depth:
                # loop redundant computation is to a fixed literal depth
                self._literal_depth = loop.upper_bound_halo_depth
            else:
                # loop redundant computation is to the maximum depth
                self._max_depth = True
        elif loop.upper_bound_name == "ncolour":
            # currenty coloured loops are always transformed from
            # cell_halo depth 1 loops
            self._literal_depth = 1
        elif loop.upper_bound_name in ["ncells", "nannexed"]:
            if field.descriptor.stencil:
                # no need to worry about annexed dofs (if they exist)
                # as the stencil will cover these (this is currently
                # guaranteed as halo exchanges only exchange full
                # halos)
                pass
            else:  # there is no stencil
                if field.discontinuous:
                    # There are only local accesses
                    pass
                else:
                    # This is a continuous field which therefore
                    # accesses annexed dofs. We set access to the
                    # level 1 halo here as there is currently no
                    # mechanism to perform a halo exchange solely on
                    # annexed dofs.
                    self._literal_depth = 1
                    self._annexed_only = True
        elif loop.upper_bound_name == "ndofs":
            # we only access owned dofs so there is no access to the
            # halo
            pass
        else:
            raise GenerationError(
                "Internal error in HaloReadAccess._compute_from_field. Found "
                "unexpected loop upper bound name '{0}'".
                format(loop.upper_bound_name))

        if self._max_depth or self._var_depth or self._literal_depth:
            # Whilst stencil type has no real meaning when there is no
            # stencil it is convenient to set it to "region" when
            # there is redundant computation as the halo exchange
            # logic is interested in the access pattern irrespective
            # of whether there is a stencil access or not. We use
            # "region" as it means access all of the halo data which
            # is what is done when performing redundant computation
            # with no stencil.
            self._stencil_type = "region"
        if field.descriptor.stencil:
            # field has a stencil access
            if self._max_depth:
                raise GenerationError(
                    "redundant computation to max depth with a stencil is "
                    "invalid")
            else:
                self._stencil_type = field.descriptor.stencil['type']
                if self._literal_depth:
                    # halo exchange does not support mixed accesses to the halo
                    self._stencil_type = "region"
                stencil_depth = field.descriptor.stencil['extent']
                if stencil_depth:
                    # stencil_depth is provided in the kernel metadata
                    self._literal_depth += stencil_depth
                else:
                    # Stencil_depth is provided by the algorithm layer.
                    # It is currently not possible to specify kind for an
                    # integer literal stencil depth in a kernel call. This
                    # will be enabled when addressing issue #753.
                    if field.stencil.extent_arg.is_literal():
                        # a literal is specified
                        value_str = field.stencil.extent_arg.text
                        self._literal_depth += int(value_str)
                    else:
                        # a variable is specified
                        self._var_depth = field.stencil.extent_arg.varname
        # If this is an intergrid kernel and the field in question is on
        # the fine mesh then we must double the halo depth
        if call.is_intergrid and field.mesh == "gh_fine":
            if self._literal_depth:
                self._literal_depth *= 2
            if self._var_depth:
                self._var_depth = "2*" + self._var_depth


class DynLoop(Loop):
    ''' The Dynamo specific Loop class. This passes the Dynamo
    specific loop information to the base class so it creates the one
    we require.  Creates Dynamo specific loop bounds when the code is
    being generated. '''

    def __init__(self, parent=None, loop_type=""):
        Loop.__init__(self, parent=parent,
                      valid_loop_types=VALID_LOOP_TYPES)
        self.loop_type = loop_type

        # set our variable at initialisation as it might be required
        # by other classes before code generation
        if self.loop_type == "colours":
            tag = "colours_loop_idx"
            suggested_name = "colour"
        elif self.loop_type == "colour":
            tag = "colour_loop_idx"
            suggested_name = "cell"
        elif self.loop_type == "dofs":
            tag = "dof_loop_idx"
            suggested_name = "df"
        else:
            tag = "cell_loop_idx"
            suggested_name = "cell"

        # This will return the symbol table from the closest ancestor
        # that contains one. However, the original symbol my be in a
        # different symbol table and if this is the case we will end
        # up declaring the variable twice. Issue #630 describes this
        # problem.
        symtab = self.scope.symbol_table
        try:
            data_symbol = symtab.lookup_with_tag(tag)
        except KeyError:
            name = symtab.new_symbol_name(suggested_name)
            data_symbol = DataSymbol(name, INTEGER_TYPE)
            symtab.add(data_symbol, tag=tag)
        self.variable = data_symbol

        # Pre-initialise the Loop children  # TODO: See issue #440
        self.addchild(Literal("NOT_INITIALISED", INTEGER_TYPE,
                              parent=self))  # start
        self.addchild(Literal("NOT_INITIALISED", INTEGER_TYPE,
                              parent=self))  # stop
        self.addchild(Literal("1", INTEGER_TYPE, parent=self))  # step
        self.addchild(Schedule(parent=self))  # loop body

        # At this stage we don't know what our loop bounds are
        self._lower_bound_name = None
        self._lower_bound_index = None
        self._upper_bound_name = None
        self._upper_bound_halo_depth = None

    def node_str(self, colour=True):
        ''' Creates a text summary of this loop node. We override this
        method from the Loop class because, in Dynamo0.3, the function
        space is now an object and we need to call orig_name on it. We
        also include the upper loop bound as this can now be modified.

        :param bool colour: whether or not to include control codes for colour.

        :returns: text summary of this node, optionally with control codes \
                  for colour highlighting.
        :rtype: str

        '''
        if self._upper_bound_halo_depth:
            upper_bound = "{0}({1})".format(self._upper_bound_name,
                                            self._upper_bound_halo_depth)
        else:
            upper_bound = self._upper_bound_name
        return ("{0}[type='{1}', field_space='{2}', it_space='{3}', "
                "upper_bound='{4}']".format(
                    self.coloured_name(colour),
                    self._loop_type,
                    self._field_space.orig_name,
                    self.iteration_space, upper_bound))

    def load(self, kern):
        '''
        Load the state of this Loop using the supplied Kernel
        object. This method is provided so that we can individually
        construct Loop objects for a given kernel call.

        :param kern: Kernel object to use to populate state of Loop
        :type kern: :py:class:`psyclone.dynamo0p3.DynKern`
        '''
        self._kern = kern

        self._field = kern.arguments.iteration_space_arg()
        self._field_name = self._field.name
        self._field_space = self._field.function_space
        self._iteration_space = kern.iterates_over  # cells etc.

        # Loop bounds
        self.set_lower_bound("start")

        from psyclone.dynamo0p3_builtins import DynBuiltIn
        if isinstance(kern, DynBuiltIn):
            # If the kernel is a built-in/pointwise operation
            # then this loop must be over DoFs
            if Config.get().api_conf("dynamo0.3").compute_annexed_dofs \
               and Config.get().distributed_memory \
               and not kern.is_reduction:
                self.set_upper_bound("nannexed")
            else:
                self.set_upper_bound("ndofs")
        else:
            if Config.get().distributed_memory:
                if self._field.type in LFRicArgDescriptor.VALID_OPERATOR_NAMES:
                    # We always compute operators redundantly out to the L1
                    # halo
                    self.set_upper_bound("cell_halo", index=1)
                elif (self.field_space.orig_name in
                      FunctionSpace.VALID_DISCONTINUOUS_NAMES):
                    # Iterate to ncells for all discontinuous quantities,
                    # including any_discontinuous_space
                    self.set_upper_bound("ncells")
                elif self.field_space.orig_name in \
                        FunctionSpace.CONTINUOUS_FUNCTION_SPACES:
                    # Must iterate out to L1 halo for continuous quantities
                    self.set_upper_bound("cell_halo", index=1)
                elif self.field_space.orig_name in \
                        FunctionSpace.VALID_ANY_SPACE_NAMES:
                    # We don't know whether any_space is continuous or not
                    # so we have to err on the side of caution and assume that
                    # it is.
                    self.set_upper_bound("cell_halo", index=1)
                else:
                    raise GenerationError(
                        "Unexpected function space found. Expecting one of "
                        "{0} but found '{1}'".format(
                            str(FunctionSpace.VALID_FUNCTION_SPACES),
                            self.field_space.orig_name))
            else:  # sequential
                self.set_upper_bound("ncells")

    def set_lower_bound(self, name, index=None):
        ''' Set the lower bounds of this loop '''
        if name not in VALID_LOOP_BOUNDS_NAMES:
            raise GenerationError(
                "The specified lower bound loop name is invalid")
        if name in ["inner"] + HALO_ACCESS_LOOP_BOUNDS and index < 1:
            raise GenerationError(
                "The specified index '{0}' for this lower loop bound is "
                "invalid".format(str(index)))
        self._lower_bound_name = name
        self._lower_bound_index = index

    def set_upper_bound(self, name, index=None):
        '''Set the upper bound of this loop

        :param name: A loop upper bound name. This should be a supported name.
        :type name: String
        :param index: An optional argument indicating the depth of halo
        :type index: int

        '''
        if name not in VALID_LOOP_BOUNDS_NAMES:
            raise GenerationError(
                "The specified upper loop bound name is invalid. Expected one "
                "of {0} but found '{1}'".format(VALID_LOOP_BOUNDS_NAMES, name))
        if name == "start":
            raise GenerationError("'start' is not a valid upper bound")
        # Only halo bounds and inner may have an index. We could just
        # test for index here and assume that index is None for other
        # types of bounds, but checking the type of bound as well is a
        # safer option.
        if name in (["inner"] + HALO_ACCESS_LOOP_BOUNDS) and \
           index is not None:
            if index < 1:
                raise GenerationError(
                    "The specified index '{0}' for this upper loop bound is "
                    "invalid".format(str(index)))
        self._upper_bound_name = name
        self._upper_bound_halo_depth = index

    @property
    def upper_bound_name(self):
        ''' Returns the name of the upper loop bound '''
        return self._upper_bound_name

    @property
    def upper_bound_halo_depth(self):
        '''Returns the index of the upper loop bound. This is None if the upper
        bound name is not in HALO_ACCESS_LOOP_BOUNDS

        :return: the depth of the halo for a loops upper bound. If it
        is None then a depth has not been provided. The depth value is only
        valid when the upper-bound name is associated with a halo
        e.g. 'cell_halo'
        :rtype: int

        '''
        return self._upper_bound_halo_depth

    def _lower_bound_fortran(self):
        '''
        Create the associated Fortran code for the type of lower bound.

        :returns: the Fortran code for the lower bound.
        :rtype: str

        :raises GenerationError: if self._lower_bound_name is not "start"
                                 for sequential code.
        :raises GenerationError: if self._lower_bound_name is unrecognised.
        '''
        if not Config.get().distributed_memory and \
           self._lower_bound_name != "start":
            raise GenerationError(
                "The lower bound must be 'start' if we are sequential but "
                "found '{0}'".format(self._upper_bound_name))
        if self._lower_bound_name == "start":
            return "1"
        else:
            # the start of our space is the end of the previous space +1
            if self._lower_bound_name == "inner":
                prev_space_name = self._lower_bound_name
                prev_space_index_str = str(self._lower_bound_index + 1)
            elif self._lower_bound_name == "ncells":
                prev_space_name = "inner"
                prev_space_index_str = "1"
            elif (self._lower_bound_name == "cell_halo" and
                  self._lower_bound_index == 1):
                prev_space_name = "ncells"
                prev_space_index_str = ""
            elif (self._lower_bound_name == "cell_halo" and
                  self._lower_bound_index > 1):
                prev_space_name = self._lower_bound_name
                prev_space_index_str = str(self._lower_bound_index - 1)
            else:
                raise GenerationError(
                    "Unsupported lower bound name '{0}' "
                    "found".format(self._lower_bound_name))
            mesh_obj_name = self.root.symbol_table.name_from_tag("mesh")
            return mesh_obj_name + "%get_last_" + prev_space_name + "_cell(" \
                + prev_space_index_str + ")+1"

    def _upper_bound_fortran(self):
        ''' Create the associated fortran code for the type of upper bound

        :return: Fortran code for the upper bound of this loop
        :rtype: String

        '''
        # precompute halo_index as a string as we use it in more than
        # one of the if clauses
        halo_index = ""
        if self._upper_bound_halo_depth:
            halo_index = str(self._upper_bound_halo_depth)

        # We must allow for self._kern being None (as it will be for
        # a built-in).
        if self._kern and self._kern.is_intergrid:
            # We have more than one mesh object to choose from and we
            # want the coarse one because that determines the iteration
            # space. _field_name holds the name of the argument that
            # determines the iteration space of this kernel and that
            # is set-up to be the one on the coarse mesh (in
            # DynKerelArguments.iteration_space_arg()).
            mesh_name = "mesh_" + self._field_name
        else:
            # It's not an inter-grid kernel so there's only one mesh
            mesh_name = "mesh"
        mesh = self.root.symbol_table.name_from_tag(mesh_name)

        if self._upper_bound_name == "ncolours":
            # Loop over colours
            kernels = self.walk(DynKern)
            if not kernels:
                raise InternalError(
                    "Failed to find a kernel within a loop over colours.")
            # Check that all kernels have been coloured. We can't check the
            # number of colours since that is only known at runtime.
            ncolours = kernels[0].ncolours_var
            for kern in kernels:
                if not kern.ncolours_var:
                    raise InternalError(
                        "All kernels within a loop over colours must have been"
                        " coloured but kernel '{0}' has not".format(kern.name))
            return ncolours
        elif self._upper_bound_name == "ncolour":
            # Loop over cells of a particular colour when DM is disabled.
            # We use the same, DM API as that returns sensible values even
            # when running without MPI.
            return "{0}%get_last_edge_cell_per_colour(colour)".format(mesh)
        elif self._upper_bound_name == "colour_halo":
            # Loop over cells of a particular colour when DM is enabled. The
            # LFRic API used here allows for colouring with redundant
            # computation.
            append = ""
            if halo_index:
                # The colouring API support an additional optional
                # argument which specifies the depth of the halo to
                # which the coloured loop computes. If no argument is
                # supplied it is assumed that the coloured loop
                # computes to the full depth of the halo (whatever that
                # may be).
                append = ","+halo_index
            return ("{0}%get_last_halo_cell_per_colour(colour"
                    "{1})".format(mesh, append))
        elif self._upper_bound_name in ["ndofs", "nannexed"]:
            if Config.get().distributed_memory:
                if self._upper_bound_name == "ndofs":
                    result = self.field.proxy_name_indexed + "%" + \
                             self.field.ref_name() + "%get_last_dof_owned()"
                else:  # nannexed
                    result = self.field.proxy_name_indexed + "%" + \
                             self.field.ref_name() + "%get_last_dof_annexed()"
            else:
                result = self._kern.undf_name
            return result
        elif self._upper_bound_name == "ncells":
            if Config.get().distributed_memory:
                result = mesh + "%get_last_edge_cell()"
            else:
                result = self.field.proxy_name_indexed + "%" + \
                    self.field.ref_name() + "%get_ncell()"
            return result
        elif self._upper_bound_name == "cell_halo":
            if Config.get().distributed_memory:
                return "{0}%get_last_halo_cell({1})".format(mesh,
                                                            halo_index)
            else:
                raise GenerationError(
                    "'cell_halo' is not a valid loop upper bound for "
                    "sequential/shared-memory code")
        elif self._upper_bound_name == "dof_halo":
            if Config.get().distributed_memory:
                return "{0}%{1}%get_last_dof_halo({2})".format(
                    self.field.proxy_name_indexed, self.field.ref_name(),
                    halo_index)
            else:
                raise GenerationError(
                    "'dof_halo' is not a valid loop upper bound for "
                    "sequential/shared-memory code")
        elif self._upper_bound_name == "inner":
            if Config.get().distributed_memory:
                return "{0}%get_last_inner_cell({1})".format(mesh,
                                                             halo_index)
            else:
                raise GenerationError(
                    "'inner' is not a valid loop upper bound for "
                    "sequential/shared-memory code")
        else:
            raise GenerationError(
                "Unsupported upper bound name '{0}' found in dynloop.upper_"
                "bound_fortran()".format(self._upper_bound_name))

    def unique_fields_with_halo_reads(self):
        ''' Returns all fields in this loop that require at least some
        of their halo to be clean to work correctly. '''

        unique_fields = []
        unique_field_names = []

        for call in self.kernels():
            for arg in call.arguments.args:
                if self._halo_read_access(arg):
                    if arg.name not in unique_field_names:
                        unique_field_names.append(arg.name)
                        unique_fields.append(arg)
        return unique_fields

    def _halo_read_access(self, arg):
        '''Determines whether the supplied argument has (or might have) its
        halo data read within this loop. Returns True if it does, or if
        it might and False if it definitely does not.

        :param arg: an argument contained within this loop
        :type arg: :py:class:`psyclone.dynamo0p3.DynArgument`
        :return: True if the argument reads, or might read from the \
                 halo and False otherwise.
        :rtype: bool

        '''
        if arg.descriptor.stencil:
            if self._upper_bound_name not in ["cell_halo", "ncells"]:
                raise GenerationError(
                    "Loop bounds other than cell_halo and ncells are "
                    "currently unsupported for kernels with stencil "
                    "accesses. Found '{0}'.".format(self._upper_bound_name))
            return self._upper_bound_name in ["cell_halo", "ncells"]
        if arg.type in LFRicArgDescriptor.VALID_SCALAR_NAMES:
            # scalars do not have halos
            return False
        if arg.is_operator:
            # operators do not have halos
            return False
        if arg.discontinuous and arg.access in \
                [AccessType.READ, AccessType.READWRITE]:
            # there are no shared dofs so access to inner and ncells are
            # local so we only care about reads in the halo
            return self._upper_bound_name in HALO_ACCESS_LOOP_BOUNDS
        if arg.access in [AccessType.READ, AccessType.INC]:
            # arg is either continuous or we don't know (any_space_x)
            # and we need to assume it may be continuous for
            # correctness
            if self._upper_bound_name in HALO_ACCESS_LOOP_BOUNDS:
                # we read in the halo
                return True
            if self._upper_bound_name in ["ncells", "nannexed"]:
                # we read annexed dofs. Return False if we always
                # compute annexed dofs and True if we don't (as
                # annexed dofs are part of the level 1 halo).
                return not Config.get()\
                                 .api_conf("dynamo0.3").compute_annexed_dofs
            if self._upper_bound_name in ["ndofs"]:
                # argument does not read from the halo
                return False
            # nothing should get to here so raise an exception
            raise GenerationError(
                "Internal error in _halo_read_access. It should not be "
                "possible to get to here. loop upper bound name is '{0}' "
                "and arg '{1}' access is '{2}'.".format(
                    self._upper_bound_name, arg.name,
                    arg.access.api_specific_name()))

        # access is neither a read nor an inc so does not need halo
        return False

    def _add_halo_exchange_code(self, halo_field, idx=None):
        '''An internal helper method to add the halo exchange call immediately
        before this loop using the halo_field argument for the
        associated field information and the optional idx argument if
        the field is a vector field.

        In certain situations the halo exchange will not be
        required. This is dealt with by adding the halo exchange,
        asking it if it is required and then removing it if it is
        not. This may seem strange but the logic for determining
        whether a halo exchange is required is within the halo
        exchange class so it is simplest to do it this way

        :param halo_field: the argument requiring a halo exchange
        :type halo_field: :py:class:`psyclone.dynamo0p3.DynArgument`
        :param index: optional argument providing the vector index if
        there is one and None if not. Defaults to None.
        :type index: int or None

        '''
        exchange = DynHaloExchange(halo_field,
                                   parent=self.parent,
                                   vector_index=idx)
        self.parent.children.insert(self.position,
                                    exchange)
        # check whether this halo exchange has been placed
        # here correctly and if not, remove it.
        required, _ = exchange.required()
        if not required:
            exchange.parent.children.remove(exchange)

    def _add_halo_exchange(self, halo_field):
        '''Internal helper method to add (a) halo exchange call(s) immediately
        before this loop using the halo_field argument for the
        associated field information. If the field is a vector then
        add the appropriate number of halo exchange calls.

        :param halo_field: the argument requiring a halo exchange
        :type halo_field: :py:class:`psyclone.dynamo0p3.DynArgument`

        '''
        if halo_field.vector_size > 1:
            # the range function below returns values from
            # 1 to the vector size which is what we
            # require in our Fortran code
            for idx in range(1, halo_field.vector_size+1):
                self._add_halo_exchange_code(halo_field, idx)
        else:
            self._add_halo_exchange_code(halo_field)

    def update_halo_exchanges(self):
        '''add and/or remove halo exchanges due to changes in the loops
        bounds'''
        # this call adds any new halo exchanges that are
        # required. This is done by adding halo exchanges before this
        # loop for any fields in the loop that require a halo exchange
        # and don't already have one
        self.create_halo_exchanges()
        # Now remove any existing halo exchanges that are no longer
        # required. This is done by removing halo exchanges after this
        # loop where a field in this loop previously had a forward
        # dependence on a halo exchange but no longer does
        for call in self.kernels():
            for arg in call.arguments.args:
                if arg.access in AccessType.all_write_accesses():
                    dep_arg_list = arg.forward_read_dependencies()
                    for dep_arg in dep_arg_list:
                        if isinstance(dep_arg.call, DynHaloExchange):
                            # found a halo exchange as a forward dependence
                            # ask the halo exchange if it is required
                            halo_exchange = dep_arg.call
                            required, _ = halo_exchange.required()
                            if not required:
                                halo_exchange.parent.children.remove(
                                    halo_exchange)

    def create_halo_exchanges(self):
        '''Add halo exchanges before this loop as required by fields within
        this loop. To keep the logic simple we assume that any field
        that accesses the halo will require a halo exchange and then
        remove the halo exchange if this is not the case (when
        previous writers perform sufficient redundant computation). It
        is implemented this way as the halo exchange class determines
        whether it is required or not so a halo exchange needs to
        exist in order to find out. The appropriate logic is coded in
        the _add_halo_exchange helper method. '''
        for halo_field in self.unique_fields_with_halo_reads():
            # for each unique field in this loop that has its halo
            # read (including annexed dofs), find the previous update
            # of this field
            prev_arg_list = halo_field.backward_write_dependencies()
            if not prev_arg_list:
                # field has no previous dependence so create new halo
                # exchange(s) as we don't know the state of the fields
                # halo on entry to the invoke
                self._add_halo_exchange(halo_field)
            else:
                # field has one or more previous dependencies
                if len(prev_arg_list) > 1:
                    # field has more than one previous dependencies so
                    # should be a vector
                    if halo_field.vector_size <= 1:
                        raise GenerationError(
                            "Error in create_halo_exchanges. Expecting field "
                            "'{0}' to be a vector as it has multiple previous "
                            "dependencies".format(halo_field.name))
                    if len(prev_arg_list) != halo_field.vector_size:
                        raise GenerationError(
                            "Error in create_halo_exchanges. Expecting a "
                            "dependence for each vector index for field '{0}' "
                            "but the number of dependencies is '{1}' and the "
                            "vector size is '{2}'.".format(
                                halo_field.name, halo_field.vector_size,
                                len(prev_arg_list)))
                    for arg in prev_arg_list:
                        if not isinstance(arg.call, DynHaloExchange):
                            raise GenerationError(
                                "Error in create_halo_exchanges. Expecting "
                                "all dependent nodes to be halo exchanges")
                prev_node = prev_arg_list[0].call
                if not isinstance(prev_node, DynHaloExchange):
                    # previous dependence is not a halo exchange so
                    # call the add halo exchange logic which
                    # determines whether a halo exchange is required
                    # or not
                    self._add_halo_exchange(halo_field)

    def gen_code(self, parent):
        '''Work out the appropriate loop bounds and variable name
        depending on the loop type and then call the base class to
        generate the code.

        :param parent: an f2pygen object that will be the parent of \
        f2pygen objects created in this method
        :type parent: :py:class:`psyclone.f2pygen.BaseGen`
        :raises GenerationError: if a loop over colours is within an \
        OpenMP parallel region (as it must be serial)

        '''
        # Check that we're not within an OpenMP parallel region if
        # we are a loop over colours.
        if self._loop_type == "colours" and self.is_openmp_parallel():
            raise GenerationError("Cannot have a loop over "
                                  "colours within an OpenMP "
                                  "parallel region.")

        # Generate the upper and lower loop bounds
        # TODO: Issue #440. upper/lower_bound_fortran should generate PSyIR
        # TODO: Issue #696. Add kind (precision) when the support in Literal
        #                   class is implemented.
        self.start_expr = Literal(self._lower_bound_fortran(),
                                  INTEGER_TYPE, parent=self)
        self.stop_expr = Literal(self._upper_bound_fortran(),
                                 INTEGER_TYPE, parent=self)

        Loop.gen_code(self, parent)

        if Config.get().distributed_memory and self._loop_type != "colour":

            # Set halo clean/dirty for all fields that are modified
            fields = self.unique_modified_args("gh_field")

            if fields:
                parent.add(CommentGen(parent, ""))
                parent.add(CommentGen(parent,
                                      " Set halos dirty/clean for fields "
                                      "modified in the above loop"))
                parent.add(CommentGen(parent, ""))
                from psyclone.psyGen import OMPParallelDoDirective
                use_omp_master = False
                if self.is_openmp_parallel():
                    if not self.ancestor(OMPParallelDoDirective):
                        use_omp_master = True
                        # I am within an OpenMP Do directive so protect
                        # set_dirty() and set_clean() with OpenMP Master
                        parent.add(DirectiveGen(parent, "omp", "begin",
                                                "master", ""))
                # first set all of the halo dirty unless we are
                # subsequently going to set all of the halo clean
                for field in fields:
                    # The HaloWriteAccess class provides information
                    # about how the supplied field is accessed within
                    # its parent loop
                    hwa = HaloWriteAccess(field)
                    if not hwa.max_depth or hwa.dirty_outer:
                        # output set dirty as some of the halo will
                        # not be set to clean
                        if field.vector_size > 1:
                            # the range function below returns values from
                            # 1 to the vector size which is what we
                            # require in our Fortran code
                            for index in range(1, field.vector_size+1):
                                parent.add(CallGen(parent,
                                                   name=field.proxy_name +
                                                   "(" + str(index) +
                                                   ")%set_dirty()"))
                        else:
                            parent.add(CallGen(parent, name=field.proxy_name +
                                               "%set_dirty()"))
                # now set appropriate parts of the halo clean where
                # redundant computation has been performed
                for field in fields:
                    # The HaloWriteAccess class provides information
                    # about how the supplied field is accessed within
                    # its parent loop
                    hwa = HaloWriteAccess(field)
                    if hwa.literal_depth:
                        # halo access(es) is/are to a fixed depth
                        halo_depth = hwa.literal_depth
                        if hwa.dirty_outer:
                            halo_depth -= 1
                        if halo_depth > 0:
                            if field.vector_size > 1:
                                # the range function below returns
                                # values from 1 to the vector size
                                # which is what we require in our
                                # Fortran code
                                for index in range(1, field.vector_size+1):
                                    parent.add(
                                        CallGen(parent,
                                                name="{0}({1})%set_clean"
                                                "({2})".format(
                                                    field.proxy_name,
                                                    str(index),
                                                    halo_depth)))
                            else:
                                parent.add(
                                    CallGen(parent,
                                            name="{0}%set_clean({1})".
                                            format(field.proxy_name,
                                                   halo_depth)))
                    elif hwa.max_depth:
                        # halo accesses(s) is/are to the full halo
                        # depth (-1 if continuous)
                        halo_depth = "mesh%get_halo_depth()"
                        if hwa.dirty_outer:
                            # a continuous field iterating over
                            # cells leaves the outermost halo
                            # dirty
                            halo_depth += "-1"
                        if field.vector_size > 1:
                            # the range function below returns
                            # values from 1 to the vector size
                            # which is what we require in our
                            # Fortran code
                            for index in range(1, field.vector_size+1):
                                call = CallGen(parent,
                                               name="{0}({1})%set_clean("
                                               "{2})".format(
                                                   field.proxy_name,
                                                   str(index),
                                                   halo_depth))
                                parent.add(call)
                        else:
                            call = CallGen(parent, name="{0}%set_clean("
                                           "{1})".format(field.proxy_name,
                                                         halo_depth))
                            parent.add(call)

                if use_omp_master:
                    # I am within an OpenMP Do directive so protect
                    # set_dirty() and set_clean() with OpenMP Master
                    parent.add(DirectiveGen(parent, "omp", "end",
                                            "master", ""))
                parent.add(CommentGen(parent, ""))


class DynKern(CodedKern):
    ''' Stores information about Dynamo Kernels as specified by the
    Kernel metadata and associated algorithm call. Uses this
    information to generate appropriate PSy layer code for the Kernel
    instance or to generate a Kernel stub'''

    # An instance of this `namedtuple` is used to store information on each of
    # the quadrature rules required by a kernel.
    #
    # alg_name: The actual argument text specifying the QR object in the
    #           Alg. layer.
    # psy_name: The PSy-layer variable name for the QR object.
    # kernel_args: List of kernel arguments associated with this QR rule.
    QRRule = namedtuple("QRRule",
                        ["alg_name", "psy_name", "kernel_args"])

    def __init__(self):
        # pylint: disable=super-init-not-called
        if False:  # pylint: disable=using-constant-test
            self._arguments = DynKernelArguments(None, None)  # for pyreverse
        self._base_name = ""
        self._func_descriptors = None
        self._fs_descriptors = None
        # Whether this kernel requires quadrature
        self._qr_required = False
        # Whether this kernel requires basis functions
        self._basis_required = False
        # What shapes of evaluator/quadrature this kernel requires (if any)
        self._eval_shapes = []
        # The function spaces on which to *evaluate* basis/diff-basis
        # functions if an evaluator is required for this kernel. Is a dict with
        # (mangled) FS names as keys and associated kernel argument as value.
        self._eval_targets = OrderedDict()
        # Will hold a dict of QRRule namedtuple objects, one for each QR
        # rule required by a kernel, indexed by shape. Needs to be ordered
        # because we must preserve the ordering specified in the metadata.
        self._qr_rules = OrderedDict()
        self._cma_operation = None
        self._is_intergrid = False  # Whether this is an inter-grid kernel
        # The reference-element properties required by this kernel
        self._reference_element = None
        # The mesh properties required by this kernel
        self._mesh_properties = None

    def reference_accesses(self, var_accesses):
        '''Get all variable access information. All accesses are marked
        according to the kernel metadata

        :param var_accesses: VariablesAccessInfo instance that stores the\
            information about variable accesses.
        :type var_accesses: \
            :py:class:`psyclone.core.access_info.VariablesAccessInfo`
        '''
        for arg in self.arguments.args:
            if arg.is_scalar():
                var_accesses.add_access(arg.name, arg.access, self)
            else:
                # It's an array, so add an arbitrary index value for the
                # stored indices (which is at this stage the only way to
                # indicate an array access).
                var_accesses.add_access(arg.name, arg.access, self, [1])
        super(DynKern, self).reference_accesses(var_accesses)
        # Set the current location index to the next location, since after
        # this kernel a new statement starts.
        var_accesses.next_location()

    def load(self, call, parent=None):
        '''
        Sets up kernel information with the call object which is
        created by the parser. This object includes information about
        the invoke call and the associated kernel.

        :param call: The KernelCall object from which to extract information
                     about this kernel
        :type call: :py:class:`psyclone.parse.algorithm.KernelCall`
        :param parent: The parent node of the kernel call in the AST
                       we are constructing. This will be a loop.
        :type parent: :py:class:`psyclone.dynamo0p3.DynLoop`
        '''
        self._setup_basis(call.ktype)
        self._setup(call.ktype, call.module_name, call.args, parent)

    def load_meta(self, ktype):
        '''
        Sets up kernel information with the kernel type object
        which is created by the parser. The object includes the
        metadata describing the kernel code.

        :param ktype: the kernel meta-data object produced by the parser
        :type ktype: :py:class:`psyclone.dynamo0p3.DynKernMetadata`
        '''
        # create a name for each argument
        from psyclone.parse.algorithm import Arg
        args = []
        for idx, descriptor in enumerate(ktype.arg_descriptors):
            pre = None
            if descriptor.type.lower() == "gh_operator":
                pre = "op_"
            elif descriptor.type.lower() == "gh_columnwise_operator":
                pre = "cma_op_"
            elif descriptor.type.lower() == "gh_field":
                pre = "field_"
            elif descriptor.type.lower() == "gh_real":
                pre = "rscalar_"
            elif descriptor.type.lower() == "gh_integer":
                pre = "iscalar_"
            else:
                raise GenerationError(
                    "DynKern.load_meta() expected one of {0} but found '{1}'".
                    format(LFRicArgDescriptor.VALID_ARG_TYPE_NAMES,
                           descriptor.type))
            args.append(Arg("variable", pre+str(idx+1)))

            if descriptor.stencil:
                if not descriptor.stencil["extent"]:
                    # stencil size (in cells) is passed in
                    args.append(Arg("variable",
                                    pre+str(idx+1)+"_stencil_size"))
                if descriptor.stencil["type"] == "xory1d":
                    # direction is passed in
                    args.append(Arg("variable", pre+str(idx+1)+"_direction"))

        # Initialise basis/diff basis so we can test whether quadrature
        # or an evaluator is required
        self._setup_basis(ktype)
        if self._basis_required:
            for shape in self._eval_shapes:
                if shape in VALID_QUADRATURE_SHAPES:
                    # Add a quadrature argument for each required quadrature
                    # rule.
                    args.append(Arg("variable", "qr_"+shape))
        self._setup(ktype, "dummy_name", args, None)

    def _setup_basis(self, kmetadata):
        '''
        Initialisation of the basis/diff basis information. This may be
        needed before general setup so is computed in a separate method.

        :param kmetadata: The kernel meta-data object produced by the
                          parser.
        :type kmetadata: :py:class:`psyclone.dynamo0p3.DynKernMetadata`
        '''
        for descriptor in kmetadata.func_descriptors:
            if len(descriptor.operator_names) > 0:
                self._basis_required = True
                self._eval_shapes = kmetadata.eval_shapes[:]
                break

    def _setup(self, ktype, module_name, args, parent):
        '''
        Internal setup of kernel information.

        :param ktype: object holding information on the parsed metadata for \
                      this kernel.
        :type ktype: :py:class:`psyclone.dynamo0p3.DynKernMetadata`
        :param str module_name: the name of the Fortran module that contains \
                                the source of this Kernel.
        :param args: list of Arg objects produced by the parser for the \
                     arguments of this kernel call.
        :type args: list of :py:class:`psyclone.parse.algorithm.Arg` objects
        :param parent: the parent of this kernel call in the generated \
                       AST (will be a loop object).
        :type parent: :py:class:`psyclone.dynamo0p3.DynLoop`

        '''
        from psyclone.parse.algorithm import KernelCall
        CodedKern.__init__(self, DynKernelArguments,
                           KernelCall(module_name, ktype, args),
                           parent, check=False)
        # Remove "_code" from the name if it exists to determine the
        # base name which (if dynamo0.3 naming conventions are
        # followed) is used as the root for the module and subroutine
        # names.
        if self.name.lower().endswith("_code"):
            self._base_name = self.name[:-5]
        else:
            # TODO: #11 add a warning here when logging is added
            self._base_name = self.name
        self._func_descriptors = ktype.func_descriptors
        # Keep a record of the type of CMA kernel identified when
        # parsing the kernel meta-data
        self._cma_operation = ktype.cma_operation
        self._fs_descriptors = FSDescriptors(ktype.func_descriptors)

        # Record whether or not the kernel meta-data specifies that this
        # is an inter-grid kernel
        self._is_intergrid = ktype.is_intergrid

        # Check that all specified evaluator shapes are recognised
        invalid_shapes = set(self._eval_shapes) - set(VALID_EVALUATOR_SHAPES)
        if invalid_shapes:
            raise InternalError(
                "Evaluator shape(s) {0} is/are not recognised. "
                "Must be one of {1}.".format(list(invalid_shapes),
                                             VALID_EVALUATOR_SHAPES))

        # If there are any quadrature rule(s), what are the names of the
        # corresponding algorithm arguments? Can't use set() here because
        # we need to preserve the ordering specified in the metadata.
        qr_shapes = [shape for shape in self._eval_shapes if
                     shape in VALID_QUADRATURE_SHAPES]

        # The quadrature-related arguments to a kernel always come last so
        # construct an enumerator with start value -<no. of qr rules>
        for idx, shape in enumerate(qr_shapes, -len(qr_shapes)):

            qr_arg = args[idx]

            # Use the symbol_table to create a unique symbol name.
            if qr_arg.varname:
                tag = "AlgArgs_" + qr_arg.text
                qr_name = \
                    self.root.symbol_table.name_from_tag(tag, qr_arg.varname)
            else:
                # If we don't have a name then we must be doing kernel-stub
                # generation so create a suitable name.
                # TODO #719 we don't yet have a symbol table to prevent
                # clashes.
                qr_name = "qr_"+shape.split("_")[-1]

            # Dynamo 0.3 api kernels require quadrature rule arguments to be
            # passed in if one or more basis functions are used by the kernel
            # and gh_shape == "gh_quadrature_***".
            # if self._eval_shape == "gh_quadrature_xyz":
            #     self._qr_args = ["np_xyz", "weights_xyz"]
            if shape == "gh_quadrature_xyoz":
                qr_args = ["np_xy", "np_z", "weights_xy", "weights_z"]
            # elif self._eval_shape == "gh_quadrature_xoyoz":
            #     qr_args = ["np_x", "np_y", "np_z",
            #                "weights_x", "weights_y", "weights_z"]
            elif shape == "gh_quadrature_face":
                qr_args = ["nfaces", "np_xyz", "weights_xyz"]
            elif shape == "gh_quadrature_edge":
                qr_args = ["nedges", "np_xyz", "weights_xyz"]
            else:
                raise InternalError("Unsupported quadrature shape ('{0}') "
                                    "found in DynKern._setup".format(shape))

            # Append the name of the qr argument to the names of the qr-related
            # variables.
            qr_args = [arg + "_" + qr_name for arg in qr_args]

            self._qr_rules[shape] = self.QRRule(qr_arg.text, qr_name, qr_args)

        if "gh_evaluator" in self._eval_shapes:
            # Kernel has an evaluator. If gh_evaluator_targets is present
            # then that specifies the function spaces for which the evaluator
            # is required. Otherwise, the FS of the updated argument(s) tells
            # us upon which nodal points the evaluator will be required
            for fs_name in ktype.eval_targets:
                arg, fspace = self.arguments.get_arg_on_space_name(fs_name)
                # Set up our dict of evaluator targets, one entry per
                # target FS.
                if fspace.mangled_name not in self._eval_targets:
                    self._eval_targets[fspace.mangled_name] = (fspace, arg)

        # Properties of the reference element required by this kernel
        self._reference_element = ktype.reference_element

        # Properties of the mesh required by this kernel
        self._mesh_properties = ktype.mesh

    @property
    def qr_rules(self):
        '''
        :return: details of each of the quadrature rules required by this \
                 kernel.
        :rtype: OrderedDict containing \
                :py:class:`psyclone.dynamo0p3.DynKern.QRRule` indexed by \
                quadrature shape.
        '''
        return self._qr_rules

    @property
    def cma_operation(self):
        ''' Returns the type of CMA operation performed by this kernel
        (one of 'assembly', 'apply' or 'matrix-matrix') or None if the
        the kernel does not involve CMA operators '''
        return self._cma_operation

    @property
    def is_intergrid(self):
        '''
        Getter for whether or not this is an inter-grid kernel call
        :return: True if it is an inter-grid kernel, False otherwise
        :rtype: bool
        '''
        return self._is_intergrid

    @property
    def colourmap(self):
        '''
        Getter for the name of the colourmap associated with this kernel call.

        :return: name of the colourmap (Fortran array)
        :rtype: str
        :raises InternalError: if this kernel is not coloured or the \
                               dictionary of inter-grid kernels and \
                               colourmaps has not been constructed.
        '''
        if not self.is_coloured():
            raise InternalError("Kernel '{0}' is not inside a coloured "
                                "loop.".format(self.name))
        if self._is_intergrid:
            invoke = self.root.invoke
            if self.name not in invoke.meshes.intergrid_kernels:
                raise InternalError(
                    "Colourmap information for kernel '{0}' has not yet "
                    "been initialised".format(self.name))
            cmap = invoke.meshes.intergrid_kernels[self.name].colourmap
        else:
            cmap = self.root.symbol_table.lookup_with_tag("cmap").name
        return cmap

    @property
    def ncolours_var(self):
        '''
        Getter for the name of the variable holding the number of colours
        associated with this kernel call.

        :return: name of the variable holding the number of colours
        :rtype: str
        :raises InternalError: if this kernel is not coloured or the \
                               colour-map information has not been initialised.
        '''
        if not self.is_coloured():
            raise InternalError("Kernel '{0}' is not inside a coloured "
                                "loop.".format(self.name))
        if self._is_intergrid:
            invoke = self.root.invoke
            if self.name not in invoke.meshes.intergrid_kernels:
                raise InternalError(
                    "Colourmap information for kernel '{0}' has not yet "
                    "been initialised".format(self.name))
            ncols = invoke.meshes.intergrid_kernels[self.name].ncolours_var
        else:
            ncols = self.root.symbol_table.lookup_with_tag("ncolour").name
        return ncols

    @property
    def fs_descriptors(self):
        ''' Returns a list of function space descriptor objects of
        type FSDescriptor which contain information about the function
        spaces. '''
        return self._fs_descriptors

    @property
    def qr_required(self):
        '''
        :return: True if this kernel requires quadrature, else returns False.
        :rtype: bool

        '''
        return self._basis_required and self.qr_rules

    @property
    def eval_shapes(self):
        '''
        :return: the value(s) of GH_SHAPE for this kernel or an empty list \
                 if none are specified.
        :rtype: list

        '''
        return self._eval_shapes

    @property
    def eval_targets(self):
        '''
        :return: the function spaces upon which basis/diff-basis functions \
                 are to be evaluated for this kernel.
        :rtype: dict of (:py:class:`psyclone.dynamo0p3.FunctionSpace`, \
                :py:class`psyclone.dynamo0p3.DynKernelArgument`), indexed by \
                the names of the target function spaces.
        '''
        return self._eval_targets

    @property
    def reference_element(self):
        '''
        :returns: the reference-element properties required by this kernel.
        :rtype: :py:class:`psyclone.dynamo0p3.RefElementMetaData`
        '''
        return self._reference_element

    @property
    def mesh(self):
        '''
        :returns: the mesh properties required by this kernel.
        :rtype: :py:class`psyclone.dynamo0p3.MeshPropertiesMetaData`
        '''
        return self._mesh_properties

    def local_vars(self):
        ''' Returns the names used by the Kernel that vary from one
        invocation to the next and therefore require privatisation
        when parallelised. '''
        lvars = []
        # Orientation maps
        for unique_fs in self.arguments.unique_fss:
            if self._fs_descriptors.exists(unique_fs):
                fs_descriptor = self._fs_descriptors.get_descriptor(unique_fs)
                if fs_descriptor.requires_orientation:
                    lvars.append(unique_fs.orientation_name)
        return lvars

    @property
    def base_name(self):
        '''
        :returns: a base name for this kernel.
        :rtype: str
        '''
        return self._base_name

    @property
    def gen_stub(self):
        '''
        Create the fparser1 AST for a kernel stub.

        :returns: root of fparser1 AST for the stub routine.
        :rtype: :py:class:`fparser.one.XXXX`

        '''
        api_config = Config.get().api_conf("dynamo0.3")

        # Create an empty PSy layer module
        psy_module = ModuleGen(self._base_name+"_mod")

        # Create the subroutine
        sub_stub = SubroutineGen(psy_module, name=self._base_name+"_code",
                                 implicitnone=True)
        sub_stub.add(
            UseGen(sub_stub, name="constants_mod", only=True,
                   funcnames=[api_config.default_kind["real"],
                              api_config.default_kind["integer"]]))

        # Add all the declarations
        for entities in [DynCellIterators, DynDofmaps, DynFunctionSpaces,
                         DynCMAOperators, DynScalarArgs, DynFields,
                         DynLMAOperators, DynStencils, DynBasisFunctions,
                         DynOrientations, DynBoundaryConditions,
                         DynReferenceElement, LFRicMeshProperties]:
            entities(self).declarations(sub_stub)

        # Create the arglist
        create_arg_list = KernStubArgList(self)
        create_arg_list.generate()

        # Add the arglist
        sub_stub.args = create_arg_list.arglist

        # Add the subroutine to the parent module
        psy_module.add(sub_stub)
        return psy_module.root

    def gen_code(self, parent):
        '''Generates dynamo version 0.3 specific psy code for a call to
           the dynamo kernel instance.

        :param parent: an f2pygen object that will be the parent of \
                       f2pygen objects created in this method.
        :type parent: :py:class:`psyclone.f2pygen.BaseGen`
        :raises GenerationError: if the loop goes beyond the level 1 \
                                 halo and an operator is accessed.
        :raises GenerationError: if a kernel in the loop has an inc access \
                                 and the loop is not coloured but is within \
                                 an OpenMP parallel region.

        '''
        api_config = Config.get().api_conf("dynamo0.3")

        parent.add(DeclGen(parent, datatype="integer",
                           kind=api_config.default_kind["integer"],
                           entity_decls=["cell"]))

        parent_loop = self.parent.parent

        # Check whether this kernel reads from an operator
        op_args = parent_loop.args_filter(
            arg_types=LFRicArgDescriptor.VALID_OPERATOR_NAMES,
            arg_accesses=[AccessType.READ, AccessType.READWRITE])
        if op_args:
            # It does. We must check that our parent loop does not
            # go beyond the L1 halo.
            if parent_loop.upper_bound_name == "cell_halo" and \
               parent_loop.upper_bound_halo_depth > 1:
                raise GenerationError(
                    "Kernel '{0}' reads from an operator and therefore "
                    "cannot be used for cells beyond the level 1 halo. "
                    "However the containing loop goes out to level {1}".
                    format(self._name, parent_loop.upper_bound_halo_depth))

        # If this kernel is being called from within a coloured
        # loop then we have to look-up the name of the colour map
        if self.is_coloured():
            # TODO Check whether this arg is gh_inc and if not, Warn that
            # we're colouring a kernel that has no field object with INC access

            # We must look-up the cell index using the colour map rather than
            # use the current cell index directly. We need to know the name
            # of the variable holding the colour map for this kernel.
            cell_index = self.colourmap + "(colour, cell)"
        else:
            # This kernel call has not been coloured
            #  - is it OpenMP parallel, i.e. are we a child of
            # an OpenMP directive?
            if self.is_openmp_parallel():
                try:
                    # It is OpenMP parallel - does it have an argument
                    # with INC access?
                    arg = self.incremented_arg()
                except FieldNotFoundError:
                    arg = None
                if arg:
                    raise GenerationError("Kernel {0} has an argument with "
                                          "INC access and therefore must "
                                          "be coloured in order to be "
                                          "parallelised with OpenMP".
                                          format(self._name))
            cell_index = "cell"

        parent.add(CommentGen(parent, ""))

        # Orientation array lookup is done for each cell
        oname = ""
        for unique_fs in self.arguments.unique_fss:
            if self._fs_descriptors.exists(unique_fs):
                fs_descriptor = self._fs_descriptors.get_descriptor(unique_fs)
                if fs_descriptor.requires_orientation:
                    field = self.arguments.get_arg_on_space(unique_fs)
                    oname = unique_fs.orientation_name
                    parent.add(
                        AssignGen(parent, pointer=True,
                                  lhs=oname,
                                  rhs=field.proxy_name_indexed + "%" +
                                  field.ref_name(unique_fs) +
                                  "%get_cell_orientation(" +
                                  cell_index + ")"))
        if oname:
            parent.add(CommentGen(parent, ""))

        super(DynKern, self).gen_code(parent)


class ArgOrdering(object):
    '''Base class capturing the arguments, type and ordering of data in
    a Kernel call.'''
    def __init__(self, kern):
        self._kern = kern
        self._generate_called = False

    def generate(self):
        '''
        Specifies which arguments appear in an argument list, their type
        and their ordering. Calls methods for each type of argument
        that can be specialised by a child class for its particular need.

        :raises GenerationError: if the kernel arguments break the
                                 rules for the Dynamo 0.3 API.
        '''
        self._generate_called = True
        if self._kern.arguments.has_operator():
            # All operator types require the cell index to be provided
            self.cell_position()
        # Pass the number of layers in the mesh unless this kernel is
        # applying a CMA operator or doing a CMA matrix-matrix calculation
        if self._kern.cma_operation not in ["apply", "matrix-matrix"]:
            self.mesh_height()
        # Pass the number of cells in the mesh if this kernel has a
        # LMA operator argument
        # TODO this code should replace the code that currently includes
        # this quantity for *every* operator it encounters.
        # if self._kern.arguments.has_operator(op_type="gh_operator"):
        #     self.mesh_ncell3d()
        # Pass the number of columns in the mesh if this kernel has a CMA
        # operator argument
        if self._kern.arguments.has_operator(op_type="gh_columnwise_operator"):
            self.mesh_ncell2d()

        if self._kern.is_intergrid:
            # Inter-grid kernels require special arguments
            # The cell-map for the current column providing the mapping from
            # the coarse to the fine mesh.
            self.cell_map()

        # For each argument in the order they are specified in the
        # kernel metadata, call particular methods depending on what
        # type of argument we find (field, field vector, operator or
        # scalar). If the argument is a field or field vector and also
        # has a stencil access then also call appropriate stencil
        # methods.
        for arg in self._kern.arguments.args:
            if arg.type in LFRicArgDescriptor.VALID_FIELD_NAMES:
                if arg.vector_size > 1:
                    self.field_vector(arg)
                else:
                    self.field(arg)
                if arg.descriptor.stencil:
                    if not arg.descriptor.stencil['extent']:
                        # stencil extent is not provided in the
                        # metadata so must be passed
                        self.stencil_unknown_extent(arg)
                    if arg.descriptor.stencil['type'] == "xory1d":
                        # if "xory1d is specified then the actual
                        # direction must be passed
                        self.stencil_unknown_direction(arg)
                    # stencil information that is always passed
                    self.stencil(arg)
            elif arg.type == "gh_operator":
                self.operator(arg)
            elif arg.type == "gh_columnwise_operator":
                self.cma_operator(arg)
            elif arg.type in LFRicArgDescriptor.VALID_SCALAR_NAMES:
                self.scalar(arg)
            else:
                raise InternalError(
                    "ArgOrdering.generate(): Unexpected argument type found "
                    "in dynamo0p3.py. Expected one of {0} but found '{1}'".
                    format(LFRicArgDescriptor.VALID_ARG_TYPE_NAMES, arg.type))
        # For each function space (in the order they appear in the
        # metadata arguments)
        for unique_fs in self._kern.arguments.unique_fss:
            # Provide arguments common to LMA operators and fields on
            # a space *unless* this is an inter-grid or CMA
            # matrix-matrix kernel
            if self._kern.cma_operation not in ["matrix-matrix"] and \
               not self._kern.is_intergrid:
                self.fs_common(unique_fs)
            # Provide additional arguments if there is a
            # field on this space
            if unique_fs.field_on_space(self._kern.arguments):
                if self._kern.is_intergrid:
                    self.fs_intergrid(unique_fs)
                else:
                    self.fs_compulsory_field(unique_fs)
            cma_op = unique_fs.cma_on_space(self._kern.arguments)
            if cma_op:
                if self._kern.cma_operation == "assembly":
                    # CMA-assembly requires banded dofmaps
                    self.banded_dofmap(unique_fs)
                elif self._kern.cma_operation == "apply":
                    # Applying a CMA operator requires indirection dofmaps
                    self.indirection_dofmap(unique_fs, operator=cma_op)

            # Provide any optional arguments. These arguments are
            # associated with the keyword arguments (basis function,
            # differential basis function and orientation) for a
            # function space.
            if self._kern.fs_descriptors.exists(unique_fs):
                descriptors = self._kern.fs_descriptors
                descriptor = descriptors.get_descriptor(unique_fs)
                if descriptor.requires_basis:
                    self.basis(unique_fs)
                if descriptor.requires_diff_basis:
                    self.diff_basis(unique_fs)
                if descriptor.requires_orientation:
                    self.orientation(unique_fs)
            # Fix for boundary_dofs array to the boundary condition
            # kernel (enforce_bc_kernel) arguments
            if self._kern.name.lower() == "enforce_bc_code" and \
               unique_fs.orig_name.lower() == "any_space_1":
                self.field_bcs_kernel(unique_fs)

        # Add boundary dofs array to the operator boundary condition
        # kernel (enforce_operator_bc_kernel) arguments
        if self._kern.name.lower() == "enforce_operator_bc_code":
            # Sanity checks - this kernel should only have a single LMA
            # operator as argument
            if len(self._kern.arguments.args) > 1:
                raise GenerationError(
                    "Kernel {0} has {1} arguments when it should only have 1 "
                    "(an LMA operator)".format(self._kern.name,
                                               len(self._kern.arguments.args)))
            op_arg = self._kern.arguments.args[0]
            if op_arg.type != "gh_operator":
                raise GenerationError(
                    "Expected a LMA operator from which to look-up boundary "
                    "dofs but kernel {0} has argument {1}.".
                    format(self._kern.name, op_arg.type))
            if op_arg.access != AccessType.READWRITE:
                raise GenerationError(
                    "Kernel {0} is recognised as a kernel which applies "
                    "boundary conditions to an operator. However its operator "
                    "argument has access {1} rather than gh_readwrite.".
                    format(self._kern.name, op_arg.access.api_specific_name()))
            self.operator_bcs_kernel(op_arg.function_space_to)

        # Reference-element properties
        if self._kern.reference_element:
            self.ref_element_properties()

        # Mesh properties
        if self._kern.mesh:
            self.mesh_properties()

        # Provide qr arguments if required
        if self._kern.qr_required:
            self.quad_rule()

    def cell_position(self):
        '''
        Add cell position information

        :raises NotImplementedError: because this is an abstract method
        '''
        raise NotImplementedError(
            "Error: ArgOrdering.cell_position() must be implemented by "
            "subclass")

    def cell_map(self):
        '''
        Add cell-map information (for inter-grid kernels)

        :raises NotImplementedError: because this is an abstract method
        '''
        raise NotImplementedError(
            "Error: ArgOrdering.cell_map() must be implemented by subclass")

    def mesh_height(self):
        '''
        Add height information (i.e. no. of layers)

        :raises NotImplementedError: because this is an abstract method
        '''
        raise NotImplementedError(
            "Error: ArgOrdering.mesh_height() must be implemented by subclass")

    def mesh_ncell2d(self):
        '''
        Add the number of columns in the mesh

        :raises NotImplementedError: because this is an abstract method
        '''
        raise NotImplementedError(
            "Error: ArgOrdering.mesh_ncell2d() must be implemented by"
            "subclass")

    def cma_operator(self, arg):
        '''
        Add information on the CMA operator

        :raises NotImplementedError: because this is an abstract method
        '''
        raise NotImplementedError("Error: ArgOrdering.cma_operator() must "
                                  "be implemented by subclass")

    def field_vector(self, arg):
        '''
        Add field-vector information for this field-vector argument

        :raises NotImplementedError: because this is an abstract method
        '''
        raise NotImplementedError(
            "Error: ArgOrdering.field_vector() must be implemented by "
            "subclass")

    def field(self, arg):
        '''
        Add field information for this field argument

        :raises NotImplementedError: because this is an abstract method
        '''
        raise NotImplementedError(
            "Error: ArgOrdering.field() must be implemented by subclass")

    def stencil_unknown_extent(self, arg):
        '''
        Add stencil extent information for this stencil argument

        :raises NotImplementedError: because this is an abstract method
        '''
        raise NotImplementedError(
            "Error: ArgOrdering.stencil_unknown_extent() must be implemented "
            "by subclass")

    def stencil_unknown_direction(self, arg):
        '''
        Add stencil direction information for this stencil argument

        :raises NotImplementedError: because this is an abstract method
        '''
        raise NotImplementedError(
            "Error: ArgOrdering.stencil_unknown_direction() must be "
            "implemented by subclass")

    def stencil(self, arg):
        '''
        Add stencil information for this stencil argument

        :raises NotImplementedError: because this is an abstract method
        '''
        raise NotImplementedError(
            "Error: ArgOrdering.stencil() must be implemented by subclass")

    def operator(self, arg):
        '''
        Add operator information for this operator argument

        :raises NotImplementedError: because this is an abstract method
        '''
        raise NotImplementedError(
            "Error: ArgOrdering.operator() must be implemented by subclass")

    def scalar(self, arg):
        '''
        Add scalar information for this scalar argument

        :raises NotImplementedError: because this is an abstract method
        '''
        raise NotImplementedError(
            "Error: ArgOrdering.scalar() must be implemented by subclass")

    def fs_common(self, function_space):
        '''
        Add information common to LMA operators and fields for this
        function space

        :raises NotImplementedError: because this is an abstract method
        '''
        raise NotImplementedError(
            "Error: ArgOrdering.fs_common() must be implemented by "
            "subclass")

    def fs_compulsory_field(self, function_space):
        '''
        Add compulsory information for this function space

        :raises NotImplementedError: because this is an abstract method
        '''
        raise NotImplementedError(
            "Error: ArgOrdering.fs_compulsory_field() must be implemented "
            "by subclass")

    def basis(self, function_space):
        '''
        Add basis function information for this function space

        :raises NotImplementedError: because this is an abstract method
        '''
        raise NotImplementedError(
            "Error: ArgOrdering.basis() must be implemented by subclass")

    def diff_basis(self, function_space):
        '''
        Add differential basis function information for this function
        space

        :raises NotImplementedError: because this is an abstract method
        '''
        raise NotImplementedError(
            "Error: ArgOrdering.diff_basis() must be implemented by subclass")

    def orientation(self, function_space):
        '''
        Add orientation information for this function space

        :raises NotImplementedError: because this is an abstract method
        '''
        raise NotImplementedError(
            "Error: ArgOrdering.orientation() must be implemented by subclass")

    def field_bcs_kernel(self, function_space):
        '''
        Add boundary condition information for a field on this function
        space

        :raises NotImplementedError: because this is an abstract method
        '''
        raise NotImplementedError(
            "Error: ArgOrdering.field_bcs_kernel() must be implemented by "
            "subclass")

    def operator_bcs_kernel(self, function_space):
        '''
        Add boundary condition information for an operator on this function
        space

        :raises NotImplementedError: because this is an abstract method
        '''
        raise NotImplementedError(
            "Error: ArgOrdering.operator_bcs_kernel() must be implemented by "
            "subclass")

    def ref_element_properties(self):
        ''' Add kernel arguments relating to properties of the reference
        element. '''
        if self._kern.reference_element.properties:
            refelem_args = DynReferenceElement(self._kern).kern_args()
            self._arglist.extend(refelem_args)

    @abc.abstractmethod
    def mesh_properties(self):
        ''' Provide the kernel arguments required for the mesh properties
        specified in the kernel metadata. '''

    @abc.abstractmethod
    def quad_rule(self):
        ''' Add kernel arguments required for quadrature. '''

    def banded_dofmap(self, function_space):
        '''
        Add banded dofmap (required for CMA operator assembly)

        :raises NotImplementedError: because this is an abstract method
        '''
        raise NotImplementedError("Error: ArgOrdering.banded_dofmap() must"
                                  " be implemented by subclass")

    def indirection_dofmap(self, function_space, operator=None):
        '''
        Add indirection dofmap required when applying a CMA operator

        :raises NotImplementedError: because this is an abstract method
        '''
        raise NotImplementedError("Error: ArgOrdering.indirection_dofmap() "
                                  "must be implemented by subclass")


class KernCallArgList(ArgOrdering):
    '''Creates the argument list required to call kernel "kern" from the
    PSy-layer and captures the positions of the following arguments in
    the argument list: nlayers, number of quadrature points and number
    of degrees of freedom. The ordering and type of arguments is
    captured by the base class.

    :param kern: The kernel that is being called.
    :type kern: :py:class:`psyclone.dynamo0p3.DynKern`

    '''
    NdfInfo = namedtuple("NdfInfo", ["position", "function_space"])

    def __init__(self, kern):
        ArgOrdering.__init__(self, kern)
        self._arglist = []
        self._nlayers_positions = []
        self._nqp_positions = []
        self._ndf_positions = []

    def cell_position(self):
        ''' add a cell argument to the argument list'''
        self._arglist.append(self._cell_ref_name)

    def cell_map(self):
        ''' Add cell-map and related cell counts to the argument list '''
        symtab = self._kern.root.symbol_table
        cargs = psyGen.args_filter(self._kern.args, arg_meshes=["gh_coarse"])
        carg = cargs[0]
        fargs = psyGen.args_filter(self._kern.args, arg_meshes=["gh_fine"])
        farg = fargs[0]
        base_name = "cell_map_" + carg.name
        map_name = symtab.name_from_tag(base_name)
        # Add the cell map to our argument list
        self._arglist.append("{0}(:,{1})".format(map_name,
                                                 self._cell_ref_name))
        # No. of fine cells per coarse cell
        base_name = "ncpc_{0}_{1}".format(farg.name, carg.name)
        ncellpercell = symtab.name_from_tag(base_name)
        self._arglist.append(ncellpercell)
        # No. of columns in the fine mesh
        base_name = "ncell_{0}".format(farg.name)
        ncell_fine = symtab.name_from_tag(base_name)
        self._arglist.append(ncell_fine)

    def mesh_height(self):
        ''' add mesh height (nlayers) to the argument list'''
        nlayers_name = \
            self._kern.root.symbol_table.name_from_tag("nlayers")
        self._arglist.append(nlayers_name)
        self._nlayers_positions.append(len(self._arglist))

    # TODO uncomment this method when ensuring we only pass ncell3d once
    # to any given kernel.
    # def mesh_ncell3d(self):
    #     ''' Add the number of cells in the full 3D mesh to the argument
    #     list '''
    #     ncell3d_name = self._name_space_manager.create_name(
    #         root_name="ncell_3d", context="PSyVars", label="ncell3d")
    #     self._arglist.append(ncell3d_name)

    def mesh_ncell2d(self):
        ''' Add the number of columns in the mesh to the argument list '''
        ncell2d_name = \
            self._kern.root.symbol_table.name_from_tag("ncell_2d")
        self._arglist.append(ncell2d_name)

    def field_vector(self, argvect):
        '''add the field vector associated with the argument 'argvect' to the
        argument list '''
        # the range function below returns values from
        # 1 to the vector size which is what we
        # require in our Fortran code
        for idx in range(1, argvect.vector_size+1):
            text = argvect.proxy_name + "(" + str(idx) + ")%data"
            self._arglist.append(text)

    def field(self, arg):
        '''add the field array associated with the argument 'arg' to the
        argument list'''
        text = arg.proxy_name + "%data"
        self._arglist.append(text)

    def stencil_unknown_extent(self, arg):
        '''
        Add stencil information to the argument list associated with the
        argument 'arg' if the extent is unknown.

        :param arg: the kernel argument with which the stencil is associated.
        :type arg: :py:class:`psyclone.dynamo0p3.DynKernelArgument`

        '''
        # The extent is not specified in the metadata so pass the value in
        name = DynStencils.dofmap_size_name(self._kern.root.symbol_table, arg)
        self._arglist.append(name)

    def stencil_unknown_direction(self, arg):
        '''
        Add stencil information to the argument list associated with the
        argument 'arg' if the direction is unknown (i.e. it's being supplied
        in a variable).

        :param arg: the kernel argument with which the stencil is associated.
        :type arg: :py:class:`psyclone.dynamo0p3.DynKernelArgument`

        '''
        # the direction of the stencil is not known so pass the value in
        name = arg.stencil.direction_arg.varname
        self._arglist.append(name)

    def stencil(self, arg):
        '''
        Add general stencil information associated with the argument 'arg'
        to the argument list.

        :param arg: the kernel argument with which the stencil is associated.
        :type arg: :py:class:`psyclone.dynamo0p3.DynKernelArgument`

        '''
        # add in stencil dofmap
        var_name = DynStencils.dofmap_name(self._kern.root.symbol_table, arg)
        name = var_name + "(:,:," + self._cell_ref_name + ")"
        self._arglist.append(name)

    def operator(self, arg):
        ''' add the operator arguments to the argument list '''
        # TODO we should only be including ncell_3d once in the argument
        # list but this adds it for every operator
        self._arglist.append(arg.proxy_name_indexed+"%ncell_3d")
        self._arglist.append(arg.proxy_name_indexed+"%local_stencil")

    def cma_operator(self, arg):
        '''
        Add the CMA operator and associated scalars to the argument
        list.

        :param arg: the CMA operator argument.
        :type arg: :py:class:`psyclone.dynamo0p3.DynKernelArgument`

        '''
        components = ["matrix"]
        if arg.function_space_to.orig_name != \
           arg.function_space_from.orig_name:
            components += DynCMAOperators.cma_diff_fs_params
        else:
            components += DynCMAOperators.cma_same_fs_params
        for component in components:
            self._arglist.append(
                self._kern.root.symbol_table.name_from_tag(
                    arg.name + "_" + component))

    def scalar(self, scalar_arg):
        '''add the name associated with the scalar argument to the argument
        list'''
        self._arglist.append(scalar_arg.name)

    def fs_common(self, function_space):
        '''add function-space related arguments common to LMA operators and
        fields'''
        # There is currently one argument: "ndf"
        ndf_name = function_space.ndf_name
        self._arglist.append(ndf_name)
        self._ndf_positions.append(
            KernCallArgList.NdfInfo(position=len(self._arglist),
                                    function_space=function_space.orig_name))

    def fs_compulsory_field(self, function_space):
        '''add compulsory arguments to the argument list, when there is a
        field on this function space'''
        undf_name = function_space.undf_name
        self._arglist.append(undf_name)
        map_name = function_space.map_name
        self._arglist.append(map_name+"(:,"+self._cell_ref_name+")")

    def fs_intergrid(self, function_space):
        '''
        Add function-space related arguments for an intergrid kernel

        :param function_space: the function space for which to add arguments
        :type function_space: :py:class:`psyclone.dynamo0p3.FunctionSpace`
        '''
        # Is this FS associated with the coarse or fine mesh? (All fields
        # on a given mesh must be on the same FS.)
        arg = self._kern.arguments.get_arg_on_space(function_space)
        if arg.mesh == "gh_fine":
            # For the fine mesh, we need ndf, undf and the *whole*
            # dofmap
            self.fs_common(function_space)
            undf_name = function_space.undf_name
            self._arglist.append(undf_name)
            map_name = function_space.map_name
            self._arglist.append(map_name)
        else:
            # For the coarse mesh we only need undf and the dofmap for
            # the current column
            self.fs_compulsory_field(function_space)

    def basis(self, function_space):
        '''
        Add basis function information for this function space to the
        argument list.

        :param function_space: the function space for which the basis \
                               function is required.
        :type function_space: :py:class:`psyclone.dynamo0p3.FunctionSpace`

        '''
        for rule in self._kern.qr_rules.values():
            basis_name = function_space.get_basis_name(qr_var=rule.psy_name)
            self._arglist.append(basis_name)

        if "gh_evaluator" in self._kern.eval_shapes:
            # We are dealing with an evaluator and therefore need as many
            # basis functions as there are target function spaces.
            for fs_name in self._kern.eval_targets:
                # The associated FunctionSpace object is the first item in
                # the tuple dict entry associated with the name of the target
                # function space
                fspace = self._kern.eval_targets[fs_name][0]
                basis_name = function_space.get_basis_name(on_space=fspace)
                self._arglist.append(basis_name)

    def diff_basis(self, function_space):
        '''
        Add differential basis information for the function space to the
        argument list.

        :param function_space: the function space for which the differential \
                               basis functions are required.
        :type function_space: :py:class:`psyclone.dynamo0p3.FunctionSpace`

        '''
        for rule in self._kern.qr_rules.values():
            diff_basis_name = function_space.get_diff_basis_name(
                qr_var=rule.psy_name)
            self._arglist.append(diff_basis_name)

        if "gh_evaluator" in self._kern.eval_shapes:
            # We are dealing with an evaluator and therefore need as many
            # basis functions as there are target function spaces.
            for fs_name in self._kern.eval_targets:
                # The associated FunctionSpace object is the first item in
                # the tuple dict entry associated with the name of the target
                # function space
                fspace = self._kern.eval_targets[fs_name][0]
                diff_basis_name = function_space.get_diff_basis_name(
                    on_space=fspace)
                self._arglist.append(diff_basis_name)

    def orientation(self, function_space):
        '''add orientation information for this function space to the
        argument list'''
        orientation_name = function_space.orientation_name
        self._arglist.append(orientation_name)

    def field_bcs_kernel(self, function_space):
        '''
        Implement the boundary_dofs array fix for a field.

        :param function_space: unused argument.
        '''
        fspace = None
        for fspace in self._kern.arguments.unique_fss:
            if fspace.orig_name == "any_space_1":
                break
        farg = self._kern.arguments.get_arg_on_space(fspace)
        # Sanity check - expect the enforce_bc_code kernel to only have
        # a field argument.
        if farg.type not in LFRicArgDescriptor.VALID_FIELD_NAMES:
            raise GenerationError(
                "Expected an argument of {0} type from which to look-up "
                "boundary dofs for kernel {1} but got '{2}'".
                format(LFRicArgDescriptor.VALID_FIELD_NAMES,
                       self._kern.name, farg.type))
        base_name = "boundary_dofs_" + farg.name
        name = self._kern.root.symbol_table.name_from_tag(base_name)
        self._arglist.append(name)

    def operator_bcs_kernel(self, _):
        '''
        Supply necessary additional arguments for the kernel that
        applies boundary conditions to a LMA operator. 2nd (unused)
        argument is for consistency with base class.

        '''
        # This kernel has only a single LMA operator as argument.
        # Checks for this are performed in ArgOrdering.generate()
        op_arg = self._kern.arguments.args[0]
        base_name = "boundary_dofs_"+op_arg.name
        name = self._kern.root.symbol_table.name_from_tag(base_name)
        self._arglist.append(name)

    def mesh_properties(self):
        ''' Provide the kernel arguments required for the mesh properties
        specified in the kernel metadata.

        '''
        if self._kern.mesh.properties:
            self._arglist.extend(
                LFRicMeshProperties(self._kern).kern_args(stub=False))

    def quad_rule(self):
        ''' Add quadrature-related information to the kernel argument list.
        Adds the necessary arguments to the self._arglist list.

        '''
        # The QR shapes that this routine supports
        supported_qr_shapes = ["gh_quadrature_xyoz", "gh_quadrature_edge",
                               "gh_quadrature_face"]

        for shape, rule in self._kern.qr_rules.items():

            if shape == "gh_quadrature_xyoz":
                # XYoZ quadrature requires the number of quadrature points in
                # the horizontal and in the vertical.
                self._nqp_positions.append(
                    {"horizontal": len(self._arglist) + 1,
                     "vertical": len(self._arglist) + 2})
                self._arglist.extend(rule.kernel_args)
            elif shape == "gh_quadrature_edge":
                # TODO #705 support transformations supplying the number of
                # quadrature points for edge quadrature.
                self._arglist.extend(rule.kernel_args)
            elif shape == "gh_quadrature_face":
                # TODO #705 support transformations supplying the number of
                # quadrature points for face quadrature.
                self._arglist.extend(rule.kernel_args)
            else:
                raise NotImplementedError(
                    "quad_rule: no support implemented for quadrature with a "
                    "shape of '{0}'. Supported shapes are: {1}.".format(
                        shape, supported_qr_shapes))

    def banded_dofmap(self, function_space):
        ''' Add banded dofmap (required for CMA operator assembly) '''
        # Note that the necessary ndf values will already have been added
        # to the argument list as they are mandatory for every function
        # space that appears in the meta-data.
        self._arglist.append(function_space.cbanded_map_name)

    def indirection_dofmap(self, function_space, operator=None):
        ''' Add indirection dofmap required when applying a CMA operator '''
        self._arglist.append(function_space.cma_indirection_map_name)

    @property
    def nlayers_positions(self):
        '''
        :return: the position(s) in the argument list of the \
        variable(s) that passes the number of layers. The generate \
        method must be called first.
        :rtype: list of int.

        :raises InternalError: if the generate() method has not been
        called.

        '''
        if not self._generate_called:
            raise InternalError(
                "KernCallArgList: the generate() method should be called "
                "before the nlayers_positions() method")
        return self._nlayers_positions

    @property
    def nqp_positions(self):
        '''
        :return: the positions in the argument list of the variables that \
        pass the number of quadrature points. The number and type of \
        these will change depending on the type of quadrature. A list \
        of dictionaries is returned with the quadrature directions \
        being the keys to the dictionaries and their position in the \
        argument list being the values. At the moment only XYoZ is \
        supported (which has horizontal and vertical quadrature \
        points). The generate method must be called first.
        :rtype: [{str: int, ...}]

        :raises InternalError: if the generate() method has not been \
        called.

        '''
        if not self._generate_called:
            raise InternalError(
                "KernCallArgList: the generate() method should be called "
                "before the nqp_positions() method")
        return self._nqp_positions

    @property
    def ndf_positions(self):
        '''
        :return: the position(s) in the argument list and the function \
        space(s) associated with the variable(s) that pass(es) the \
        number of degrees of freedom for the function space. The \
        generate method must be called first.
        :rtype: list of namedtuple (position=int, function_space=str).

        :raises InternalError: if the generate() method has not been \
        called.

        '''
        if not self._generate_called:
            raise InternalError(
                "KernCallArgList: the generate() method should be called "
                "before the ndf_positions() method")
        return self._ndf_positions

    @property
    def arglist(self):
        '''
        :return: the kernel argument list. The generate method must be \
        called first.
        :rtype: list of str.

        :raises InternalError: if the generate() method has not been \
        called.

        '''
        if not self._generate_called:
            raise InternalError(
                "KernCallArgList: the generate() method should be called "
                "before the arglist() method")
        return self._arglist

    @property
    def _cell_ref_name(self):
        '''
        Utility routine which determines whether to return the cell value
        or the colourmap lookup value.

        :returns: the Fortran code needed to access the current cell index.
        :rtype: str
        '''
        if self._kern.is_coloured():
            return self._kern.colourmap + "(colour, cell)"
        return "cell"


class KernStubArgList(ArgOrdering):
    '''Creates the argument list required to create and declare the
    required arguments for a kernel subroutine.  The ordering and type
    of the arguments is captured by the base class.

    :param kern: Kernel for which to create argument list.
    :type kern: :py:class:`psyclone.dynamo0p3.DynKern`

    :raises NotImplementedError: if the kernel is inter-grid.
    :raises NotImplementedError: if the kernel requires properties of the \
                                 reference element.
    '''
    def __init__(self, kern):
        # We don't yet support inter-grid kernels (Issue #162)
        if kern.is_intergrid:
            raise NotImplementedError(
                "Kernel {0} is an inter-grid kernel and stub generation "
                "is not yet supported for inter-grid kernels".
                format(kern.name))
        self._first_arg = True
        self._first_arg_decl = None
        ArgOrdering.__init__(self, kern)
        # TODO 719 The stub_symtab is not connected to other parts of the
        # Stub generation. Also the symboltable already has an
        # argument_list that may be able to replace the _arglist below.
        self._arglist = []
        self._stub_symtab = SymbolTable()

    def cell_position(self):
        ''' Add cell position to the argument list. '''
        self._arglist.append("cell")

    def mesh_height(self):
        ''' Add mesh height (nlayers) to the argument list. '''
        self._arglist.append("nlayers")

    def mesh_ncell2d(self):
        ''' Add the number of columns in the mesh to the argument list. '''
        self._arglist.append("ncell_2d")

    def field_vector(self, argvect):
        '''Add the field vector associated with the argument 'argvect' to the
        argument list.

        :param argvect: the corresponding kernel argument.
        :type argvect:  :py:class:`psyclone.dynamo0p3.DynKernelArgument`
        '''
        # the range function below returns values from
        # 1 to the vector size which is what we
        # require in our Fortran code
        for idx in range(1, argvect.vector_size+1):
            text = (argvect.name + "_" +
                    argvect.function_space.mangled_name +
                    "_v" + str(idx))
            if self._first_arg:
                self._first_arg = False
            self._arglist.append(text)

    def field(self, arg):
        '''
        Add the field associated with the argument 'arg' to the argument list.

        :param arg: the kernel argument (field).
        :type arg: :py:class:`psyclone.dynamo0p3.DynKernelArgument`
        '''
        text = arg.name + "_" + arg.function_space.mangled_name
        self._arglist.append(text)

    def stencil_unknown_extent(self, arg):
        '''
        Add stencil information associated with a kernel argument if the
        extent is unknown.

        :param arg: the meta-data description of the kernel argument with \
                    which the stencil is associated.
        :type arg: :py:class:`psyclone.dynamo0p3.DynKernelArgument`
        '''
        name = DynStencils.dofmap_size_name(self._stub_symtab, arg)
        self._arglist.append(name)

    def stencil_unknown_direction(self, arg):
        '''
        Add stencil information associated with the argument 'arg' if the
        direction is unknown.

        :param arg: the kernel argument with which the stencil is associated.
        :type arg: :py:class:`psyclone.dynamo0p3.DynKernelArgument`

        '''
        self._arglist.append(DynStencils.direction_name(
            self._stub_symtab, arg))

    def stencil(self, arg):
        '''
        Add general stencil information associated with a kernel argument.

        :param arg: the meta-data description of the kernel argument with \
                    which the stencil is associated.
        :type arg: :py:class:`psyclone.dynamo0p3.DynKernelArgument`
        '''
        self._arglist.append(DynStencils.dofmap_name(self._stub_symtab, arg))

    def operator(self, arg):
        ''' add the operator arguments to the argument list '''
        size = arg.name + "_ncell_3d"
        self._arglist.append(size)
        # If this is the first argument in the kernel then keep a
        # note so that we can put subsequent declarations in the
        # correct location
        if self._first_arg:
            self._first_arg = False
        text = arg.name
        self._arglist.append(text)

    def cma_operator(self, arg):
        ''' add the CMA operator arguments to the argument list '''
        # The CMA operator itself
        self._arglist.append(arg.name)
        # Associated scalar parameters
        nrow = arg.name + "_nrow"
        _local_args = [nrow]
        if arg.function_space_to.orig_name != \
           arg.function_space_from.orig_name:
            # If the to- and from-spaces are different then so are ncol and
            # nrow so we pass both of them. If they are the same then we
            # could pass either but choose to pass nrow and not ncol.
            ncol = arg.name + "_ncol"
            _local_args.append(ncol)
        bandwidth = arg.name + "_bandwidth"
        alpha = arg.name + "_alpha"
        beta = arg.name + "_beta"
        gamma_m = arg.name + "_gamma_m"
        gamma_p = arg.name + "_gamma_p"
        _local_args += [bandwidth, alpha, beta, gamma_m, gamma_p]
        self._arglist += _local_args

        if self._first_arg:
            self._first_arg = False

    def banded_dofmap(self, function_space):
        ''' Declare the banded dofmap required for a CMA operator
        that maps to/from the specified function space '''
        dofmap = function_space.cbanded_map_name
        self._arglist.append(dofmap)

    def indirection_dofmap(self, function_space, operator=None):
        '''
        Declare the indirection dofmaps required when applying a
        CMA operator.

        :param function_space: the function space for which the dofmap \
                               is required.
        :type function_space: :py:class:`psyclone.dynamo0p3.FunctionSpace`
        :param operator: the CMA operator for which the dofmap is required.
        :type operator: :py:class:`psyclone.dynamo0p3.DynKernelArgument`

        :raises GenerationError: if no kernel argument is supplied.
        :raises GenerationError: if the supplied kernel argument is not a \
                                 CMA operator.

        '''
        if not operator:
            raise GenerationError("Internal error: no CMA operator supplied.")
        if operator.type != "gh_columnwise_operator":
            raise GenerationError(
                "Internal error: a CMA operator (gh_columnwise_operator) must "
                "be supplied but got {0}".format(operator.type))
        map_name = function_space.cma_indirection_map_name
        self._arglist.append(map_name)

    def scalar(self, arg):
        '''
        Add the name associated with the scalar argument to the argument list.

        :param arg: the kernel argument.
        :type arg: :py:class:`psyclone.dynamo0p3.DynKernelArgument`

        :raises InternalError: if the argument is not a recognised scalar type.

        '''
        if arg.type not in LFRicArgDescriptor.VALID_SCALAR_NAMES:
            raise InternalError(
                "Expected argument type to be one of {0} but got '{1}'".
                format(LFRicArgDescriptor.VALID_SCALAR_NAMES, arg.type))
        self._arglist.append(arg.name)

    def fs_common(self, function_space):
        ''' Provide arguments common to LMA operators and
        fields on a space. There is one: "ndf". '''
        ndf_name = function_space.ndf_name
        self._arglist.append(ndf_name)

    def fs_compulsory_field(self, function_space):
        ''' Provide compulsory arguments if there is a field on this
        function space'''
        undf_name = function_space.undf_name
        self._arglist.append(undf_name)
        map_name = function_space.map_name
        self._arglist.append(map_name)

    def basis(self, function_space):
        '''
        Add the necessary declarations for basis function(s) on the supplied
        function space. There can be more than one if this is an evaluator
        and/or multiple 'gh_shape's have been requested in the kernel metadata.

        :param function_space: the function space for which to provide \
                               the basis functions
        :type function_space: :py:class:`psyclone.dynamo0p3.FunctionSpace`

        :raises InternalError: if the evaluator shape is not recognised.

        '''
        for shape in self._kern.eval_shapes:
            if shape in VALID_QUADRATURE_SHAPES:
                # A kernel stub won't have a name for the corresponding
                # quadrature argument so we create one by appending the last
                # part of the shape name to "qr_".
                basis_name = function_space.get_basis_name(
                    qr_var="qr_"+shape.split("_")[-1])
                self._arglist.append(basis_name)
            elif shape in VALID_EVALUATOR_SHAPES:
                # Need a basis array for each target space upon which the basis
                # functions have been evaluated. _kern.eval_targets is a dict
                # where the values are 2-tuples of (FunctionSpace, argument).
                for _, target in self._kern.eval_targets.items():
                    basis_name = \
                        function_space.get_basis_name(on_space=target[0])
                    self._arglist.append(basis_name)
            else:
                raise InternalError(
                    "Unrecognised evaluator shape ('{0}'). Expected one of: "
                    "{1}".format(shape, VALID_EVALUATOR_SHAPES))

    def diff_basis(self, function_space):
        '''
        Provide the necessary declarations for the differential basis function
        on the supplied function space.

        :param function_space: the function space for which to provide the \
                               differential basis function
        :type function_space: :py:class:`psyclone.dynamo0p3.FunctionSpace`

        :raises InternalError: if the evaluator shape is not recognised.

        '''
        for shape in self._kern.eval_shapes:
            if shape in VALID_QUADRATURE_SHAPES:
                # We need differential basis functions for quadrature. A
                # kernel stub won't have a name for the corresponding
                # quadrature argument so we create one by appending the
                # last part of the shape name to "qr_".
                diff_basis_name = function_space.get_diff_basis_name(
                    qr_var="qr_"+shape.split("_")[-1])
                self._arglist.append(diff_basis_name)

            elif shape in VALID_EVALUATOR_SHAPES:
                # We need differential basis functions for an evaluator,
                # potentially for multiple target spaces. _kern.eval_targets is
                # a dict where the values are 2-tuples of
                # (FunctionSpace, argument).
                for _, target in self._kern.eval_targets.items():
                    diff_basis_name = function_space.get_diff_basis_name(
                        on_space=target[0])
                    self._arglist.append(diff_basis_name)
            else:
                raise InternalError("Unrecognised evaluator shape ('{0}'). "
                                    "Expected one of: {1}".format(
                                        shape, VALID_EVALUATOR_SHAPES))

    def orientation(self, function_space):
        '''
        Provide orientation information for the function space.

        :param function_space: the function space for which orientation \
                               is required.
        :type function_space: :py:class:`psyclone.dynamo0p3.FunctionSpace`

        '''
        orientation_name = function_space.orientation_name
        self._arglist.append(orientation_name)

    def field_bcs_kernel(self, function_space):
        ''' implement the boundary_dofs array fix for fields '''
        arg = self._kern.arguments.get_arg_on_space(function_space)
        self._arglist.append("boundary_dofs_"+arg.name)

    def operator_bcs_kernel(self, function_space):
        ''' Implement the boundary_dofs array fix for operators. This is the
        same as for fields with the function space set to the 'to' space of
        the operator. '''
        self.field_bcs_kernel(function_space)

    def mesh_properties(self):
        ''' Provide the kernel arguments required for the mesh properties
        specified in the kernel metadata.

        '''
        if self._kern.mesh.properties:
            self._arglist.extend(
                LFRicMeshProperties(self._kern).kern_args(stub=True))

    def quad_rule(self):
        ''' Provide quadrature information for this kernel stub (necessary
        arguments). '''
        for rule in self._kern.qr_rules.values():
            self._arglist.extend(rule.kernel_args)

    @property
    def arglist(self):
        '''return the kernel argument list. The generate function must be
        called first'''
        if not self._arglist:
            raise GenerationError(
                "Internal error. The argument list in KernStubArgList:"
                "arglist() is empty. Has the generate() method been called?")
        return self._arglist


# class DinoWriters(ArgOrdering):
#    def __init__(self, kern, parent=None, position=None):
#        ArgOrdering.__init__(self, kern)
#        self._parent = parent
#        self._position = position
#        self._scalar_position = None
#        self._array_position = None
#
#    def cell_position(self):
#        ''' get dino to output cell position information '''
#        # dino outputs a full field so we do not need cell index information
#        pass
#
#    def mesh_height(self):
#        ''' get dino to output the height of the mesh (nlayers)'''
#        nlayers_name = self._name_space_manager.create_name(
#            root_name="nlayers", context="PSyVars", label="nlayers")
#        self._add_dino_scalar(nlayers_name)
#
#    def field_vector(self, argvect):
#        '''get dino to output field vector data associated with the argument
#        'argvect' '''
#        # TBD
#        pass
#
#    def field(self, arg):
#        '''get dino to output field datat associated with the argument
#        'arg' '''
#        if arg.intent in ["in", "inout"]:
#            text = arg.proxy_name + "%data"
#            self._add_dino_array(text)
#
#    def stencil_unknown_extent(self, arg):
#        '''get dino to output stencil information associated with the argument
#        'arg' if the extent is unknown '''
#        # TBD
#        pass
#
#    def stencil_unknown_direction(self, arg):
#        '''get dino to output stencil information associated with the argument
#        'arg' if the direction is unknown '''
#        # TBD
#        pass
#
#    def stencil(self, arg):
#        '''get dino to output general stencil information associated with the
#        argument 'arg' '''
#        # TBD
#        pass
#
#    def operator(self, arg):
#        ''' get dino to output the operator arguments '''
#        # TBD
#        pass
#
#    def scalar(self, scalar_arg):
#        '''get dino to output the value of the scalar argument'''
#        if scalar_arg in ["in", "inout"]:
#            self._add_dino_scalar(scalar_arg.name)
#
#    def fs_common(self, function_space):
#        '''get dino to output any arguments common to LMA operators and
#        fields on a space. '''
#        # There is currently one: "ndf".
#        ndf_name = function_space.ndf_name
#        self._add_dino_scalar(ndf_name)
#
#    def fs_compulsory_field(self, function_space):
#        '''get dino to output compulsory arguments if there is a field on this
#        function space'''
#        undf_name = function_space.undf_name
#        self._add_dino_scalar(undf_name)
#
#    def basis(self, function_space):
#        '''get dino to output basis function information for the function
#        space'''
#        # TBD
#        pass
#
#    def diff_basis(self, function_space):
#        '''get dino to output differential basis function information for the
#        function space'''
#        # TBD
#         pass
#
#    def orientation(self, function_space):
#        '''get dino to output orientation information for the function
#        space'''
#        # TBD
#        pass
#
#    def field_bcs_kernel(self, function_space):
#        '''get dino to output any boundary_dofs information for bc_kernel'''
#        # TBD
#        pass
#
#    def quad_rule(self):
#        '''get dino to output qr information '''
#        # TBD
#        pass
#
#    def generate(self):
#        '''perform any additional actions before and after kernel
#        argument-list based generation'''
#        self._parent.add(CommentGen(self._parent, " dino output start"),
#                         position=["before", self._position])
#        scalar_comment = CommentGen(self._parent, " dino scalars")
#        self._parent.add(scalar_comment,
#                         position=["before", self._position])
#        array_comment = CommentGen(self._parent, " dino arrays")
#        self._parent.add(array_comment,
#                         position=["before", self._position])
#        self._scalar_position = scalar_comment.root
#        self._array_position = array_comment.root
#        self._parent.add(CommentGen(self._parent, " dino output end"),
#                         position=["before", self._position])
#        self._parent.add(CommentGen(self._parent, ""),
#                         position=["before", self._position])
#        ArgOrdering.generate(self)
#
#    def _add_dino_scalar(self, name):
#        ''' add a dino output call for a scalar variable '''
#        self._parent.add(CallGen(self._parent, name="dino%output_scalar",
#                                 args=[name]),
#                         position=["after", self._scalar_position])
#
#    def _add_dino_array(self, name):
#        ''' add a dino output call for an array variable '''
#        self._parent.add(CallGen(self._parent, name="dino%output_array",
#                                 args=[name]),
#                         position=["after", self._array_position])


class FSDescriptor(object):
    ''' Provides information about a particular function space used by
    a meta-funcs entry in the kernel metadata. '''

    def __init__(self, descriptor):
        self._descriptor = descriptor

    @property
    def requires_basis(self):
        ''' Returns True if a basis function is associated with this
        function space, otherwise it returns False. '''
        return "gh_basis" in self._descriptor.operator_names

    @property
    def requires_diff_basis(self):
        ''' Returns True if a differential basis function is
        associated with this function space, otherwise it returns
        False. '''
        return "gh_diff_basis" in self._descriptor.operator_names

    @property
    def requires_orientation(self):
        ''' Returns True if an orientation function is
        associated with this function space, otherwise it returns
        False. '''
        return "gh_orientation" in self._descriptor.operator_names

    @property
    def fs_name(self):
        ''' Returns the raw metadata value of this function space. '''
        return self._descriptor.function_space_name


class FSDescriptors(object):
    ''' Contains a collection of FSDescriptor objects and methods
    that provide information across these objects. We have one
    FSDescriptor for each meta-funcs entry in the kernel
    meta-data.
    # TODO #274 this should actually be named something like
    BasisFuncDescriptors as it holds information describing the
    basis/diff-basis functions required by a kernel.

    :param descriptors: list of objects describing the basis/diff-basis \
                        functions required by a kernel, as obtained from \
                        meta-data.
    :type descriptors: list of :py:class:`psyclone.DynFuncDescriptor03`.

    '''
    def __init__(self, descriptors):
        self._orig_descriptors = descriptors
        self._descriptors = []
        for descriptor in descriptors:
            self._descriptors.append(FSDescriptor(descriptor))

    def exists(self, fspace):
        ''' Return True if a descriptor with the specified function
        space exists, otherwise return False. '''
        for descriptor in self._descriptors:
            # FS descriptors hold information taken from the kernel
            # metadata and therefore it is the original name of
            # the supplied function space that we must look at
            if descriptor.fs_name == fspace.orig_name:
                return True
        return False

    def get_descriptor(self, fspace):
        ''' Return the descriptor with the specified function space
        name. If it does not exist raise an error.'''
        for descriptor in self._descriptors:
            if descriptor.fs_name == fspace.orig_name:
                return descriptor
        raise GenerationError(
            "FSDescriptors:get_descriptor: there is no descriptor for "
            "function space {0}".format(fspace.orig_name))

    @property
    def descriptors(self):
        '''
        :return: the list of Descriptors, one for each of the meta-funcs
                 entries in the kernel meta-data.
        :rtype: List of :py:class:`psyclone.dynamo0p3.FSDescriptor`
        '''
        return self._descriptors


def check_args(call):
    '''
    Checks that the kernel arguments provided via the invoke call are
    consistent with the information expected, as specified by the
    kernel metadata

    :param call: the object produced by the parser that describes the
                 kernel call to be checked.
    :type call: :py:class:`psyclone.parse.algorithm.KernelCall`
    :raises: GenerationError if the kernel arguments in the Algorithm layer
             do not match up with the kernel meta-data
    '''
    # stencil arguments
    stencil_arg_count = 0
    for arg_descriptor in call.ktype.arg_descriptors:
        if arg_descriptor.stencil:
            if not arg_descriptor.stencil['extent']:
                # an extent argument must be provided
                stencil_arg_count += 1
            if arg_descriptor.stencil['type'] == 'xory1d':
                # a direction argument must be provided
                stencil_arg_count += 1

    # Quadrature arguments - will have as many as there are distinct
    # quadrature shapes specified in the metadata.
    qr_arg_count = len(set(call.ktype.eval_shapes).intersection(
        set(VALID_QUADRATURE_SHAPES)))

    expected_arg_count = len(call.ktype.arg_descriptors) + \
        stencil_arg_count + qr_arg_count

    if expected_arg_count != len(call.args):
        raise GenerationError(
            "error: expected '{0}' arguments in the algorithm layer but "
            "found '{1}'. Expected '{2}' standard arguments, '{3}' "
            "stencil arguments and '{4}' qr_arguments'".format(
                expected_arg_count, len(call.args),
                len(call.ktype.arg_descriptors), stencil_arg_count,
                qr_arg_count))


class DynStencil(object):
    ''' Provides stencil information about a Dynamo argument '''
    def __init__(self, name):
        self._name = name
        self._extent = None
        self._extent_arg = None
        self._direction_arg = None

    @property
    def extent(self):
        '''Returns the extent of the stencil if it is known. It will be known
        if it is specified in the metadata.'''
        return self._extent

    @property
    def extent_arg(self):
        '''Returns the algorithm argument associated with the extent value if
        extent has not been provided in the metadata.'''
        return self._extent_arg

    @extent_arg.setter
    def extent_arg(self, value):
        ''' sets the extent_arg argument. '''
        self._extent_arg = value

    @property
    def direction_arg(self):
        '''returns the direction argument associated with the direction of
        the stencil if the direction of the stencil is not known'''
        return self._direction_arg

    @direction_arg.setter
    def direction_arg(self, value):
        ''' sets the direction_arg argument. '''
        self._direction_arg = value


class DynKernelArguments(Arguments):
    '''
    Provides information about Dynamo kernel call arguments
    collectively, as specified by the kernel argument metadata.

    :param call: the kernel meta-data for which to extract argument info.
    :type call: :py:class:`psyclone.parse.KernelCall`
    :param parent_call: the kernel-call object.
    :type parent_call: :py:class:`psyclone.dynamo0p3.DynKern`

    :raises GenerationError: if the kernel meta-data specifies stencil extent.
    '''
    def __init__(self, call, parent_call):
        if False:  # pylint: disable=using-constant-test
            # For pyreverse
            self._0_to_n = DynKernelArgument(None, None, None, None)

        Arguments.__init__(self, parent_call)

        # check that the arguments provided by the algorithm layer are
        # consistent with those expected by the kernel(s)
        check_args(call)

        # create our arguments and add in stencil information where
        # appropriate.
        self._args = []
        idx = 0
        for arg in call.ktype.arg_descriptors:
            dyn_argument = DynKernelArgument(self, arg, call.args[idx],
                                             parent_call)
            idx += 1
            if dyn_argument.descriptor.stencil:
                # Create a stencil object and store a reference to it in our
                # new DynKernelArgument object.
                stencil = DynStencil(dyn_argument.descriptor.stencil['type'])
                dyn_argument.stencil = stencil

                if dyn_argument.descriptor.stencil['extent']:
                    raise GenerationError("extent metadata not yet supported")
                    # if supported we would add the following
                    # line. However, note there is currently no setter
                    # for extent in DynStencil so this would need to
                    # be added.  stencil.extent =
                    # dyn_argument.descriptor.stencil['extent']
                else:
                    # An extent argument has been added.
                    stencil.extent_arg = call.args[idx]
                    idx += 1
                if dyn_argument.descriptor.stencil['type'] == 'xory1d':
                    # a direction argument has been added
                    stencil.direction_arg = call.args[idx]
                    idx += 1
            self._args.append(dyn_argument)

        # We have now completed the construction of the kernel arguments so
        # we can go back and update the names of any stencil size and/or
        # direction variable names to ensure there are no clashes.
        if self._parent_call and hasattr(self._parent_call.root,
                                         'symbol_table'):
            symtab = self._parent_call.root.symbol_table
        else:
            # TODO 719 The symtab is not connected to other parts of the
            # Stub generation.
            symtab = SymbolTable()
        for arg in self._args:
            if not arg.descriptor.stencil:
                continue
            if not arg.stencil.extent_arg.is_literal():
                if arg.stencil.extent_arg.varname:
                    # Ensure extent argument name is registered in the
                    # symbol_table.
                    tag = "AlgArgs_" + arg.stencil.extent_arg.text
                    root = arg.stencil.extent_arg.varname
                    new_name = symtab.name_from_tag(tag, root)
                    arg.stencil.extent_arg.varname = new_name
            if arg.descriptor.stencil['type'] == 'xory1d':
                # a direction argument has been added
                if arg.stencil.direction_arg.varname and \
                   arg.stencil.direction_arg.varname not in \
                   LFRicArgDescriptor.VALID_STENCIL_DIRECTIONS:
                    # Register the name of the direction argument to ensure
                    # it is unique in the PSy layer
                    tag = "AlgArgs_" + arg.stencil.direction_arg.text
                    root = arg.stencil.direction_arg.varname
                    new_name = symtab.name_from_tag(tag, root)
                    arg.stencil.direction_arg.varname = new_name

        self._dofs = []

        # Generate a static list of unique function-space names used
        # by the set of arguments: store the mangled names as these
        # are what we use at the level of an Invoke
        self._unique_fs_names = []
        # List of corresponding unique function-space objects
        self._unique_fss = []
        for arg in self._args:
            for function_space in arg.function_spaces:
                # We check that function_space is not None because scalar
                # args don't have one and fields only have one (only
                # operators have two).
                if function_space and \
                   function_space.mangled_name not in self._unique_fs_names:
                    self._unique_fs_names.append(function_space.mangled_name)
                    self._unique_fss.append(function_space)

    def get_arg_on_space_name(self, func_space_name):
        '''
        Returns the first argument (field or operator) found that is on
        the named function space, as specified in the kernel metadata. Also
        returns the associated FunctionSpace object.

        :param str func_space_name: Name of the function space (as specified \
                                    in kernel meta-data) for which to \
                                    find an argument.
        :return: the first kernel argument that is on the named function \
                 space and the associated FunctionSpace object.
        :rtype: (:py:class:`psyclone.dynamo0p3.DynKernelArgument`,
                 :py:class:`psyclone.dynamo0p3.FunctionSpace`)
        :raises: FieldNotFoundError if no field or operator argument is found \
                 for the named function space.
        '''
        for arg in self._args:
            for function_space in arg.function_spaces:
                if function_space:
                    if func_space_name == function_space.orig_name:
                        return arg, function_space
        raise FieldNotFoundError("DynKernelArguments:get_arg_on_space_name: "
                                 "there is no field or operator with function "
                                 "space {0}".format(func_space_name))

    def get_arg_on_space(self, func_space):
        '''
        Returns the first argument (field or operator) found that is on
        the specified function space. The mangled name of the supplied
        function space is used for comparison.

        :param func_space: The function space for which to find an argument.
        :type func_space: :py:class:`psyclone.dynamo0p3.FunctionSpace`
        :return: the first kernel argument that is on the supplied function
                 space
        :rtype: :py:class:`psyclone.dynamo0p3.DynKernelArgument`
        :raises: FieldNotFoundError if no field or operator argument is found
                 for the specified function space.
        '''
        for arg in self._args:
            for function_space in arg.function_spaces:
                if function_space:
                    if func_space.mangled_name == function_space.mangled_name:
                        return arg
        raise FieldNotFoundError("DynKernelArguments:get_arg_on_space: there "
                                 "is no field or operator with function space "
                                 "{0} (mangled name = '{1}')".format(
                                     func_space.orig_name,
                                     func_space.mangled_name))

    def has_operator(self, op_type=None):
        ''' Returns true if at least one of the arguments is an operator
        of type op_type (either gh_operator [LMA] or gh_columnwise_operator
        [CMA]). If op_type is None then searches for *any* valid operator
        type. '''
        if op_type and op_type not in LFRicArgDescriptor.VALID_OPERATOR_NAMES:
            raise GenerationError(
                "If supplied, 'op_type' must be a valid operator type (one "
                "of {0}) but got '{1}'".
                format(LFRicArgDescriptor.VALID_OPERATOR_NAMES, op_type))
        if not op_type:
            # If no operator type is specified then we match any type
            op_list = LFRicArgDescriptor.VALID_OPERATOR_NAMES
        else:
            op_list = [op_type]
        for arg in self._args:
            if arg.type in op_list:
                return True
        return False

    @property
    def unique_fss(self):
        ''' Returns a unique list of function space objects used by the
        arguments of this kernel '''
        return self._unique_fss

    @property
    def unique_fs_names(self):
        ''' Return the list of unique function space names used by the
        arguments of this kernel. The names are unmangled (i.e. as
        specified in the kernel metadata) '''
        return self._unique_fs_names

    def iteration_space_arg(self):
        '''
        Returns an argument we can use to dereference the iteration
        space. This can be a field or operator that is modified or
        alternatively a field that is read if one or more scalars
        are modified. If a kernel writes to more than one argument then
        that requiring the largest iteration space is selected.

        :return: Kernel argument from which to obtain iteration space
        :rtype: :py:class:`psyclone.dynamo0p3.DynKernelArgument`
        '''

        # Since we always compute operators out to the L1 halo we first
        # check whether this kernel writes to an operator
        write_accesses = AccessType.all_write_accesses()
        op_args = psyGen.args_filter(
            self._args,
            arg_types=LFRicArgDescriptor.VALID_OPERATOR_NAMES,
            arg_accesses=write_accesses)
        if op_args:
            return op_args[0]

        # Is this an inter-grid kernel? If so, then the iteration space
        # is determined by the coarse mesh, irrespective of whether
        # we are prolonging (and thus writing to a field on the fine mesh)
        # or restricting.
        if self._parent_call.is_intergrid:
            fld_args = psyGen.args_filter(
                self._args,
                arg_types=LFRicArgDescriptor.VALID_FIELD_NAMES,
                arg_meshes=["gh_coarse"])
            return fld_args[0]

        # This is not an inter-grid kernel and it does not write to an
        # operator. We now check for fields that are written to. We
        # check first for any modified field on a continuous function
        # space, failing that we try any_space function spaces
        # (because we must assume such a space is continuous) and
        # finally we try all discontinuous function spaces including
        # any_discontinuous_space. We do this because if a quantity on
        # a continuous FS is modified then our iteration space must be
        # larger (include L1-halo cells)
        write_accesses = AccessType.all_write_accesses()
        fld_args = psyGen.args_filter(
            self._args,
            arg_types=LFRicArgDescriptor.VALID_FIELD_NAMES,
            arg_accesses=write_accesses)
        if fld_args:
            for spaces in [FunctionSpace.CONTINUOUS_FUNCTION_SPACES,
                           FunctionSpace.VALID_ANY_SPACE_NAMES,
                           FunctionSpace.VALID_DISCONTINUOUS_NAMES]:
                for arg in fld_args:
                    if arg.function_space.orig_name in spaces:
                        return arg

        # No modified fields or operators. Check for unmodified fields...
        fld_args = psyGen.args_filter(
            self._args,
            arg_types=LFRicArgDescriptor.VALID_FIELD_NAMES)
        if fld_args:
            return fld_args[0]

        # it is an error if we get to here
        raise GenerationError(
            "iteration_space_arg(). The dynamo0.3 api must have a modified "
            "field, a modified operator, or an unmodified field (in the case "
            "of a modified scalar). None of these were found.")

    @property
    def dofs(self):
        ''' Currently required for Invoke base class although this
        makes no sense for Dynamo. Need to refactor the Invoke base class
        and remove the need for this property (#279). '''
        return self._dofs

    def raw_arg_list(self):
        '''
        Constructs the class-specific argument list for a kernel.

        :returns: a list of all of the actual arguments to the \
                  kernel call.
        :rtype: list of str.
        '''
        create_arg_list = KernCallArgList(self._parent_call)
        create_arg_list.generate()
        self._raw_arg_list = create_arg_list.arglist

        return self._raw_arg_list

    @property
    def acc_args(self):
        '''
        :returns: the list of quantities that must be available on an \
                  OpenACC device before the associated kernel can be launched.
        :rtype: list of str

        '''
        class KernCallAccArgList(KernCallArgList):
            '''
            Kernel call arguments that need to be declared by OpenACC
            directives. KernCallArgList only needs to be specialised
            where modified, or additional, arguments are required.
            Scalars are apparently not required but it is valid in
            OpenACC to include them and requires less specialisation
            to keep them in.

            '''
            def field_vector(self, argvect):
                '''
                Add the field vector associated with the argument 'argvect' to
                the argument list. OpenACC requires the field and the
                dereferenced data to be specified.

                :param argvect: the kernel argument (vector field).
                :type argvect:  :py:class:`psyclone.dynamo0p3.\
                                DynKernelArgument`

                '''
                for idx in range(1, argvect.vector_size+1):
                    text1 = argvect.proxy_name + "(" + str(idx) + ")"
                    self._arglist.append(text1)
                    text2 = text1 + "%data"
                    self._arglist.append(text2)

            def field(self, arg):
                '''
                Add the field associated with the argument 'arg' to
                the argument list. OpenACC requires the field and the
                dereferenced data to be specified.

                :param arg: the kernel argument (field).
                :type arg: :py:class:`psyclone.dynamo0p3.DynKernelArgument`

                '''
                text1 = arg.proxy_name
                self._arglist.append(text1)
                text2 = text1 + "%data"
                self._arglist.append(text2)

            def stencil(self, arg):
                '''
                Add the stencil dofmap associated with this kernel
                argument. OpenACC requires the full dofmap to be
                specified.

                :param arg: the meta-data description of the kernel \
                argument with which the stencil is associated.
                :type arg: :py:class:`psyclone.dynamo0p3.DynKernelArgument`

                '''
                self._arglist.append(DynStencils.dofmap_name(
                    self._kern.root.symbol_table, arg))

            def operator(self, arg):
                '''
                Add the operator arguments to the argument list if
                they have not already been added. OpenACC requires the
                derived type and the dereferenced data to be
                specified.

                :param arg: the meta-data description of the operator.
                :type arg: :py:class:`psyclone.dynamo0p3.DynKernelArgument`

                '''
                if arg.proxy_name_indexed not in self._arglist:
                    self._arglist.append(arg.proxy_name_indexed)
                    self._arglist.append(arg.proxy_name_indexed + "%ncell_3d")
                    self._arglist.append(arg.proxy_name_indexed +
                                         "%local_stencil")

            def fs_compulsory_field(self, function_space):
                '''
                Add compulsory arguments associated with this function space to
                the list. OpenACC requires the full function-space map
                to be specified.

                :param arg: the current functionspace.
                :type arg: :py:class:`psyclone.dynamo0p3.FunctionSpace`

                '''
                undf_name = function_space.undf_name
                self._arglist.append(undf_name)
                map_name = function_space.map_name
                self._arglist.append(map_name)

        create_acc_arg_list = KernCallAccArgList(self._parent_call)
        create_acc_arg_list.generate()
        return create_acc_arg_list.arglist

    @property
    def scalars(self):
        '''
        Provides the list of names of scalar arguments required by the
        kernel associated with this Arguments object. If there are none
        then the returned list is empty.

        :returns: A list of the names of scalar arguments in this object.
        :rtype: list of str
        '''
        # Return nothing for the moment as it is unclear whether
        # scalars need to be explicitly dealt with (for OpenACC) in
        # the dynamo api.
        return []


class DynKernelArgument(KernelArgument):
    ''' Provides information about individual Dynamo kernel call
    arguments as specified by the kernel argument metadata. '''

    def __init__(self, kernel_args, arg_meta_data, arg_info, call):
        '''
        :param kernel_args: Object encapsulating all arguments to the
                            kernel call
        :type kernel_args: :py:class:`psyclone.dynamo0p3.DynKernelArguments`
        :param arg_meta_data: Information obtained from the meta-data for
                              this kernel argument
        :type arg_meta_data: :py:class:`psyclone.dynamo0p3.LFRicArgDescriptor`
        :param arg_info: Information on how this argument is specified in the
                         Algorithm layer
        :type arg_info: :py:class:`psyclone.parse.algorithm.Arg`
        :param call: The kernel object with which this argument is associated
        :type call: :py:class:`psyclone.dynamo0p3.DynKern`
        '''
        KernelArgument.__init__(self, arg_meta_data, arg_info, call)
        # Keep a reference to DynKernelArguments object that contains
        # this argument. This permits us to manage name-mangling for
        # any-space function spaces.
        self._kernel_args = kernel_args
        self._vector_size = arg_meta_data.vector_size
        self._type = arg_meta_data.type
        self._stencil = None
        if arg_meta_data.mesh:
            self._mesh = arg_meta_data.mesh.lower()
        else:
            self._mesh = None

        # The list of function-space objects for this argument. Each
        # object can be queried for its original name and for the
        # mangled name (used to make any-space arguments distinct
        # within an invoke). The argument will only have more than
        # one function-space associated with it if it is an operator.
        fs1 = None
        fs2 = None

        if self.is_operator:

            fs1 = FunctionSpace(arg_meta_data.function_space_to,
                                self._kernel_args)
            fs2 = FunctionSpace(arg_meta_data.function_space_from,
                                self._kernel_args)
        else:
            if arg_meta_data.function_space:
                fs1 = FunctionSpace(arg_meta_data.function_space,
                                    self._kernel_args)
        self._function_spaces = [fs1, fs2]

        # Addressing issue #753 will allow us to perform static checks
        # for consistency between the algorithm and the kernel
        # metadata. This will include checking that a field on a read
        # only function space is not passed to a kernel that modifies
        # it. Note, issue #79 is also related to this.

    @property
    def descriptor(self):
        ''' return a descriptor object which contains Kernel
        metadata about this argument '''
        return self._arg

    def ref_name(self, function_space=None):
        '''
        Returns the name used to dereference this type of argument (depends
        on whether it is a field or operator and, if the latter, whether it
        is the to- or from-space that is specified).

        :param function_space: the function space of this argument
        :type function_space: :py:class:`psyclone.dynamo0p3.FunctionSpace`
        :return: the name used to dereference this argument
        :rtype: str
        '''
        if not function_space:
            if self.is_operator:
                # For an operator we use the 'from' FS
                function_space = self._function_spaces[1]
            else:
                function_space = self._function_spaces[0]
        else:
            # Check that the supplied function space is valid for this
            # argument
            found = False
            for fspace in self.function_spaces:
                if fspace and fspace.orig_name == function_space.orig_name:
                    found = True
                    break
            if not found:
                raise GenerationError(
                    "DynKernelArgument:ref_name(fs). The supplied function "
                    "space (fs='{0}') is not one of the function spaces "
                    "associated with this argument (fss='{1}')".format(
                        function_space.orig_name,
                        self.function_space_names))
        if self._type in LFRicArgDescriptor.VALID_FIELD_NAMES:
            return "vspace"
        elif self.is_operator:
            if function_space.orig_name == self.descriptor.function_space_from:
                return "fs_from"
            elif function_space.orig_name == self.descriptor.function_space_to:
                return "fs_to"
            else:
                raise GenerationError(
                    "ref_name: Error, function space '{0}' is one of the "
                    "gh_operator function spaces '{1}' but is not being "
                    "returned by either function_space from '{2}' or "
                    "function_space_to '{3}'".format(
                        function_space.orig_name, self.function_spaces,
                        self.descriptor.function_space_from,
                        self.descriptor.function_space_to))
        else:
            raise GenerationError(
                "ref_name: Error, unsupported arg type '{0}' found".
                format(self._type))

    @property
    def type(self):
        ''' Returns the type of this argument. '''
        return self._type

    def is_scalar(self):
        ''':return: whether this variable is a scalar variable or not.
        :rtype: bool'''
        return self.type in LFRicArgDescriptor.VALID_SCALAR_NAMES

    @property
    def mesh(self):
        '''
        Getter for the mesh associated with this argument
        :return: Mesh associated with argument (GH_FINE or GH_COARSE)
        :rtype: str
        '''
        return self._mesh

    @property
    def vector_size(self):
        ''' Returns the vector size of this argument as specified in
        the Kernel metadata. '''
        return self._vector_size

    @property
    def proxy_name(self):
        '''
        :returns: the proxy name for this argument.
        :rtype: str
        '''
        return self._name+"_proxy"

    @property
    def proxy_declaration_name(self):
        '''
        :returns: the proxy name for this argument with the array \
                  dimensions added if required.
        :rtype: str
        '''
        if self._vector_size > 1:
            return self.proxy_name+"("+str(self._vector_size)+")"
        return self.proxy_name

    @property
    def declaration_name(self):
        ''' Returns the name for this argument with the array
        dimensions added if required. '''
        if self._vector_size > 1:
            return self._name+"("+str(self._vector_size)+")"
        return self._name

    @property
    def proxy_name_indexed(self):
        '''
        :returns: the proxy name for this argument with an additional \
                  index which accesses the first element for a vector \
                  argument.
        :rtype: str
        '''
        if self._vector_size > 1:
            return self._name+"_proxy(1)"
        return self._name+"_proxy"

    @property
    def name_indexed(self):
        '''
        :returns: the name for this argument with an additional index \
                  which accesses the first element for a vector argument.
        :rtype: str
        '''
        if self._vector_size > 1:
            return self._name+"(1)"
        return self._name

    @property
    def function_space(self):
        '''
        :return: the expected finite element function space for this
                 argument as specified by the kernel argument metadata.
        :rtype: :py:class:`psyclone.dynamo0p3.FunctionSpace`
        '''
        if self._type == "gh_operator":
            # We return the 'from' space for an operator argument
            return self.function_space_from
        return self._function_spaces[0]

    @property
    def function_space_to(self):
        ''' Returns the 'to' function space of an operator '''
        return self._function_spaces[0]

    @property
    def function_space_from(self):
        ''' Returns the 'from' function space of an operator '''
        return self._function_spaces[1]

    @property
    def function_spaces(self):
        ''' Returns the expected finite element function spaces for this
        argument as a list as specified by the kernel argument
        metadata. We have more than one function space when dealing
        with operators. '''
        return self._function_spaces

    @property
    def function_space_names(self):
        ''' Returns a list of the names of the function spaces associated
        with this argument. We have more than one function space when
        dealing with operators. '''
        fs_names = []
        for fspace in self._function_spaces:
            if fspace:
                fs_names.append(fspace.orig_name)
        return fs_names

    @property
    def intent(self):
        '''
        Returns the Fortran intent of this argument.

        :return: the expected Fortran intent for this argument as specified
                 by the kernel argument metadata
        :rtype: str
        '''
        if self.access == AccessType.READ:
            return "in"
        elif self.access == AccessType.WRITE:
            return "out"
        elif self.access == AccessType.READWRITE:
            return "inout"
        elif self.access in [AccessType.INC] + \
                AccessType.get_valid_reduction_modes():
            return "inout"
        else:
            valid_reductions = AccessType.get_valid_reduction_names()
            raise GenerationError(
                "Expecting argument access to be one of 'gh_read, gh_write, "
                "gh_inc', 'gh_readwrite' or one of {0}, but found '{1}'".
                format(valid_reductions, self.access))

    @property
    def discontinuous(self):
        '''Returns True if this argument is known to be on a discontinuous
        function space including any_discontinuous_space, otherwise
        returns False.'''
        if self.function_space.orig_name in \
           FunctionSpace.VALID_DISCONTINUOUS_NAMES:
            return True
        if self.function_space.orig_name in \
           FunctionSpace.VALID_ANY_SPACE_NAMES:
            # we will eventually look this up based on our dependence
            # analysis but for the moment we assume the worst
            return False
        return False

    @property
    def stencil(self):
        '''Return stencil information about this kernel argument if it
        exists. The information is returned as a DynStencil object.'''
        return self._stencil

    @stencil.setter
    def stencil(self, value):
        '''Set stencil information for this kernel argument. The information
        should be provided as a DynStencil object. '''
        self._stencil = value

    @property
    def is_operator(self):
        '''
        :return: True if this kernel argument represents an operator,
                 False otherwise.
        :rtype: bool
        '''
        return self._type in LFRicArgDescriptor.VALID_OPERATOR_NAMES


class DynKernCallFactory(object):
    ''' Create the necessary framework for a Dynamo kernel call.
    This consists of a Loop over cells containing a call to the
    user-supplied kernel routine. '''
    @staticmethod
    def create(call, parent=None):
        ''' Create the objects needed for a call to the kernel
        described in the call object '''

        # Loop over cells
        cloop = DynLoop(parent=parent)

        # The kernel itself
        kern = DynKern()
        kern.load(call, cloop.loop_body)

        # Add the kernel as a child of the loop
        cloop.loop_body.addchild(kern)

        # Set-up the loop now we have the kernel object
        cloop.load(kern)

        # Return the outermost loop
        return cloop


class DynACCEnterDataDirective(ACCEnterDataDirective):
    '''
    Sub-classes ACCEnterDataDirective to provide an API-specific implementation
    of data_on_device().

    '''
    def data_on_device(self, _):
        '''
        Provide a hook to be able to add information about data being on a
        device (or not). This is currently not used in dynamo0p3.

        '''
        return None


# ---------- Documentation utils -------------------------------------------- #
# The list of module members that we wish AutoAPI to generate
# documentation for. (See https://psyclone-ref.readthedocs.io)
__all__ = [
    'FunctionSpace',
    'DynFuncDescriptor03',
    'LFRicArgDescriptor',
    'DynKernMetadata',
    'DynamoPSy',
    'DynamoInvokes',
    'DynCollection',
    'DynStencils',
    'DynDofmaps',
    'DynOrientations',
    'DynFunctionSpaces',
    'DynFields',
    'DynProxies',
    'DynCellIterators',
    'DynScalarArgs',
    'DynLMAOperators',
    'DynCMAOperators',
    'DynMeshes',
    'DynInterGrid',
    'DynBasisFunctions',
    'DynBoundaryConditions',
    'DynInvoke',
    'DynInvokeSchedule',
    'DynGlobalSum',
    'DynHaloExchange',
    'DynHaloExchangeStart',
    'DynHaloExchangeEnd',
    'HaloDepth',
    'HaloWriteAccess',
    'HaloReadAccess',
    'DynLoop',
    'DynKern',
    'ArgOrdering',
    'KernCallArgList',
    'KernStubArgList',
    'FSDescriptor',
    'FSDescriptors',
    'DynStencil',
    'DynKernelArguments',
    'DynKernelArgument',
    'DynKernCallFactory',
    'DynACCEnterDataDirective']<|MERGE_RESOLUTION|>--- conflicted
+++ resolved
@@ -4700,19 +4700,12 @@
                                not of type AccessType.
 
         '''
-<<<<<<< HEAD
-        if datatype not in LFRicArgDescriptor.VALID_ARG_TYPE_NAMES:
-            raise GenerationError(
-                "unique_proxy_declarations called with an invalid datatype. "
-                "Expected one of '{0}' but found '{1}'".
-                format(str(LFRicArgDescriptor.VALID_ARG_TYPE_NAMES), datatype))
-=======
-        if argument_type not in GH_VALID_ARG_TYPE_NAMES:
+        if argument_type not in LFRicArgDescriptor.VALID_ARG_TYPE_NAMES:
             raise InternalError(
                 "DynInvoke.unique_proxy_declarations() called with an invalid "
                 "argument type. Expected one of {0} but found '{1}'".
-                format(str(GH_VALID_ARG_TYPE_NAMES), argument_type))
->>>>>>> c61e3c11
+                format(str(LFRicArgDescriptor.VALID_ARG_TYPE_NAMES),
+                       argument_type))
         if access and not isinstance(access, AccessType):
             api_config = Config.get().api_conf("dynamo0.3")
             valid_names = api_config.get_valid_accesses_api()
