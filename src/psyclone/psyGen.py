--- conflicted
+++ resolved
@@ -5814,11 +5814,7 @@
     '''
     Node representing a Literal
 
-<<<<<<< HEAD
     :param str value: String representing the literal value.
-=======
-    :param str value: string representing the literal value.
->>>>>>> 8d773086
     :param parent: the parent node of this Literal in the PSyIR.
     :type parent: :py:class:`psyclone.psyGen.Node`
     '''
@@ -5849,7 +5845,16 @@
     def __str__(self):
         return "Literal[value:'" + self._value + "']\n"
 
-<<<<<<< HEAD
+    def gen_c_code(self, indent=0):
+        '''
+        Generate a string representation of this node using C language.
+
+        :param int indent: Depth of indent for the output string.
+        :return: C language code representing the node.
+        :rtype: str
+        '''
+        return self._value
+
 
 class Return(Node):
     '''
@@ -5891,15 +5896,4 @@
         :return: C language code representing the node.
         :rtype: string
         '''
-        return "return;\n"
-=======
-    def gen_c_code(self, indent=0):
-        '''
-        Generate a string representation of this node using C language.
-
-        :param int indent: Depth of indent for the output string.
-        :return: C language code representing the node.
-        :rtype: str
-        '''
-        return self._value
->>>>>>> 8d773086
+        return "return;\n"