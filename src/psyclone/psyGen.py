# -----------------------------------------------------------------------------
# BSD 3-Clause License
#
# Copyright (c) 2017-2021, Science and Technology Facilities Council.
# All rights reserved.
#
# Redistribution and use in source and binary forms, with or without
# modification, are permitted provided that the following conditions are met:
#
# * Redistributions of source code must retain the above copyright notice, this
#   list of conditions and the following disclaimer.
#
# * Redistributions in binary form must reproduce the above copyright notice,
#   this list of conditions and the following disclaimer in the documentation
#   and/or other materials provided with the distribution.
#
# * Neither the name of the copyright holder nor the names of its
#   contributors may be used to endorse or promote products derived from
#   this software without specific prior written permission.
#
# THIS SOFTWARE IS PROVIDED BY THE COPYRIGHT HOLDERS AND CONTRIBUTORS
# "AS IS" AND ANY EXPRESS OR IMPLIED WARRANTIES, INCLUDING, BUT NOT
# LIMITED TO, THE IMPLIED WARRANTIES OF MERCHANTABILITY AND FITNESS
# FOR A PARTICULAR PURPOSE ARE DISCLAIMED. IN NO EVENT SHALL THE
# COPYRIGHT HOLDER OR CONTRIBUTORS BE LIABLE FOR ANY DIRECT, INDIRECT,
# INCIDENTAL, SPECIAL, EXEMPLARY, OR CONSEQUENTIAL DAMAGES (INCLUDING,
# BUT NOT LIMITED TO, PROCUREMENT OF SUBSTITUTE GOODS OR SERVICES;
# LOSS OF USE, DATA, OR PROFITS; OR BUSINESS INTERRUPTION) HOWEVER
# CAUSED AND ON ANY THEORY OF LIABILITY, WHETHER IN CONTRACT, STRICT
# LIABILITY, OR TORT (INCLUDING NEGLIGENCE OR OTHERWISE) ARISING IN
# ANY WAY OUT OF THE USE OF THIS SOFTWARE, EVEN IF ADVISED OF THE
# POSSIBILITY OF SUCH DAMAGE.
# -----------------------------------------------------------------------------
# Authors R. W. Ford, A. R. Porter and S. Siso, STFC Daresbury Lab
# Modified I. Kavcic,    Met Office
#          C.M. Maynard, Met Office / University of Reading
# Modified by J. Henrichs, Bureau of Meteorology
# -----------------------------------------------------------------------------

''' This module provides generic support for PSyclone's PSy code optimisation
    and generation. The classes in this method need to be specialised for a
    particular API and implementation. '''

from __future__ import print_function, absolute_import
from collections import OrderedDict
import abc
import six
from fparser.two import Fortran2003
from psyclone.configuration import Config
from psyclone.core import AccessType
from psyclone.errors import GenerationError, InternalError, FieldNotFoundError
from psyclone.f2pygen import CommentGen, CallGen, PSyIRGen, UseGen
from psyclone.parse.algorithm import BuiltInCall
from psyclone.psyir.symbols import DataSymbol, ArrayType, RoutineSymbol, \
    Symbol, ContainerSymbol, GlobalInterface, INTEGER_TYPE, BOOLEAN_TYPE, \
    ArgumentInterface, DeferredType
from psyclone.psyir.symbols.datatypes import UnknownFortranType
from psyclone.psyir.nodes import Node, Schedule, Loop, Statement, Container, \
    Routine, Call, OMPDoDirective


# The types of 'intent' that an argument to a Fortran subroutine
# may have
FORTRAN_INTENT_NAMES = ["inout", "out", "in"]

# Mapping of access type to operator.
REDUCTION_OPERATOR_MAPPING = {AccessType.SUM: "+"}


def object_index(alist, item):
    '''
    A version of the `list.index()` method that checks object identity
    rather that the content of the object.

    TODO this is a workaround for the fact that fparser2 overrides the
    comparison operator for all nodes in the parse tree. See fparser
    issue 174.

    :param alist: single object or list of objects to search.
    :type alist: list or :py:class:`fparser.two.utils.Base`
    :param obj item: object to search for in the list.
    :returns: index of the item in the list.
    :rtype: int
    :raises ValueError: if object is not in the list.
    '''
    if item is None:
        raise InternalError("Cannot search for None item in list.")
    for idx, entry in enumerate(alist):
        if entry is item:
            return idx
    raise ValueError(
        "Item '{0}' not found in list: {1}".format(str(item), alist))


def get_api(api):
    ''' If no API is specified then return the default. Otherwise, check that
    the supplied API is valid.
    :param str api: The PSyclone API to check or an empty string.
    :returns: The API that is in use.
    :rtype: str
    :raises GenerationError: if the specified API is not supported.

    '''
    if api == "":
        api = Config.get().default_api
    else:
        if api not in Config.get().supported_apis:
            raise GenerationError("get_api: Unsupported API '{0}' "
                                  "specified. Supported types are "
                                  "{1}.".format(api,
                                                Config.get().supported_apis))
    return api


def zero_reduction_variables(red_call_list, parent):
    '''zero all reduction variables associated with the calls in the call
    list'''
    if red_call_list:
        parent.add(CommentGen(parent, ""))
        parent.add(CommentGen(parent, " Zero summation variables"))
        parent.add(CommentGen(parent, ""))
        for call in red_call_list:
            call.zero_reduction_variable(parent)
        parent.add(CommentGen(parent, ""))


def args_filter(arg_list, arg_types=None, arg_accesses=None, arg_meshes=None,
                is_literal=True):
    '''
    Return all arguments in the supplied list that are of type
    arg_types and with access in arg_accesses. If these are not set
    then return all arguments.

    :param arg_list: list of kernel arguments to filter.
    :type arg_list: list of :py:class:`psyclone.parse.kernel.Descriptor`
    :param arg_types: list of argument types (e.g. "GH_FIELD").
    :type arg_types: list of str
    :param arg_accesses: list of access types that arguments must have.
    :type arg_accesses: list of \
        :py:class:`psyclone.core.access_type.AccessType`
    :param arg_meshes: list of meshes that arguments must be on.
    :type arg_meshes: list of str
    :param bool is_literal: whether or not to include literal arguments in \
                            the returned list.

    :returns: list of kernel arguments matching the requirements.
    :rtype: list of :py:class:`psyclone.parse.kernel.Descriptor`

    '''
    arguments = []
    for argument in arg_list:
        if arg_types:
            if argument.argument_type.lower() not in arg_types:
                continue
        if arg_accesses:
            if argument.access not in arg_accesses:
                continue
        if arg_meshes:
            if argument.mesh not in arg_meshes:
                continue
        if not is_literal:
            # We're not including literal arguments so skip this argument
            # if it is literal.
            if argument.is_literal:
                continue
        arguments.append(argument)
    return arguments


class PSyFactory(object):
    '''
    Creates a specific version of the PSy. If a particular api is not
    provided then the default api, as specified in the psyclone.cfg
    file, is chosen.
    '''
    def __init__(self, api="", distributed_memory=None):
        '''Initialises a factory which can create API specific PSY objects.
        :param str api: Name of the API to use.
        :param bool distributed_memory: True if distributed memory should be \
                                        supported.
        '''
        if distributed_memory is None:
            _distributed_memory = Config.get().distributed_memory
        else:
            _distributed_memory = distributed_memory

        if _distributed_memory not in [True, False]:
            raise GenerationError(
                "The distributed_memory flag in PSyFactory must be set to"
                " 'True' or 'False'")
        Config.get().distributed_memory = _distributed_memory
        self._type = get_api(api)

    def create(self, invoke_info):
        '''
        Create the API-specific PSy instance.

        :param invoke_info: information on the invoke()s found by parsing
                            the Algorithm layer.
        :type invoke_info: :py:class:`psyclone.parse.algorithm.FileInfo`

        :returns: an instance of the API-specifc sub-class of PSy.
        :rtype: subclass of :py:class:`psyclone.psyGen.PSy`
        '''
        if self._type == "dynamo0.1":
            from psyclone.dynamo0p1 import DynamoPSy as PSyClass
        elif self._type == "dynamo0.3":
            from psyclone.dynamo0p3 import DynamoPSy as PSyClass
        elif self._type == "gocean0.1":
            from psyclone.gocean0p1 import GOPSy as PSyClass
        elif self._type == "gocean1.0":
            from psyclone.gocean1p0 import GOPSy as PSyClass
        elif self._type == "nemo":
            from psyclone.nemo import NemoPSy as PSyClass
            # For this API, the 'invoke_info' is actually the fparser2 AST
            # of the Fortran file being processed
        else:
            raise GenerationError("PSyFactory: Internal Error: Unsupported "
                                  "api type '{0}' found. Should not be "
                                  "possible.".format(self._type))
        return PSyClass(invoke_info)


class PSy(object):
    '''
    Base class to help manage and generate PSy code for a single
    algorithm file. Takes the invocation information output from the
    function :func:`parse.algorithm.parse` as its input and stores this in a
    way suitable for optimisation and code generation.

    :param FileInfo invoke_info: An object containing the required \
                                 invocation information for code \
                                 optimisation and generation. Produced \
                                 by the function :func:`parse.algorithm.parse`.
    :type invoke_info: :py:class:`psyclone.parse.algorithm.FileInfo`

    For example:

    >>> from psyclone.parse.algorithm import parse
    >>> ast, info = parse("argspec.F90")
    >>> from psyclone.psyGen import PSyFactory
    >>> api = "..."
    >>> psy = PSyFactory(api).create(info)
    >>> print(psy.gen)

    '''
    def __init__(self, invoke_info):
        self._name = invoke_info.name
        self._invokes = None
        # create an empty PSy layer container
        # TODO 1010: Alternatively the PSy object could be a Container itself
        self._container = Container(self.name)

    @property
    def container(self):
        '''
        :returns: the container associated with this PSy object
        :rtype: :py:class:`psyclone.psyir.nodes.Container`
        '''
        return self._container

    def __str__(self):
        return "PSy"

    @property
    def invokes(self):
        ''':returns: the list of invokes.
        :rtype: :py:class:`psyclone.psyGen.Invokes` or derived class
        '''
        return self._invokes

    @property
    def name(self):
        ''':returns: the name of the PSy object.
        :rtype: str
        '''
        return "psy_"+self._name

    @property
    @abc.abstractmethod
    def gen(self):
        '''Abstract base class for code generation function.

        :returns: root node of generated Fortran AST.
        :rtype: :py:class:`psyclone.psyir.nodes.Node`
        '''


class Invokes(object):
    '''Manage the invoke calls.

    :param alg_calls: a list of invoke metadata extracted by the \
        parser.
    :type alg_calls: list of \
    :py:class:`psyclone.parse.algorithm.InvokeCall`
    :param invoke_cls: an api-specific Invoke class.
    :type invoke_cls: subclass of :py:class:`psyclone.psyGen.Invoke`
    :param psy: the PSy instance containing this Invokes instance.
    :type psy: subclass of :py:class`psyclone.psyGen.PSy`

    '''
    def __init__(self, alg_calls, invoke_cls, psy):
        self._psy = psy
        self.invoke_map = {}
        self.invoke_list = []
        for idx, alg_invocation in enumerate(alg_calls):
            my_invoke = invoke_cls(alg_invocation, idx, self)
            self.invoke_map[my_invoke.name] = my_invoke
            self.invoke_list.append(my_invoke)

    def __str__(self):
        return "Invokes object containing "+str(self.names)

    @property
    def psy(self):
        '''
        :returns: the PSy instance that contains this instance.
        :rtype: subclass of :py:class:`psyclone.psyGen.PSy`

        '''
        return self._psy

    @property
    def names(self):
        return self.invoke_map.keys()

    def get(self, invoke_name):
        # add a try here for keyerror
        try:
            return self.invoke_map[invoke_name]
        except KeyError:
            raise RuntimeError("Cannot find an invoke named '{0}' in {1}".
                               format(invoke_name,
                                      str(self.names)))

    def gen_code(self, parent):
        '''
        Create the f2pygen AST for each Invoke in the PSy layer.

        :param parent: the parent node in the AST to which to add content.
        :type parent: `psyclone.f2pygen.ModuleGen`

        :raises GenerationError: if an invoke_list schedule is not an \
            InvokeSchedule.
        '''
        def raise_unmatching_options(option_name):
            ''' Create unmatching OpenCL options error message.

            :param str option_name: name of the option that failed.
            :raises NotImplementedError: with the given option_name.
            '''
            raise NotImplementedError(
                "The current implementation creates a single OpenCL context "
                "for all the invokes which needs certain OpenCL options to "
                "match between invokes. Found '{0}' with unmatching values "
                "between invokes.".format(option_name))
        opencl_kernels = []
        opencl_num_queues = 1
        generate_ocl_init = False
        ocl_enable_profiling = None
        ocl_out_of_order = None
        for invoke in self.invoke_list:
            if not isinstance(invoke.schedule, InvokeSchedule):
                raise GenerationError(
                    "An invoke.schedule element of the invoke_list "
                    "is a '{0}', but it should be an 'InvokeSchedule'."
                    "".format(type(invoke.schedule).__name__))

            # If we are generating OpenCL for an Invoke then we need to
            # create routine(s) to set the arguments of the Kernel(s) it
            # calls. We do it here as this enables us to prevent
            # duplication.
            if invoke.schedule.opencl:
                generate_ocl_init = True
                isch = invoke.schedule

                # The enable_profiling option must be equal in all invokes
                if ocl_enable_profiling is not None and \
                   ocl_enable_profiling != isch.get_opencl_option(
                           'enable_profiling'):
                    raise_unmatching_options('enable_profiling')
                ocl_enable_profiling = isch.get_opencl_option(
                    'enable_profiling')

                # The out_of_order option must be equal in all invokes
                if ocl_out_of_order is not None and \
                   ocl_out_of_order != isch.get_opencl_option('out_of_order'):
                    raise_unmatching_options('out_of_order')
                ocl_out_of_order = isch.get_opencl_option('out_of_order')

                # openCL_num_queues must be the maximum number from any invoke
                for kern in isch.coded_kernels():
                    if kern.name not in opencl_kernels:
                        # Compute the maximum number of command queues that
                        # will be needed.
                        opencl_num_queues = max(
                            opencl_num_queues,
                            kern.opencl_options['queue_number'])
                        opencl_kernels.append(kern.name)
                        kern.gen_arg_setter_code(parent)
            invoke.gen_code(parent)
        if generate_ocl_init:
            self.gen_ocl_init(parent, opencl_kernels, opencl_num_queues,
                              ocl_enable_profiling, ocl_out_of_order)

    def gen_ocl_init(self, parent, kernels, num_queues, enable_profiling,
                     out_of_order):
        '''
        Generates a subroutine to initialise the OpenCL environment and
        construct the list of OpenCL kernel objects used by this PSy layer.

        :param parent: the node in the f2pygen AST representing the module \
                       that will contain the generated subroutine.
        :type parent: :py:class:`psyclone.f2pygen.ModuleGen`
        :param kernels: List of kernel names called by the PSy layer.
        :type kernels: list of str
        :param int num_queues: total number of queues needed for the OpenCL \
                               implementation.
        :param bool enable_profiling: value given to the enable_profiling \
                                      flag in the OpenCL initialisation.
        :param bool out_of_order: value given to the out_of_order flag in \
                                  the OpenCL initialisation.

        '''
        from psyclone.f2pygen import SubroutineGen, DeclGen, AssignGen, \
            CallGen, UseGen, CharDeclGen, IfThenGen

        def bool_to_fortran(value):
            '''
            :param bool value: a python boolean value
            :returns: the Fortran representation of the given boolean value.
            :rtype: str
            '''
            if value:
                return ".True."
            return ".False."

        sub = SubroutineGen(parent, "psy_init")
        parent.add(sub)
        sub.add(UseGen(sub, name="fortcl", only=True,
                       funcnames=["ocl_env_init", "add_kernels"]))
        # Add a logical variable used to ensure that this routine is only
        # executed once.
        sub.add(DeclGen(sub, datatype="logical", save=True,
                        entity_decls=["initialised"],
                        initial_values=[".False."]))
        # Check whether or not this is our first time in the routine
        sub.add(CommentGen(sub, " Check to make sure we only execute this "
                           "routine once"))
        ifthen = IfThenGen(sub, ".not. initialised")
        sub.add(ifthen)
        ifthen.add(AssignGen(ifthen, lhs="initialised", rhs=".True."))

        # Initialise the OpenCL environment
        ifthen.add(CommentGen(ifthen,
                              " Initialise the OpenCL environment/device"))
        sub.add(DeclGen(sub, datatype="integer",
                        entity_decls=["ocl_device_num"],
                        initial_values=["1"]))

        distributed_memory = Config.get().distributed_memory
        devices_per_node = Config.get().ocl_devices_per_node

        if devices_per_node > 1 and distributed_memory:
            my_rank = self.gen_rank_expression(sub)
            # Add + 1 as FortCL devices are 1-indexed
            ifthen.add(AssignGen(ifthen, lhs="ocl_device_num",
                                 rhs="mod({0} - 1, {1}) + 1"
                                 "".format(my_rank, devices_per_node)))

        ifthen.add(CallGen(ifthen, "ocl_env_init",
                           [num_queues, 'ocl_device_num',
                            bool_to_fortran(enable_profiling),
                            bool_to_fortran(out_of_order)]))

        # Create a list of our kernels
        ifthen.add(CommentGen(ifthen,
                              " The kernels this PSy layer module requires"))
        nkernstr = str(len(kernels))

        # Declare array of character strings
        ifthen.add(CharDeclGen(
            ifthen, length="30",
            entity_decls=["kernel_names({0})".format(nkernstr)]))
        for idx, kern in enumerate(kernels):
            ifthen.add(AssignGen(ifthen, lhs="kernel_names({0})".format(idx+1),
                                 rhs='"{0}"'.format(kern)))
        ifthen.add(CommentGen(ifthen,
                              " Create the OpenCL kernel objects. Expects "
                              "to find all of the compiled"))
        ifthen.add(CommentGen(ifthen, " kernels in FORTCL_KERNELS_FILE."))
        ifthen.add(CallGen(ifthen, "add_kernels", [nkernstr, "kernel_names"]))

    @abc.abstractmethod
    def gen_rank_expression(self, scope):
        ''' Generate the expression to retrieve the process rank.

        :param scope: where the expression is going to be located.
        :type scope: :py:class:`psyclone.f2pygen.BaseGen`
        :return: generate the expression to retrieve the process rank.
        :rtype: str
        '''


class Invoke(object):
    r'''Manage an individual invoke call.

    :param alg_invocation: metadata from the parsed code capturing \
                           information for this Invoke instance.
    :type alg_invocation: :py:class:`psyclone.parse.algorithm.InvokeCall`
    :param int idx: position/index of this invoke call in the subroutine. \
                    If not None, this number is added to the name ("invoke\_").
    :param schedule_class: the schedule class to create for this invoke.
    :type schedule_class: :py:class:`psyclone.psyGen.InvokeSchedule`
    :param invokes: the Invokes instance that contains this Invoke \
                    instance.
    :type invokes: :py:class:`psyclone.psyGen.Invokes`
    :param reserved_names: optional list of reserved names, i.e. names that \
                           should not be used e.g. as a PSyclone-created \
                           variable name.
    :type reserved_names: list of str

    '''
    def __init__(self, alg_invocation, idx, schedule_class, invokes,
                 reserved_names=None):
        '''Construct an invoke object.'''

        self._invokes = invokes
        self._name = "invoke"
        self._alg_unique_args = []

        if alg_invocation is None and idx is None:
            return

        # create a name for the call if one does not already exist
        if alg_invocation.name is not None:
            # In Python2 unicode strings must be converted to str()
            self._name = str(alg_invocation.name)
        elif len(alg_invocation.kcalls) == 1 and \
                alg_invocation.kcalls[0].type == "kernelCall":
            # use the name of the kernel call with the position appended.
            # Appended position is needed in case we have two separate invokes
            # in the same algorithm code containing the same (single) kernel
            self._name = "invoke_" + str(idx) + "_" + \
                alg_invocation.kcalls[0].ktype.name
        else:
            # use the position of the invoke
            self._name = "invoke_" + str(idx)

        if not reserved_names:
            reserved_names = []

        # Get a reference to the parent container, if any
        container = None
        if self.invokes:
            container = self.invokes.psy.container

        # create the schedule
        self._schedule = schedule_class(self._name, alg_invocation.kcalls,
                                        reserved_names, parent=container)

        # Add the new Schedule to the top-level PSy Container
        if container:
            container.addchild(self._schedule)

        # let the schedule have access to me
        self._schedule.invoke = self

        # extract the argument list for the algorithm call and psy
        # layer subroutine.
        self._alg_unique_args = []
        self._psy_unique_vars = []
        tmp_arg_names = []
        for call in self.schedule.kernels():
            for arg in call.arguments.args:
                if arg.text is not None:
                    if arg.text not in self._alg_unique_args:
                        self._alg_unique_args.append(arg.text)
                    if arg.name not in tmp_arg_names:
                        tmp_arg_names.append(arg.name)
                        self._psy_unique_vars.append(arg)
                else:
                    # literals have no name
                    pass

        # work out the unique dofs required in this subroutine
        self._dofs = {}
        for kern_call in self._schedule.coded_kernels():
            dofs = kern_call.arguments.dofs
            for dof in dofs:
                if dof not in self._dofs:
                    # Only keep the first occurence for the moment. We will
                    # need to change this logic at some point as we need to
                    # cope with writes determining the dofs that are used.
                    self._dofs[dof] = [kern_call, dofs[dof][0]]

    def __str__(self):
        return self._name+"("+", ".join([str(arg) for arg in
                                         self._alg_unique_args])+")"

    @property
    def invokes(self):
        '''
        :returns: the Invokes instance that contains this instance.
        :rtype: :py:class`psyclone.psyGen.Invokes`

        '''
        return self._invokes

    @property
    def name(self):
        return self._name

    @property
    def alg_unique_args(self):
        return self._alg_unique_args

    @property
    def psy_unique_vars(self):
        return self._psy_unique_vars

    @property
    def psy_unique_var_names(self):
        names = []
        for var in self._psy_unique_vars:
            names.append(var.name)
        return names

    @property
    def schedule(self):
        return self._schedule

    @schedule.setter
    def schedule(self, obj):
        self._schedule = obj

    def unique_declarations(self, argument_types, access=None,
                            intrinsic_type=None):
        '''
        Returns a list of all required declarations for the specified
        API argument types. If access is supplied (e.g. "write") then
        only declarations with that access are returned. If an intrinsic
        type is supplied then only declarations with that intrinsic type
        are returned.

        :param argument_types: the types of the kernel argument for the \
                               particular API.
        :type argument_types: list of str
        :param access: optional AccessType that the declaration should have.
        :type access: :py:class:`psyclone.core.access_type.AccessType`
        :param intrinsic_type: optional intrinsic type of argument data.
        :type intrinsic_type: str

        :returns: a list of all declared kernel arguments.
        :rtype: list of :py:class:`psyclone.psyGen.KernelArgument`

        :raises InternalError: if at least one kernel argument type is \
                               not valid for the particular API.
        :raises InternalError: if an invalid access is specified.
        :raises InternalError: if an invalid intrinsic type is specified.

        '''
        # First check for invalid argument types, access and intrinsic type
        const = Config.get().api_conf().get_constants()
        if any(argtype not in const.VALID_ARG_TYPE_NAMES for
               argtype in argument_types):
            raise InternalError(
                "Invoke.unique_declarations() called with at least one "
                "invalid argument type. Expected one of {0} but found {1}.".
                format(str(const.VALID_ARG_TYPE_NAMES), str(argument_types)))

        if access and not isinstance(access, AccessType):
            raise InternalError(
                "Invoke.unique_declarations() called with an invalid "
                "access type. Type is '{0}' instead of AccessType.".
                format(str(access)))

        if (intrinsic_type and intrinsic_type not in
                const.VALID_INTRINSIC_TYPES):
            raise InternalError(
                "Invoke.unique_declarations() called with an invalid "
                "intrinsic argument data type. Expected one of {0} but "
                "found '{1}'.".
                format(str(const.VALID_INTRINSIC_TYPES), intrinsic_type))

        # Initialise dictionary of kernel arguments to get the
        # argument list from
        declarations = OrderedDict()
        # Find unique kernel arguments using their declaration names
        for call in self.schedule.kernels():
            for arg in call.arguments.args:
                if not intrinsic_type or arg.intrinsic_type == intrinsic_type:
                    if not access or arg.access == access:
                        if arg.text is not None:
                            if arg.argument_type in argument_types:
                                test_name = arg.declaration_name
                                if test_name not in declarations:
                                    declarations[test_name] = arg
        return list(declarations.values())

    def first_access(self, arg_name):
        ''' Returns the first argument with the specified name passed to
        a kernel in our schedule '''
        for call in self.schedule.kernels():
            for arg in call.arguments.args:
                if arg.text is not None:
                    if arg.declaration_name == arg_name:
                        return arg
        raise GenerationError("Failed to find any kernel argument with name "
                              "'{0}'".format(arg_name))

    def unique_declns_by_intent(self, argument_types, intrinsic_type=None):
        '''
        Returns a dictionary listing all required declarations for each
        type of intent ('inout', 'out' and 'in').

        :param argument_types: the types of the kernel argument for the \
                               particular API for which the intent is required.
        :type argument_types: list of str
        :param intrinsic_type: optional intrinsic type of argument data.
        :type intrinsic_type: str

        :returns: dictionary containing 'intent' keys holding the kernel \
                  arguments as values for each type of intent.
        :rtype: dict of :py:class:`psyclone.psyGen.KernelArgument`

        :raises InternalError: if at least one kernel argument type is \
                               not valid for the particular API.
        :raises InternalError: if an invalid intrinsic type is specified.

        '''
        # First check for invalid argument types and intrinsic type
        const = Config.get().api_conf().get_constants()
        if any(argtype not in const.VALID_ARG_TYPE_NAMES for
               argtype in argument_types):
            raise InternalError(
                "Invoke.unique_declns_by_intent() called with at least one "
                "invalid argument type. Expected one of {0} but found {1}.".
                format(str(const.VALID_ARG_TYPE_NAMES), str(argument_types)))

        if (intrinsic_type and intrinsic_type not in
                const.VALID_INTRINSIC_TYPES):
            raise InternalError(
                "Invoke.unique_declns_by_intent() called with an invalid "
                "intrinsic argument data type. Expected one of {0} but "
                "found '{1}'.".
                format(str(const.VALID_INTRINSIC_TYPES), intrinsic_type))

        # We will return a dictionary containing as many lists
        # as there are types of intent
        declns = {}
        for intent in FORTRAN_INTENT_NAMES:
            declns[intent] = []

        for arg in self.unique_declarations(argument_types,
                                            intrinsic_type=intrinsic_type):
            first_arg = self.first_access(arg.declaration_name)
            if first_arg.access in [AccessType.WRITE, AccessType.SUM]:
                # If the first access is a write then the intent is
                # out irrespective of any other accesses. Note,
                # sum_args behave as if they are write_args from the
                # PSy-layer's perspective.
                declns["out"].append(arg)
                continue
            # if all accesses are read, then the intent is in,
            # otherwise the intent is inout (as we have already
            # dealt with intent out).
            read_only = True
            for call in self.schedule.kernels():
                for tmp_arg in call.arguments.args:
                    if tmp_arg.text is not None and \
                       tmp_arg.declaration_name == arg.declaration_name:
                        if tmp_arg.access != AccessType.READ:
                            # readwrite_args behave in the
                            # same way as inc_args from the
                            # perspective of intents
                            read_only = False
                            break
                if not read_only:
                    break
            if read_only:
                declns["in"].append(arg)
            else:
                declns["inout"].append(arg)
        return declns

    def gen(self):
        from psyclone.f2pygen import ModuleGen
        module = ModuleGen("container")
        self.gen_code(module)
        return module.root

    def gen_code(self, parent):
        from psyclone.f2pygen import SubroutineGen, TypeDeclGen, DeclGen, \
            SelectionGen, AssignGen
        # create the subroutine
        invoke_sub = SubroutineGen(parent, name=self.name,
                                   args=self.psy_unique_vars)
        # add the subroutine argument declarations
        my_typedecl = TypeDeclGen(invoke_sub, datatype="field_type",
                                  entity_decls=self.psy_unique_vars,
                                  intent="inout")
        invoke_sub.add(my_typedecl)
        # declare field-type, column topology and function-space types
        column_topology_name = "topology"
        my_typedecl = TypeDeclGen(invoke_sub, datatype="ColumnTopology",
                                  entity_decls=[column_topology_name],
                                  pointer=True)
        invoke_sub.add(my_typedecl)
        # declare any basic types required
        my_decl = DeclGen(invoke_sub, datatype="integer",
                          entity_decls=["nlayers"])
        invoke_sub.add(my_decl)

        for (idx, dof) in enumerate(self._dofs):
            call = self._dofs[dof][0]
            arg = self._dofs[dof][1]
            # declare a type select clause which is used to map from a base
            # class to FunctionSpace_type
            type_select = SelectionGen(invoke_sub,
                                       expr=arg.name + "_space=>" + arg.name +
                                       "%function_space", typeselect=True)
            invoke_sub.add(type_select)

            my_typedecl = TypeDeclGen(invoke_sub,
                                      datatype="FunctionSpace_type",
                                      entity_decls=[arg.name+"_space"],
                                      pointer=True)
            invoke_sub.add(my_typedecl)

            content = []
            if idx == 0:
                # use the first model to provide nlayers
                # *** assumption that all fields operate over the same number
                # of layers
                assign_1 = AssignGen(type_select, lhs="topology",
                                     rhs=arg.name+"_space%topology",
                                     pointer=True)
                assign_2 = AssignGen(type_select, lhs="nlayers",
                                     rhs="topology%layer_count()")
                content.append(assign_1)
                content.append(assign_2)
            iterates_over = call.iterates_over
            stencil = arg.stencil
            assign_3 = AssignGen(type_select, lhs=dof+"dofmap",
                                 rhs=arg.name +
                                 "_space%dof_map(" + iterates_over + ", " +
                                 stencil + ")",
                                 pointer=True)
            content.append(assign_3)
            type_select.addcase(["FunctionSpace_type"], content=content)
            # declare our dofmap
            my_decl = DeclGen(invoke_sub, datatype="integer",
                              entity_decls=[dof+"dofmap(:,:)"], pointer=True)
            invoke_sub.add(my_decl)

        # create the subroutine kernel call content
        self.schedule.gen_code(invoke_sub)
        parent.add(invoke_sub)


class InvokeSchedule(Routine):
    '''
    Stores schedule information for an invocation call. Schedules can be
    optimised using transformations.

    >>> from psyclone.parse.algorithm import parse
    >>> ast, info = parse("algorithm.f90")
    >>> from psyclone.psyGen import PSyFactory
    >>> api = "..."
    >>> psy = PSyFactory(api).create(info)
    >>> invokes = psy.invokes
    >>> invokes.names
    >>> invoke = invokes.get("name")
    >>> schedule = invoke.schedule
    >>> schedule.view()

    :param str name: name of the Invoke.
    :param type KernFactory: class instance of the factory to use when \
     creating Kernels. e.g. :py:class:`psyclone.dynamo0p3.DynKernCallFactory`.
    :param type BuiltInFactory: class instance of the factory to use when \
     creating built-ins. e.g. \
     :py:class:`psyclone.domain.lfric.lfric_builtins.LFRicBuiltInCallFactory`.
    :param alg_calls: list of Kernel calls in the schedule.
    :type alg_calls: list of :py:class:`psyclone.parse.algorithm.KernelCall`

    '''
    # Textual description of the node.
    _text_name = "InvokeSchedule"

    def __init__(self, name, KernFactory, BuiltInFactory, alg_calls=None,
                 reserved_names=None, parent=None):
        super(InvokeSchedule, self).__init__(name, parent=parent)

        self._invoke = None

        # Populate the Schedule Symbol Table with the reserved names.
        if reserved_names:
            for reserved in reserved_names:
                self.symbol_table.add(Symbol(reserved))

        # We need to separate calls into loops (an iteration space really)
        # and calls so that we can perform optimisations separately on the
        # two entities.
        if alg_calls is None:
            alg_calls = []
        for call in alg_calls:
            if isinstance(call, BuiltInCall):
                self.addchild(BuiltInFactory.create(call, parent=self))
            else:
                self.addchild(KernFactory.create(call, parent=self))

        # TODO #1134: If OpenCL is just a PSyIR transformation the following
        # properties may not be needed or are transformation options instead.
        self._opencl = False  # Whether or not to generate OpenCL

        # InvokeSchedule opencl_options default values
        self._opencl_options = {"end_barrier": True,
                                "enable_profiling": False,
                                "out_of_order": False}

        # This reference will store during gen_code() the block of code that
        # is executed only on the first iteration of the invoke.
        self._first_time_block = None

    @property
    def symbol_table(self):
        '''
        :returns: Table containing symbol information for the schedule.
        :rtype: :py:class:`psyclone.psyir.symbols.SymbolTable`
        '''
        return self._symbol_table

    def set_opencl_options(self, options):
        '''
        Validate and store a set of options associated with the InvokeSchedule
        to tune the OpenCL code generation.

        :param options: a set of options to tune the OpenCL code.
        :type options: dictionary of <string>:<value>

        '''
        valid_opencl_options = ['end_barrier', 'enable_profiling',
                                'out_of_order']

        # Validate that the options given are supported and store them
        for key, value in options.items():
            if key in valid_opencl_options:
                # All current options should contain boolean values
                if not isinstance(value, bool):
                    raise TypeError(
                        "InvokeSchedule OpenCL option '{0}' "
                        "should be a boolean.".format(key))
            else:
                raise AttributeError(
                    "InvokeSchedule does not support the OpenCL option '{0}'. "
                    "The supported options are: {1}."
                    "".format(key, valid_opencl_options))

            self._opencl_options[key] = value

    def get_opencl_option(self, key):
        '''
        :returns: The value of the requested Invoke OpenCL option.
        :rtype: bool
        '''
        return self._opencl_options[key]

    @property
    def invoke(self):
        return self._invoke

    @invoke.setter
    def invoke(self, my_invoke):
        self._invoke = my_invoke

    def node_str(self, colour=True):
        '''
        Returns the name of this node with appropriate control codes
        to generate coloured output in a terminal that supports it.

        :param bool colour: whether or not to include colour control codes.

        :returns: description of this node, possibly coloured.
        :rtype: str
        '''
        return "{0}[invoke='{1}']".format(
            self.coloured_name(colour), self.name)

    def __str__(self):
        result = self.coloured_name(False) + ":\n"
        for entity in self._children:
            result += str(entity) + "\n"
        result += "End " + self.coloured_name(False) + "\n"
        return result

    def gen_code(self, parent):
        '''
        Generate the Nodes in the f2pygen AST for this schedule.

        :param parent: the parent Node (i.e. the enclosing subroutine) to \
                       which to add content.
        :type parent: :py:class:`psyclone.f2pygen.SubroutineGen`
        '''
        from psyclone.f2pygen import UseGen, DeclGen, AssignGen, IfThenGen, \
            CallGen

        # The gen_code methods may generate new Symbol names, however, we want
        # subsequent calls to invoke.gen_code() to produce the exact same code,
        # including symbol names, and therefore new symbols should not be kept
        # permanently outside the hierarchic gen_code call-chain.
        # To make this possible we create here a duplicate of the symbol table.
        # This duplicate will be used by all recursive gen_code() methods
        # called below this one and thus maintaining a consistent Symbol Table
        # during the whole gen_code() chain, but at the end of this method the
        # original symbol table is restored.
        symbol_table_before_gen = self.symbol_table
        psy_symbol_table_before_gen = self.parent.symbol_table
        # pylint: disable=protected-access
        self._symbol_table = self.symbol_table.shallow_copy()
        self.parent._symbol_table = self.parent.symbol_table.shallow_copy()
        # pylint: enable=protected-access
<<<<<<< HEAD

        # Global symbols promoted from Kernel Globals are in the SymbolTable
        # First aggregate all globals variables from the same module in a map
        module_map = {}
        for globalvar in self.symbol_table.global_symbols:
            module_name = globalvar.interface.container_symbol.name
            if module_name in module_map:
                module_map[module_name].append(globalvar.name)
            else:
                module_map[module_name] = [globalvar.name]

        # Then we can produce the UseGen statements without repeating modules
        for module_name, var_list in module_map.items():
            parent.add(UseGen(parent, name=module_name, only=True,
                              funcnames=var_list))

        if self._opencl:
            parent.add(UseGen(parent, name="iso_c_binding"))
            parent.add(UseGen(parent, name="clfortran"))
            parent.add(UseGen(parent, name="fortcl", only=True,
                              funcnames=["get_num_cmd_queues",
                                         "get_cmd_queues",
                                         "get_kernel_by_name"]))

            # Declare variables needed on a OpenCL PSy-layer invoke
            nqueues = self.symbol_table.new_symbol(
                "num_cmd_queues", symbol_type=DataSymbol,
                datatype=INTEGER_TYPE, tag="opencl_num_cmd_queues").name
            qlist = self.symbol_table.new_symbol(
                "cmd_queues", symbol_type=DataSymbol,
                datatype=ArrayType(INTEGER_TYPE, [ArrayType.Extent.ATTRIBUTE]),
                tag="opencl_cmd_queues").name
            first = self.symbol_table.new_symbol(
                "first_time", symbol_type=DataSymbol,
                datatype=BOOLEAN_TYPE, tag="first_time").name
            flag = self.symbol_table.new_symbol(
                "ierr", symbol_type=DataSymbol, datatype=INTEGER_TYPE,
                tag="opencl_error").name
            self.symbol_table.new_symbol(
                "size_in_bytes", symbol_type=DataSymbol, datatype=INTEGER_TYPE,
                tag="opencl_bytes")
            self.symbol_table.new_symbol(
                "write_event", symbol_type=DataSymbol, datatype=INTEGER_TYPE,
                tag="opencl_wevent")

            parent.add(DeclGen(parent, datatype="integer", save=True,
                               entity_decls=[nqueues]))
            parent.add(DeclGen(parent, datatype="integer", save=True,
                               pointer=True, kind="c_intptr_t",
                               entity_decls=[qlist + "(:)"]))
            parent.add(DeclGen(parent, datatype="integer",
                               entity_decls=[flag]))
            parent.add(DeclGen(parent, datatype="logical", save=True,
                               entity_decls=[first],
                               initial_values=[".true."]))
            if_first = IfThenGen(parent, first)
            # Keep a reference to the block of code that is executed only on
            # the first iteration of the invoke.
            self._first_time_block = if_first
            parent.add(if_first)
            if_first.add(AssignGen(if_first, lhs=first, rhs=".false."))
            if_first.add(CommentGen(if_first,
                                    " Ensure OpenCL run-time is initialised "
                                    "for this PSy-layer module"))
            if_first.add(CallGen(if_first, "psy_init"))
            if_first.add(AssignGen(if_first, lhs=nqueues,
                                   rhs="get_num_cmd_queues()"))
            if_first.add(AssignGen(if_first, lhs=qlist, pointer=True,
                                   rhs="get_cmd_queues()"))
            # Kernel pointers
            kernels = self.walk(Kern)
            for kern in kernels:
                kernel = "kernel_" + kern.name
                try:
                    self.symbol_table.lookup_with_tag(kernel)
                except KeyError:
                    self.symbol_table.add(RoutineSymbol(kernel), tag=kernel)
                parent.add(
                    DeclGen(parent, datatype="integer", kind="c_intptr_t",
                            save=True, target=True, entity_decls=[kernel]))
                if_first.add(
                    AssignGen(
                        if_first, lhs=kernel,
                        rhs='get_kernel_by_name("{0}")'.format(kern.name)))

        for entity in self._children:
            entity.gen_code(parent)

        if self.opencl and self._opencl_options['end_barrier']:

            parent.add(CommentGen(parent,
                                  " Block until all kernels have finished"))

            # We need a clFinish for all the queues in the implementation
            opencl_num_queues = 1
            for kern in self.coded_kernels():
                opencl_num_queues = max(
                    opencl_num_queues,
                    kern.opencl_options['queue_number'])
            for queue_number in range(1, opencl_num_queues + 1):
                parent.add(
                    AssignGen(parent, lhs=flag,
                              rhs="clFinish({0}({1}))".format(qlist,
                                                              queue_number)))

        # Restore symbol table (with a protected access attribute change)
        # pylint: disable=protected-access
        self._symbol_table = symbol_table_before_gen
        self.parent._symbol_table = psy_symbol_table_before_gen
        # pylint: enable=protected-access

    @property
    def opencl(self):
        '''
        :returns: Whether or not we are generating OpenCL for this \
            InvokeSchedule.
        :rtype: bool
        '''
        return self._opencl

    @opencl.setter
    def opencl(self, value):
        '''
        Setter for whether or not to generate the OpenCL version of this
        schedule.

        :param bool value: whether or not to generate OpenCL.
        '''
        if not isinstance(value, bool):
            raise ValueError(
                "InvokeSchedule.opencl must be a bool but got {0}".
                format(type(value)))
        self._opencl = value


class Directive(Statement):
    '''
    Base class for all Directive statements.

    All classes that generate Directive statements (e.g. OpenMP,
    OpenACC, compiler-specific) inherit from this class.

    :param ast: the entry in the fparser2 parse tree representing the code \
                contained within this directive or None.
    :type ast: :py:class:`fparser.two.Fortran2003.Base` or NoneType
    :param children: list of PSyIR nodes that will be children of this \
                     Directive node or None.
    :type children: list of :py:class:`psyclone.psyir.nodes.Node` or NoneType
    :param parent: PSyIR node that is the parent of this Directive or None.
    :type parent: :py:class:`psyclone.psyir.nodes.Node` or NoneType

    '''
    # The prefix to use when constructing this directive in Fortran
    # (e.g. "OMP"). Must be set by sub-class.
    _PREFIX = ""
    # Textual description of the node.
    _children_valid_format = "Schedule"
    _text_name = "Directive"
    _colour = "green"

    def __init__(self, ast=None, children=None, parent=None):
        # A Directive always contains a Schedule
        sched = self._insert_schedule(children, ast)
        super(Directive, self).__init__(ast, children=[sched], parent=parent)

    @staticmethod
    def _validate_child(position, child):
        '''
        :param int position: the position to be validated.
        :param child: a child to be validated.
        :type child: :py:class:`psyclone.psyir.nodes.Node`

        :return: whether the given child and position are valid for this node.
        :rtype: bool

        '''
        return position == 0 and isinstance(child, Schedule)

    @property
    def dir_body(self):
        '''
        :returns: the Schedule associated with this directive.
        :rtype: :py:class:`psyclone.psyir.nodes.Schedule`

        :raises InternalError: if this node does not have a single Schedule as\
                               its child.
        '''
        if len(self.children) != 1 or not \
           isinstance(self.children[0], Schedule):
            raise InternalError(
                "Directive malformed or incomplete. It should have a single "
                "Schedule as a child but found: {0}".format(
                    [type(child).__name__ for child in self.children]))
        return self.children[0]

    @property
    def dag_name(self):
        '''
        :returns: the name to use in the DAG for this node.
        :rtype: str
        '''
        _, position = self._find_position(self.ancestor(Routine))
        return "directive_" + str(position)

    def _add_region(self, start_text, end_text=None, data_movement=None):
        '''
        Modifies the underlying fparser2 parse tree to include a subset
        of nodes within a region. (e.g. a 'kernels' or 'data' region.)

        :param str start_text: the directive body to insert at the \
                               beginning of the region. "!$"+self._PREFIX+" " \
                               is prepended to the supplied text.
        :param str end_text: the directive body to insert at the end of \
                             the region (or None). "!$"+self._PREFIX+" " is \
                             prepended to the supplied text.
        :param str data_movement: whether to include data-movement clauses and\
                               if so, whether to determine them by analysing \
                               the code within the region ("analyse") or to \
                               specify 'default(present)' ("present").

        :raises InternalError: if either start_text or end_text already
                               begin with '!'.
        :raises InternalError: if data_movement is not None and not one of \
                               "present" or "analyse".
        :raises InternalError: if data_movement=="analyse" and this is an \
                               OpenMP directive.
        '''
        from fparser.common.readfortran import FortranStringReader
        from fparser.two.Fortran2003 import Comment
        from psyclone.psyir.frontend.fparser2 import Fparser2Reader
        valid_data_movement = ["present", "analyse"]

        # Ensure the fparser2 AST is up-to-date for all of our children
        Node.update(self)

        # Check that we haven't already been called
        if self.ast:
            return

        # Sanity check the supplied begin/end text
        if start_text.lstrip()[0] == "!":
            raise InternalError(
                "_add_region: start_text must be a plain label without "
                "directive or comment characters but got: '{0}'".
                format(start_text))
        if end_text and end_text.lstrip()[0] == "!":
            raise InternalError(
                "_add_region: end_text must be a plain label without directive"
                " or comment characters but got: '{0}'".format(end_text))
        # We only deal with data movement if this is an OpenACC directive
        if data_movement and data_movement == "analyse" and \
           not isinstance(self, ACCDirective):
            raise InternalError(
                "_add_region: the data_movement='analyse' option is only valid"
                " for an OpenACC directive.")

        # Find a reference to the fparser2 parse tree that belongs to
        # the contents of this region. Then go back up one level in the
        # parse tree to find the node to which we will add directives as
        # children. (We do this because our parent PSyIR node may be a
        # directive which has no associated entry in the fparser2 parse tree.)
        first_child = self.children[0][0]
        last_child = self.children[0][-1]
        content_ast = first_child.ast
        fp_parent = content_ast.parent

        try:
            # Find the location of the AST of our first child node in the
            # list of child nodes of our parent in the fparser parse tree.
            ast_start_index = object_index(fp_parent.content,
                                           content_ast)
            if end_text:
                if last_child.ast_end:
                    ast_end_index = object_index(fp_parent.content,
                                                 last_child.ast_end)
                else:
                    ast_end_index = object_index(fp_parent.content,
                                                 last_child.ast)

                text = "!$" + self._PREFIX + " " + end_text
                directive = Comment(FortranStringReader(text,
                                                        ignore_comments=False))
                directive.parent = fp_parent
                fp_parent.content.insert(ast_end_index+1, directive)
                # Ensure this end directive is included with the set of
                # statements belonging to this PSyIR node.
                self.ast_end = directive
                self.dir_body.ast_end = directive
        except (IndexError, ValueError):
            raise InternalError("Failed to find locations to insert "
                                "begin/end directives.")

        text = "!$" + self._PREFIX + " " + start_text

        if data_movement:
            if data_movement == "analyse":
                # Identify the inputs and outputs to the region (variables that
                # are read and written).
                processor = Fparser2Reader()
                readers, writers, readwrites = processor.get_inputs_outputs(
                    fp_parent.content[ast_start_index:ast_end_index+1])

                if readers:
                    text += " COPYIN({0})".format(",".join(readers))
                if writers:
                    text += " COPYOUT({0})".format(",".join(writers))
                if readwrites:
                    text += " COPY({0})".format(",".join(readwrites))

            elif data_movement == "present":
                text += " DEFAULT(PRESENT)"
            else:
                raise InternalError(
                    "_add_region: the optional data_movement argument must be "
                    "one of {0} but got '{1}'".format(valid_data_movement,
                                                      data_movement))
        directive = Comment(FortranStringReader(text,
                                                ignore_comments=False))
        directive.parent = fp_parent
        fp_parent.content.insert(ast_start_index, directive)

        self.ast = directive
        self.dir_body.ast = directive
        # If this is a directive applied to a Loop then update the ast_end
        # for this Node to point to the parse tree for the loop. We have to
        # do this because the loop is a sibling (rather than a child) of the
        # directive in the parse tree.
        if not end_text and isinstance(first_child, Loop):
            self.ast_end = fp_parent.content[ast_start_index+1]


class ACCDirective(Directive):
    ''' Base class for all OpenACC directive statements. '''
    _PREFIX = "ACC"

    @property
    def dag_name(self):
        ''' Return the name to use in a dag for this node.

        :returns: Name of corresponding node in DAG
        :rtype: str
        '''
        _, position = self._find_position(self.ancestor(Routine))
        return "ACC_directive_" + str(position)

    def validate_global_constraints(self):
        '''
        Perform validation checks for any global constraints. This can only
        be done at code-generation time.

        :raises GenerationError: if this ACCDirective encloses any form of \
            PSyData node since calls to PSyData routines within OpenACC \
            regions are not supported.

        '''
        super(ACCDirective, self).validate_global_constraints()

        data_nodes = self.walk(PSyDataNode)
        if data_nodes:
            raise GenerationError(
                "Cannot include calls to PSyData routines within OpenACC "
                "regions but found {0} within a region enclosed "
                "by an '{1}'".format(
                    [type(node).__name__ for node in data_nodes],
                    type(self).__name__))


@six.add_metaclass(abc.ABCMeta)
class ACCEnterDataDirective(ACCDirective):
    '''
    Abstract class representing a "!$ACC enter data" OpenACC directive in
    an InvokeSchedule. Must be sub-classed for a particular API because the way
    in which fields are marked as being on the remote device is API-
    -dependent.

    :param children: list of nodes which this directive should \
                     have as children.
    :type children: list of :py:class:`psyclone.psyir.nodes.Node`.
    :param parent: the node in the InvokeSchedule to which to add this \
                   directive as a child.
    :type parent: :py:class:`psyclone.psyir.nodes.Node`.
    '''
    def __init__(self, children=None, parent=None):
        super(ACCEnterDataDirective, self).__init__(children=children,
                                                    parent=parent)
        self._acc_dirs = None  # List of parallel directives

        # The _variables_to_copy are computed dynamically until the
        # _node_lowered flag is set to True, after that re-use the stored ones.
        self._variables_to_copy = []
        self._node_lowered = False

    def node_str(self, colour=True):
        '''
        Returns the name of this node with appropriate control codes
        to generate coloured output in a terminal that supports it.

        :param bool colour: whether or not to include colour control codes.

        :returns: description of this node, possibly coloured.
        :rtype: str
        '''
        return self.coloured_name(colour) + "[ACC enter data]"

    @property
    def dag_name(self):
        '''
        :returns: the name to use for this Node in a DAG
        :rtype: str
        '''
        _, position = self._find_position(self.ancestor(Routine))
        return "ACC_data_" + str(position)

    def gen_code(self, parent):
        '''Generate the elements of the f2pygen AST for this Node in the
        Schedule.

        :param parent: node in the f2pygen AST to which to add node(s).
        :type parent: :py:class:`psyclone.f2pygen.BaseGen`

        :raises GenerationError: if no data is found to copy in.

        '''
        self.validate_global_constraints()

        # We must generate a list of all of the fields accessed by
        # OpenACC kernels (calls within an OpenACC parallel or kernels
        # directive)
        # 1. Find all parallel and kernels directives. We store this list for
        #    later use in any sub-class.
        self._acc_dirs = self.ancestor(InvokeSchedule).walk(
            (ACCParallelDirective, ACCKernelsDirective))
        # 2. For each directive, loop over each of the fields used by
        #    the kernels it contains (this list is given by ref_list)
        #    and add it to our list if we don't already have it
        var_list = []
        # TODO grid properties are effectively duplicated in this list (but
        # the OpenACC deep-copy support should spot this).
        for pdir in self._acc_dirs:
            for var in pdir.ref_list:
                if var not in var_list:
                    var_list.append(var)
        # 3. Convert this list of objects into a comma-delimited string
        var_str = ",".join(var_list)
        # 4. Add the enter data directive.
        if var_str:
            copy_in_str = "copyin("+var_str+")"
        else:
            # There should be at least one variable to copyin.
            raise GenerationError(
                "ACCEnterData directive did not find any data to copyin. "
                "Perhaps there are no ACCParallel or ACCKernels directives "
                "within the region.")
        parent.add(DirectiveGen(parent, "acc", "begin", "enter data",
                                copy_in_str))
        # 5. Call an API-specific subclass of this class in case
        # additional declarations are required.
        self.data_on_device(parent)
        parent.add(CommentGen(parent, ""))

    def lower_to_language_level(self):
        '''
        In-place replacement of this directive concept into language level
        PSyIR constructs.

        '''
        if not self._node_lowered:
            # We must generate a list of all of the fields accessed by
            # OpenACC kernels (calls within an OpenACC parallel or kernels
            # directive)
            # 1. Find all parallel and kernels directives. We store this list
            # for later use in any sub-class.
            self._acc_dirs = self.ancestor(InvokeSchedule).walk(
                (ACCParallelDirective, ACCKernelsDirective))
            # 2. For each directive, loop over each of the fields used by
            #    the kernels it contains (this list is given by ref_list)
            #    and add it to our list if we don't already have it
            self._variables_to_copy = []
            # TODO grid properties are effectively duplicated in this list (but
            # the OpenACC deep-copy support should spot this).
            for pdir in self._acc_dirs:
                for var in pdir.ref_list:
                    if var not in self._variables_to_copy:
                        self._variables_to_copy.append(var)
            self._node_lowered = True

        super(ACCEnterDataDirective, self).lower_to_language_level()

    def begin_string(self):
        '''Returns the beginning statement of this directive. The visitor is
        responsible for adding the correct directive beginning (e.g. "!$").

        :returns: the opening statement of this directive.
        :rtype: str

        '''
        # The enter data clauses are given by the _variables_to_copy list
        var_str = ",".join(self._variables_to_copy)
        if var_str:
            copy_in_str = "copyin("+var_str+")"
        else:
            # There should be at least one variable to copyin.
            raise GenerationError(
                "ACCEnterData directive did not find any data to copyin. "
                "Perhaps there are no ACCParallel or ACCKernels directives "
                "within the region.")

        return "acc enter data " + copy_in_str

    def end_string(self):
        '''
        :returns: the closing statement for this directive.
        :rtype: str
        '''
        # pylint: disable=no-self-use
        return ""

    @abc.abstractmethod
    def data_on_device(self, parent):
        '''
        Adds nodes into an InvokeSchedule to flag that the data required by the
        kernels in the data region is now on the device.

        :param parent: the node in the InvokeSchedule to which to add nodes
        :type parent: :py:class:`psyclone.psyir.nodes.Node`
        '''


class ACCParallelDirective(ACCDirective):
    '''
    Class representing the !$ACC PARALLEL directive of OpenACC
    in the PSyIR. By default it includes the 'DEFAULT(PRESENT)' clause which
    means this node must either come after an EnterDataDirective or within
    a DataDirective.

    '''
    def node_str(self, colour=True):
        '''
        Returns the name of this node with appropriate control codes
        to generate coloured output in a terminal that supports it.

        :param bool colour: whether or not to include colour control codes.

        :returns: description of this node, possibly coloured.
        :rtype: str
        '''
        return self.coloured_name(colour) + "[ACC Parallel]"

    @property
    def dag_name(self):
        '''
        :returns: the name to use for this Node in a DAG
        :rtype: str
        '''
        _, position = self._find_position(self.ancestor(Routine))
        return "ACC_parallel_" + str(position)

    def validate_global_constraints(self):
        '''
        Check that the PSyIR tree containing this node is valid. Since we
        use 'default(present)', this node must either be the child of an
        ACCDataDirective or the parent Schedule must contain an
        ACCEnterDataDirective before this one.

        :raises GenerationError: if this ACCParallel node is not preceded by \
            an ACCEnterDataDirective and is not the child of an \
            ACCDataDirective.

        '''
        # We can't use Node.ancestor() because the enter data directive does
        # not have children. Instead, we go back up to the Schedule and
        # walk down from there.
        routine = self.ancestor(Routine)
        nodes = routine.walk(ACCEnterDataDirective)
        # Check that any enter-data directive comes before this parallel
        # directive
        if nodes and nodes[0].abs_position > self.abs_position:
            raise GenerationError(
                "An ACC parallel region must be preceded by an ACC enter-"
                "data directive but in '{0}' this is not the case.".
                format(routine.name))

        if not nodes and not self.ancestor(ACCDataDirective):
            raise GenerationError(
                "An ACC parallel region must either be preceded by an ACC "
                "enter data directive or enclosed within an ACC data region "
                "but in '{0}' this is not the case.".format(routine.name))

        super(ACCParallelDirective, self).validate_global_constraints()

    def gen_code(self, parent):
        '''
        Generate the elements of the f2pygen AST for this Node in the Schedule.

        :param parent: node in the f2pygen AST to which to add node(s).
        :type parent: :py:class:`psyclone.f2pygen.BaseGen`

        '''
        self.validate_global_constraints()

        parent.add(DirectiveGen(parent, "acc", "begin", "parallel",
                                "default(present)"))

        for child in self.children:
            child.gen_code(parent)

        parent.add(DirectiveGen(parent, *self.end_string().split()))

    def begin_string(self):
        '''
        Returns the beginning statement of this directive, i.e.
        "acc parallel" plus any qualifiers. The backend is responsible
        for adding the correct characters to mark this as a directive (e.g.
        "!$").

        :returns: the opening statement of this directive.
        :rtype: str

        '''
        # pylint: disable=no-self-use
        # "default(present)" means that the compiler is to assume that
        # all data required by the parallel region is already present
        # on the device. If we've made a mistake and it isn't present
        # then we'll get a run-time error.
        return "acc parallel default(present)"

    def end_string(self):
        '''
        :returns: the closing statement for this directive.
        :rtype: str
        '''
        # pylint: disable=no-self-use
        return "acc end parallel"

    @property
    def ref_list(self):
        '''
        Returns a list of the references (whether to arrays or objects)
        required by the Kernel call(s) that are children of this
        directive. This is the list of quantities that must be
        available on the remote device (probably a GPU) before
        the parallel region can be begun.

        :returns: list of variable names
        :rtype: list of str
        '''
        variables = []

        # Look-up the kernels that are children of this node
        for call in self.kernels():
            for arg in call.arguments.acc_args:
                if arg not in variables:
                    variables.append(arg)
        return variables

    @property
    def fields(self):
        '''
        Returns a list of the names of field objects required by the Kernel
        call(s) that are children of this directive.

        :returns: list of names of field arguments.
        :rtype: list of str
        '''
        # Look-up the kernels that are children of this node
        fld_list = []
        for call in self.kernels():
            for arg in call.arguments.fields:
                if arg not in fld_list:
                    fld_list.append(arg)
        return fld_list

    @property
    def scalars(self):
        '''
        Returns a list of the scalar quantities required by the Kernels in
        this region.

        :returns: list of names of scalar arguments.
        :rtype: list of str
        '''
        scalars = []
        for call in self.kernels():
            for arg in call.arguments.scalars:
                if arg not in scalars:
                    scalars.append(arg)
        return scalars

    def update(self):
        '''
        Update the underlying fparser2 parse tree with nodes for the start
        and end of this parallel region.
        '''
        self.validate_global_constraints()
        self._add_region(start_text="PARALLEL", end_text="END PARALLEL",
                         data_movement="present")


class ACCLoopDirective(ACCDirective):
    '''
    Class managing the creation of a '!$acc loop' OpenACC directive.

    :param children: list of nodes that will be children of this directive.
    :type children: list of :py:class:`psyclone.psyir.nodes.Node`.
    :param parent: the node in the Schedule to which to add this directive.
    :type parent: :py:class:`psyclone.psyir.nodes.Node`.
    :param int collapse: Number of nested loops to collapse into a single \
                         iteration space or None.
    :param bool independent: Whether or not to add the `independent` clause \
                             to the loop directive.
    '''
    def __init__(self, children=None, parent=None, collapse=None,
                 independent=True, sequential=False):
        self._collapse = collapse
        self._independent = independent
        self._sequential = sequential
        super(ACCLoopDirective, self).__init__(children=children,
                                               parent=parent)

    @property
    def dag_name(self):
        '''
        :returns: the name to use for this Node in a DAG
        :rtype: str
        '''
        _, position = self._find_position(self.ancestor(Routine))
        return "ACC_loop_" + str(position)

    def node_str(self, colour=True):
        '''
        Returns the name of this node with (optional) control codes
        to generate coloured output in a terminal that supports it.

        :param bool colour: whether or not to include colour control codes.

        :returns: description of this node, possibly coloured.
        :rtype: str
        '''
        text = self.coloured_name(colour) + "[ACC Loop"
        if self._sequential:
            text += ", seq"
        else:
            if self._collapse:
                text += ", collapse={0}".format(self._collapse)
            if self._independent:
                text += ", independent"
        text += "]"
        return text

    def validate_global_constraints(self):
        '''
        Perform validation of those global constraints that can only be done
        at code-generation time.

        :raises GenerationError: if this ACCLoopDirective is not enclosed \
                            within some OpenACC parallel or kernels region.
        '''
        # It is only at the point of code generation that we can check for
        # correctness (given that we don't mandate the order that a user can
        # apply transformations to the code). As an orphaned loop directive,
        # we must have an ACCParallelDirective or an ACCKernelsDirective as
        # an ancestor somewhere back up the tree.
        if not self.ancestor((ACCParallelDirective, ACCKernelsDirective)):
            raise GenerationError(
                "ACCLoopDirective must have an ACCParallelDirective or "
                "ACCKernelsDirective as an ancestor in the Schedule")

        super(ACCLoopDirective, self).validate_global_constraints()

    def gen_code(self, parent):
        '''
        Generate the f2pygen AST entries in the Schedule for this OpenACC
        loop directive.

        :param parent: the parent Node in the Schedule to which to add our
                       content.
        :type parent: sub-class of :py:class:`psyclone.f2pygen.BaseGen`
        :raises GenerationError: if this "!$acc loop" is not enclosed within \
                                 an ACC Parallel region.
        '''
        self.validate_global_constraints()

        # Add any clauses to the directive. We use self.begin_string() to avoid
        # code duplication.
        options_str = self.begin_string(leading_acc=False)

        parent.add(DirectiveGen(parent, "acc", "begin", "loop", options_str))

        for child in self.children:
            child.gen_code(parent)

    def update(self):
        '''
        Update the existing fparser2 parse tree with the code associated with
        this ACC LOOP directive.

        '''
        self.validate_global_constraints()

        # Use begin_string() to avoid code duplication although we have to
        # put back the "loop" qualifier.
        # TODO #435 remove this method altogether once the NEMO API is able to
        # use the PSyIR backend.
        self._add_region(
            start_text="loop " + self.begin_string(leading_acc=False))

    def begin_string(self, leading_acc=True):
        ''' Returns the opening statement of this directive, i.e.
        "acc loop" plus any qualifiers. If `leading_acc` is False then
        the leading "acc loop" text is not included.

        :param bool leading_acc: whether or not to include the leading \
                                 "acc loop" in the text that is returned.

        :returns: the opening statement of this directive.
        :rtype: str

        '''
        clauses = []
        if leading_acc:
            clauses = ["acc", "loop"]

        if self._sequential:
            clauses.append("seq")
        else:
            if self._independent:
                clauses.append("independent")
            if self._collapse:
                clauses.append("collapse({0})".format(self._collapse))
        return " ".join(clauses)

    def end_string(self):
        '''
        Would return the end string for this directive but "acc loop"
        doesn't have a closing directive.

        :returns: empty string.
        :rtype: str

        '''
        # pylint: disable=no-self-use
        return ""


class OMPDirective(Directive):
    '''
    Base class for all OpenMP-related directives

    '''
    _PREFIX = "OMP"

    @property
    def dag_name(self):
        '''
        :returns: the name to use in a dag for this node
        :rtype: str
        '''
        _, position = self._find_position(self.ancestor(Routine))
        return "OMP_directive_" + str(position)

    def node_str(self, colour=True):
        '''
        Returns the name of this node with (optional) control codes
        to generate coloured output in a terminal that supports it.

        :param bool colour: whether or not to include colour control codes.

        :returns: description of this node, possibly coloured.
        :rtype: str
        '''
        return self.coloured_name(colour) + "[OMP]"

    def _get_reductions_list(self, reduction_type):
        '''
        Returns the names of all scalars within this region that require a
        reduction of type 'reduction_type'. Returned names will be unique.

        :param reduction_type: the reduction type (e.g. AccessType.SUM) to \
                               search for.
        :type reduction_type: :py:class:`psyclone.core.access_type.AccessType`

        :returns: names of scalar arguments with reduction access.
        :rtype: list of str

        '''
        result = []
        const = Config.get().api_conf().get_constants()
        for call in self.kernels():
            for arg in call.arguments.args:
                if arg.argument_type in const.VALID_SCALAR_NAMES:
                    if arg.descriptor.access == reduction_type:
                        if arg.name not in result:
                            result.append(arg.name)
        return result


class OMPParallelDirective(OMPDirective):

    @property
    def dag_name(self):
        '''
        :returns: the name to use in the DAG for this node.
        :rtype: str
        '''
        _, position = self._find_position(self.ancestor(Routine))
        return "OMP_parallel_" + str(position)

    def node_str(self, colour=True):
        '''
        Returns the name of this node with (optional) control codes
        to generate coloured output in a terminal that supports it.

        :param bool colour: whether or not to include colour control codes.

        :returns: description of this node, possibly coloured.
        :rtype: str
        '''
        return self.coloured_name(colour) + "[OMP parallel]"

    def gen_code(self, parent):
        '''Generate the fortran OMP Parallel Directive and any associated
        code'''
        from psyclone.f2pygen import AssignGen, UseGen, DeclGen

        private_list = self._get_private_list()

        reprod_red_call_list = self.reductions(reprod=True)
        if reprod_red_call_list:
            # we will use a private thread index variable
            thread_idx = self.scope.symbol_table.\
                lookup_with_tag("omp_thread_index").name
            private_list.append(thread_idx)
            # declare the variable
            parent.add(DeclGen(parent, datatype="integer",
                               entity_decls=[thread_idx]))
        private_str = ",".join(private_list)

        # We're not doing nested parallelism so make sure that this
        # omp parallel region is not already within some parallel region
        self.validate_global_constraints()

        # Check that this OpenMP PARALLEL directive encloses other
        # OpenMP directives. Although it is valid OpenMP if it doesn't,
        # this almost certainly indicates a user error.
        self._encloses_omp_directive()

        calls = self.reductions()

        # first check whether we have more than one reduction with the same
        # name in this Schedule. If so, raise an error as this is not
        # supported for a parallel region.
        names = []
        for call in calls:
            name = call.reduction_arg.name
            if name in names:
                raise GenerationError(
                    "Reduction variables can only be used once in an invoke. "
                    "'{0}' is used multiple times, please use a different "
                    "reduction variable".format(name))
            else:
                names.append(name)

        zero_reduction_variables(calls, parent)

        parent.add(DirectiveGen(parent, "omp", "begin", "parallel",
                                "default(shared), private({0})".
                                format(private_str)))

        if reprod_red_call_list:
            # add in a local thread index
            parent.add(UseGen(parent, name="omp_lib", only=True,
                              funcnames=["omp_get_thread_num"]))
            parent.add(AssignGen(parent, lhs=thread_idx,
                                 rhs="omp_get_thread_num()+1"))

        first_type = type(self.dir_body[0])
        for child in self.dir_body.children:
            if first_type != type(child):
                raise NotImplementedError("Cannot correctly generate code"
                                          " for an OpenMP parallel region"
                                          " containing children of "
                                          "different types")
            child.gen_code(parent)

        parent.add(DirectiveGen(parent, "omp", "end", "parallel", ""))

        if reprod_red_call_list:
            parent.add(CommentGen(parent, ""))
            parent.add(CommentGen(parent, " sum the partial results "
                                  "sequentially"))
            parent.add(CommentGen(parent, ""))
            for call in reprod_red_call_list:
                call.reduction_sum_loop(parent)

    def begin_string(self):
        '''Returns the beginning statement of this directive, i.e.
        "omp parallel". The visitor is responsible for adding the
        correct directive beginning (e.g. "!$").

        :returns: the opening statement of this directive.
        :rtype: str

        '''
        result = "omp parallel"
        # TODO #514: not yet working with NEMO, so commented out for now
        # if not self._reprod:
        #     result += self._reduction_string()
        private_list = self._get_private_list()
        private_str = ",".join(private_list)

        if private_str:
            result = "{0} private({1})".format(result, private_str)
        return result

    def end_string(self):
        '''Returns the end (or closing) statement of this directive, i.e.
        "omp end parallel". The visitor is responsible for adding the
        correct directive beginning (e.g. "!$").

        :returns: the end statement for this directive.
        :rtype: str

        '''
        # pylint: disable=no-self-use
        return "omp end parallel"

    def _get_private_list(self):
        '''
        Returns the variable names used for any loops within a directive
        and any variables that have been declared private by a Kernel
        within the directive.

        :returns: list of variables to declare as thread private.
        :rtype: list of str

        :raises InternalError: if a Kernel has local variable(s) but they \
                               aren't named.
        '''
        result = set()
        # get variable names from all calls that are a child of this node
        for call in self.kernels():
            for variable_name in call.local_vars():
                if variable_name == "":
                    raise InternalError(
                        "call '{0}' has a local variable but its "
                        "name is not set.".format(call.name))
                result.add(variable_name.lower())

        # Now determine scalar variables that must be private:
        var_accesses = VariablesAccessInfo()
        self.reference_accesses(var_accesses)
        for signature in var_accesses.all_signatures:
            accesses = var_accesses[signature].all_accesses
            # Ignore variables that have indices, we only look at scalar
            if accesses[0].is_array():
                continue

            # If a variable is only accessed once, it is either an error
            # or a shared variable - anyway it is not private
            if len(accesses) == 1:
                continue

            # We have at least two accesses. If the first one is a write,
            # assume the variable should be private:
            if accesses[0].access_type == AccessType.WRITE:
                # Check if the write access is inside the parallel loop. If
                # the write is outside of a loop, it is an assignment to
                # a shared variable. Example where jpk is likely used
                # outside of the parallel section later, so it must be
                # declared as shared in order to have its value in other loops:
                # !$omp parallel
                # jpk = 100
                # !omp do
                # do ji = 1, jpk

                # TODO #598: improve the handling of scalar variables.

                # Go up the tree till we either find the InvokeSchedule,
                # which is at the top, or a Loop statement (or no parent,
                # which means we have reached the end of a called kernel).
                parent = accesses[0].node.ancestor((Loop, InvokeSchedule),
                                                   include_self=True)

                if parent and isinstance(parent, Loop):
                    # The assignment to the variable is inside a loop, so
                    # declare it to be private
                    result.add(str(signature).lower())

        # Convert the set into a list and sort it, so that we get
        # reproducible results
        list_result = list(result)
        list_result.sort()
        return list_result

    def validate_global_constraints(self):
        '''
        Perform validation checks that can only be done at code-generation
        time.

        :raises GenerationError: if this OMPDoDirective is not enclosed \
                            within some OpenMP parallel region.
        '''
        if self.ancestor(OMPParallelDirective) is not None:
            raise GenerationError("Cannot nest OpenMP parallel regions.")

    def _encloses_omp_directive(self):
        ''' Check that this Parallel region contains other OpenMP
            directives. While it doesn't have to (in order to be valid
            OpenMP), it is likely that an absence of directives
            is an error on the part of the user. '''
        # We need to recurse down through all our children and check
        # whether any of them are an OMPDirective.
        node_list = self.walk(OMPDirective)
        if not node_list:
            # TODO raise a warning here so that the user can decide
            # whether or not this is OK.
            pass
            # raise GenerationError("OpenMP parallel region does not enclose "
            #                       "any OpenMP directives. This is probably "
            #                       "not what you want.")

    def update(self):
        '''
        Updates the fparser2 AST by inserting nodes for this OpenMP
        parallel region.

        '''
        # TODO #435: Remove this function once this is fixed
        self._add_region(
            start_text="parallel default(shared), private({0})".format(
                ",".join(self._get_private_list())),
            end_text="end parallel")


class OMPDoDirective(OMPDirective):
    '''
    Class representing an OpenMP DO directive in the PSyclone AST.

    :param list children: list of Nodes that are children of this Node.
    :param parent: the Node in the AST that has this directive as a child.
    :type parent: :py:class:`psyclone.psyir.nodes.Node`
    :param str omp_schedule: the OpenMP schedule to use.
    :param bool reprod: whether or not to generate code for run-reproducible \
                        OpenMP reductions.

    '''
    def __init__(self, children=None, parent=None, omp_schedule="static",
                 reprod=None):

        if children is None:
            children = []

        if reprod is None:
            self._reprod = Config.get().reproducible_reductions
        else:
            self._reprod = reprod

        self._omp_schedule = omp_schedule

        # Call the init method of the base class once we've stored
        # the OpenMP schedule
        super(OMPDoDirective, self).__init__(children=children,
                                             parent=parent)

    @property
    def dag_name(self):
        '''
        :returns: the name to use in the DAG for this node.
        :rtype: str
        '''
        _, position = self._find_position(self.ancestor(Routine))
        return "OMP_do_" + str(position)

    def node_str(self, colour=True):
        '''
        Returns the name of this node with (optional) control codes
        to generate coloured output in a terminal that supports it.

        :param bool colour: whether or not to include colour control codes.

        :returns: description of this node, possibly coloured.
        :rtype: str
        '''
        if self.reductions():
            reprod = "[reprod={0}]".format(self._reprod)
        else:
            reprod = ""
        return "{0}[OMP do]{1}".format(self.coloured_name(colour), reprod)

    def _reduction_string(self):
        ''' Return the OMP reduction information as a string '''
        reduction_str = ""
        for reduction_type in AccessType.get_valid_reduction_modes():
            reductions = self._get_reductions_list(reduction_type)
            for reduction in reductions:
                reduction_str += ", reduction({0}:{1})".format(
                    OMP_OPERATOR_MAPPING[reduction_type], reduction)
        return reduction_str

    @property
    def reprod(self):
        ''' returns whether reprod has been set for this object or not '''
        return self._reprod

    def validate_global_constraints(self):
        '''
        Perform validation checks that can only be done at code-generation
        time.

        :raises GenerationError: if this OMPDoDirective is not enclosed \
                            within some OpenMP parallel region.
        '''
        # It is only at the point of code generation that we can check for
        # correctness (given that we don't mandate the order that a user
        # can apply transformations to the code). As an orphaned loop
        # directive, we must have an OMPParallelDirective as an ancestor
        # somewhere back up the tree.
        if not self.ancestor(OMPParallelDirective,
                             excluding=OMPParallelDoDirective):
            raise GenerationError(
                "OMPDoDirective must be inside an OMP parallel region but "
                "could not find an ancestor OMPParallelDirective node")

        super(OMPDoDirective, self).validate_global_constraints()

    def gen_code(self, parent):
        '''
        Generate the f2pygen AST entries in the Schedule for this OpenMP do
        directive.

        :param parent: the parent Node in the Schedule to which to add our \
                       content.
        :type parent: sub-class of :py:class:`psyclone.f2pygen.BaseGen`
        :raises GenerationError: if this "!$omp do" is not enclosed within \
                                 an OMP Parallel region.

        '''
        self.validate_global_constraints()

        if self._reprod:
            local_reduction_string = ""
        else:
            local_reduction_string = self._reduction_string()

        # As we're an orphaned loop we don't specify the scope
        # of any variables so we don't have to generate the
        # list of private variables
        options = "schedule({0})".format(self._omp_schedule) + \
                  local_reduction_string
        parent.add(DirectiveGen(parent, "omp", "begin", "do", options))

        for child in self.children:
            child.gen_code(parent)

        # make sure the directive occurs straight after the loop body
        position = parent.previous_loop()
        parent.add(DirectiveGen(parent, "omp", "end", "do", ""),
                   position=["after", position])

    def begin_string(self):
        '''Returns the beginning statement of this directive, i.e.
        "omp do ...". The visitor is responsible for adding the
        correct directive beginning (e.g. "!$").

        :returns: the beginning statement for this directive.
        :rtype: str

        '''
        return "omp do schedule({0})".format(self._omp_schedule)

    def end_string(self):
        '''Returns the end (or closing) statement of this directive, i.e.
        "omp end do". The visitor is responsible for adding the
        correct directive beginning (e.g. "!$").

        :returns: the end statement for this directive.
        :rtype: str

        '''
        # pylint: disable=no-self-use
        return "omp end do"

    def update(self):
        '''
        Updates the fparser2 AST by inserting nodes for this OpenMP do.

        :raises GenerationError: if the existing AST doesn't have the \
                                 correct structure to permit the insertion \
                                 of the OpenMP parallel do.
        '''
        self.validate_global_constraints()

        # Since this is an OpenMP do, it can only be applied
        # to a single loop.
        if len(self.dir_body.children) != 1:
            raise GenerationError(
                "An OpenMP DO can only be applied to a single loop "
                "but this Node has {0} children: {1}".
                format(len(self.dir_body.children), self.dir_body.children))

        self._add_region(start_text="do schedule({0})".format(
            self._omp_schedule), end_text="end do")
=======
>>>>>>> cb1a2ea3

        # Global symbols promoted from Kernel Globals are in the SymbolTable
        # First aggregate all globals variables from the same module in a map
        module_map = {}
        for globalvar in self.symbol_table.global_symbols:
            module_name = globalvar.interface.container_symbol.name
            if module_name in module_map:
                module_map[module_name].append(globalvar.name)
            else:
                module_map[module_name] = [globalvar.name]

        # Then we can produce the UseGen statements without repeating modules
        for module_name, var_list in module_map.items():
            parent.add(UseGen(parent, name=module_name, only=True,
                              funcnames=var_list))

        if self._opencl:
            parent.add(UseGen(parent, name="iso_c_binding"))
            parent.add(UseGen(parent, name="clfortran"))
            parent.add(UseGen(parent, name="fortcl", only=True,
                              funcnames=["get_num_cmd_queues",
                                         "get_cmd_queues",
                                         "get_kernel_by_name"]))

            # Declare variables needed on a OpenCL PSy-layer invoke
            nqueues = self.symbol_table.new_symbol(
                "num_cmd_queues", symbol_type=DataSymbol,
                datatype=INTEGER_TYPE, tag="opencl_num_cmd_queues").name
            qlist = self.symbol_table.new_symbol(
                "cmd_queues", symbol_type=DataSymbol,
                datatype=ArrayType(INTEGER_TYPE, [ArrayType.Extent.ATTRIBUTE]),
                tag="opencl_cmd_queues").name
            first = self.symbol_table.new_symbol(
                "first_time", symbol_type=DataSymbol,
                datatype=BOOLEAN_TYPE, tag="first_time").name
            flag = self.symbol_table.new_symbol(
                "ierr", symbol_type=DataSymbol, datatype=INTEGER_TYPE,
                tag="opencl_error").name
            self.symbol_table.new_symbol(
                "size_in_bytes", symbol_type=DataSymbol, datatype=INTEGER_TYPE,
                tag="opencl_bytes")
            self.symbol_table.new_symbol(
                "write_event", symbol_type=DataSymbol, datatype=INTEGER_TYPE,
                tag="opencl_wevent")

            parent.add(DeclGen(parent, datatype="integer", save=True,
                               entity_decls=[nqueues]))
            parent.add(DeclGen(parent, datatype="integer", save=True,
                               pointer=True, kind="c_intptr_t",
                               entity_decls=[qlist + "(:)"]))
            parent.add(DeclGen(parent, datatype="integer",
                               entity_decls=[flag]))
            parent.add(DeclGen(parent, datatype="logical", save=True,
                               entity_decls=[first],
                               initial_values=[".true."]))
            if_first = IfThenGen(parent, first)
            # Keep a reference to the block of code that is executed only on
            # the first iteration of the invoke.
            self._first_time_block = if_first
            parent.add(if_first)
            if_first.add(AssignGen(if_first, lhs=first, rhs=".false."))
            if_first.add(CommentGen(if_first,
                                    " Ensure OpenCL run-time is initialised "
                                    "for this PSy-layer module"))
            if_first.add(CallGen(if_first, "psy_init"))
            if_first.add(AssignGen(if_first, lhs=nqueues,
                                   rhs="get_num_cmd_queues()"))
            if_first.add(AssignGen(if_first, lhs=qlist, pointer=True,
                                   rhs="get_cmd_queues()"))
            # Kernel pointers
            kernels = self.walk(Kern)
            for kern in kernels:
                kernel = "kernel_" + kern.name
                try:
                    self.symbol_table.lookup_with_tag(kernel)
                except KeyError:
                    self.symbol_table.add(RoutineSymbol(kernel), tag=kernel)
                parent.add(
                    DeclGen(parent, datatype="integer", kind="c_intptr_t",
                            save=True, target=True, entity_decls=[kernel]))
                if_first.add(
                    AssignGen(
                        if_first, lhs=kernel,
                        rhs='get_kernel_by_name("{0}")'.format(kern.name)))

        for entity in self._children:
            entity.gen_code(parent)

        if self.opencl and self._opencl_options['end_barrier']:

            parent.add(CommentGen(parent,
                                  " Block until all kernels have finished"))

            # We need a clFinish for all the queues in the implementation
            opencl_num_queues = 1
            for kern in self.coded_kernels():
                opencl_num_queues = max(
                    opencl_num_queues,
                    kern.opencl_options['queue_number'])
            for queue_number in range(1, opencl_num_queues + 1):
                parent.add(
                    AssignGen(parent, lhs=flag,
                              rhs="clFinish({0}({1}))".format(qlist,
                                                              queue_number)))

        # Restore symbol table (with a protected access attribute change)
        # pylint: disable=protected-access
        self._symbol_table = symbol_table_before_gen
        self.parent._symbol_table = psy_symbol_table_before_gen
        # pylint: enable=protected-access

    @property
    def opencl(self):
        '''
        :returns: Whether or not we are generating OpenCL for this \
            InvokeSchedule.
        :rtype: bool
        '''
        return self._opencl

    @opencl.setter
    def opencl(self, value):
        '''
        Setter for whether or not to generate the OpenCL version of this
        schedule.

        :param bool value: whether or not to generate OpenCL.
        '''
        if not isinstance(value, bool):
            raise ValueError(
                "InvokeSchedule.opencl must be a bool but got {0}".
                format(type(value)))
        self._opencl = value


class GlobalSum(Statement):
    '''
    Generic Global Sum class which can be added to and manipulated
    in, a schedule.

    :param scalar: the scalar that the global sum is stored into
    :type scalar: :py:class:`psyclone.dynamo0p3.DynKernelArgument`
    :param parent: optional parent (default None) of this object
    :type parent: :py:class:`psyclone.psyir.nodes.Node`

    '''
    # Textual description of the node.
    _children_valid_format = "<LeafNode>"
    _text_name = "GlobalSum"
    _colour = "cyan"

    def __init__(self, scalar, parent=None):
        Node.__init__(self, children=[], parent=parent)
        import copy
        self._scalar = copy.copy(scalar)
        if scalar:
            # Update scalar values appropriately
            # Here "readwrite" denotes how the class GlobalSum
            # accesses/updates a scalar
            self._scalar.access = AccessType.READWRITE
            self._scalar.call = self

    @property
    def scalar(self):
        ''' Return the scalar field that this global sum acts on '''
        return self._scalar

    @property
    def dag_name(self):
        '''
        :returns: the name to use in the DAG for this node.
        :rtype: str
        '''
        return "globalsum({0})_".format(self._scalar.name) + str(self.position)

    @property
    def args(self):
        ''' Return the list of arguments associated with this node. Override
        the base method and simply return our argument.'''
        return [self._scalar]

    def node_str(self, colour=True):
        '''
        Returns a text description of this node with (optional) control codes
        to generate coloured output in a terminal that supports it.

        :param bool colour: whether or not to include colour control codes.

        :returns: description of this node, possibly coloured.
        :rtype: str
        '''
        return "{0}[scalar='{1}']".format(self.coloured_name(colour),
                                          self._scalar.name)

    def __str__(self):
        return self.node_str(False)


class HaloExchange(Statement):
    '''
    Generic Halo Exchange class which can be added to and
    manipulated in, a schedule.

    :param field: the field that this halo exchange will act on
    :type field: :py:class:`psyclone.dynamo0p3.DynKernelArgument`
    :param check_dirty: optional argument default True indicating whether \
                        this halo exchange should be subject to a run-time \
                        check for clean/dirty halos.
    :type check_dirty: bool
    :param vector_index: optional vector index (default None) to identify \
                         which index of a vector field this halo exchange is \
                         responsible for.
    :type vector_index: int
    :param parent: optional parent (default None) of this object
    :type parent: :py:class:`psyclone.psyir.nodes.Node`

    '''
    # Textual description of the node.
    _children_valid_format = "<LeafNode>"
    _text_name = "HaloExchange"
    _colour = "blue"

    def __init__(self, field, check_dirty=True,
                 vector_index=None, parent=None):
        Node.__init__(self, children=[], parent=parent)
        import copy
        self._field = copy.copy(field)
        if field:
            # Update fields values appropriately
            # Here "readwrite" denotes how the class HaloExchange
            # accesses a field rather than the field's continuity
            self._field.access = AccessType.READWRITE
            self._field.call = self
        self._halo_type = None
        self._halo_depth = None
        self._check_dirty = check_dirty
        self._vector_index = vector_index

    @property
    def vector_index(self):
        '''If the field is a vector then return the vector index associated
        with this halo exchange. Otherwise return None'''
        return self._vector_index

    @property
    def halo_depth(self):
        ''' Return the depth of the halo exchange '''
        return self._halo_depth

    @halo_depth.setter
    def halo_depth(self, value):
        ''' Set the depth of the halo exchange '''
        self._halo_depth = value

    @property
    def field(self):
        ''' Return the field that the halo exchange acts on '''
        return self._field

    @property
    def dag_name(self):
        '''
        :returns: the name to use in a dag for this node.
        :rtype: str
        '''
        name = ("{0}({1})_{2}".format(self._text_name, self._field.name,
                                      self.position))
        if self._check_dirty:
            name = "check" + name
        return name

    @property
    def args(self):
        '''Return the list of arguments associated with this node. Overide the
        base method and simply return our argument. '''
        return [self._field]

    def check_vector_halos_differ(self, node):
        '''Helper method which checks that two halo exchange nodes (one being
        self and the other being passed by argument) operating on the
        same field, both have vector fields of the same size and use
        different vector indices. If this is the case then the halo
        exchange nodes do not depend on each other. If this is not the
        case then an internal error will have occured and we raise an
        appropriate exception.

        :param node: a halo exchange which should exchange the same field as \
                     self.
        :type node: :py:class:`psyclone.psyGen.HaloExchange`
        :raises GenerationError: if the argument passed is not a halo exchange.
        :raises GenerationError: if the field name in the halo exchange \
                                 passed in has a different name to the field \
                                 in this halo exchange.
        :raises GenerationError: if the field in this halo exchange is not a \
                                 vector field
        :raises GenerationError: if the vector size of the field in this halo \
                                 exchange is different to vector size of the \
                                 field in the halo exchange passed by argument.
        :raises GenerationError: if the vector index of the field in this \
                                 halo exchange is the same as the vector \
                                 index of the field in the halo exchange \
                                 passed by argument.

        '''

        if not isinstance(node, HaloExchange):
            raise GenerationError(
                "Internal error, the argument passed to "
                "HaloExchange.check_vector_halos_differ() is not "
                "a halo exchange object")

        if self.field.name != node.field.name:
            raise GenerationError(
                "Internal error, the halo exchange object passed to "
                "HaloExchange.check_vector_halos_differ() has a different "
                "field name '{0}' to self "
                "'{1}'".format(node.field.name, self.field.name))

        if self.field.vector_size <= 1:
            raise GenerationError(
                "Internal error, HaloExchange.check_vector_halos_differ() "
                "a halo exchange depends on another halo "
                "exchange but the vector size of field '{0}' is 1".
                format(self.field.name))

        if self.field.vector_size != node.field.vector_size:
            raise GenerationError(
                "Internal error, HaloExchange.check_vector_halos_differ() "
                "a halo exchange depends on another halo "
                "exchange but the vector sizes for field '{0}' differ".
                format(self.field.name))

        if self.vector_index == \
           node.vector_index:
            raise GenerationError(
                "Internal error, HaloExchange.check_vector_halos_differ() "
                "a halo exchange depends on another halo "
                "exchange but both vector id's ('{0}') of field '{1}' are "
                "the same".format(self.vector_index, self.field.name))

    def node_str(self, colour=True):
        '''
        Returns the name of this node with (optional) control codes
        to generate coloured output in a terminal that supports it.

        :param bool colour: whether or not to include colour control codes.

        :returns: description of this node, possibly coloured.
        :rtype: str
        '''
        return ("{0}[field='{1}', type='{2}', depth={3}, "
                "check_dirty={4}]".format(
                    self.coloured_name(colour), self._field.name,
                    self._halo_type, self._halo_depth,
                    self._check_dirty))

    def __str__(self):
        return self.node_str(False)


class Kern(Statement):
    '''
    Base class representing a call to a sub-program unit from within the
    PSy layer. It is possible for this unit to be in-lined within the
    PSy layer.

    :param parent: parent of this node in the PSyIR.
    :type parent: sub-class of :py:class:`psyclone.psyir.nodes.Node`
    :param call: information on the call itself, as obtained by parsing \
                 the Algorithm layer code.
    :type call: :py:class:`psyclone.parse.algorithm.KernelCall`
    :param str name: the name of the routine being called.
    :param ArgumentsClass: class to create the object that holds all \
        information on the kernel arguments, as extracted from kernel \
        meta-data (and accessible here via call.ktype).
    :type ArgumentsClass: type of :py:class:`psyclone.psyGen.Arguments`

    :raises GenerationError: if any of the arguments to the call are \
                             duplicated.
    '''
    # Textual representation of the valid children for this node.
    _children_valid_format = "<LeafNode>"

    def __init__(self, parent, call, name, ArgumentsClass):
        super(Kern, self).__init__(self, parent=parent)
        self._arguments = ArgumentsClass(call, self)
        self._name = name
        self._iterates_over = call.ktype.iterates_over

        # check algorithm arguments are unique for a kernel or
        # built-in call
        arg_names = []
        for arg in self._arguments.args:
            if arg.text:
                text = arg.text.lower().replace(" ", "")
                if text in arg_names:
                    raise GenerationError(
                        "Argument '{0}' is passed into kernel '{1}' code more "
                        "than once from the algorithm layer. This is not "
                        "allowed.".format(arg.text, self._name))
                arg_names.append(text)

        self._arg_descriptors = None

        # Initialise any reduction information
        reduction_modes = AccessType.get_valid_reduction_modes()
        const = Config.get().api_conf().get_constants()
        args = args_filter(self._arguments.args,
                           arg_types=const.VALID_SCALAR_NAMES,
                           arg_accesses=reduction_modes)
        if args:
            self._reduction = True
            if len(args) != 1:
                raise GenerationError(
                    "PSyclone currently only supports a single reduction "
                    "in a kernel or builtin")
            self._reduction_arg = args[0]
        else:
            self._reduction = False
            self._reduction_arg = None

    @property
    def args(self):
        '''Return the list of arguments associated with this node. Overide the
        base method and simply return our arguments. '''
        return self.arguments.args

    def node_str(self, colour=True):
        ''' Returns the name of this node with (optional) control codes
        to generate coloured output in a terminal that supports it.

        :param bool colour: whether or not to include colour control codes.

        :returns: description of this node, possibly coloured.
        :rtype: str
        '''
        return (self.coloured_name(colour) + " " + self.name +
                "(" + self.arguments.names + ")")

    def reference_accesses(self, var_accesses):
        '''Get all variable access information. The API specific classes
        add the accesses to the arguments. So the code here only calls
        the baseclass, and increases the location.

        :param var_accesses: VariablesAccessInfo instance that stores the \
            information about variable accesses.
        :type var_accesses: \
            :py:class:`psyclone.core.access_info.VariablesAccessInfo`
        '''
        super(Kern, self).reference_accesses(var_accesses)
        var_accesses.next_location()

    @property
    def is_reduction(self):
        '''if this kernel/builtin contains a reduction variable then return
        True, otherwise return False'''
        return self._reduction

    @property
    def reduction_arg(self):
        ''' if this kernel/builtin contains a reduction variable then return
        the variable, otherwise return None'''
        return self._reduction_arg

    @property
    def reprod_reduction(self):
        '''Determine whether this kernel/builtin is enclosed within an OpenMP
        do loop. If so report whether it has the reproducible flag
        set. Note, this also catches OMPParallelDo Directives but they
        have reprod set to False so it is OK.'''
        ancestor = self.ancestor(OMPDoDirective)
        if ancestor:
            return ancestor.reprod
        return False

    @property
    def local_reduction_name(self):
        '''Generate a local variable name that is unique for the current
        reduction argument name. This is used for thread-local
        reductions with reproducible reductions '''
        tag = self._reduction_arg.name
        name = self.ancestor(InvokeSchedule).symbol_table.\
            symbol_from_tag(tag, "l_" + tag).name
        return name

    def zero_reduction_variable(self, parent, position=None):
        '''
        Generate code to zero the reduction variable and to zero the local
        reduction variable if one exists. The latter is used for reproducible
        reductions, if specified.

        :param parent: the Node in the AST to which to add new code.
        :type parent: :py:class:`psyclone.psyir.nodes.Node`
        :param str position: where to position the new code in the AST.

        :raises GenerationError: if the variable to zero is not a scalar.
        :raises GenerationError: if the reprod_pad_size (read from the \
                                 configuration file) is less than 1.
        :raises GenerationError: for a reduction into a scalar that is \
                                 neither 'real' nor 'integer'.

        '''
        from psyclone.f2pygen import AssignGen, DeclGen, AllocateGen
        if not position:
            position = ["auto"]
        var_name = self._reduction_arg.name
        local_var_name = self.local_reduction_name
        var_arg = self._reduction_arg
        # Check for a non-scalar argument
        if not var_arg.is_scalar:
            raise GenerationError(
                "Kern.zero_reduction_variable() should be a scalar but "
                "found '{0}'.".format(var_arg.argument_type))
        # Generate the reduction variable
        var_data_type = var_arg.intrinsic_type
        if var_data_type == "real":
            data_value = "0.0"
        elif var_data_type == "integer":
            data_value = "0"
        else:
            raise GenerationError(
                "Kern.zero_reduction_variable() should be either a 'real' "
                "or an 'integer' scalar but found scalar of type '{0}'.".
                format(var_arg.intrinsic_type))
        # Retrieve the precision information (if set) and append it
        # to the initial reduction value
        if var_arg.precision:
            kind_type = var_arg.precision
            zero_sum_variable = "_".join([data_value, kind_type])
        else:
            kind_type = ""
            zero_sum_variable = data_value
        parent.add(AssignGen(parent, lhs=var_name, rhs=zero_sum_variable),
                   position=position)
        if self.reprod_reduction:
            parent.add(DeclGen(parent, datatype=var_data_type,
                               entity_decls=[local_var_name],
                               allocatable=True, kind=kind_type,
                               dimension=":,:"))
            nthreads = \
                self.scope.symbol_table.lookup_with_tag("omp_num_threads").name
            if Config.get().reprod_pad_size < 1:
                raise GenerationError(
                    "REPROD_PAD_SIZE in {0} should be a positive "
                    "integer, but it is set to '{1}'.".format(
                        Config.get().filename, Config.get().reprod_pad_size))
            pad_size = str(Config.get().reprod_pad_size)
            parent.add(AllocateGen(parent, local_var_name + "(" + pad_size +
                                   "," + nthreads + ")"), position=position)
            parent.add(AssignGen(parent, lhs=local_var_name,
                                 rhs=zero_sum_variable), position=position)

    def reduction_sum_loop(self, parent):
        '''
        Generate the appropriate code to place after the end parallel
        region.

        :param parent: the Node in the f2pygen AST to which to add new code.
        :type parent: :py:class:`psyclone.f2pygen.SubroutineGen`

        :raises GenerationError: for an unsupported reduction access in \
                                 LFRicBuiltIn.

        '''
        from psyclone.f2pygen import DoGen, AssignGen, DeallocateGen
        var_name = self._reduction_arg.name
        local_var_name = self.local_reduction_name
        local_var_ref = self._reduction_ref(var_name)
        reduction_access = self._reduction_arg.access
        try:
            reduction_operator = REDUCTION_OPERATOR_MAPPING[reduction_access]
        except KeyError as err:
            api_strings = [access.api_specific_name()
                           for access in REDUCTION_OPERATOR_MAPPING]
            six.raise_from(GenerationError(
                "Unsupported reduction access '{0}' found in LFRicBuiltIn:"
                "reduction_sum_loop(). Expected one of {1}.".
                format(reduction_access.api_specific_name(),
                       api_strings)), err)
        symtab = self.root.symbol_table
        thread_idx = symtab.lookup_with_tag("omp_thread_index").name
        nthreads = symtab.lookup_with_tag("omp_num_threads").name
        do_loop = DoGen(parent, thread_idx, "1", nthreads)
        do_loop.add(AssignGen(do_loop, lhs=var_name, rhs=var_name +
                              reduction_operator + local_var_ref))
        parent.add(do_loop)
        parent.add(DeallocateGen(parent, local_var_name))

    def _reduction_ref(self, name):
        '''Return the name unchanged if OpenMP is set to be unreproducible, as
        we will be using the OpenMP reduction clause. Otherwise we
        will be computing the reduction ourselves and therefore need
        to store values into a (padded) array separately for each
        thread.

        :param str name: original name of the variable to be reduced.

        '''
        symtab = self.scope.symbol_table
        if self.reprod_reduction:
            idx_name = symtab.lookup_with_tag("omp_thread_index").name
            local_name = symtab.symbol_from_tag(name, "l_" + name).name
            return local_name + "(1," + idx_name + ")"
        return name

    @property
    def arg_descriptors(self):
        return self._arg_descriptors

    @arg_descriptors.setter
    def arg_descriptors(self, obj):
        self._arg_descriptors = obj

    @property
    def arguments(self):
        return self._arguments

    @property
    def name(self):
        '''
        :returns: the name of the kernel.
        :rtype: str
        '''
        return self._name

    @name.setter
    def name(self, value):
        '''
        Set the name of the kernel.

        :param str value: The name of the kernel.
        '''
        self._name = value

    def is_coloured(self):
        '''
        :returns: True if this kernel is being called from within a \
                  coloured loop.
        :rtype: bool
        '''
        parent_loop = self.ancestor(Loop)
        while parent_loop:
            if parent_loop.loop_type == "colour":
                return True
            parent_loop = parent_loop.ancestor(Loop)
        return False

    def clear_cached_data(self):
        '''This function is called to remove all cached data (which
        then forces all functions to recompute their results). At this
        stage it supports gen_code by enforcing all arguments to
        be recomputed.
        '''
        self.arguments.clear_cached_data()

    @property
    def iterates_over(self):
        return self._iterates_over

    def local_vars(self):
        raise NotImplementedError("Kern.local_vars should be implemented")

    def __str__(self):
        raise NotImplementedError("Kern.__str__ should be implemented")

    def gen_code(self, parent):
        raise NotImplementedError("Kern.gen_code should be implemented")


class CodedKern(Kern):
    '''
    Class representing a call to a PSyclone Kernel with a user-provided
    implementation. The kernel may or may not be in-lined.

    :param type KernelArguments: the API-specific sub-class of \
                                 :py:class:`psyclone.psyGen.Arguments` to \
                                 create.
    :param call: Details of the call to this kernel in the Algorithm layer.
    :type call: :py:class:`psyclone.parse.algorithm.KernelCall`.
    :param parent: the parent of this Node (kernel call) in the Schedule.
    :type parent: sub-class of :py:class:`psyclone.psyir.nodes.Node`.
    :param bool check: Whether or not to check that the number of arguments \
                       specified in the kernel meta-data matches the number \
                       provided by the call in the Algorithm layer.

    :raises GenerationError: if(check) and the number of arguments in the \
                             call does not match that in the meta-data.

    '''
    # Textual description of the node.
    _text_name = "CodedKern"
    _colour = "magenta"

    def __init__(self, KernelArguments, call, parent=None, check=True):
        super(CodedKern, self).__init__(parent, call,
                                        call.ktype.procedure.name,
                                        KernelArguments)
        self._module_name = call.module_name
        self._module_code = call.ktype._ast
        self._kernel_code = call.ktype.procedure
        self._fp2_ast = None  # The fparser2 AST for the kernel
        self._kern_schedule = None  # PSyIR schedule for the kernel
        # Whether or not this kernel has been transformed
        self._modified = False
        # Whether or not to in-line this kernel into the module containing
        # the PSy layer
        self._module_inline = False
        self._opencl_options = {'local_size': 64, 'queue_number': 1}
        if check and len(call.ktype.arg_descriptors) != len(call.args):
            raise GenerationError(
                "error: In kernel '{0}' the number of arguments specified "
                "in the kernel metadata '{1}', must equal the number of "
                "arguments in the algorithm layer. However, I found '{2}'".
                format(call.ktype.procedure.name,
                       len(call.ktype.arg_descriptors),
                       len(call.args)))
        self.arg_descriptors = call.ktype.arg_descriptors

    def get_kernel_schedule(self):
        '''
        Returns a PSyIR Schedule representing the kernel code. The Schedule
        is just generated on first invocation, this allows us to retain
        transformations that may subsequently be applied to the Schedule
        (but will not adapt to transformations applied to the fparser2 AST).

        :returns: Schedule representing the kernel code.
        :rtype: :py:class:`psyclone.psyir.nodes.KernelSchedule`
        '''
        from psyclone.psyir.frontend.fparser2 import Fparser2Reader
        if self._kern_schedule is None:
            astp = Fparser2Reader()
            self._kern_schedule = astp.generate_schedule(self.name, self.ast)
            # TODO: Validate kernel with metadata (issue #288).
        return self._kern_schedule

    @property
    def opencl_options(self):
        '''
        :returns: dictionary of OpenCL options regarding the kernel.
        :rtype: dictionary
        '''
        return self._opencl_options

    def set_opencl_options(self, options):
        '''
        Validate and store a set of options associated with the Kernel to
        tune the OpenCL code generation.

        :param options: a set of options to tune the OpenCL code.
        :type options: dictionary of <string>:<value>

        '''
        valid_opencl_kernel_options = ['local_size', 'queue_number']

        # Validate that the options given are supported
        for key, value in options.items():
            if key in valid_opencl_kernel_options:
                if key == "local_size":
                    if not isinstance(value, int):
                        raise TypeError(
                            "CodedKern OpenCL option 'local_size' should be "
                            "an integer.")
                if key == "queue_number":
                    if not isinstance(value, int):
                        raise TypeError(
                            "CodedKern OpenCL option 'queue_number' should be "
                            "an integer.")
            else:
                raise AttributeError(
                    "CodedKern does not support the OpenCL option '{0}'. "
                    "The supported options are: {1}."
                    "".format(key, valid_opencl_kernel_options))

            self._opencl_options[key] = value

    def __str__(self):
        return "kern call: " + self._name

    @property
    def module_name(self):
        '''
        :returns: The name of the Fortran module that contains this kernel
        :rtype: string
        '''
        return self._module_name

    @property
    def dag_name(self):
        '''
        :returns: the name to use in the DAG for this node.
        :rtype: str
        '''
        _, position = self._find_position(self.ancestor(Routine))
        return "kernel_{0}_{1}".format(self.name, str(position))

    @property
    def module_inline(self):
        '''
        :returns: whether or not this kernel is being module-inlined.
        :rtype: bool
        '''
        return self._module_inline

    @module_inline.setter
    def module_inline(self, value):
        '''
        Setter for whether or not to module-inline this kernel.

        :param bool value: whether or not to module-inline this kernel.
        '''
        # Check all kernels in the same invoke as this one and set any
        # with the same name to the same value as this one. This is
        # required as inlining (or not) affects all calls to the same
        # kernel within an invoke.
        my_schedule = self.ancestor(InvokeSchedule)
        for kernel in my_schedule.walk(Kern):
            if kernel is self:
                self._module_inline = value
            elif kernel.name == self.name and kernel.module_inline != value:
                kernel.module_inline = value

    def node_str(self, colour=True):
        ''' Returns the name of this node with (optional) control codes
        to generate coloured output in a terminal that supports it.

        :param bool colour: whether or not to include colour control codes.

        :returns: description of this node, possibly coloured.
        :rtype: str
        '''
        return (self.coloured_name(colour) + " " + self.name + "(" +
                self.arguments.names + ") " + "[module_inline=" +
                str(self._module_inline) + "]")

    def lower_to_language_level(self):
        '''
        In-place replacement of CodedKern concept into language level
        PSyIR constructs. The CodedKern is implemented as a Call to a
        routine with the appropriate arguments.

        '''
        # If the kernel has been transformed and it is not module inlined
        # then we rename it.
        if not self.module_inline:
            self.rename_and_write()
        else:
            # Inline the kernel subroutine
            self._insert_module_inlined_kernel()

        # Create the appropriate symbols
        symtab = self.ancestor(InvokeSchedule).symbol_table
        try:
            rsymbol = symtab.lookup(self._name)
        except KeyError:
            rsymbol = RoutineSymbol(self._name)
            symtab.add(rsymbol)
            if not self.module_inline:
                # Import subroutine symbol
                try:
                    csymbol = symtab.lookup(self._module_name)
                except KeyError:
                    csymbol = ContainerSymbol(self._module_name)
                    symtab.add(csymbol)
                rsymbol.interface = GlobalInterface(csymbol)

        # Create Call to the rsymbol with the argument expressions as children
        # of the new node
        call_node = Call.create(rsymbol, self.arguments.psyir_expressions())

        # Swap itself with the appropriate Call node
        self.replace_with(call_node)

    def _insert_module_inlined_kernel(self, f2pygen_parent=None):
        ''' Module-inline this kernel into the tree if it hasn't been inlined
        previously yet. Currently this needs to be done for the PSyIR tree and
        the f2pygen tree. If the f2pygen_parent argument is None it will be
        inlined in the PSyIR tree, otherwise it will be inlined in the provided
        parent

        :param parent: The parent of this kernel call in the f2pygen AST.
        :type parent: :py:class:`psyclone.f2pygen.BaseGen` or NoneType

        :raises NotImplementedError: if there is a name clash that prevents \
            the kernel from being module-inlined without changing its name.

        '''
        # Check for name clashes
        try:
            # Disable false positive no-member issue
            # pylint: disable=no-member
            existing_symbol = self.scope.symbol_table.lookup(self._name)
        except KeyError:
            existing_symbol = None

        if not existing_symbol:
            # If it doesn't exist already, module-inline the subroutine by:
            # 1) Registering the subroutine symbol in the Container
            self.root.symbol_table.add(RoutineSymbol(self._name))
            # 2) Insert the relevant code into the tree.
            inlined_code = self.get_kernel_schedule()
            if f2pygen_parent:
                # If we are building a f2pygen tree add it to a PSyIRGen node
                # under the PSy-layer f2pygen module.
                module = f2pygen_parent
                while module.parent:
                    module = module.parent
                module.add(PSyIRGen(module, inlined_code))
            else:
                # Otherwise just add it to the current PSyIR tree
                self.root.addchild(inlined_code.detach())

        else:
            # If the symbol already exists, make sure it refers
            # to the exact same subroutine.
            if not isinstance(existing_symbol, RoutineSymbol):
                raise NotImplementedError(
                    "Can not module-inline subroutine '{0}' because symbol"
                    "'{1}' with the same name already exists and changing"
                    " names of module-inlined subroutines is not "
                    "implemented yet.".format(self._name, existing_symbol))

            # Make sure the generated code is an exact match by creating
            # the f2pygen node (which in turn creates the fparser1) of the
            # kernel_schedule and then compare it to the fparser1 trees of
            # the PSyIRGen f2pygen nodes children of module.
            if f2pygen_parent:
                module = f2pygen_parent
                while module.parent:
                    module = module.parent
                search = PSyIRGen(module, self.get_kernel_schedule()).root
                for child in module.children:
                    if isinstance(child, PSyIRGen):
                        if child.root == search:
                            # If there is an exact match (the implementation is
                            # the same), it is safe to continue.
                            break
                else:
                    raise NotImplementedError(
                        "Can not inline subroutine '{0}' because another, "
                        "different, subroutine with the same name already "
                        "exists and versioning of module-inlined subroutines "
                        "is not implemented yet.".format(self._name))

    def gen_code(self, parent):
        '''
        Generates the f2pygen AST of the Fortran for this kernel call and
        writes the kernel itself to file if it has been transformed.

        :param parent: The parent of this kernel call in the f2pygen AST.
        :type parent: :py:class:`psyclone.f2pygen.LoopGen`

        '''
        # If the kernel has been transformed then we rename it. If it
        # is *not* being module inlined then we also write it to file.
        self.rename_and_write()

        # Add the subroutine call with the necessary arguments
        arguments = self.arguments.raw_arg_list()
        parent.add(CallGen(parent, self._name, arguments))

        # Also add the subroutine declaration, this can just be the import
        # statement, or the whole subroutine inlined into the module.
        if not self.module_inline:
            parent.add(UseGen(parent, name=self._module_name, only=True,
                              funcnames=[self._name]))
        else:
            self._insert_module_inlined_kernel(parent)

    def gen_arg_setter_code(self, parent):
        '''
        Creates a Fortran routine to set the arguments of the OpenCL
        version of this kernel.

        :param parent: Parent node of the set-kernel-arguments routine.
        :type parent: :py:class:`psyclone.f2pygen.ModuleGen`
        '''
        raise NotImplementedError("gen_arg_setter_code must be implemented "
                                  "by sub-class.")

    def incremented_arg(self):
        ''' Returns the argument that has INC access. Raises a
        FieldNotFoundError if none is found.

        :rtype: str
        :raises FieldNotFoundError: if none is found.
        :returns: a Fortran argument name.
        '''
        for arg in self.arguments.args:
            if arg.access == AccessType.INC:
                return arg

        raise FieldNotFoundError("Kernel {0} does not have an argument with "
                                 "{1} access".
                                 format(self.name,
                                        AccessType.INC.api_specific_name()))

    @property
    def ast(self):
        '''
        Generate and return the fparser2 AST of the kernel source.

        :returns: fparser2 AST of the Fortran file containing this kernel.
        :rtype: :py:class:`fparser.two.Fortran2003.Program`
        '''
        from fparser.common.readfortran import FortranStringReader
        from fparser.two import parser
        # If we've already got the AST then just return it
        if self._fp2_ast:
            return self._fp2_ast
        # Use the fparser1 AST to generate Fortran source
        fortran = self._module_code.tofortran()
        # Create an fparser2 Fortran2008 parser
        my_parser = parser.ParserFactory().create(std="f2008")
        # Parse that Fortran using our parser
        reader = FortranStringReader(fortran)
        self._fp2_ast = my_parser(reader)
        return self._fp2_ast

    @staticmethod
    def _new_name(original, tag, suffix):
        '''
        Construct a new name given the original, a tag and a suffix (which
        may or may not terminate the original name). If suffix is present
        in the original name then the `tag` is inserted before it.

        :param str original: The original name
        :param str tag: Tag to insert into new name
        :param str suffix: Suffix with which to end new name.
        :returns: New name made of original + tag + suffix
        :rtype: str
        '''
        if original.endswith(suffix):
            return original[:-len(suffix)] + tag + suffix
        return original + tag + suffix

    def rename_and_write(self):
        '''
        Writes the (transformed) AST of this kernel to file and resets the
        'modified' flag to False. By default (config.kernel_naming ==
        "multiple"), the kernel is re-named so as to be unique within
        the kernel output directory stored within the configuration
        object. Alternatively, if config.kernel_naming is "single"
        then no re-naming and output is performed if there is already
        a transformed copy of the kernel in the output dir. (In this
        case a check is performed that the transformed kernel already
        present is identical to the one that we would otherwise write
        to file. If this is not the case then we raise a GenerationError.)

        :raises GenerationError: if config.kernel_naming == "single" and a \
                                 different, transformed version of this \
                                 kernel is already in the output directory.
        :raises NotImplementedError: if the kernel has been transformed but \
                                     is also flagged for module-inlining.

        '''
        import os
        from psyclone.line_length import FortLineLength

        # If this kernel has not been transformed we do nothing
        if not self.modified and not self.ancestor(InvokeSchedule).opencl:
            return

        # Remove any "_mod" if the file follows the PSyclone naming convention
        orig_mod_name = self.module_name[:]
        if orig_mod_name.lower().endswith("_mod"):
            old_base_name = orig_mod_name[:-4]
        else:
            old_base_name = orig_mod_name[:]

        # We could create a hash of a string built from the name of the
        # Algorithm (module), the name/position of the Invoke and the
        # index of this kernel within that Invoke. However, that creates
        # a very long name so we simply ensure that kernel names are unique
        # within the user-supplied kernel-output directory.
        name_idx = -1
        fdesc = None
        while not fdesc:
            name_idx += 1
            new_suffix = ""

            # GOcean OpenCL needs to differentiate between kernels generated
            # from the same module file, so we include the kernelname into the
            # output filename.
            # TODO: Issue 499, this works as an OpenCL quickfix but it needs
            # to be generalized and be consistent with the '--kernel-renaming'
            # conventions.
            if self.ancestor(InvokeSchedule).opencl:
                if self.name.lower().endswith("_code"):
                    new_suffix += "_" + self.name[:-5]
                else:
                    new_suffix += "_" + self.name

            new_suffix += "_{0}".format(name_idx)

            # Choose file extension
            if self.ancestor(InvokeSchedule).opencl:
                new_name = old_base_name + new_suffix + ".cl"
            else:
                new_name = old_base_name + new_suffix + "_mod.f90"

            try:
                # Atomically attempt to open the new kernel file (in case
                # this is part of a parallel build)
                fdesc = os.open(
                    os.path.join(Config.get().kernel_output_dir, new_name),
                    os.O_CREAT | os.O_WRONLY | os.O_EXCL)
            except (OSError, IOError):
                # The os.O_CREATE and os.O_EXCL flags in combination mean
                # that open() raises an error if the file exists
                if Config.get().kernel_naming == "single":
                    # If the kernel-renaming scheme is such that we only ever
                    # create one copy of a transformed kernel then we're done
                    break
                continue

        # Use the suffix we have determined to rename all relevant quantities
        # within the AST of the kernel code.
        # We can't rename OpenCL kernels as the Invoke set_args functions
        # have already been generated. The link to an specific kernel
        # implementation is delayed to run-time in OpenCL. (e.g. FortCL has
        # the  FORTCL_KERNELS_FILE environment variable)
        if not self.ancestor(InvokeSchedule).opencl:
            if self._kern_schedule:
                # A PSyIR kernel schedule has been created. This means
                # that the PSyIR has been modified and will be used to
                # generate modified kernel code. Therefore the PSyIR
                # should be modified rather than the parse tree. This
                # if test, and the associated else, are only required
                # whilst old style (direct fp2) transformations still
                # exist - #490.

                # Rename PSyIR module and kernel names.
                self._rename_psyir(new_suffix)
            else:
                self._rename_ast(new_suffix)

        # Kernel is now self-consistent so unset the modified flag
        self.modified = False

        # If this kernel is being module in-lined then we do not need to
        # write it to file.
        if self.module_inline:
            # TODO #1013: However, the file is already created (opened) and
            # currently this file is needed for the name versioning, so this
            # will create an unnecessary file.
            os.close(fdesc)
            return

        if self.ancestor(InvokeSchedule).opencl:
            from psyclone.psyir.backend.opencl import OpenCLWriter
            ocl_writer = OpenCLWriter(
                kernels_local_size=self._opencl_options['local_size'])
            new_kern_code = ocl_writer(self.get_kernel_schedule())
        elif self._kern_schedule:
            # A PSyIR kernel schedule has been created. This means
            # that the PSyIR has been modified. Therefore use the
            # chosen PSyIR back-end to write out the modified kernel
            # code. At the moment there is no way to choose which
            # back-end to use, so simply use the Fortran one (and
            # limit the line length). This test is only required
            # whilst old style (direct fp2) transformations still
            # exist.
            from psyclone.psyir.backend.fortran import FortranWriter
            fortran_writer = FortranWriter()
            # Start from the root of the schedule as we want to output
            # any module information surrounding the kernel subroutine
            # as well as the subroutine itself.
            new_kern_code = fortran_writer(self.get_kernel_schedule().root)
            fll = FortLineLength()
            new_kern_code = fll.process(new_kern_code)
        else:
            # This is an old style transformation which modifes the
            # fp2 parse tree directly. Therefore use the fp2
            # representation to generate the Fortran for this
            # transformed kernel, ensuring that the line length is
            # limited.
            fll = FortLineLength()
            new_kern_code = fll.process(str(self.ast))

        if not fdesc:
            # If we've not got a file descriptor at this point then that's
            # because the file already exists and the kernel-naming scheme
            # ("single") means we're not creating a new one.
            # Check that what we've got is the same as what's in the file
            with open(os.path.join(Config.get().kernel_output_dir,
                                   new_name), "r") as ffile:
                kern_code = ffile.read()
                if kern_code != new_kern_code:
                    raise GenerationError(
                        "A transformed version of this Kernel '{0}' already "
                        "exists in the kernel-output directory ({1}) but is "
                        "not the same as the current, transformed kernel and "
                        "the kernel-renaming scheme is set to '{2}'. (If you "
                        "wish to generate a new, unique kernel for every "
                        "kernel that is transformed then use "
                        "'--kernel-renaming multiple'.)".
                        format(self._module_name+".f90",
                               Config.get().kernel_output_dir,
                               Config.get().kernel_naming))
        else:
            # Write the modified AST out to file
            os.write(fdesc, new_kern_code.encode())
            # Close the new kernel file
            os.close(fdesc)

    def _rename_psyir(self, suffix):
        '''Rename the PSyIR module and kernel names by adding the supplied
        suffix to the names. This change affects the KernCall and
        KernelSchedule nodes as well as the kernel metadata declaration.

        :param str suffix: the string to insert into the quantity names.

        '''
        # Use the suffix to create a new kernel name.  This will
        # conform to the PSyclone convention of ending in "_code"
        orig_mod_name = self.module_name[:]
        orig_kern_name = self.name[:]

        new_kern_name = self._new_name(orig_kern_name, suffix, "_code")
        new_mod_name = self._new_name(orig_mod_name, suffix, "_mod")

        # Change the name of this kernel and the associated
        # module. These names are used when generating the PSy-layer.
        self.name = new_kern_name[:]
        self._module_name = new_mod_name[:]

        kern_schedule = self.get_kernel_schedule()
        kern_schedule.name = new_kern_name[:]
        kern_schedule.root.name = new_mod_name[:]

        # Change the name of the symbol
        try:
            kern_symbol = kern_schedule.symbol_table.lookup(orig_kern_name)
            kern_schedule.root.symbol_table.rename_symbol(kern_symbol,
                                                          new_kern_name)
        except KeyError:
            # TODO #1013. Right now not all tests have PSyIR symbols because
            # some only expect f2pygen generation.
            pass

        # TODO #1013. This needs re-doing properly - in particular the
        # RoutineSymbol associated with the kernel needs to be replaced. For
        # now we only fix the specific case of the name of the kernel routine
        # in the kernel metadata as otherwise various compilation tests
        # fail.
        container_table = kern_schedule.root.symbol_table
        for sym in container_table.local_datatypesymbols:
            if isinstance(sym.datatype, UnknownFortranType):
                orig_declaration = sym.datatype.declaration
                sym.datatype.declaration = orig_declaration.replace(
                    orig_kern_name, new_kern_name)

    def _rename_ast(self, suffix):
        '''
        Renames all quantities (module, kernel routine, kernel derived type)
        in the kernel AST by inserting the supplied suffix. The resulting
        names follow the PSyclone naming convention (modules end with "_mod",
        types with "_type" and kernels with "_code").

        :param str suffix: the string to insert into the quantity names.
        '''
        from fparser.two.utils import walk

        # Use the suffix we have determined to create a new kernel name.
        # This will conform to the PSyclone convention of ending in "_code"
        orig_mod_name = self.module_name[:]
        orig_kern_name = self.name[:]

        new_kern_name = self._new_name(orig_kern_name, suffix, "_code")
        new_mod_name = self._new_name(orig_mod_name, suffix, "_mod")

        # Query the fparser2 AST to determine the name of the type that
        # contains the kernel subroutine as a type-bound procedure
        orig_type_name = ""
        new_type_name = ""
        dtypes = walk(self.ast.content, Fortran2003.Derived_Type_Def)
        for dtype in dtypes:
            tbound_proc = walk(dtype.content,
                               Fortran2003.Type_Bound_Procedure_Part)
            names = walk(tbound_proc[0].content, Fortran2003.Name)
            if str(names[-1]) == self.name:
                # This is the derived type for this kernel. Now we need
                # its name...
                tnames = walk(dtype.content, Fortran2003.Type_Name)
                orig_type_name = str(tnames[0])

                # The new name for the type containing kernel metadata will
                # conform to the PSyclone convention of ending in "_type"
                new_type_name = self._new_name(orig_type_name, suffix, "_type")
                # Rename the derived type. We do this here rather than
                # search for Type_Name in the AST again below. We loop over
                # the list of type names so as to ensure we rename the type
                # in the end-type statement too.
                for name in tnames:
                    if str(name) == orig_type_name:
                        name.string = new_type_name

        # Change the name of this kernel and the associated module
        self.name = new_kern_name[:]
        self._module_name = new_mod_name[:]

        # Construct a dictionary for mapping from old kernel/type/module
        # names to the corresponding new ones
        rename_map = {orig_mod_name: new_mod_name,
                      orig_kern_name: new_kern_name,
                      orig_type_name: new_type_name}

        # Re-write the values in the AST
        names = walk(self.ast.content, Fortran2003.Name)
        for name in names:
            try:
                new_value = rename_map[str(name)]
                name.string = new_value[:]
            except KeyError:
                # This is not one of the names we are looking for
                continue

    @property
    def modified(self):
        '''
        :returns: Whether or not this kernel has been modified (transformed).
        :rtype: bool
        '''
        return self._modified

    @modified.setter
    def modified(self, value):
        '''
        Setter for whether or not this kernel has been modified.

        :param bool value: True if kernel modified, False otherwise.
        '''
        self._modified = value


class InlinedKern(Kern):
    '''A class representing a kernel that is inlined. This is used by
    the NEMO API, since the NEMO API has no function to call or parameters.
    It has one child which stores the Schedule for the child nodes.

    :param psyir_nodes: the list of PSyIR nodes that represent the body \
                        of this kernel.
    :type psyir_nodes: list of :py:class:`psyclone.psyir.nodes.Node`
    :param parent: the parent of this node in the PSyIR.
    :type parent: sub-class of :py:class:`psyclone.psyir.nodes.Node`
    '''
    # Textual description of the node.
    _children_valid_format = "Schedule"
    _text_name = "InlinedKern"
    _colour = "magenta"

    def __init__(self, psyir_nodes, parent=None):
        # pylint: disable=non-parent-init-called, super-init-not-called
        Node.__init__(self, parent=parent)
        schedule = Schedule(children=psyir_nodes, parent=self)
        self.children = [schedule]

    @staticmethod
    def _validate_child(position, child):
        '''
        :param int position: the position to be validated.
        :param child: a child to be validated.
        :type child: :py:class:`psyclone.psyir.nodes.Node`

        :return: whether the given child and position are valid for this node.
        :rtype: bool

        '''
        return position == 0 and isinstance(child, Schedule)

    def node_str(self, colour=True):
        '''
        Creates a class-specific text description of this node, optionally
        including colour control codes (for coloured output in a terminal).

        :param bool colour: whether or not to include colour control codes.

        :returns: the class-specific text describing this node.
        :rtype: str
        '''
        return self.coloured_name(colour) + "[]"

    def __str__(self):
        return self.coloured_name(False)

    @abc.abstractmethod
    def local_vars(self):
        '''
        :returns: list of the variable (names) that are local to this kernel \
                  (and must therefore be e.g. threadprivate if doing OpenMP)
        :rtype: list of str
        '''


class BuiltIn(Kern):
    '''
    Parent class for all built-ins (field operations for which the user
    does not have to provide an implementation).
    '''
    # Textual description of the node.
    _text_name = "BuiltIn"
    _colour = "magenta"

    def __init__(self):
        # We cannot call Kern.__init__ as don't have necessary information
        # here. Instead we provide a load() method that can be called once
        # that information is available.
        self._arg_descriptors = None
        self._func_descriptors = None
        self._fs_descriptors = None
        self._reduction = None

    @property
    def dag_name(self):
        '''
        :returns: the name to use in the DAG for this node.
        :rtype: str
        '''
        _, position = self._find_position(self.ancestor(Routine))
        return "builtin_{0}_{1}".format(self.name, str(position))

    def load(self, call, arguments, parent=None):
        ''' Set-up the state of this BuiltIn call '''
        name = call.ktype.name
        super(BuiltIn, self).__init__(parent, call, name, arguments)

    def local_vars(self):
        '''Variables that are local to this built-in and therefore need to be
        made private when parallelising using OpenMP or similar. By default
        builtin's do not have any local variables so set to nothing'''
        return []


class Arguments(object):
    '''
    Arguments abstract base class.

    :param parent_call: kernel call with which the arguments are associated.
    :type parent_call: sub-class of :py:class:`psyclone.psyGen.Kern`
    '''
    def __init__(self, parent_call):
        self._parent_call = parent_call
        # The container object holding information on all arguments
        # (derived from both kernel meta-data and the kernel call
        # in the Algorithm layer).
        self._args = []
        # The actual list of arguments that must be supplied to a
        # subroutine call.
        self._raw_arg_list = []

    def raw_arg_list(self):
        '''
        Abstract method to construct the class-specific argument list for a
        kernel call. Must be overridden in API-specific sub-class.

        :raises NotImplementedError: abstract method.
        '''
        raise NotImplementedError("Arguments.raw_arg_list must be "
                                  "implemented in sub-class")

    @abc.abstractmethod
    def psyir_expressions(self):
        '''
        :returns: the PSyIR expressions representing this Argument list.
        :rtype: list of :py:class:`psyclone.psyir.nodes.Node`

        '''

    def clear_cached_data(self):
        '''This function is called to clear all cached data, which
        enforces that raw_arg_list is recomputed.'''
        self._raw_arg_list = []

    @property
    def names(self):
        '''
        :returns: the Algorithm-visible kernel arguments in a \
                  comma-delimited string.
        :rtype: str
        '''
        return ",".join([arg.name for arg in self.args])

    @property
    def args(self):
        return self._args

    def iteration_space_arg(self):
        '''
        Returns an argument that can be iterated over, i.e. modified
        (has WRITE, READWRITE or INC access), but not the result of
        a reduction operation.

        :returns: a Fortran argument name
        :rtype: string
        :raises GenerationError: if none such argument is found.

        '''
        for arg in self._args:
            if arg.access in AccessType.all_write_accesses() and \
                    arg.access not in AccessType.get_valid_reduction_modes():
                return arg
        raise GenerationError("psyGen:Arguments:iteration_space_arg Error, "
                              "we assume there is at least one writer, "
                              "reader/writer, or increment as an argument")

    @property
    def acc_args(self):
        '''
        :returns: the list of quantities that must be available on an \
                  OpenACC device before the associated kernel can be launched
        :rtype: list of str
        '''
        raise NotImplementedError(
            "Arguments.acc_args must be implemented in sub-class")

    @property
    def scalars(self):
        '''
        :returns: the list of scalar quantities belonging to this object
        :rtype: list of str
        '''
        raise NotImplementedError(
            "Arguments.scalars must be implemented in sub-class")

    def append(self, name, argument_type):
        ''' Abstract method to append KernelArguments to the Argument
        list.

        :param str name: name of the appended argument.
        :param str argument_type: type of the appended argument.
        '''
        raise NotImplementedError(
            "Arguments.append must be implemented in sub-class")


class DataAccess(object):
    '''A helper class to simplify the determination of dependencies due to
    overlapping accesses to data associated with instances of the
    Argument class.

    '''

    def __init__(self, arg):
        '''Store the argument associated with the instance of this class and
        the Call, HaloExchange or GlobalSum (or a subclass thereof)
        instance with which the argument is associated.

        :param arg: the argument that we are concerned with. An \
        argument can be found in a `Kern` a `HaloExchange` or a \
        `GlobalSum` (or a subclass thereof)
        :type arg: :py:class:`psyclone.psyGen.Argument`

        '''
        # the `psyclone.psyGen.Argument` we are concerned with
        self._arg = arg
        # The call (Kern, HaloExchange, GlobalSum or subclass)
        # instance with which the argument is associated
        self._call = arg.call
        # initialise _covered and _vector_index_access to keep pylint
        # happy
        self._covered = None
        self._vector_index_access = None
        # Now actually set them to the required initial values
        self.reset_coverage()

    def overlaps(self, arg):
        '''Determine whether the accesses to the provided argument overlap
        with the accesses of the source argument. Overlap means that
        the accesses share at least one memory location. For example,
        the arguments both access the 1st index of the same field.

        We do not currently deal with accesses to a subset of an
        argument (unless it is a vector). This distinction will need
        to be added once loop splitting is supported.

        :param arg: the argument to compare with our internal argument
        :type arg: :py:class:`psyclone.psyGen.Argument`
        :return bool: True if there are overlapping accesses between \
                      arguments (i.e. accesses share at least one memory \
                      location) and False if not.

        '''
        if self._arg.name != arg.name:
            # the arguments are different args so do not overlap
            return False

        if isinstance(self._call, HaloExchange) and \
           isinstance(arg.call, HaloExchange) and \
           (self._arg.vector_size > 1 or arg.vector_size > 1):
            # This is a vector field and both accesses come from halo
            # exchanges. As halo exchanges only access a particular
            # vector, the accesses do not overlap if the vector indices
            # being accessed differ.

            # sanity check
            if self._arg.vector_size != arg.vector_size:
                raise InternalError(
                    "DataAccess.overlaps(): vector sizes differ for field "
                    "'{0}' in two halo exchange calls. Found '{1}' and "
                    "'{2}'".format(arg.name, self._arg.vector_size,
                                   arg.vector_size))
            if self._call.vector_index != arg.call.vector_index:
                # accesses are to different vector indices so do not overlap
                return False
        # accesses do overlap
        return True

    def reset_coverage(self):
        '''Reset internal state to allow re-use of the object for a different
        situation.

        '''
        # False unless all data accessed by our local argument has
        # also been accessed by other arguments.
        self._covered = False
        # Used to store individual vector component accesses when
        # checking that all vector components have been accessed.
        self._vector_index_access = []

    def update_coverage(self, arg):
        '''Record any overlap between accesses to the supplied argument and
        the internal argument. Overlap means that the accesses to the
        two arguments share at least one memory location. If the
        overlap results in all of the accesses to the internal
        argument being covered (either directly or as a combination
        with previous arguments) then ensure that the covered() method
        returns True. Covered means that all memory accesses by the
        internal argument have at least one corresponding access by
        the supplied arguments.

        :param arg: the argument used to compare with our internal \
                    argument in order to update coverage information
        :type arg: :py:class:`psyclone.psyGen.Argument`

        '''

        if not self.overlaps(arg):
            # There is no overlap so there is nothing to update.
            return

        if isinstance(arg.call, HaloExchange) and \
           (hasattr(self._arg, 'vector_size') and self._arg.vector_size > 1):
            # The supplied argument is a vector field coming from a
            # halo exchange and therefore only accesses one of the
            # vectors

            if isinstance(self._call, HaloExchange):
                # I am also a halo exchange so only access one of the
                # vectors. At this point the vector indices of the two
                # halo exchange fields must be the same, which should
                # never happen due to checks in the `overlaps()`
                # method earlier
                raise InternalError(
                    "DataAccess:update_coverage() The halo exchange vector "
                    "indices for '{0}' are the same. This should never "
                    "happen".format(self._arg.name))
            else:
                # I am not a halo exchange so access all components of
                # the vector. However, the supplied argument is a halo
                # exchange so only accesses one of the
                # components. This results in partial coverage
                # (i.e. the overlap in accesses is partial). Therefore
                # record the index that is accessed and check whether
                # all indices are now covered (which would mean `full`
                # coverage).
                if arg.call.vector_index in self._vector_index_access:
                    raise InternalError(
                        "DataAccess:update_coverage() Found more than one "
                        "dependent halo exchange with the same vector index")
                self._vector_index_access.append(arg.call.vector_index)
                if len(self._vector_index_access) != self._arg.vector_size:
                    return
        # This argument is covered i.e. all accesses by the
        # internal argument have a corresponding access in one of the
        # supplied arguments.
        self._covered = True

    @property
    def covered(self):
        '''Returns True if all of the data associated with this argument has
        been covered by the arguments provided in update_coverage

        :return bool: True if all of an argument is covered by \
        previous accesses and False if not.

        '''
        return self._covered


class Argument(object):
    '''
    Argument base class. Captures information on an argument that is passed
    to a Kernel from an Invoke.

    :param call: the kernel call that this argument is associated with.
    :type call: :py:class:`psyclone.psyGen.Kern`
    :param arg_info: Information about this argument collected by \
                     the parser.
    :type arg_info: :py:class:`psyclone.parse.algorithm.Arg`
    :param access: the way in which this argument is accessed in \
                   the 'Kern'. Valid values are specified in the config \
                   object of the current API.
    :type access: str

    '''
    def __init__(self, call, arg_info, access):
        self._call = call
        if arg_info is not None:
            self._text = arg_info.text
            self._orig_name = arg_info.varname
            self._form = arg_info.form
            self._is_literal = arg_info.is_literal()
        else:
            self._text = ""
            self._orig_name = ""
            self._form = ""
            self._is_literal = False
        # Initialise access
        self._access = access
        # Default the precision, data type and module to 'None' (no
        # explicit property specified)
        self._precision = None
        self._data_type = None
        self._module_name = None

        if self._orig_name is None:
            # this is an infrastructure call literal argument. Therefore
            # we do not want an argument (_text=None) but we do want to
            # keep the value (_name)
            self._name = arg_info.text
            self._text = None
        else:
            # There are unit-tests where we create Arguments without an
            # associated call or InvokeSchedule.
            if self._call and self._call.ancestor(InvokeSchedule):

                symtab = self._call.ancestor(InvokeSchedule).symbol_table

                # Keep original list of arguments
                previous_arguments = symtab.argument_list

                # Find the tag to use
                tag = "AlgArgs_" + self._text

                # Prepare the Argument Interface Access value
                argument_access = ArgumentInterface.Access.READWRITE

                # Find the tag or create a new symbol with expected attributes
                new_argument = symtab.symbol_from_tag(
                    tag, root_name=self._orig_name, symbol_type=DataSymbol,
                    datatype=self.infer_datatype(),
                    interface=ArgumentInterface(argument_access))
                self._name = new_argument.name

                # Unless the argument already exists with another interface
                # (e.g. globals) they come from the invoke argument list
                if (isinstance(new_argument.interface, ArgumentInterface) and
                        new_argument not in previous_arguments):
                    symtab.specify_argument_list(previous_arguments +
                                                 [new_argument])

    @abc.abstractmethod
    def psyir_expression(self):
        '''
        :returns: the PSyIR expression represented by this Argument.
        :rtype: :py:class:`psyclone.psyir.nodes.Node`

        '''

    def infer_datatype(self):
        ''' Infer the datatype of this argument using the API rules. If no
        specialisation of this method has been provided make the type
        DeferredType for now (it may be provided later in the execution).

        :returns: the datatype of this argument.
        :rtype: :py:class::`psyclone.psyir.symbols.DataType`

        '''
        # pylint: disable=no-self-use
        return DeferredType()

    def __str__(self):
        return self._name

    @property
    def name(self):
        return self._name

    @property
    def text(self):
        return self._text

    @property
    def form(self):
        return self._form

    @property
    def is_literal(self):
        return self._is_literal

    @property
    def access(self):
        return self._access

    @access.setter
    def access(self, value):
        '''Set the access type for this argument.

        :param value: new access type.
        :type value: :py:class:`psyclone.core.access_type.AccessType`.

        :raises InternalError: if value is not an AccessType.

        '''
        if not isinstance(value, AccessType):
            raise InternalError("Invalid access type '{0}' of type '{1}."
                                .format(value, type(value)))

        self._access = value

    @property
    def argument_type(self):
        '''
        Returns the type of the argument. APIs that do not have this
        concept (such as GOcean0.1 and Dynamo0.1) can use this
        base class version which just returns "field" in all
        cases. API's with this concept can override this method.

        :returns: the API type of the kernel argument.
        :rtype: str

        '''
        return "field"

    @property
    @abc.abstractmethod
    def intrinsic_type(self):
        '''
        Abstract property for the intrinsic type of the argument with
        specific implementations in different APIs.

        :returns: the intrinsic type of this argument.
        :rtype: str

        '''

    @property
    def precision(self):
        '''
        :returns: the precision of this argument. Default value is None, \
                  explicit implementation is left to a specific API.
        :rtype: str or NoneType

        '''
        return self._precision

    @property
    def data_type(self):
        '''
        :returns: the data type of this argument. Default value is None, \
                  explicit implementation is left to a specific API.
        :rtype: str or NoneType

        '''
        return self._data_type

    @property
    def module_name(self):
        '''
        :returns: the name of the Fortran module that contains definitions \
                  for the argument data type. Default value is None, \
                  explicit implementation is left to a specific API.
        :rtype: str or NoneType


        '''
        return self._module_name

    @property
    def call(self):
        ''' Return the call that this argument is associated with '''
        return self._call

    @call.setter
    def call(self, value):
        ''' set the node that this argument is associated with '''
        self._call = value

    def backward_dependence(self):
        '''Returns the preceding argument that this argument has a direct
        dependence with, or None if there is not one. The argument may
        exist in a call, a haloexchange, or a globalsum.

        :returns: the first preceding argument that has a dependence \
            on this argument.
        :rtype: :py:class:`psyclone.psyGen.Argument`

        '''
        nodes = self._call.preceding(reverse=True)
        return self._find_argument(nodes)

    def forward_write_dependencies(self, ignore_halos=False):
        '''Returns a list of following write arguments that this argument has
        dependencies with. The arguments may exist in a call, a
        haloexchange (unless `ignore_halos` is `True`), or a globalsum. If
        none are found then return an empty list. If self is not a
        reader then return an empty list.

        :param bool ignore_halos: if `True` then any write dependencies \
            involving a halo exchange are ignored. Defaults to `False`.

        :returns: a list of arguments that have a following write \
            dependence on this argument.
        :rtype: list of :py:class:`psyclone.psyGen.Argument`

        '''
        nodes = self._call.following()
        results = self._find_write_arguments(nodes, ignore_halos=ignore_halos)
        return results

    def backward_write_dependencies(self, ignore_halos=False):
        '''Returns a list of previous write arguments that this argument has
        dependencies with. The arguments may exist in a call, a
        haloexchange (unless `ignore_halos` is `True`), or a globalsum. If
        none are found then return an empty list. If self is not a
        reader then return an empty list.

        :param ignore_halos: if `True` then any write dependencies \
            involving a halo exchange are ignored. Defaults to `False`.
        :type ignore_halos: bool

        :returns: a list of arguments that have a preceding write \
            dependence on this argument.
        :rtype: list of :py:class:`psyclone.psyGen.Argument`

        '''
        nodes = self._call.preceding(reverse=True)
        results = self._find_write_arguments(nodes, ignore_halos=ignore_halos)
        return results

    def forward_dependence(self):
        '''Returns the following argument that this argument has a direct
        dependence on, or `None` if there is not one. The argument may
        exist in a call, a haloexchange, or a globalsum.

        :returns: the first following argument that has a dependence \
            on this argument.
        :rtype: :py:class:`psyclone.psyGen.Argument`

        '''
        nodes = self._call.following()
        return self._find_argument(nodes)

    def forward_read_dependencies(self):
        '''Returns a list of following read arguments that this argument has
        dependencies with. The arguments may exist in a call, a
        haloexchange, or a globalsum. If none are found then
        return an empty list. If self is not a writer then return an
        empty list.

        :returns: a list of following arguments that have a read \
            dependence on this argument.
        :rtype: list of :py:class:`psyclone.psyGen.Argument`

        '''
        nodes = self._call.following()
        return self._find_read_arguments(nodes)

    def _find_argument(self, nodes):
        '''Return the first argument in the list of nodes that has a
        dependency with self. If one is not found return None

        :param nodes: the list of nodes that this method examines.
        :type nodes: list of :py:class:`psyclone.psyir.nodes.Node`

        :returns: An argument object or None.
        :rtype: :py:class:`psyclone.psyGen.Argument`

        '''
        nodes_with_args = [x for x in nodes if
                           isinstance(x, (Kern, HaloExchange, GlobalSum))]
        for node in nodes_with_args:
            for argument in node.args:
                if self._depends_on(argument):
                    return argument
        return None

    def _find_read_arguments(self, nodes):
        '''Return a list of arguments from the list of nodes that have a read
        dependency with self. If none are found then return an empty
        list. If self is not a writer then return an empty list.

        :param nodes: the list of nodes that this method examines.
        :type nodes: list of :py:class:`psyclone.psyir.nodes.Node`

        :returns: a list of arguments that have a read dependence on \
            this argument.
        :rtype: list of :py:class:`psyclone.psyGen.Argument`

        '''
        if self.access not in AccessType.all_write_accesses():
            # I am not a writer so there will be no read dependencies
            return []

        # We only need consider nodes that have arguments
        nodes_with_args = [x for x in nodes if
                           isinstance(x, (Kern, HaloExchange, GlobalSum))]
        access = DataAccess(self)
        arguments = []
        for node in nodes_with_args:
            for argument in node.args:
                # look at all arguments in our nodes
                if argument.access in AccessType.all_read_accesses() and \
                   access.overlaps(argument):
                    arguments.append(argument)
                if argument.access in AccessType.all_write_accesses():
                    access.update_coverage(argument)
                    if access.covered:
                        # We have now found all arguments upon which
                        # this argument depends so return the list.
                        return arguments

        # we did not find a terminating write dependence in the list
        # of nodes so we return any read dependencies that were found
        return arguments

    def _find_write_arguments(self, nodes, ignore_halos=False):
        '''Return a list of arguments from the list of nodes that have a write
        dependency with self. If none are found then return an empty
        list. If self is not a reader then return an empty list.

        :param nodes: the list of nodes that this method examines.
        :type nodes: list of :py:class:`psyclone.psyir.nodes.Node`

        :param bool ignore_halos: if `True` then any write dependencies \
            involving a halo exchange are ignored. Defaults to `False`.
        :returns: a list of arguments that have a write dependence with \
            this argument.
        :rtype: list of :py:class:`psyclone.psyGen.Argument`

        '''
        if self.access not in AccessType.all_read_accesses():
            # I am not a reader so there will be no write dependencies
            return []

        # We only need consider nodes that have arguments
        nodes_with_args = [x for x in nodes if
                           isinstance(x, (Kern, GlobalSum)) or
                           (isinstance(x, HaloExchange) and not ignore_halos)]
        access = DataAccess(self)
        arguments = []
        for node in nodes_with_args:
            for argument in node.args:
                # look at all arguments in our nodes
                if argument.access not in AccessType.all_write_accesses():
                    # no dependence if not a writer
                    continue
                if not access.overlaps(argument):
                    # Accesses are independent of each other
                    continue
                arguments.append(argument)
                access.update_coverage(argument)
                if access.covered:
                    # sanity check
                    if not isinstance(node, HaloExchange) and \
                       len(arguments) > 1:
                        raise InternalError(
                            "Found a writer dependence but there are already "
                            "dependencies. This should not happen.")
                    # We have now found all arguments upon which this
                    # argument depends so return the list.
                    return arguments
        if arguments:
            raise InternalError(
                "Argument()._field_write_arguments() There are no more nodes "
                "but there are already dependencies. This should not happen.")
        # no dependencies have been found
        return []

    def _depends_on(self, argument):
        '''If there is a dependency between the argument and self then return
        True, otherwise return False. We consider there to be a
        dependency between two arguments if the names are the same and
        if one reads and one writes, or if both write. Dependencies
        are often defined as being read-after-write (RAW),
        write-after-read (WAR) and write after write (WAW). These
        dependencies can be considered to be forward dependencies, in
        the sense that RAW means that the read is after the write in
        the schedule. Similarly for WAR and WAW. We capture these
        dependencies in this method. However we also capture
        dependencies in the opposite direction (backward
        dependencies). These are the same dependencies as forward
        dependencies but are reversed. One could consider these to be
        read-before-write, write-before-read, and
        write-before-write. The terminology of forward and backward to
        indicate whether the argument we depend on is after or before
        us in the schedule is borrowed from loop dependence analysis
        where a forward dependence indicates a dependence in a future
        loop iteration and a backward dependence indicates a
        dependence on a previous loop iteration. Note, we currently
        assume that any read or write to an argument results in a
        dependence i.e. we do not consider the internal structure of
        the argument (e.g. it may be an array). However, this
        assumption is OK as all elements of an array are typically
        accessed. However, we may need to revisit this when we change
        the iteration spaces of loops e.g. for overlapping
        communication and computation.

        :param argument: the argument we will check to see whether \
            there is a dependence on this argument instance (self).
        :type argument: :py:class:`psyclone.psyGen.Argument`

        :returns: True if there is a dependence and False if not.
        :rtype: bool

        '''
        if argument.name == self._name:
            if self.access in AccessType.all_write_accesses() and \
               argument.access in AccessType.all_read_accesses():
                return True
            if self.access in AccessType.all_read_accesses() and \
               argument.access in AccessType.all_write_accesses():
                return True
            if self.access in AccessType.all_write_accesses() and \
               argument.access in AccessType.all_write_accesses():
                return True
        return False


class KernelArgument(Argument):
    def __init__(self, arg, arg_info, call):
        self._arg = arg
        Argument.__init__(self, call, arg_info, arg.access)

    @property
    def space(self):
        return self._arg.function_space

    @property
    def stencil(self):
        return self._arg.stencil

    @property
    @abc.abstractmethod
    def is_scalar(self):
        ''':returns: whether this variable is a scalar variable or not.
        :rtype: bool'''


class TransInfo(object):
    '''
    This class provides information about, and access, to the available
    transformations in this implementation of PSyclone. New transformations
    will be picked up automatically as long as they subclass the abstract
    Transformation class.

    For example:

    >>> from psyclone.psyGen import TransInfo
    >>> t = TransInfo()
    >>> print(t.list)
    There is 1 transformation available:
      1: SwapTrans, A test transformation
    >>> # accessing a transformation by index
    >>> trans = t.get_trans_num(1)
    >>> # accessing a transformation by name
    >>> trans = t.get_trans_name("SwapTrans")

    '''

    def __init__(self, module=None, base_class=None):
        ''' if module and/or baseclass are provided then use these else use
            the default module "Transformations" and the default base_class
            "Transformation"'''

        if False:
            self._0_to_n = DummyTransformation()  # only here for pyreverse!

        # TODO #620: This need to be improved to support the new
        # layout, where transformations are in different directories and files.
        # Leaving local imports so they will be removed once TransInfo is
        # replaced.
        # pylint: disable=import-outside-toplevel
        from psyclone import transformations
        if module is None:
            # default to the transformation module
            module = transformations
        if base_class is None:
            base_class = Transformation
        # find our transformations
        self._classes = self._find_subclasses(module, base_class)

        # create our transformations
        self._objects = []
        self._obj_map = {}
        for my_class in self._classes:
            my_object = my_class()
            self._objects.append(my_object)
            self._obj_map[my_object.name] = my_object
        # TODO #620:
        # Transformations that are in psyir and other subdirectories
        # are not found by TransInfo, so we add some that are used in
        # tests and examples explicitly. I'm leaving this import here
        # so it is obvious it can be removed.
        from psyclone.psyir.transformations import LoopFuseTrans
        my_object = LoopFuseTrans()
        # Only add the loop-fuse statement if base_class and module
        # match for the loop fusion transformation.
        if isinstance(my_object, base_class) and module == transformations:
            self._objects.append(LoopFuseTrans())
            self._obj_map["LoopFuseTrans"] = self._objects[-1]

    @property
    def list(self):
        ''' return a string with a human readable list of the available
            transformations '''
        import os
        if len(self._objects) == 1:
            result = "There is 1 transformation available:"
        else:
            result = "There are {0} transformations available:".format(
                len(self._objects))
        result += os.linesep
        for idx, my_object in enumerate(self._objects):
            result += "  " + str(idx+1) + ": " + my_object.name + ": " + \
                      str(my_object) + os.linesep
        return result

    @property
    def num_trans(self):
        ''' return the number of transformations available '''
        return len(self._objects)

    def get_trans_num(self, number):
        ''' return the transformation with this number (use list() first to
            see available transformations) '''
        if number < 1 or number > len(self._objects):
            raise GenerationError("Invalid transformation number supplied")
        return self._objects[number-1]

    def get_trans_name(self, name):
        ''' return the transformation with this name (use list() first to see
            available transformations) '''
        try:
            return self._obj_map[name]
        except KeyError:
            raise GenerationError("Invalid transformation name: got {0} "
                                  "but expected one of {1}".
                                  format(name, self._obj_map.keys()))

    def _find_subclasses(self, module, base_class):
        ''' return a list of classes defined within the specified module that
            are a subclass of the specified baseclass. '''
        import inspect
        return [cls for name, cls in inspect.getmembers(module)
                if inspect.isclass(cls) and not inspect.isabstract(cls) and
                issubclass(cls, base_class) and cls is not base_class]


@six.add_metaclass(abc.ABCMeta)
class Transformation(object):
    '''Abstract baseclass for a transformation. Uses the abc module so it
        can not be instantiated. '''

    @abc.abstractproperty
    def name(self):
        '''Returns the name of the transformation.'''
        return

    @abc.abstractmethod
    def apply(self, node, options=None):
        '''Abstract method that applies the transformation. This function
        must be implemented by each transform. As a minimum each apply
        function must take a node to which the transform is applied, and
        a dictionary of additional options, which will also be passed on
        to the validate functions. This dictionary is used to provide
        optional parameters, and also to modify the behaviour of
        validation of transformations: for example, if the user knows that
        a transformation can correctly be applied in a specific case, but
        the more generic code validation would not allow this. Validation
        functions should check for a key in the options dictionary to
        disable certain tests. Those keys will be documented in each
        apply() and validate() function.

        Note that some apply() functions might take a slightly different
        set of parameters.

        :param node: The node (or list of nodes) for the transformation \
                - specific to the actual transform used.
        :type node: depends on actual transformation
        :param options: a dictionary with options for transformations.
        :type options: dictionary of string:values or None

        :returns: 2-tuple of new schedule and memento of transform.
        :rtype: (:py:class:`psyclone.dynamo0p3.DynInvokeSchedule`, \
                 :py:class:`psyclone.undoredo.Memento`)

        '''
        # pylint: disable=no-self-use
        schedule = None
        memento = None
        return schedule, memento

    def validate(self, node, options=None):
        '''Method that validates that the input data is correct.
        It will raise exceptions if the input data is incorrect. This
        function needs to be implemented by each transformation.

        The validate function can be called by the user independent of
        the apply() function, but it will automatically be executed as
        part of an apply() call.

        As minimum each validate function must take a node to which the
        transform is applied and a dictionary of additional options.
        This dictionary is used to provide optional parameters and also
        to modify the behaviour of validation: for example, if the user
        knows that a transformation can correctly be applied in a specific
        case but the more generic code validation would not allow this.
        Validation functions should check for particular keys in the options
        dict in order to disable certain tests. Those keys will be documented
        in each apply() and validate() function as 'options["option-name"]'.

        Note that some validate functions might take a slightly different
        set of parameters.

        :param node: The node (or list of nodes) for the transformation \
                - specific to the actual transform used.
        :type node: depends on actual transformation
        :param options: a dictionary with options for transformations.
        :type options: dictionary of string:values or None
        '''
        # pylint: disable=no-self-use, unused-argument


class DummyTransformation(Transformation):
    '''Dummy transformation use elsewhere to keep pyreverse happy.'''
    def name(self):
        return

    def apply(self, node, options=None):
        return None, None


# For Sphinx AutoAPI documentation generation
__all__ = ['PSyFactory', 'PSy', 'Invokes', 'Invoke', 'InvokeSchedule',
           'GlobalSum', 'HaloExchange', 'Kern', 'CodedKern', 'InlinedKern',
           'BuiltIn', 'Arguments', 'DataAccess', 'Argument', 'KernelArgument',
           'TransInfo', 'Transformation', 'DummyTransformation',
           'ACCKernelsDirective', 'ACCDataDirective']<|MERGE_RESOLUTION|>--- conflicted
+++ resolved
@@ -1020,1311 +1020,6 @@
         self._symbol_table = self.symbol_table.shallow_copy()
         self.parent._symbol_table = self.parent.symbol_table.shallow_copy()
         # pylint: enable=protected-access
-<<<<<<< HEAD
-
-        # Global symbols promoted from Kernel Globals are in the SymbolTable
-        # First aggregate all globals variables from the same module in a map
-        module_map = {}
-        for globalvar in self.symbol_table.global_symbols:
-            module_name = globalvar.interface.container_symbol.name
-            if module_name in module_map:
-                module_map[module_name].append(globalvar.name)
-            else:
-                module_map[module_name] = [globalvar.name]
-
-        # Then we can produce the UseGen statements without repeating modules
-        for module_name, var_list in module_map.items():
-            parent.add(UseGen(parent, name=module_name, only=True,
-                              funcnames=var_list))
-
-        if self._opencl:
-            parent.add(UseGen(parent, name="iso_c_binding"))
-            parent.add(UseGen(parent, name="clfortran"))
-            parent.add(UseGen(parent, name="fortcl", only=True,
-                              funcnames=["get_num_cmd_queues",
-                                         "get_cmd_queues",
-                                         "get_kernel_by_name"]))
-
-            # Declare variables needed on a OpenCL PSy-layer invoke
-            nqueues = self.symbol_table.new_symbol(
-                "num_cmd_queues", symbol_type=DataSymbol,
-                datatype=INTEGER_TYPE, tag="opencl_num_cmd_queues").name
-            qlist = self.symbol_table.new_symbol(
-                "cmd_queues", symbol_type=DataSymbol,
-                datatype=ArrayType(INTEGER_TYPE, [ArrayType.Extent.ATTRIBUTE]),
-                tag="opencl_cmd_queues").name
-            first = self.symbol_table.new_symbol(
-                "first_time", symbol_type=DataSymbol,
-                datatype=BOOLEAN_TYPE, tag="first_time").name
-            flag = self.symbol_table.new_symbol(
-                "ierr", symbol_type=DataSymbol, datatype=INTEGER_TYPE,
-                tag="opencl_error").name
-            self.symbol_table.new_symbol(
-                "size_in_bytes", symbol_type=DataSymbol, datatype=INTEGER_TYPE,
-                tag="opencl_bytes")
-            self.symbol_table.new_symbol(
-                "write_event", symbol_type=DataSymbol, datatype=INTEGER_TYPE,
-                tag="opencl_wevent")
-
-            parent.add(DeclGen(parent, datatype="integer", save=True,
-                               entity_decls=[nqueues]))
-            parent.add(DeclGen(parent, datatype="integer", save=True,
-                               pointer=True, kind="c_intptr_t",
-                               entity_decls=[qlist + "(:)"]))
-            parent.add(DeclGen(parent, datatype="integer",
-                               entity_decls=[flag]))
-            parent.add(DeclGen(parent, datatype="logical", save=True,
-                               entity_decls=[first],
-                               initial_values=[".true."]))
-            if_first = IfThenGen(parent, first)
-            # Keep a reference to the block of code that is executed only on
-            # the first iteration of the invoke.
-            self._first_time_block = if_first
-            parent.add(if_first)
-            if_first.add(AssignGen(if_first, lhs=first, rhs=".false."))
-            if_first.add(CommentGen(if_first,
-                                    " Ensure OpenCL run-time is initialised "
-                                    "for this PSy-layer module"))
-            if_first.add(CallGen(if_first, "psy_init"))
-            if_first.add(AssignGen(if_first, lhs=nqueues,
-                                   rhs="get_num_cmd_queues()"))
-            if_first.add(AssignGen(if_first, lhs=qlist, pointer=True,
-                                   rhs="get_cmd_queues()"))
-            # Kernel pointers
-            kernels = self.walk(Kern)
-            for kern in kernels:
-                kernel = "kernel_" + kern.name
-                try:
-                    self.symbol_table.lookup_with_tag(kernel)
-                except KeyError:
-                    self.symbol_table.add(RoutineSymbol(kernel), tag=kernel)
-                parent.add(
-                    DeclGen(parent, datatype="integer", kind="c_intptr_t",
-                            save=True, target=True, entity_decls=[kernel]))
-                if_first.add(
-                    AssignGen(
-                        if_first, lhs=kernel,
-                        rhs='get_kernel_by_name("{0}")'.format(kern.name)))
-
-        for entity in self._children:
-            entity.gen_code(parent)
-
-        if self.opencl and self._opencl_options['end_barrier']:
-
-            parent.add(CommentGen(parent,
-                                  " Block until all kernels have finished"))
-
-            # We need a clFinish for all the queues in the implementation
-            opencl_num_queues = 1
-            for kern in self.coded_kernels():
-                opencl_num_queues = max(
-                    opencl_num_queues,
-                    kern.opencl_options['queue_number'])
-            for queue_number in range(1, opencl_num_queues + 1):
-                parent.add(
-                    AssignGen(parent, lhs=flag,
-                              rhs="clFinish({0}({1}))".format(qlist,
-                                                              queue_number)))
-
-        # Restore symbol table (with a protected access attribute change)
-        # pylint: disable=protected-access
-        self._symbol_table = symbol_table_before_gen
-        self.parent._symbol_table = psy_symbol_table_before_gen
-        # pylint: enable=protected-access
-
-    @property
-    def opencl(self):
-        '''
-        :returns: Whether or not we are generating OpenCL for this \
-            InvokeSchedule.
-        :rtype: bool
-        '''
-        return self._opencl
-
-    @opencl.setter
-    def opencl(self, value):
-        '''
-        Setter for whether or not to generate the OpenCL version of this
-        schedule.
-
-        :param bool value: whether or not to generate OpenCL.
-        '''
-        if not isinstance(value, bool):
-            raise ValueError(
-                "InvokeSchedule.opencl must be a bool but got {0}".
-                format(type(value)))
-        self._opencl = value
-
-
-class Directive(Statement):
-    '''
-    Base class for all Directive statements.
-
-    All classes that generate Directive statements (e.g. OpenMP,
-    OpenACC, compiler-specific) inherit from this class.
-
-    :param ast: the entry in the fparser2 parse tree representing the code \
-                contained within this directive or None.
-    :type ast: :py:class:`fparser.two.Fortran2003.Base` or NoneType
-    :param children: list of PSyIR nodes that will be children of this \
-                     Directive node or None.
-    :type children: list of :py:class:`psyclone.psyir.nodes.Node` or NoneType
-    :param parent: PSyIR node that is the parent of this Directive or None.
-    :type parent: :py:class:`psyclone.psyir.nodes.Node` or NoneType
-
-    '''
-    # The prefix to use when constructing this directive in Fortran
-    # (e.g. "OMP"). Must be set by sub-class.
-    _PREFIX = ""
-    # Textual description of the node.
-    _children_valid_format = "Schedule"
-    _text_name = "Directive"
-    _colour = "green"
-
-    def __init__(self, ast=None, children=None, parent=None):
-        # A Directive always contains a Schedule
-        sched = self._insert_schedule(children, ast)
-        super(Directive, self).__init__(ast, children=[sched], parent=parent)
-
-    @staticmethod
-    def _validate_child(position, child):
-        '''
-        :param int position: the position to be validated.
-        :param child: a child to be validated.
-        :type child: :py:class:`psyclone.psyir.nodes.Node`
-
-        :return: whether the given child and position are valid for this node.
-        :rtype: bool
-
-        '''
-        return position == 0 and isinstance(child, Schedule)
-
-    @property
-    def dir_body(self):
-        '''
-        :returns: the Schedule associated with this directive.
-        :rtype: :py:class:`psyclone.psyir.nodes.Schedule`
-
-        :raises InternalError: if this node does not have a single Schedule as\
-                               its child.
-        '''
-        if len(self.children) != 1 or not \
-           isinstance(self.children[0], Schedule):
-            raise InternalError(
-                "Directive malformed or incomplete. It should have a single "
-                "Schedule as a child but found: {0}".format(
-                    [type(child).__name__ for child in self.children]))
-        return self.children[0]
-
-    @property
-    def dag_name(self):
-        '''
-        :returns: the name to use in the DAG for this node.
-        :rtype: str
-        '''
-        _, position = self._find_position(self.ancestor(Routine))
-        return "directive_" + str(position)
-
-    def _add_region(self, start_text, end_text=None, data_movement=None):
-        '''
-        Modifies the underlying fparser2 parse tree to include a subset
-        of nodes within a region. (e.g. a 'kernels' or 'data' region.)
-
-        :param str start_text: the directive body to insert at the \
-                               beginning of the region. "!$"+self._PREFIX+" " \
-                               is prepended to the supplied text.
-        :param str end_text: the directive body to insert at the end of \
-                             the region (or None). "!$"+self._PREFIX+" " is \
-                             prepended to the supplied text.
-        :param str data_movement: whether to include data-movement clauses and\
-                               if so, whether to determine them by analysing \
-                               the code within the region ("analyse") or to \
-                               specify 'default(present)' ("present").
-
-        :raises InternalError: if either start_text or end_text already
-                               begin with '!'.
-        :raises InternalError: if data_movement is not None and not one of \
-                               "present" or "analyse".
-        :raises InternalError: if data_movement=="analyse" and this is an \
-                               OpenMP directive.
-        '''
-        from fparser.common.readfortran import FortranStringReader
-        from fparser.two.Fortran2003 import Comment
-        from psyclone.psyir.frontend.fparser2 import Fparser2Reader
-        valid_data_movement = ["present", "analyse"]
-
-        # Ensure the fparser2 AST is up-to-date for all of our children
-        Node.update(self)
-
-        # Check that we haven't already been called
-        if self.ast:
-            return
-
-        # Sanity check the supplied begin/end text
-        if start_text.lstrip()[0] == "!":
-            raise InternalError(
-                "_add_region: start_text must be a plain label without "
-                "directive or comment characters but got: '{0}'".
-                format(start_text))
-        if end_text and end_text.lstrip()[0] == "!":
-            raise InternalError(
-                "_add_region: end_text must be a plain label without directive"
-                " or comment characters but got: '{0}'".format(end_text))
-        # We only deal with data movement if this is an OpenACC directive
-        if data_movement and data_movement == "analyse" and \
-           not isinstance(self, ACCDirective):
-            raise InternalError(
-                "_add_region: the data_movement='analyse' option is only valid"
-                " for an OpenACC directive.")
-
-        # Find a reference to the fparser2 parse tree that belongs to
-        # the contents of this region. Then go back up one level in the
-        # parse tree to find the node to which we will add directives as
-        # children. (We do this because our parent PSyIR node may be a
-        # directive which has no associated entry in the fparser2 parse tree.)
-        first_child = self.children[0][0]
-        last_child = self.children[0][-1]
-        content_ast = first_child.ast
-        fp_parent = content_ast.parent
-
-        try:
-            # Find the location of the AST of our first child node in the
-            # list of child nodes of our parent in the fparser parse tree.
-            ast_start_index = object_index(fp_parent.content,
-                                           content_ast)
-            if end_text:
-                if last_child.ast_end:
-                    ast_end_index = object_index(fp_parent.content,
-                                                 last_child.ast_end)
-                else:
-                    ast_end_index = object_index(fp_parent.content,
-                                                 last_child.ast)
-
-                text = "!$" + self._PREFIX + " " + end_text
-                directive = Comment(FortranStringReader(text,
-                                                        ignore_comments=False))
-                directive.parent = fp_parent
-                fp_parent.content.insert(ast_end_index+1, directive)
-                # Ensure this end directive is included with the set of
-                # statements belonging to this PSyIR node.
-                self.ast_end = directive
-                self.dir_body.ast_end = directive
-        except (IndexError, ValueError):
-            raise InternalError("Failed to find locations to insert "
-                                "begin/end directives.")
-
-        text = "!$" + self._PREFIX + " " + start_text
-
-        if data_movement:
-            if data_movement == "analyse":
-                # Identify the inputs and outputs to the region (variables that
-                # are read and written).
-                processor = Fparser2Reader()
-                readers, writers, readwrites = processor.get_inputs_outputs(
-                    fp_parent.content[ast_start_index:ast_end_index+1])
-
-                if readers:
-                    text += " COPYIN({0})".format(",".join(readers))
-                if writers:
-                    text += " COPYOUT({0})".format(",".join(writers))
-                if readwrites:
-                    text += " COPY({0})".format(",".join(readwrites))
-
-            elif data_movement == "present":
-                text += " DEFAULT(PRESENT)"
-            else:
-                raise InternalError(
-                    "_add_region: the optional data_movement argument must be "
-                    "one of {0} but got '{1}'".format(valid_data_movement,
-                                                      data_movement))
-        directive = Comment(FortranStringReader(text,
-                                                ignore_comments=False))
-        directive.parent = fp_parent
-        fp_parent.content.insert(ast_start_index, directive)
-
-        self.ast = directive
-        self.dir_body.ast = directive
-        # If this is a directive applied to a Loop then update the ast_end
-        # for this Node to point to the parse tree for the loop. We have to
-        # do this because the loop is a sibling (rather than a child) of the
-        # directive in the parse tree.
-        if not end_text and isinstance(first_child, Loop):
-            self.ast_end = fp_parent.content[ast_start_index+1]
-
-
-class ACCDirective(Directive):
-    ''' Base class for all OpenACC directive statements. '''
-    _PREFIX = "ACC"
-
-    @property
-    def dag_name(self):
-        ''' Return the name to use in a dag for this node.
-
-        :returns: Name of corresponding node in DAG
-        :rtype: str
-        '''
-        _, position = self._find_position(self.ancestor(Routine))
-        return "ACC_directive_" + str(position)
-
-    def validate_global_constraints(self):
-        '''
-        Perform validation checks for any global constraints. This can only
-        be done at code-generation time.
-
-        :raises GenerationError: if this ACCDirective encloses any form of \
-            PSyData node since calls to PSyData routines within OpenACC \
-            regions are not supported.
-
-        '''
-        super(ACCDirective, self).validate_global_constraints()
-
-        data_nodes = self.walk(PSyDataNode)
-        if data_nodes:
-            raise GenerationError(
-                "Cannot include calls to PSyData routines within OpenACC "
-                "regions but found {0} within a region enclosed "
-                "by an '{1}'".format(
-                    [type(node).__name__ for node in data_nodes],
-                    type(self).__name__))
-
-
-@six.add_metaclass(abc.ABCMeta)
-class ACCEnterDataDirective(ACCDirective):
-    '''
-    Abstract class representing a "!$ACC enter data" OpenACC directive in
-    an InvokeSchedule. Must be sub-classed for a particular API because the way
-    in which fields are marked as being on the remote device is API-
-    -dependent.
-
-    :param children: list of nodes which this directive should \
-                     have as children.
-    :type children: list of :py:class:`psyclone.psyir.nodes.Node`.
-    :param parent: the node in the InvokeSchedule to which to add this \
-                   directive as a child.
-    :type parent: :py:class:`psyclone.psyir.nodes.Node`.
-    '''
-    def __init__(self, children=None, parent=None):
-        super(ACCEnterDataDirective, self).__init__(children=children,
-                                                    parent=parent)
-        self._acc_dirs = None  # List of parallel directives
-
-        # The _variables_to_copy are computed dynamically until the
-        # _node_lowered flag is set to True, after that re-use the stored ones.
-        self._variables_to_copy = []
-        self._node_lowered = False
-
-    def node_str(self, colour=True):
-        '''
-        Returns the name of this node with appropriate control codes
-        to generate coloured output in a terminal that supports it.
-
-        :param bool colour: whether or not to include colour control codes.
-
-        :returns: description of this node, possibly coloured.
-        :rtype: str
-        '''
-        return self.coloured_name(colour) + "[ACC enter data]"
-
-    @property
-    def dag_name(self):
-        '''
-        :returns: the name to use for this Node in a DAG
-        :rtype: str
-        '''
-        _, position = self._find_position(self.ancestor(Routine))
-        return "ACC_data_" + str(position)
-
-    def gen_code(self, parent):
-        '''Generate the elements of the f2pygen AST for this Node in the
-        Schedule.
-
-        :param parent: node in the f2pygen AST to which to add node(s).
-        :type parent: :py:class:`psyclone.f2pygen.BaseGen`
-
-        :raises GenerationError: if no data is found to copy in.
-
-        '''
-        self.validate_global_constraints()
-
-        # We must generate a list of all of the fields accessed by
-        # OpenACC kernels (calls within an OpenACC parallel or kernels
-        # directive)
-        # 1. Find all parallel and kernels directives. We store this list for
-        #    later use in any sub-class.
-        self._acc_dirs = self.ancestor(InvokeSchedule).walk(
-            (ACCParallelDirective, ACCKernelsDirective))
-        # 2. For each directive, loop over each of the fields used by
-        #    the kernels it contains (this list is given by ref_list)
-        #    and add it to our list if we don't already have it
-        var_list = []
-        # TODO grid properties are effectively duplicated in this list (but
-        # the OpenACC deep-copy support should spot this).
-        for pdir in self._acc_dirs:
-            for var in pdir.ref_list:
-                if var not in var_list:
-                    var_list.append(var)
-        # 3. Convert this list of objects into a comma-delimited string
-        var_str = ",".join(var_list)
-        # 4. Add the enter data directive.
-        if var_str:
-            copy_in_str = "copyin("+var_str+")"
-        else:
-            # There should be at least one variable to copyin.
-            raise GenerationError(
-                "ACCEnterData directive did not find any data to copyin. "
-                "Perhaps there are no ACCParallel or ACCKernels directives "
-                "within the region.")
-        parent.add(DirectiveGen(parent, "acc", "begin", "enter data",
-                                copy_in_str))
-        # 5. Call an API-specific subclass of this class in case
-        # additional declarations are required.
-        self.data_on_device(parent)
-        parent.add(CommentGen(parent, ""))
-
-    def lower_to_language_level(self):
-        '''
-        In-place replacement of this directive concept into language level
-        PSyIR constructs.
-
-        '''
-        if not self._node_lowered:
-            # We must generate a list of all of the fields accessed by
-            # OpenACC kernels (calls within an OpenACC parallel or kernels
-            # directive)
-            # 1. Find all parallel and kernels directives. We store this list
-            # for later use in any sub-class.
-            self._acc_dirs = self.ancestor(InvokeSchedule).walk(
-                (ACCParallelDirective, ACCKernelsDirective))
-            # 2. For each directive, loop over each of the fields used by
-            #    the kernels it contains (this list is given by ref_list)
-            #    and add it to our list if we don't already have it
-            self._variables_to_copy = []
-            # TODO grid properties are effectively duplicated in this list (but
-            # the OpenACC deep-copy support should spot this).
-            for pdir in self._acc_dirs:
-                for var in pdir.ref_list:
-                    if var not in self._variables_to_copy:
-                        self._variables_to_copy.append(var)
-            self._node_lowered = True
-
-        super(ACCEnterDataDirective, self).lower_to_language_level()
-
-    def begin_string(self):
-        '''Returns the beginning statement of this directive. The visitor is
-        responsible for adding the correct directive beginning (e.g. "!$").
-
-        :returns: the opening statement of this directive.
-        :rtype: str
-
-        '''
-        # The enter data clauses are given by the _variables_to_copy list
-        var_str = ",".join(self._variables_to_copy)
-        if var_str:
-            copy_in_str = "copyin("+var_str+")"
-        else:
-            # There should be at least one variable to copyin.
-            raise GenerationError(
-                "ACCEnterData directive did not find any data to copyin. "
-                "Perhaps there are no ACCParallel or ACCKernels directives "
-                "within the region.")
-
-        return "acc enter data " + copy_in_str
-
-    def end_string(self):
-        '''
-        :returns: the closing statement for this directive.
-        :rtype: str
-        '''
-        # pylint: disable=no-self-use
-        return ""
-
-    @abc.abstractmethod
-    def data_on_device(self, parent):
-        '''
-        Adds nodes into an InvokeSchedule to flag that the data required by the
-        kernels in the data region is now on the device.
-
-        :param parent: the node in the InvokeSchedule to which to add nodes
-        :type parent: :py:class:`psyclone.psyir.nodes.Node`
-        '''
-
-
-class ACCParallelDirective(ACCDirective):
-    '''
-    Class representing the !$ACC PARALLEL directive of OpenACC
-    in the PSyIR. By default it includes the 'DEFAULT(PRESENT)' clause which
-    means this node must either come after an EnterDataDirective or within
-    a DataDirective.
-
-    '''
-    def node_str(self, colour=True):
-        '''
-        Returns the name of this node with appropriate control codes
-        to generate coloured output in a terminal that supports it.
-
-        :param bool colour: whether or not to include colour control codes.
-
-        :returns: description of this node, possibly coloured.
-        :rtype: str
-        '''
-        return self.coloured_name(colour) + "[ACC Parallel]"
-
-    @property
-    def dag_name(self):
-        '''
-        :returns: the name to use for this Node in a DAG
-        :rtype: str
-        '''
-        _, position = self._find_position(self.ancestor(Routine))
-        return "ACC_parallel_" + str(position)
-
-    def validate_global_constraints(self):
-        '''
-        Check that the PSyIR tree containing this node is valid. Since we
-        use 'default(present)', this node must either be the child of an
-        ACCDataDirective or the parent Schedule must contain an
-        ACCEnterDataDirective before this one.
-
-        :raises GenerationError: if this ACCParallel node is not preceded by \
-            an ACCEnterDataDirective and is not the child of an \
-            ACCDataDirective.
-
-        '''
-        # We can't use Node.ancestor() because the enter data directive does
-        # not have children. Instead, we go back up to the Schedule and
-        # walk down from there.
-        routine = self.ancestor(Routine)
-        nodes = routine.walk(ACCEnterDataDirective)
-        # Check that any enter-data directive comes before this parallel
-        # directive
-        if nodes and nodes[0].abs_position > self.abs_position:
-            raise GenerationError(
-                "An ACC parallel region must be preceded by an ACC enter-"
-                "data directive but in '{0}' this is not the case.".
-                format(routine.name))
-
-        if not nodes and not self.ancestor(ACCDataDirective):
-            raise GenerationError(
-                "An ACC parallel region must either be preceded by an ACC "
-                "enter data directive or enclosed within an ACC data region "
-                "but in '{0}' this is not the case.".format(routine.name))
-
-        super(ACCParallelDirective, self).validate_global_constraints()
-
-    def gen_code(self, parent):
-        '''
-        Generate the elements of the f2pygen AST for this Node in the Schedule.
-
-        :param parent: node in the f2pygen AST to which to add node(s).
-        :type parent: :py:class:`psyclone.f2pygen.BaseGen`
-
-        '''
-        self.validate_global_constraints()
-
-        parent.add(DirectiveGen(parent, "acc", "begin", "parallel",
-                                "default(present)"))
-
-        for child in self.children:
-            child.gen_code(parent)
-
-        parent.add(DirectiveGen(parent, *self.end_string().split()))
-
-    def begin_string(self):
-        '''
-        Returns the beginning statement of this directive, i.e.
-        "acc parallel" plus any qualifiers. The backend is responsible
-        for adding the correct characters to mark this as a directive (e.g.
-        "!$").
-
-        :returns: the opening statement of this directive.
-        :rtype: str
-
-        '''
-        # pylint: disable=no-self-use
-        # "default(present)" means that the compiler is to assume that
-        # all data required by the parallel region is already present
-        # on the device. If we've made a mistake and it isn't present
-        # then we'll get a run-time error.
-        return "acc parallel default(present)"
-
-    def end_string(self):
-        '''
-        :returns: the closing statement for this directive.
-        :rtype: str
-        '''
-        # pylint: disable=no-self-use
-        return "acc end parallel"
-
-    @property
-    def ref_list(self):
-        '''
-        Returns a list of the references (whether to arrays or objects)
-        required by the Kernel call(s) that are children of this
-        directive. This is the list of quantities that must be
-        available on the remote device (probably a GPU) before
-        the parallel region can be begun.
-
-        :returns: list of variable names
-        :rtype: list of str
-        '''
-        variables = []
-
-        # Look-up the kernels that are children of this node
-        for call in self.kernels():
-            for arg in call.arguments.acc_args:
-                if arg not in variables:
-                    variables.append(arg)
-        return variables
-
-    @property
-    def fields(self):
-        '''
-        Returns a list of the names of field objects required by the Kernel
-        call(s) that are children of this directive.
-
-        :returns: list of names of field arguments.
-        :rtype: list of str
-        '''
-        # Look-up the kernels that are children of this node
-        fld_list = []
-        for call in self.kernels():
-            for arg in call.arguments.fields:
-                if arg not in fld_list:
-                    fld_list.append(arg)
-        return fld_list
-
-    @property
-    def scalars(self):
-        '''
-        Returns a list of the scalar quantities required by the Kernels in
-        this region.
-
-        :returns: list of names of scalar arguments.
-        :rtype: list of str
-        '''
-        scalars = []
-        for call in self.kernels():
-            for arg in call.arguments.scalars:
-                if arg not in scalars:
-                    scalars.append(arg)
-        return scalars
-
-    def update(self):
-        '''
-        Update the underlying fparser2 parse tree with nodes for the start
-        and end of this parallel region.
-        '''
-        self.validate_global_constraints()
-        self._add_region(start_text="PARALLEL", end_text="END PARALLEL",
-                         data_movement="present")
-
-
-class ACCLoopDirective(ACCDirective):
-    '''
-    Class managing the creation of a '!$acc loop' OpenACC directive.
-
-    :param children: list of nodes that will be children of this directive.
-    :type children: list of :py:class:`psyclone.psyir.nodes.Node`.
-    :param parent: the node in the Schedule to which to add this directive.
-    :type parent: :py:class:`psyclone.psyir.nodes.Node`.
-    :param int collapse: Number of nested loops to collapse into a single \
-                         iteration space or None.
-    :param bool independent: Whether or not to add the `independent` clause \
-                             to the loop directive.
-    '''
-    def __init__(self, children=None, parent=None, collapse=None,
-                 independent=True, sequential=False):
-        self._collapse = collapse
-        self._independent = independent
-        self._sequential = sequential
-        super(ACCLoopDirective, self).__init__(children=children,
-                                               parent=parent)
-
-    @property
-    def dag_name(self):
-        '''
-        :returns: the name to use for this Node in a DAG
-        :rtype: str
-        '''
-        _, position = self._find_position(self.ancestor(Routine))
-        return "ACC_loop_" + str(position)
-
-    def node_str(self, colour=True):
-        '''
-        Returns the name of this node with (optional) control codes
-        to generate coloured output in a terminal that supports it.
-
-        :param bool colour: whether or not to include colour control codes.
-
-        :returns: description of this node, possibly coloured.
-        :rtype: str
-        '''
-        text = self.coloured_name(colour) + "[ACC Loop"
-        if self._sequential:
-            text += ", seq"
-        else:
-            if self._collapse:
-                text += ", collapse={0}".format(self._collapse)
-            if self._independent:
-                text += ", independent"
-        text += "]"
-        return text
-
-    def validate_global_constraints(self):
-        '''
-        Perform validation of those global constraints that can only be done
-        at code-generation time.
-
-        :raises GenerationError: if this ACCLoopDirective is not enclosed \
-                            within some OpenACC parallel or kernels region.
-        '''
-        # It is only at the point of code generation that we can check for
-        # correctness (given that we don't mandate the order that a user can
-        # apply transformations to the code). As an orphaned loop directive,
-        # we must have an ACCParallelDirective or an ACCKernelsDirective as
-        # an ancestor somewhere back up the tree.
-        if not self.ancestor((ACCParallelDirective, ACCKernelsDirective)):
-            raise GenerationError(
-                "ACCLoopDirective must have an ACCParallelDirective or "
-                "ACCKernelsDirective as an ancestor in the Schedule")
-
-        super(ACCLoopDirective, self).validate_global_constraints()
-
-    def gen_code(self, parent):
-        '''
-        Generate the f2pygen AST entries in the Schedule for this OpenACC
-        loop directive.
-
-        :param parent: the parent Node in the Schedule to which to add our
-                       content.
-        :type parent: sub-class of :py:class:`psyclone.f2pygen.BaseGen`
-        :raises GenerationError: if this "!$acc loop" is not enclosed within \
-                                 an ACC Parallel region.
-        '''
-        self.validate_global_constraints()
-
-        # Add any clauses to the directive. We use self.begin_string() to avoid
-        # code duplication.
-        options_str = self.begin_string(leading_acc=False)
-
-        parent.add(DirectiveGen(parent, "acc", "begin", "loop", options_str))
-
-        for child in self.children:
-            child.gen_code(parent)
-
-    def update(self):
-        '''
-        Update the existing fparser2 parse tree with the code associated with
-        this ACC LOOP directive.
-
-        '''
-        self.validate_global_constraints()
-
-        # Use begin_string() to avoid code duplication although we have to
-        # put back the "loop" qualifier.
-        # TODO #435 remove this method altogether once the NEMO API is able to
-        # use the PSyIR backend.
-        self._add_region(
-            start_text="loop " + self.begin_string(leading_acc=False))
-
-    def begin_string(self, leading_acc=True):
-        ''' Returns the opening statement of this directive, i.e.
-        "acc loop" plus any qualifiers. If `leading_acc` is False then
-        the leading "acc loop" text is not included.
-
-        :param bool leading_acc: whether or not to include the leading \
-                                 "acc loop" in the text that is returned.
-
-        :returns: the opening statement of this directive.
-        :rtype: str
-
-        '''
-        clauses = []
-        if leading_acc:
-            clauses = ["acc", "loop"]
-
-        if self._sequential:
-            clauses.append("seq")
-        else:
-            if self._independent:
-                clauses.append("independent")
-            if self._collapse:
-                clauses.append("collapse({0})".format(self._collapse))
-        return " ".join(clauses)
-
-    def end_string(self):
-        '''
-        Would return the end string for this directive but "acc loop"
-        doesn't have a closing directive.
-
-        :returns: empty string.
-        :rtype: str
-
-        '''
-        # pylint: disable=no-self-use
-        return ""
-
-
-class OMPDirective(Directive):
-    '''
-    Base class for all OpenMP-related directives
-
-    '''
-    _PREFIX = "OMP"
-
-    @property
-    def dag_name(self):
-        '''
-        :returns: the name to use in a dag for this node
-        :rtype: str
-        '''
-        _, position = self._find_position(self.ancestor(Routine))
-        return "OMP_directive_" + str(position)
-
-    def node_str(self, colour=True):
-        '''
-        Returns the name of this node with (optional) control codes
-        to generate coloured output in a terminal that supports it.
-
-        :param bool colour: whether or not to include colour control codes.
-
-        :returns: description of this node, possibly coloured.
-        :rtype: str
-        '''
-        return self.coloured_name(colour) + "[OMP]"
-
-    def _get_reductions_list(self, reduction_type):
-        '''
-        Returns the names of all scalars within this region that require a
-        reduction of type 'reduction_type'. Returned names will be unique.
-
-        :param reduction_type: the reduction type (e.g. AccessType.SUM) to \
-                               search for.
-        :type reduction_type: :py:class:`psyclone.core.access_type.AccessType`
-
-        :returns: names of scalar arguments with reduction access.
-        :rtype: list of str
-
-        '''
-        result = []
-        const = Config.get().api_conf().get_constants()
-        for call in self.kernels():
-            for arg in call.arguments.args:
-                if arg.argument_type in const.VALID_SCALAR_NAMES:
-                    if arg.descriptor.access == reduction_type:
-                        if arg.name not in result:
-                            result.append(arg.name)
-        return result
-
-
-class OMPParallelDirective(OMPDirective):
-
-    @property
-    def dag_name(self):
-        '''
-        :returns: the name to use in the DAG for this node.
-        :rtype: str
-        '''
-        _, position = self._find_position(self.ancestor(Routine))
-        return "OMP_parallel_" + str(position)
-
-    def node_str(self, colour=True):
-        '''
-        Returns the name of this node with (optional) control codes
-        to generate coloured output in a terminal that supports it.
-
-        :param bool colour: whether or not to include colour control codes.
-
-        :returns: description of this node, possibly coloured.
-        :rtype: str
-        '''
-        return self.coloured_name(colour) + "[OMP parallel]"
-
-    def gen_code(self, parent):
-        '''Generate the fortran OMP Parallel Directive and any associated
-        code'''
-        from psyclone.f2pygen import AssignGen, UseGen, DeclGen
-
-        private_list = self._get_private_list()
-
-        reprod_red_call_list = self.reductions(reprod=True)
-        if reprod_red_call_list:
-            # we will use a private thread index variable
-            thread_idx = self.scope.symbol_table.\
-                lookup_with_tag("omp_thread_index").name
-            private_list.append(thread_idx)
-            # declare the variable
-            parent.add(DeclGen(parent, datatype="integer",
-                               entity_decls=[thread_idx]))
-        private_str = ",".join(private_list)
-
-        # We're not doing nested parallelism so make sure that this
-        # omp parallel region is not already within some parallel region
-        self.validate_global_constraints()
-
-        # Check that this OpenMP PARALLEL directive encloses other
-        # OpenMP directives. Although it is valid OpenMP if it doesn't,
-        # this almost certainly indicates a user error.
-        self._encloses_omp_directive()
-
-        calls = self.reductions()
-
-        # first check whether we have more than one reduction with the same
-        # name in this Schedule. If so, raise an error as this is not
-        # supported for a parallel region.
-        names = []
-        for call in calls:
-            name = call.reduction_arg.name
-            if name in names:
-                raise GenerationError(
-                    "Reduction variables can only be used once in an invoke. "
-                    "'{0}' is used multiple times, please use a different "
-                    "reduction variable".format(name))
-            else:
-                names.append(name)
-
-        zero_reduction_variables(calls, parent)
-
-        parent.add(DirectiveGen(parent, "omp", "begin", "parallel",
-                                "default(shared), private({0})".
-                                format(private_str)))
-
-        if reprod_red_call_list:
-            # add in a local thread index
-            parent.add(UseGen(parent, name="omp_lib", only=True,
-                              funcnames=["omp_get_thread_num"]))
-            parent.add(AssignGen(parent, lhs=thread_idx,
-                                 rhs="omp_get_thread_num()+1"))
-
-        first_type = type(self.dir_body[0])
-        for child in self.dir_body.children:
-            if first_type != type(child):
-                raise NotImplementedError("Cannot correctly generate code"
-                                          " for an OpenMP parallel region"
-                                          " containing children of "
-                                          "different types")
-            child.gen_code(parent)
-
-        parent.add(DirectiveGen(parent, "omp", "end", "parallel", ""))
-
-        if reprod_red_call_list:
-            parent.add(CommentGen(parent, ""))
-            parent.add(CommentGen(parent, " sum the partial results "
-                                  "sequentially"))
-            parent.add(CommentGen(parent, ""))
-            for call in reprod_red_call_list:
-                call.reduction_sum_loop(parent)
-
-    def begin_string(self):
-        '''Returns the beginning statement of this directive, i.e.
-        "omp parallel". The visitor is responsible for adding the
-        correct directive beginning (e.g. "!$").
-
-        :returns: the opening statement of this directive.
-        :rtype: str
-
-        '''
-        result = "omp parallel"
-        # TODO #514: not yet working with NEMO, so commented out for now
-        # if not self._reprod:
-        #     result += self._reduction_string()
-        private_list = self._get_private_list()
-        private_str = ",".join(private_list)
-
-        if private_str:
-            result = "{0} private({1})".format(result, private_str)
-        return result
-
-    def end_string(self):
-        '''Returns the end (or closing) statement of this directive, i.e.
-        "omp end parallel". The visitor is responsible for adding the
-        correct directive beginning (e.g. "!$").
-
-        :returns: the end statement for this directive.
-        :rtype: str
-
-        '''
-        # pylint: disable=no-self-use
-        return "omp end parallel"
-
-    def _get_private_list(self):
-        '''
-        Returns the variable names used for any loops within a directive
-        and any variables that have been declared private by a Kernel
-        within the directive.
-
-        :returns: list of variables to declare as thread private.
-        :rtype: list of str
-
-        :raises InternalError: if a Kernel has local variable(s) but they \
-                               aren't named.
-        '''
-        result = set()
-        # get variable names from all calls that are a child of this node
-        for call in self.kernels():
-            for variable_name in call.local_vars():
-                if variable_name == "":
-                    raise InternalError(
-                        "call '{0}' has a local variable but its "
-                        "name is not set.".format(call.name))
-                result.add(variable_name.lower())
-
-        # Now determine scalar variables that must be private:
-        var_accesses = VariablesAccessInfo()
-        self.reference_accesses(var_accesses)
-        for signature in var_accesses.all_signatures:
-            accesses = var_accesses[signature].all_accesses
-            # Ignore variables that have indices, we only look at scalar
-            if accesses[0].is_array():
-                continue
-
-            # If a variable is only accessed once, it is either an error
-            # or a shared variable - anyway it is not private
-            if len(accesses) == 1:
-                continue
-
-            # We have at least two accesses. If the first one is a write,
-            # assume the variable should be private:
-            if accesses[0].access_type == AccessType.WRITE:
-                # Check if the write access is inside the parallel loop. If
-                # the write is outside of a loop, it is an assignment to
-                # a shared variable. Example where jpk is likely used
-                # outside of the parallel section later, so it must be
-                # declared as shared in order to have its value in other loops:
-                # !$omp parallel
-                # jpk = 100
-                # !omp do
-                # do ji = 1, jpk
-
-                # TODO #598: improve the handling of scalar variables.
-
-                # Go up the tree till we either find the InvokeSchedule,
-                # which is at the top, or a Loop statement (or no parent,
-                # which means we have reached the end of a called kernel).
-                parent = accesses[0].node.ancestor((Loop, InvokeSchedule),
-                                                   include_self=True)
-
-                if parent and isinstance(parent, Loop):
-                    # The assignment to the variable is inside a loop, so
-                    # declare it to be private
-                    result.add(str(signature).lower())
-
-        # Convert the set into a list and sort it, so that we get
-        # reproducible results
-        list_result = list(result)
-        list_result.sort()
-        return list_result
-
-    def validate_global_constraints(self):
-        '''
-        Perform validation checks that can only be done at code-generation
-        time.
-
-        :raises GenerationError: if this OMPDoDirective is not enclosed \
-                            within some OpenMP parallel region.
-        '''
-        if self.ancestor(OMPParallelDirective) is not None:
-            raise GenerationError("Cannot nest OpenMP parallel regions.")
-
-    def _encloses_omp_directive(self):
-        ''' Check that this Parallel region contains other OpenMP
-            directives. While it doesn't have to (in order to be valid
-            OpenMP), it is likely that an absence of directives
-            is an error on the part of the user. '''
-        # We need to recurse down through all our children and check
-        # whether any of them are an OMPDirective.
-        node_list = self.walk(OMPDirective)
-        if not node_list:
-            # TODO raise a warning here so that the user can decide
-            # whether or not this is OK.
-            pass
-            # raise GenerationError("OpenMP parallel region does not enclose "
-            #                       "any OpenMP directives. This is probably "
-            #                       "not what you want.")
-
-    def update(self):
-        '''
-        Updates the fparser2 AST by inserting nodes for this OpenMP
-        parallel region.
-
-        '''
-        # TODO #435: Remove this function once this is fixed
-        self._add_region(
-            start_text="parallel default(shared), private({0})".format(
-                ",".join(self._get_private_list())),
-            end_text="end parallel")
-
-
-class OMPDoDirective(OMPDirective):
-    '''
-    Class representing an OpenMP DO directive in the PSyclone AST.
-
-    :param list children: list of Nodes that are children of this Node.
-    :param parent: the Node in the AST that has this directive as a child.
-    :type parent: :py:class:`psyclone.psyir.nodes.Node`
-    :param str omp_schedule: the OpenMP schedule to use.
-    :param bool reprod: whether or not to generate code for run-reproducible \
-                        OpenMP reductions.
-
-    '''
-    def __init__(self, children=None, parent=None, omp_schedule="static",
-                 reprod=None):
-
-        if children is None:
-            children = []
-
-        if reprod is None:
-            self._reprod = Config.get().reproducible_reductions
-        else:
-            self._reprod = reprod
-
-        self._omp_schedule = omp_schedule
-
-        # Call the init method of the base class once we've stored
-        # the OpenMP schedule
-        super(OMPDoDirective, self).__init__(children=children,
-                                             parent=parent)
-
-    @property
-    def dag_name(self):
-        '''
-        :returns: the name to use in the DAG for this node.
-        :rtype: str
-        '''
-        _, position = self._find_position(self.ancestor(Routine))
-        return "OMP_do_" + str(position)
-
-    def node_str(self, colour=True):
-        '''
-        Returns the name of this node with (optional) control codes
-        to generate coloured output in a terminal that supports it.
-
-        :param bool colour: whether or not to include colour control codes.
-
-        :returns: description of this node, possibly coloured.
-        :rtype: str
-        '''
-        if self.reductions():
-            reprod = "[reprod={0}]".format(self._reprod)
-        else:
-            reprod = ""
-        return "{0}[OMP do]{1}".format(self.coloured_name(colour), reprod)
-
-    def _reduction_string(self):
-        ''' Return the OMP reduction information as a string '''
-        reduction_str = ""
-        for reduction_type in AccessType.get_valid_reduction_modes():
-            reductions = self._get_reductions_list(reduction_type)
-            for reduction in reductions:
-                reduction_str += ", reduction({0}:{1})".format(
-                    OMP_OPERATOR_MAPPING[reduction_type], reduction)
-        return reduction_str
-
-    @property
-    def reprod(self):
-        ''' returns whether reprod has been set for this object or not '''
-        return self._reprod
-
-    def validate_global_constraints(self):
-        '''
-        Perform validation checks that can only be done at code-generation
-        time.
-
-        :raises GenerationError: if this OMPDoDirective is not enclosed \
-                            within some OpenMP parallel region.
-        '''
-        # It is only at the point of code generation that we can check for
-        # correctness (given that we don't mandate the order that a user
-        # can apply transformations to the code). As an orphaned loop
-        # directive, we must have an OMPParallelDirective as an ancestor
-        # somewhere back up the tree.
-        if not self.ancestor(OMPParallelDirective,
-                             excluding=OMPParallelDoDirective):
-            raise GenerationError(
-                "OMPDoDirective must be inside an OMP parallel region but "
-                "could not find an ancestor OMPParallelDirective node")
-
-        super(OMPDoDirective, self).validate_global_constraints()
-
-    def gen_code(self, parent):
-        '''
-        Generate the f2pygen AST entries in the Schedule for this OpenMP do
-        directive.
-
-        :param parent: the parent Node in the Schedule to which to add our \
-                       content.
-        :type parent: sub-class of :py:class:`psyclone.f2pygen.BaseGen`
-        :raises GenerationError: if this "!$omp do" is not enclosed within \
-                                 an OMP Parallel region.
-
-        '''
-        self.validate_global_constraints()
-
-        if self._reprod:
-            local_reduction_string = ""
-        else:
-            local_reduction_string = self._reduction_string()
-
-        # As we're an orphaned loop we don't specify the scope
-        # of any variables so we don't have to generate the
-        # list of private variables
-        options = "schedule({0})".format(self._omp_schedule) + \
-                  local_reduction_string
-        parent.add(DirectiveGen(parent, "omp", "begin", "do", options))
-
-        for child in self.children:
-            child.gen_code(parent)
-
-        # make sure the directive occurs straight after the loop body
-        position = parent.previous_loop()
-        parent.add(DirectiveGen(parent, "omp", "end", "do", ""),
-                   position=["after", position])
-
-    def begin_string(self):
-        '''Returns the beginning statement of this directive, i.e.
-        "omp do ...". The visitor is responsible for adding the
-        correct directive beginning (e.g. "!$").
-
-        :returns: the beginning statement for this directive.
-        :rtype: str
-
-        '''
-        return "omp do schedule({0})".format(self._omp_schedule)
-
-    def end_string(self):
-        '''Returns the end (or closing) statement of this directive, i.e.
-        "omp end do". The visitor is responsible for adding the
-        correct directive beginning (e.g. "!$").
-
-        :returns: the end statement for this directive.
-        :rtype: str
-
-        '''
-        # pylint: disable=no-self-use
-        return "omp end do"
-
-    def update(self):
-        '''
-        Updates the fparser2 AST by inserting nodes for this OpenMP do.
-
-        :raises GenerationError: if the existing AST doesn't have the \
-                                 correct structure to permit the insertion \
-                                 of the OpenMP parallel do.
-        '''
-        self.validate_global_constraints()
-
-        # Since this is an OpenMP do, it can only be applied
-        # to a single loop.
-        if len(self.dir_body.children) != 1:
-            raise GenerationError(
-                "An OpenMP DO can only be applied to a single loop "
-                "but this Node has {0} children: {1}".
-                format(len(self.dir_body.children), self.dir_body.children))
-
-        self._add_region(start_text="do schedule({0})".format(
-            self._omp_schedule), end_text="end do")
-=======
->>>>>>> cb1a2ea3
 
         # Global symbols promoted from Kernel Globals are in the SymbolTable
         # First aggregate all globals variables from the same module in a map
