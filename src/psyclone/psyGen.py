# -----------------------------------------------------------------------------
# BSD 3-Clause License
#
# Copyright (c) 2017-2024, Science and Technology Facilities Council.
# All rights reserved.
#
# Redistribution and use in source and binary forms, with or without
# modification, are permitted provided that the following conditions are met:
#
# * Redistributions of source code must retain the above copyright notice, this
#   list of conditions and the following disclaimer.
#
# * Redistributions in binary form must reproduce the above copyright notice,
#   this list of conditions and the following disclaimer in the documentation
#   and/or other materials provided with the distribution.
#
# * Neither the name of the copyright holder nor the names of its
#   contributors may be used to endorse or promote products derived from
#   this software without specific prior written permission.
#
# THIS SOFTWARE IS PROVIDED BY THE COPYRIGHT HOLDERS AND CONTRIBUTORS
# "AS IS" AND ANY EXPRESS OR IMPLIED WARRANTIES, INCLUDING, BUT NOT
# LIMITED TO, THE IMPLIED WARRANTIES OF MERCHANTABILITY AND FITNESS
# FOR A PARTICULAR PURPOSE ARE DISCLAIMED. IN NO EVENT SHALL THE
# COPYRIGHT HOLDER OR CONTRIBUTORS BE LIABLE FOR ANY DIRECT, INDIRECT,
# INCIDENTAL, SPECIAL, EXEMPLARY, OR CONSEQUENTIAL DAMAGES (INCLUDING,
# BUT NOT LIMITED TO, PROCUREMENT OF SUBSTITUTE GOODS OR SERVICES;
# LOSS OF USE, DATA, OR PROFITS; OR BUSINESS INTERRUPTION) HOWEVER
# CAUSED AND ON ANY THEORY OF LIABILITY, WHETHER IN CONTRACT, STRICT
# LIABILITY, OR TORT (INCLUDING NEGLIGENCE OR OTHERWISE) ARISING IN
# ANY WAY OUT OF THE USE OF THIS SOFTWARE, EVEN IF ADVISED OF THE
# POSSIBILITY OF SUCH DAMAGE.
# -----------------------------------------------------------------------------
# Authors: R. W. Ford, A. R. Porter, S. Siso and N. Nobre, STFC Daresbury Lab
# Modified by I. Kavcic and L. Turner, Met Office
# Modified by C.M. Maynard, Met Office / University of Reading
# Modified by J. Henrichs, Bureau of Meteorology
# -----------------------------------------------------------------------------

''' This module provides generic support for PSyclone's PSy code optimisation
    and generation. The classes in this method need to be specialised for a
    particular API and implementation. '''

import os
from collections import OrderedDict
import abc

from psyclone.configuration import Config, LFRIC_API_NAMES, GOCEAN_API_NAMES
from psyclone.core import AccessType
from psyclone.errors import GenerationError, InternalError, FieldNotFoundError
from psyclone.f2pygen import (AllocateGen, AssignGen, CommentGen,
                              DeclGen, DeallocateGen, DoGen, UseGen)
from psyclone.parse.algorithm import BuiltInCall
from psyclone.psyir.backend.fortran import FortranWriter
from psyclone.psyir.nodes import (ArrayReference, Call, Container, Literal,
                                  Loop, Node, OMPDoDirective, Reference,
                                  Routine, Schedule, Statement, FileContainer)
from psyclone.psyir.symbols import (ArgumentInterface, ArrayType,
                                    ContainerSymbol, DataSymbol,
                                    UnresolvedType,
                                    ImportInterface, INTEGER_TYPE,
                                    RoutineSymbol, Symbol)
from psyclone.psyir.symbols.datatypes import UnsupportedFortranType

# The types of 'intent' that an argument to a Fortran subroutine
# may have
FORTRAN_INTENT_NAMES = ["inout", "out", "in"]

# Mapping of access type to operator.
REDUCTION_OPERATOR_MAPPING = {AccessType.SUM: "+"}


def object_index(alist, item):
    '''
    A version of the `list.index()` method that checks object identity
    rather that the content of the object.

    TODO this is a workaround for the fact that fparser2 overrides the
    comparison operator for all nodes in the parse tree. See fparser
    issue 174.

    :param alist: single object or list of objects to search.
    :type alist: list or :py:class:`fparser.two.utils.Base`
    :param obj item: object to search for in the list.
    :returns: index of the item in the list.
    :rtype: int
    :raises ValueError: if object is not in the list.
    '''
    if item is None:
        raise InternalError("Cannot search for None item in list.")
    for idx, entry in enumerate(alist):
        if entry is item:
            return idx
    raise ValueError(f"Item '{item}' not found in list: {alist}")


def zero_reduction_variables(red_call_list, parent):
    '''zero all reduction variables associated with the calls in the call
    list'''
    if red_call_list:
        parent.add(CommentGen(parent, ""))
        parent.add(CommentGen(parent, " Zero summation variables"))
        parent.add(CommentGen(parent, ""))
        for call in red_call_list:
            call.zero_reduction_variable(parent)
        parent.add(CommentGen(parent, ""))


def args_filter(arg_list, arg_types=None, arg_accesses=None, arg_meshes=None,
                include_literals=True):
    '''
    Return all arguments in the supplied list that are of type
    arg_types and with access in arg_accesses. If these are not set
    then return all arguments.

    :param arg_list: list of kernel arguments to filter.
    :type arg_list: list of :py:class:`psyclone.parse.kernel.Descriptor`
    :param arg_types: list of argument types (e.g. "GH_FIELD").
    :type arg_types: list of str
    :param arg_accesses: list of access types that arguments must have.
    :type arg_accesses: list of \
        :py:class:`psyclone.core.access_type.AccessType`
    :param arg_meshes: list of meshes that arguments must be on.
    :type arg_meshes: list of str
    :param bool include_literals: whether or not to include literal arguments \
                                  in the returned list.

    :returns: list of kernel arguments matching the requirements.
    :rtype: list of :py:class:`psyclone.parse.kernel.Descriptor`

    '''
    arguments = []
    for argument in arg_list:
        if arg_types:
            if argument.argument_type.lower() not in arg_types:
                continue
        if arg_accesses:
            if argument.access not in arg_accesses:
                continue
        if arg_meshes:
            if argument.mesh not in arg_meshes:
                continue
        if not include_literals:
            # We're not including literal arguments so skip this argument
            # if it is literal.
            if argument.is_literal:
                continue
        arguments.append(argument)
    return arguments


class PSyFactory():
    '''
    Creates a specific version of the PSy.

    :param str api: name of the PSyclone API (domain) for which to create \
        a factory.
    :param bool distributed_memory: whether or not the PSy object created \
        will include support for distributed-memory parallelism.

    :raises TypeError: if the distributed_memory argument is not a bool.

    '''
    def __init__(self, api="", distributed_memory=None):

        if distributed_memory is None:
            _distributed_memory = Config.get().distributed_memory
        else:
            _distributed_memory = distributed_memory

        if _distributed_memory not in [True, False]:
            raise TypeError(
                "The distributed_memory flag in PSyFactory must be set to"
                " 'True' or 'False'")
        Config.get().api = api
        Config.get().distributed_memory = _distributed_memory
        self._type = api

    def create(self, invoke_info):
        '''
        Create the API-specific PSy instance.

        :param invoke_info: information on the invoke()s found by parsing
                            the Algorithm layer.
        :type invoke_info: :py:class:`psyclone.parse.algorithm.FileInfo`

        :returns: an instance of the API-specific sub-class of PSy.
        :rtype: subclass of :py:class:`psyclone.psyGen.PSy`

        :raises InternalError: if this factory is found to have an
                               unsupported type (API).
        '''
        # Conditional run-time importing is a part of this factory
        # implementation.
        # pylint: disable=import-outside-toplevel
<<<<<<< HEAD
        if self._type == "dynamo0.3":
            from psyclone.domain.lfric import LFRicPSy as PSyClass
        elif self._type == "gocean1.0":
=======
        if self._type in LFRIC_API_NAMES:
            from psyclone.dynamo0p3 import DynamoPSy as PSyClass
        elif self._type in GOCEAN_API_NAMES:
>>>>>>> 38ba992d
            from psyclone.gocean1p0 import GOPSy as PSyClass
        else:
            raise InternalError(
                f"PSyFactory: Unsupported API type '{self._type}' found. "
                f"Expected one of {Config.get().supported_apis}.")
        return PSyClass(invoke_info)


class PSy():
    '''
    Base class to help manage and generate PSy code for a single
    algorithm file. Takes the invocation information output from the
    function :func:`parse.algorithm.parse` as its input and stores this in a
    way suitable for optimisation and code generation.

    :param FileInfo invoke_info: An object containing the required \
                                 invocation information for code \
                                 optimisation and generation. Produced \
                                 by the function :func:`parse.algorithm.parse`.
    :type invoke_info: :py:class:`psyclone.parse.algorithm.FileInfo`

    For example:

    >>> from psyclone.parse.algorithm import parse
    >>> ast, info = parse("argspec.F90")
    >>> from psyclone.psyGen import PSyFactory
    >>> api = "..."
    >>> psy = PSyFactory(api).create(info)
    >>> print(psy.gen)

    '''
    def __init__(self, invoke_info):
        self._name = invoke_info.name
        self._invokes = None
        # Create an empty PSy layer PSyIR file with a Container (module) inside
        # TODO 1010: Alternatively the PSy object could be a Container itself
        module = Container(self.name)
        FileContainer(self.name, children=[module])
        self._container = module

    @property
    def container(self):
        '''
        :returns: the container associated with this PSy object
        :rtype: :py:class:`psyclone.psyir.nodes.Container`
        '''
        return self._container

    def __str__(self):
        return "PSy"

    @property
    def invokes(self):
        ''':returns: the list of invokes.
        :rtype: :py:class:`psyclone.psyGen.Invokes` or derived class
        '''
        return self._invokes

    @property
    def name(self):
        ''':returns: the name of the PSy object.
        :rtype: str
        '''
        return "psy_"+self._name

    @property
    @abc.abstractmethod
    def gen(self):
        '''Abstract base class for code generation function.

        :returns: root node of generated Fortran AST.
        :rtype: :py:class:`psyclone.psyir.nodes.Node`
        '''


class Invokes():
    '''Manage the invoke calls.

    :param alg_calls: a list of invoke metadata extracted by the \
        parser.
    :type alg_calls: list of \
    :py:class:`psyclone.parse.algorithm.InvokeCall`
    :param invoke_cls: an api-specific Invoke class.
    :type invoke_cls: subclass of :py:class:`psyclone.psyGen.Invoke`
    :param psy: the PSy instance containing this Invokes instance.
    :type psy: subclass of :py:class`psyclone.psyGen.PSy`

    '''
    def __init__(self, alg_calls, invoke_cls, psy):
        self._psy = psy
        self.invoke_map = {}
        self.invoke_list = []
        for idx, alg_invocation in enumerate(alg_calls):
            my_invoke = invoke_cls(alg_invocation, idx, self)
            self.invoke_map[my_invoke.name] = my_invoke
            self.invoke_list.append(my_invoke)

    def __str__(self):
        return "Invokes object containing "+str(self.names)

    @property
    def psy(self):
        '''
        :returns: the PSy instance that contains this instance.
        :rtype: subclass of :py:class:`psyclone.psyGen.PSy`

        '''
        return self._psy

    @property
    def names(self):
        return self.invoke_map.keys()

    def get(self, invoke_name):
        '''
        Gets the Invoke with the supplied name. If the name does not already
        begin with ``invoke_`` then a new name with this prepended is included
        in the search if no exact match is found initially.

        :param str invoke_name: the name of the Invoke to get (not case-
                                sensitive).

        :returns: the invoke with the specified name.
        :rtype: :py:class:`psyclone.psyGen.Invoke`

        :raises RuntimeError: if no Invoke with the supplied name (with or
                              without ``invoke_`` prepended) exists.
        '''
        search_names = [invoke_name.lower()]
        if not search_names[0].startswith("invoke_"):
            search_names.append("invoke_"+search_names[0])
        for name in search_names:
            try:
                return self.invoke_map[name]
            except KeyError:
                pass

        search_list = " or ".join(f"'{name}'" for name in search_names)
        raise RuntimeError(f"Cannot find an invoke named {search_list} "
                           f"in {list(self.names)}")

    def gen_code(self, parent):
        '''
        Create the f2pygen AST for each Invoke in the PSy layer.

        :param parent: the parent node in the AST to which to add content.
        :type parent: `psyclone.f2pygen.ModuleGen`

        :raises GenerationError: if an invoke_list schedule is not an \
            InvokeSchedule.
        '''
        for invoke in self.invoke_list:
            if not isinstance(invoke.schedule, InvokeSchedule):
                raise GenerationError(
                    f"An invoke.schedule element of the invoke_list is a "
                    f"'{type(invoke.schedule).__name__}', but it should be an "
                    f"'InvokeSchedule'.")
            invoke.gen_code(parent)


class Invoke():
    r'''Manage an individual invoke call.

    :param alg_invocation: metadata from the parsed code capturing \
                           information for this Invoke instance.
    :type alg_invocation: :py:class:`psyclone.parse.algorithm.InvokeCall`
    :param int idx: position/index of this invoke call in the subroutine. \
                    If not None, this number is added to the name ("invoke\_").
    :param schedule_class: the schedule class to create for this invoke.
    :type schedule_class: :py:class:`psyclone.psyGen.InvokeSchedule`
    :param invokes: the Invokes instance that contains this Invoke \
                    instance.
    :type invokes: :py:class:`psyclone.psyGen.Invokes`
    :param reserved_names: optional list of reserved names, i.e. names that \
                           should not be used e.g. as a PSyclone-created \
                           variable name.
    :type reserved_names: list of str

    '''
    def __init__(self, alg_invocation, idx, schedule_class, invokes,
                 reserved_names=None):
        '''Construct an invoke object.'''

        self._invokes = invokes
        self._name = "invoke"
        self._alg_unique_args = []

        if alg_invocation is None and idx is None:
            return

        # create a name for the call if one does not already exist
        if alg_invocation.name is not None:
            # In Python2 unicode strings must be converted to str()
            self._name = str(alg_invocation.name)
        elif len(alg_invocation.kcalls) == 1 and \
                alg_invocation.kcalls[0].type == "kernelCall":
            # use the name of the kernel call with the position appended.
            # Appended position is needed in case we have two separate invokes
            # in the same algorithm code containing the same (single) kernel
            self._name = "invoke_" + str(idx) + "_" + \
                alg_invocation.kcalls[0].ktype.name
        else:
            # use the position of the invoke
            self._name = "invoke_" + str(idx)

        if not reserved_names:
            reserved_names = []

        # Get a reference to the parent container, if any
        container = None
        if self.invokes:
            container = self.invokes.psy.container

        # create the schedule (Routine sub-class). Routines use a
        # symbol input argument.
        schedule_symbol = RoutineSymbol(self._name)
        self._schedule = schedule_class(schedule_symbol,
                                        alg_invocation.kcalls,
                                        reserved_names, parent=container)

        # Add the new Schedule to the top-level PSy Container
        if container:
            container.addchild(self._schedule)

        # let the schedule have access to me
        self._schedule.invoke = self

        # extract the argument list for the algorithm call and psy
        # layer subroutine.
        self._alg_unique_args = []
        self._psy_unique_vars = []
        tmp_arg_names = []
        for call in self.schedule.kernels():
            for arg in call.arguments.args:
                if arg.text is not None:
                    if arg.text not in self._alg_unique_args:
                        self._alg_unique_args.append(arg.text)
                    if arg.name not in tmp_arg_names:
                        tmp_arg_names.append(arg.name)
                        self._psy_unique_vars.append(arg)
                else:
                    # literals have no name
                    pass

        # work out the unique dofs required in this subroutine
        self._dofs = {}
        for kern_call in self._schedule.coded_kernels():
            dofs = kern_call.arguments.dofs
            for dof in dofs:
                if dof not in self._dofs:
                    # Only keep the first occurrence for the moment. We will
                    # need to change this logic at some point as we need to
                    # cope with writes determining the dofs that are used.
                    self._dofs[dof] = [kern_call, dofs[dof][0]]

    def __str__(self):
        return self._name+"("+", ".join([str(arg) for arg in
                                         self._alg_unique_args])+")"

    @property
    def invokes(self):
        '''
        :returns: the Invokes instance that contains this instance.
        :rtype: :py:class`psyclone.psyGen.Invokes`

        '''
        return self._invokes

    @property
    def name(self):
        return self._name

    @property
    def alg_unique_args(self):
        return self._alg_unique_args

    @property
    def psy_unique_vars(self):
        return self._psy_unique_vars

    @property
    def psy_unique_var_names(self):
        names = []
        for var in self._psy_unique_vars:
            names.append(var.name)
        return names

    @property
    def schedule(self):
        return self._schedule

    @schedule.setter
    def schedule(self, obj):
        self._schedule = obj

    def unique_declarations(self, argument_types, access=None,
                            intrinsic_type=None):
        '''
        Returns a list of all required declarations for the specified
        API argument types. If access is supplied (e.g. "write") then
        only declarations with that access are returned. If an intrinsic
        type is supplied then only declarations with that intrinsic type
        are returned.

        :param argument_types: the types of the kernel argument for the \
                               particular API.
        :type argument_types: list of str
        :param access: optional AccessType that the declaration should have.
        :type access: :py:class:`psyclone.core.access_type.AccessType`
        :param intrinsic_type: optional intrinsic type of argument data.
        :type intrinsic_type: str

        :returns: a list of all declared kernel arguments.
        :rtype: list of :py:class:`psyclone.psyGen.KernelArgument`

        :raises InternalError: if at least one kernel argument type is \
                               not valid for the particular API.
        :raises InternalError: if an invalid access is specified.
        :raises InternalError: if an invalid intrinsic type is specified.

        '''
        # First check for invalid argument types, access and intrinsic type
        const = Config.get().api_conf().get_constants()
        if any(argtype not in const.VALID_ARG_TYPE_NAMES for
               argtype in argument_types):
            raise InternalError(
                f"Invoke.unique_declarations() called with at least one "
                f"invalid argument type. Expected one of "
                f"{const.VALID_ARG_TYPE_NAMES} but found {argument_types}.")

        if access and not isinstance(access, AccessType):
            raise InternalError(
                f"Invoke.unique_declarations() called with an invalid "
                f"access type. Type is '{access}' instead of AccessType.")

        if (intrinsic_type and intrinsic_type not in
                const.VALID_INTRINSIC_TYPES):
            raise InternalError(
                f"Invoke.unique_declarations() called with an invalid "
                f"intrinsic argument data type. Expected one of "
                f"{const.VALID_INTRINSIC_TYPES} but found '{intrinsic_type}'.")

        # Initialise dictionary of kernel arguments to get the
        # argument list from
        declarations = OrderedDict()
        # Find unique kernel arguments using their declaration names
        for call in self.schedule.kernels():
            for arg in call.arguments.args:
                if not intrinsic_type or arg.intrinsic_type == intrinsic_type:
                    if not access or arg.access == access:
                        if arg.text is not None:
                            if arg.argument_type in argument_types:
                                test_name = arg.declaration_name
                                if test_name not in declarations:
                                    declarations[test_name] = arg
        return list(declarations.values())

    def first_access(self, arg_name):
        ''' Returns the first argument with the specified name passed to
        a kernel in our schedule '''
        for call in self.schedule.kernels():
            for arg in call.arguments.args:
                if arg.text is not None:
                    if arg.declaration_name == arg_name:
                        return arg
        raise GenerationError(f"Failed to find any kernel argument with name "
                              f"'{arg_name}'")

    def unique_declns_by_intent(self, argument_types, intrinsic_type=None):
        '''
        Returns a dictionary listing all required declarations for each
        type of intent ('inout', 'out' and 'in').

        :param argument_types: the types of the kernel argument for the \
                               particular API for which the intent is required.
        :type argument_types: list of str
        :param intrinsic_type: optional intrinsic type of argument data.
        :type intrinsic_type: str

        :returns: dictionary containing 'intent' keys holding the kernel \
                  arguments as values for each type of intent.
        :rtype: dict of :py:class:`psyclone.psyGen.KernelArgument`

        :raises InternalError: if at least one kernel argument type is \
                               not valid for the particular API.
        :raises InternalError: if an invalid intrinsic type is specified.

        '''
        # First check for invalid argument types and intrinsic type
        const = Config.get().api_conf().get_constants()
        if any(argtype not in const.VALID_ARG_TYPE_NAMES for
               argtype in argument_types):
            raise InternalError(
                f"Invoke.unique_declns_by_intent() called with at least one "
                f"invalid argument type. Expected one of "
                f"{const.VALID_ARG_TYPE_NAMES} but found {argument_types}.")

        if (intrinsic_type and intrinsic_type not in
                const.VALID_INTRINSIC_TYPES):
            raise InternalError(
                f"Invoke.unique_declns_by_intent() called with an invalid "
                f"intrinsic argument data type. Expected one of "
                f"{const.VALID_INTRINSIC_TYPES} but found '{intrinsic_type}'.")

        # We will return a dictionary containing as many lists
        # as there are types of intent
        declns = {}
        for intent in FORTRAN_INTENT_NAMES:
            declns[intent] = []

        for arg in self.unique_declarations(argument_types,
                                            intrinsic_type=intrinsic_type):
            first_arg = self.first_access(arg.declaration_name)
            if first_arg.access in [AccessType.WRITE, AccessType.SUM]:
                # If the first access is a write then the intent is
                # out irrespective of any other accesses. Note,
                # sum_args behave as if they are write_args from the
                # PSy-layer's perspective.
                declns["out"].append(arg)
                continue
            # if all accesses are read, then the intent is in,
            # otherwise the intent is inout (as we have already
            # dealt with intent out).
            read_only = True
            for call in self.schedule.kernels():
                for tmp_arg in call.arguments.args:
                    if tmp_arg.text is not None and \
                       tmp_arg.declaration_name == arg.declaration_name:
                        if tmp_arg.access != AccessType.READ:
                            # readwrite_args behave in the
                            # same way as inc_args from the
                            # perspective of intents
                            read_only = False
                            break
                if not read_only:
                    break
            if read_only:
                declns["in"].append(arg)
            else:
                declns["inout"].append(arg)
        return declns

    def gen(self):
        from psyclone.f2pygen import ModuleGen
        module = ModuleGen("container")
        self.gen_code(module)
        return module.root

    @abc.abstractmethod
    def gen_code(self, parent):
        '''
        Generates invocation code (the subroutine called by the associated
        invoke call in the algorithm layer). This consists of the PSy
        invocation subroutine and the declaration of its arguments.

        :param parent: the node in the generated AST to which to add content.
        :type parent: :py:class:`psyclone.f2pygen.ModuleGen`

        '''


class InvokeSchedule(Routine):
    '''
    Stores schedule information for an invocation call. Schedules can be
    optimised using transformations.

    >>> from psyclone.parse.algorithm import parse
    >>> ast, info = parse("algorithm.f90")
    >>> from psyclone.psyGen import PSyFactory
    >>> api = "..."
    >>> psy = PSyFactory(api).create(info)
    >>> invokes = psy.invokes
    >>> invokes.names
    >>> invoke = invokes.get("name")
    >>> schedule = invoke.schedule
    >>> print(schedule.view())

    :param symbol: RoutineSymbol representing the invoke.
    :type symbol: :py:class:`psyclone.psyir.symbols.RoutineSymbol`
    :param type KernFactory: class instance of the factory to use when \
     creating Kernels. e.g. \
     :py:class:`psyclone.domain.lfric.LFRicKernCallFactory`.
    :param type BuiltInFactory: class instance of the factory to use when \
     creating built-ins. e.g. \
     :py:class:`psyclone.domain.lfric.lfric_builtins.LFRicBuiltInCallFactory`.
    :param alg_calls: list of Kernel calls in the schedule.
    :type alg_calls: list of :py:class:`psyclone.parse.algorithm.KernelCall`
    :param kwargs: additional keyword arguments provided to the super class.
    :type kwargs: unwrapped dict.

    '''
    # Textual description of the node.
    _text_name = "InvokeSchedule"

    def __init__(self, symbol, KernFactory, BuiltInFactory, alg_calls=None,
                 reserved_names=None, **kwargs):
        super().__init__(symbol, **kwargs)

        self._invoke = None

        # Populate the Schedule Symbol Table with the reserved names.
        if reserved_names:
            for reserved in reserved_names:
                self.symbol_table.add(Symbol(reserved))

        # We need to separate calls into loops (an iteration space really)
        # and calls so that we can perform optimisations separately on the
        # two entities.
        if alg_calls is None:
            alg_calls = []
        for call in alg_calls:
            if isinstance(call, BuiltInCall):
                self.addchild(BuiltInFactory.create(call, parent=self))
            else:
                self.addchild(KernFactory.create(call, parent=self))

    @property
    def symbol_table(self):
        '''
        :returns: Table containing symbol information for the schedule.
        :rtype: :py:class:`psyclone.psyir.symbols.SymbolTable`
        '''
        return self._symbol_table

    @property
    def invoke(self):
        return self._invoke

    @invoke.setter
    def invoke(self, my_invoke):
        self._invoke = my_invoke

    def node_str(self, colour=True):
        '''
        Returns the name of this node with appropriate control codes
        to generate coloured output in a terminal that supports it.

        :param bool colour: whether or not to include colour control codes.

        :returns: description of this node, possibly coloured.
        :rtype: str
        '''
        return f"{self.coloured_name(colour)}[invoke='{self.name}']"

    def __str__(self):
        result = self.coloured_name(False) + ":\n"
        for entity in self._children:
            result += str(entity) + "\n"
        result += "End " + self.coloured_name(False) + "\n"
        return result

    def gen_code(self, parent):
        '''
        Generate the Nodes in the f2pygen AST for this schedule.

        :param parent: the parent Node (i.e. the enclosing subroutine) to \
                       which to add content.
        :type parent: :py:class:`psyclone.f2pygen.SubroutineGen`

        '''
        # Imported symbols promoted from Kernel imports are in the SymbolTable.
        # First aggregate all variables imported from the same module in a map.
        module_map = {}
        for imported_var in self.symbol_table.imported_symbols:
            module_name = imported_var.interface.container_symbol.name
            if module_name in module_map:
                module_map[module_name].append(imported_var.name)
            else:
                module_map[module_name] = [imported_var.name]

        # Then we can produce the UseGen statements without repeating modules
        for module_name, var_list in module_map.items():
            parent.add(UseGen(parent, name=module_name, only=True,
                              funcnames=var_list))

        for entity in self.children:
            entity.gen_code(parent)


class GlobalSum(Statement):
    '''
    Generic Global Sum class which can be added to and manipulated
    in, a schedule.

    :param scalar: the scalar that the global sum is stored into
    :type scalar: :py:class:`psyclone.dynamo0p3.DynKernelArgument`
    :param parent: optional parent (default None) of this object
    :type parent: :py:class:`psyclone.psyir.nodes.Node`

    '''
    # Textual description of the node.
    _children_valid_format = "<LeafNode>"
    _text_name = "GlobalSum"
    _colour = "cyan"

    def __init__(self, scalar, parent=None):
        Node.__init__(self, children=[], parent=parent)
        import copy
        self._scalar = copy.copy(scalar)
        if scalar:
            # Update scalar values appropriately
            # Here "readwrite" denotes how the class GlobalSum
            # accesses/updates a scalar
            self._scalar.access = AccessType.READWRITE
            self._scalar.call = self

    @property
    def scalar(self):
        ''' Return the scalar field that this global sum acts on '''
        return self._scalar

    @property
    def dag_name(self):
        '''
        :returns: the name to use in the DAG for this node.
        :rtype: str
        '''
        return f"globalsum({self._scalar.name})_{self.position}"

    @property
    def args(self):
        ''' Return the list of arguments associated with this node. Override
        the base method and simply return our argument.'''
        return [self._scalar]

    def node_str(self, colour=True):
        '''
        Returns a text description of this node with (optional) control codes
        to generate coloured output in a terminal that supports it.

        :param bool colour: whether or not to include colour control codes.

        :returns: description of this node, possibly coloured.
        :rtype: str
        '''
        return f"{self.coloured_name(colour)}[scalar='{self._scalar.name}']"


class HaloExchange(Statement):
    '''
    Generic Halo Exchange class which can be added to and
    manipulated in, a schedule.

    :param field: the field that this halo exchange will act on
    :type field: :py:class:`psyclone.dynamo0p3.DynKernelArgument`
    :param check_dirty: optional argument default True indicating whether \
                        this halo exchange should be subject to a run-time \
                        check for clean/dirty halos.
    :type check_dirty: bool
    :param vector_index: optional vector index (default None) to identify \
                         which index of a vector field this halo exchange is \
                         responsible for.
    :type vector_index: int
    :param parent: optional parent (default None) of this object
    :type parent: :py:class:`psyclone.psyir.nodes.Node`

    '''
    # Textual description of the node.
    _children_valid_format = "<LeafNode>"
    _text_name = "HaloExchange"
    _colour = "blue"

    def __init__(self, field, check_dirty=True,
                 vector_index=None, parent=None):
        Node.__init__(self, children=[], parent=parent)
        import copy
        self._field = copy.copy(field)
        if field:
            # Update fields values appropriately
            # Here "readwrite" denotes how the class HaloExchange
            # accesses a field rather than the field's continuity
            self._field.access = AccessType.READWRITE
            self._field.call = self
        self._halo_type = None
        self._halo_depth = None
        self._check_dirty = check_dirty
        self._vector_index = vector_index
        # Keep a reference to the SymbolTable associated with the
        # InvokeSchedule.
        self._symbol_table = None
        isched = self.ancestor(InvokeSchedule)
        if isched:
            self._symbol_table = isched.symbol_table

    @property
    def vector_index(self):
        '''If the field is a vector then return the vector index associated
        with this halo exchange. Otherwise return None'''
        return self._vector_index

    @property
    def halo_depth(self):
        ''' Return the depth of the halo exchange '''
        return self._halo_depth

    @halo_depth.setter
    def halo_depth(self, value):
        ''' Set the depth of the halo exchange '''
        self._halo_depth = value

    @property
    def field(self):
        ''' Return the field that the halo exchange acts on '''
        return self._field

    @property
    def dag_name(self):
        '''
        :returns: the name to use in a dag for this node.
        :rtype: str
        '''
        name = f"{self._text_name}({self._field.name})_{self.position}"
        if self._check_dirty:
            name = "check" + name
        return name

    @property
    def args(self):
        '''Return the list of arguments associated with this node. Overide the
        base method and simply return our argument. '''
        return [self._field]

    def check_vector_halos_differ(self, node):
        '''Helper method which checks that two halo exchange nodes (one being
        self and the other being passed by argument) operating on the
        same field, both have vector fields of the same size and use
        different vector indices. If this is the case then the halo
        exchange nodes do not depend on each other. If this is not the
        case then an internal error will have occured and we raise an
        appropriate exception.

        :param node: a halo exchange which should exchange the same field as \
                     self.
        :type node: :py:class:`psyclone.psyGen.HaloExchange`
        :raises GenerationError: if the argument passed is not a halo exchange.
        :raises GenerationError: if the field name in the halo exchange \
                                 passed in has a different name to the field \
                                 in this halo exchange.
        :raises GenerationError: if the field in this halo exchange is not a \
                                 vector field
        :raises GenerationError: if the vector size of the field in this halo \
                                 exchange is different to vector size of the \
                                 field in the halo exchange passed by argument.
        :raises GenerationError: if the vector index of the field in this \
                                 halo exchange is the same as the vector \
                                 index of the field in the halo exchange \
                                 passed by argument.

        '''

        if not isinstance(node, HaloExchange):
            raise GenerationError(
                "Internal error, the argument passed to "
                "HaloExchange.check_vector_halos_differ() is not "
                "a halo exchange object")

        if self.field.name != node.field.name:
            raise GenerationError(
                f"Internal error, the halo exchange object passed to "
                f"HaloExchange.check_vector_halos_differ() has a different "
                f"field name '{node.field.name}' to self '{self.field.name}'")

        if self.field.vector_size <= 1:
            raise GenerationError(
                "Internal error, HaloExchange.check_vector_halos_differ() "
                "a halo exchange depends on another halo exchange but the "
                f"vector size of field '{self.field.name}' is 1")

        if self.field.vector_size != node.field.vector_size:
            raise GenerationError(
                f"Internal error, HaloExchange.check_vector_halos_differ() "
                f"a halo exchange depends on another halo exchange but the "
                f"vector sizes for field '{self.field.name}' differ")

        if self.vector_index == node.vector_index:
            raise GenerationError(
                f"Internal error, HaloExchange.check_vector_halos_differ() "
                f"a halo exchange depends on another halo exchange but both "
                f"vector id's ('{self.vector_index}') of field "
                f"'{self.field.name}' are the same")

    def node_str(self, colour=True):
        '''
        Returns the name of this node with (optional) control codes
        to generate coloured output in a terminal that supports it.

        :param bool colour: whether or not to include colour control codes.

        :returns: description of this node, possibly coloured.
        :rtype: str
        '''
        return (f"{self.coloured_name(colour)}[field='{self._field.name}', "
                f"type='{self._halo_type}', depth={self._halo_depth}, "
                f"check_dirty={self._check_dirty}]")


class Kern(Statement):
    '''Base class representing a call to a sub-program unit from within the
    PSy layer. It is possible for this unit to be in-lined within the
    PSy layer.

    :param parent: parent of this node in the PSyIR.
    :type parent: sub-class of :py:class:`psyclone.psyir.nodes.Node`
    :param call: information on the call itself, as obtained by parsing \
                 the Algorithm layer code.
    :type call: :py:class:`psyclone.parse.algorithm.KernelCall`
    :param str name: the name of the routine being called.
    :param ArgumentsClass: class to create the object that holds all \
        information on the kernel arguments, as extracted from kernel \
        meta-data (and accessible here via call.ktype).
    :type ArgumentsClass: type of :py:class:`psyclone.psyGen.Arguments`
    :param bool check: whether to check for consistency between the \
        kernel metadata and the algorithm layer. Defaults to True.

    :raises GenerationError: if any of the arguments to the call are \
                             duplicated.

    '''
    # Textual representation of the valid children for this node.
    _children_valid_format = "<LeafNode>"

    def __init__(self, parent, call, name, ArgumentsClass, check=True):
        # pylint: disable=too-many-arguments
        super().__init__(parent=parent)
        self._name = name
        self._iterates_over = call.ktype.iterates_over
        self._arguments = ArgumentsClass(call, self, check=check)

        # check algorithm arguments are unique for a kernel or
        # built-in call
        arg_names = []
        for arg in self._arguments.args:
            if arg.text:
                text = arg.text.lower().replace(" ", "")
                if text in arg_names:
                    raise GenerationError(
                        f"Argument '{arg.text}' is passed into kernel "
                        f"'{self._name}' code more than once from the "
                        f"algorithm layer. This is not allowed.")
                arg_names.append(text)

        self._arg_descriptors = None

        # Initialise any reduction information
        reduction_modes = AccessType.get_valid_reduction_modes()
        const = Config.get().api_conf().get_constants()
        args = args_filter(self._arguments.args,
                           arg_types=const.VALID_SCALAR_NAMES,
                           arg_accesses=reduction_modes)
        if args:
            self._reduction = True
            if len(args) != 1:
                raise GenerationError(
                    "PSyclone currently only supports a single reduction "
                    "in a kernel or builtin")
            self._reduction_arg = args[0]
        else:
            self._reduction = False
            self._reduction_arg = None

    @property
    def args(self):
        '''Return the list of arguments associated with this node. Overide the
        base method and simply return our arguments. '''
        return self.arguments.args

    def node_str(self, colour=True):
        ''' Returns the name of this node with (optional) control codes
        to generate coloured output in a terminal that supports it.

        :param bool colour: whether or not to include colour control codes.

        :returns: description of this node, possibly coloured.
        :rtype: str
        '''
        return (self.coloured_name(colour) + " " + self.name +
                "(" + self.arguments.names + ")")

    def reference_accesses(self, var_accesses):
        '''Get all variable access information. The API specific classes
        add the accesses to the arguments. So the code here only calls
        the baseclass, and increases the location.

        :param var_accesses: VariablesAccessInfo instance that stores the \
            information about variable accesses.
        :type var_accesses: \
            :py:class:`psyclone.core.VariablesAccessInfo`
        '''
        super().reference_accesses(var_accesses)
        var_accesses.next_location()

    @property
    def is_reduction(self):
        '''
        :returns: whether this kernel/built-in contains a reduction variable.
        :rtype: bool

        '''
        return self._reduction

    @property
    def reduction_arg(self):
        '''
        :returns: the reduction variable if this kernel/built-in
                  contains one and `None` otherwise.
        :rtype: :py:class:`psyclone.psyGen.KernelArgument` or `NoneType`

        '''
        return self._reduction_arg

    @property
    def reprod_reduction(self):
        '''
        :returns: whether this kernel/built-in is enclosed within an OpenMP
                  do loop. If so report whether it has the reproducible flag
                  set. Note, this also catches OMPParallelDo Directives but
                  they have reprod set to False so it is OK.
        :rtype: bool

        '''
        ancestor = self.ancestor(OMPDoDirective)
        if ancestor:
            return ancestor.reprod
        return False

    @property
    def local_reduction_name(self):
        '''
        :returns: a local reduction variable name that is unique for the
                  current reduction argument name. This is used for
                  thread-local reductions with reproducible reductions.
        :rtype: str

        '''
        # TODO #2381: Revisit symbol creation, now moved to the
        # Kern._reduction_reference() method, and try to associate it
        # with the PSy-layer generation or relevant transformation.
        return "l_" + self.reduction_arg.name

    def zero_reduction_variable(self, parent, position=None):
        '''
        Generate code to zero the reduction variable and to zero the local
        reduction variable if one exists. The latter is used for reproducible
        reductions, if specified.

        :param parent: the Node in the AST to which to add new code.
        :type parent: :py:class:`psyclone.psyir.nodes.Node`
        :param str position: where to position the new code in the AST.

        :raises GenerationError: if the variable to zero is not a scalar.
        :raises GenerationError: if the reprod_pad_size (read from the \
                                 configuration file) is less than 1.
        :raises GenerationError: for a reduction into a scalar that is \
                                 neither 'real' nor 'integer'.

        '''
        if not position:
            position = ["auto"]
        var_name = self._reduction_arg.name
        local_var_name = self.local_reduction_name
        var_arg = self._reduction_arg
        # Check for a non-scalar argument
        if not var_arg.is_scalar:
            raise GenerationError(
                f"Kern.zero_reduction_variable() should be a scalar but "
                f"found '{var_arg.argument_type}'.")
        # Generate the reduction variable
        var_data_type = var_arg.intrinsic_type
        if var_data_type == "real":
            data_value = "0.0"
        elif var_data_type == "integer":
            data_value = "0"
        else:
            raise GenerationError(
                f"Kern.zero_reduction_variable() should be either a 'real' or "
                f"an 'integer' scalar but found scalar of type "
                f"'{var_arg.intrinsic_type}'.")
        # Retrieve the precision information (if set) and append it
        # to the initial reduction value
        if var_arg.precision:
            kind_type = var_arg.precision
            zero_sum_variable = "_".join([data_value, kind_type])
        else:
            kind_type = ""
            zero_sum_variable = data_value
        parent.add(AssignGen(parent, lhs=var_name, rhs=zero_sum_variable),
                   position=position)
        if self.reprod_reduction:
            parent.add(DeclGen(parent, datatype=var_data_type,
                               entity_decls=[local_var_name],
                               allocatable=True, kind=kind_type,
                               dimension=":,:"))
            nthreads = \
                self.scope.symbol_table.lookup_with_tag("omp_num_threads").name
            if Config.get().reprod_pad_size < 1:
                raise GenerationError(
                    f"REPROD_PAD_SIZE in {Config.get().filename} should be a "
                    f"positive integer, but it is set to "
                    f"'{Config.get().reprod_pad_size}'.")
            pad_size = str(Config.get().reprod_pad_size)
            parent.add(AllocateGen(parent, local_var_name + "(" + pad_size +
                                   "," + nthreads + ")"), position=position)
            parent.add(AssignGen(parent, lhs=local_var_name,
                                 rhs=zero_sum_variable), position=position)

    def reduction_sum_loop(self, parent):
        '''
        Generate the appropriate code to place after the end parallel
        region.

        :param parent: the Node in the f2pygen AST to which to add new code.
        :type parent: :py:class:`psyclone.f2pygen.SubroutineGen`

        :raises GenerationError: for an unsupported reduction access in \
                                 LFRicBuiltIn.

        '''
        var_name = self._reduction_arg.name
        local_var_name = self.local_reduction_name
        # A non-reproducible reduction requires a single-valued argument
        local_var_ref = self._reduction_reference().name
        # A reproducible reduction requires multi-valued argument stored
        # as a padded array separately for each thread
        if self.reprod_reduction:
            local_var_ref = FortranWriter().arrayreference_node(
                self._reduction_reference())
        reduction_access = self._reduction_arg.access
        try:
            reduction_operator = REDUCTION_OPERATOR_MAPPING[reduction_access]
        except KeyError as err:
            api_strings = [access.api_specific_name()
                           for access in REDUCTION_OPERATOR_MAPPING]
            raise GenerationError(
                f"Unsupported reduction access "
                f"'{reduction_access.api_specific_name()}' found in "
                f"LFRicBuiltIn:reduction_sum_loop(). Expected one of "
                f"{api_strings}.") from err
        symtab = self.scope.symbol_table
        thread_idx = symtab.lookup_with_tag("omp_thread_index").name
        nthreads = symtab.lookup_with_tag("omp_num_threads").name
        do_loop = DoGen(parent, thread_idx, "1", nthreads)
        do_loop.add(AssignGen(do_loop, lhs=var_name, rhs=var_name +
                              reduction_operator + local_var_ref))
        parent.add(do_loop)
        parent.add(DeallocateGen(parent, local_var_name))

    def _reduction_reference(self):
        '''
        Return the reference to the reduction variable if OpenMP is set to
        be unreproducible, as we will be using the OpenMP reduction clause.
        Otherwise we will be computing the reduction ourselves and therefore
        need to store values into a (padded) array separately for each
        thread.

        :returns: reference to the variable to be reduced.
        :rtype: :py:class:`psyclone.psyir.nodes.Reference` or
                :py:class:`psyclone.psyir.nodes.ArrayReference`

        '''
        # TODO #2381: Revisit symbol creation, moved from the
        # Kern.local_reduction_name property, and try to associate it
        # with the PSy-layer generation or relevant transformation.
        symtab = self.scope.symbol_table
        reduction_name = self.reduction_arg.name
        # Return a multi-valued ArrayReference for a reproducible reduction
        if self.reprod_reduction:
            array_dim = [
                Literal("1", INTEGER_TYPE),
                Reference(symtab.lookup_with_tag("omp_thread_index"))]
            reduction_array = ArrayType(
                symtab.lookup(reduction_name).datatype, array_dim)
            local_reduction = DataSymbol(
                self.local_reduction_name, datatype=reduction_array)
            symtab.find_or_create_tag(
                tag=self.local_reduction_name,
                symbol_type=DataSymbol, datatype=reduction_array)
            return ArrayReference.create(
                local_reduction, array_dim)
        # Return a single-valued Reference for a non-reproducible reduction
        return Reference(symtab.lookup(reduction_name))

    @property
    def arg_descriptors(self):
        return self._arg_descriptors

    @arg_descriptors.setter
    def arg_descriptors(self, obj):
        self._arg_descriptors = obj

    @property
    def arguments(self):
        return self._arguments

    @property
    def name(self):
        '''
        :returns: the name of the kernel.
        :rtype: str
        '''
        return self._name

    @name.setter
    def name(self, value):
        '''
        Set the name of the kernel.

        :param str value: The name of the kernel.
        '''
        self._name = value

    def is_coloured(self):
        '''
        :returns: True if this kernel is being called from within a \
                  coloured loop.
        :rtype: bool
        '''
        parent_loop = self.ancestor(Loop)
        while parent_loop:
            if parent_loop.loop_type == "colour":
                return True
            parent_loop = parent_loop.ancestor(Loop)
        return False

    @property
    def iterates_over(self):
        return self._iterates_over

    def local_vars(self):
        raise NotImplementedError("Kern.local_vars should be implemented")

    def gen_code(self, parent):
        raise NotImplementedError("Kern.gen_code should be implemented")


class CodedKern(Kern):
    '''
    Class representing a call to a PSyclone Kernel with a user-provided
    implementation. The kernel may or may not be in-lined.

    :param type KernelArguments: the API-specific sub-class of \
                                 :py:class:`psyclone.psyGen.Arguments` to \
                                 create.
    :param call: Details of the call to this kernel in the Algorithm layer.
    :type call: :py:class:`psyclone.parse.algorithm.KernelCall`.
    :param parent: the parent of this Node (kernel call) in the Schedule.
    :type parent: sub-class of :py:class:`psyclone.psyir.nodes.Node`.
    :param bool check: whether to check for consistency between the \
        kernel metadata and the algorithm layer. Defaults to True.

    '''
    # Textual description of the node.
    _text_name = "CodedKern"
    _colour = "magenta"

    def __init__(self, KernelArguments, call, parent=None, check=True):
        # Set module_name first in case there is an error when
        # processing arguments, as we can then return the module_name
        # from where it happened.
        self._module_name = call.module_name
        super(CodedKern, self).__init__(parent, call,
                                        call.ktype.procedure.name,
                                        KernelArguments, check)
        self._module_code = call.ktype._ast
        self._kernel_code = call.ktype.procedure
        self._fp2_ast = None  # The fparser2 AST for the kernel
        self._kern_schedule = None  # PSyIR schedule for the kernel
        # Whether or not this kernel has been transformed
        self._modified = False
        # Whether or not to in-line this kernel into the module containing
        # the PSy layer
        self._module_inline = False
        self._opencl_options = {'local_size': 64, 'queue_number': 1}
        self.arg_descriptors = call.ktype.arg_descriptors

    def get_kernel_schedule(self):
        '''
        Returns a PSyIR Schedule representing the kernel code. The Schedule
        is just generated on first invocation, this allows us to retain
        transformations that may subsequently be applied to the Schedule.

        :returns: Schedule representing the kernel code.
        :rtype: :py:class:`psyclone.psyir.nodes.KernelSchedule`
        '''
        from psyclone.psyir.frontend.fparser2 import Fparser2Reader
        if self._kern_schedule is None:
            astp = Fparser2Reader()
            self._kern_schedule = astp.generate_schedule(self.name, self.ast)
            # TODO: Validate kernel with metadata (issue #288).
        return self._kern_schedule

    @property
    def opencl_options(self):
        '''
        :returns: dictionary of OpenCL options regarding the kernel.
        :rtype: dictionary
        '''
        return self._opencl_options

    def set_opencl_options(self, options):
        '''
        Validate and store a set of options associated with the Kernel to
        tune the OpenCL code generation.

        :param options: a set of options to tune the OpenCL code.
        :type options: dictionary of <string>:<value>

        '''
        valid_opencl_kernel_options = ['local_size', 'queue_number']

        # Validate that the options given are supported
        for key, value in options.items():
            if key in valid_opencl_kernel_options:
                if key == "local_size":
                    if not isinstance(value, int):
                        raise TypeError(
                            "CodedKern OpenCL option 'local_size' should be "
                            "an integer.")
                if key == "queue_number":
                    if not isinstance(value, int):
                        raise TypeError(
                            "CodedKern OpenCL option 'queue_number' should be "
                            "an integer.")
            else:
                raise AttributeError(
                    f"CodedKern does not support the OpenCL option '{key}'. "
                    f"The supported options are: "
                    f"{valid_opencl_kernel_options}.")

            self._opencl_options[key] = value

    def __str__(self):
        return "kern call: " + self._name

    @property
    def module_name(self):
        '''
        :returns: The name of the Fortran module that contains this kernel
        :rtype: string
        '''
        return self._module_name

    @property
    def dag_name(self):
        '''
        :returns: the name to use in the DAG for this node.
        :rtype: str
        '''
        _, position = self._find_position(self.ancestor(Routine))
        return f"kernel_{self.name}_{position}"

    @property
    def module_inline(self):
        '''
        :returns: whether or not this kernel is being module-inlined.
        :rtype: bool
        '''
        return self._module_inline

    @module_inline.setter
    def module_inline(self, value):
        '''
        Setter for whether or not to module-inline this kernel.

        :param bool value: whether or not to module-inline this kernel.
        '''
        if value is not True:
            raise TypeError(
                f"The module inline parameter only accepts the type boolean "
                f"'True' since module-inlining is irreversible. But found:"
                f" '{value}'.")
        # Do the same to all kernels in this invoke with the same name.
        # This is needed because gen_code/lowering would otherwise add
        # an import with the same name and shadow the module-inline routine
        # symbol.
        # TODO 1823: The transformation could have more control about this by
        # giving an option to specify if the module-inline applies to a
        # single kernel, the whole invoke or the whole algorithm.
        my_schedule = self.ancestor(InvokeSchedule)
        for kernel in my_schedule.walk(Kern):
            if kernel is self:
                self._module_inline = value
            elif kernel.name == self.name and kernel.module_inline != value:
                kernel.module_inline = value

    def node_str(self, colour=True):
        ''' Returns the name of this node with (optional) control codes
        to generate coloured output in a terminal that supports it.

        :param bool colour: whether or not to include colour control codes.

        :returns: description of this node, possibly coloured.
        :rtype: str
        '''
        return (self.coloured_name(colour) + " " + self.name + "(" +
                self.arguments.names + ") " + "[module_inline=" +
                str(self._module_inline) + "]")

    def lower_to_language_level(self):
        '''
        In-place replacement of CodedKern concept into language level
        PSyIR constructs. The CodedKern is implemented as a Call to a
        routine with the appropriate arguments.

        :returns: the lowered version of this node.
        :rtype: :py:class:`psyclone.psyir.node.Node`

        '''
        symtab = self.ancestor(InvokeSchedule).symbol_table

        if not self.module_inline:
            # If it is not module inlined then make sure we generate the kernel
            # file (and rename it when necessary).
            self.rename_and_write()
            # Then find or create the imported RoutineSymbol
            try:
                # Limit scope to this Invoke, since a kernel with the same name
                # may have been inlined from another invoke in the same file,
                # but we have it here marked as "not module-inlined"
                rsymbol = symtab.lookup(self._name, scope_limit=symtab.node)
            except KeyError:
                csymbol = symtab.find_or_create(
                        self._module_name,
                        symbol_type=ContainerSymbol)
                rsymbol = symtab.new_symbol(
                        self._name,
                        symbol_type=RoutineSymbol,
                        # And allow shadowing in case it is also inlined with
                        # the same name by another invoke
                        shadowing=True,
                        interface=ImportInterface(csymbol))
        else:
            # If its inlined, the symbol must exist
            try:
                rsymbol = self.scope.symbol_table.lookup(self._name)
            except KeyError as err:
                raise GenerationError(
                    f"Cannot generate this kernel call to '{self.name}' "
                    f"because it is marked as module-inlined but no such "
                    f"subroutine exists in this module.") from err

        # Create Call to the rsymbol with the argument expressions as children
        # of the new node
        call_node = Call.create(rsymbol, self.arguments.psyir_expressions())

        # Swap itself with the appropriate Call node
        self.replace_with(call_node)
        return call_node

    def incremented_arg(self):
        ''' Returns the argument that has INC access. Raises a
        FieldNotFoundError if none is found.

        :rtype: str
        :raises FieldNotFoundError: if none is found.
        :returns: a Fortran argument name.
        '''
        for arg in self.arguments.args:
            if arg.access == AccessType.INC:
                return arg

        raise FieldNotFoundError(f"Kernel {self.name} does not have an "
                                 f"argument with "
                                 f"{AccessType.INC.api_specific_name()} "
                                 f"access")

    @property
    def ast(self):
        '''
        Generate and return the fparser2 AST of the kernel source.

        :returns: fparser2 AST of the Fortran file containing this kernel.
        :rtype: :py:class:`fparser.two.Fortran2003.Program`
        '''
        from fparser.common.readfortran import FortranStringReader
        from fparser.two import parser
        # If we've already got the AST then just return it
        if self._fp2_ast:
            return self._fp2_ast
        # Use the fparser1 AST to generate Fortran source
        fortran = self._module_code.tofortran()
        # Create an fparser2 Fortran2008 parser
        my_parser = parser.ParserFactory().create(std="f2008")
        # Parse that Fortran using our parser
        reader = FortranStringReader(fortran)
        self._fp2_ast = my_parser(reader)
        return self._fp2_ast

    @staticmethod
    def _new_name(original, tag, suffix):
        '''
        Construct a new name given the original, a tag and a suffix (which
        may or may not terminate the original name). If suffix is present
        in the original name then the `tag` is inserted before it.

        :param str original: The original name
        :param str tag: Tag to insert into new name
        :param str suffix: Suffix with which to end new name.
        :returns: New name made of original + tag + suffix
        :rtype: str
        '''
        if original.endswith(suffix):
            return original[:-len(suffix)] + tag + suffix
        return original + tag + suffix

    def rename_and_write(self):
        '''
        Writes the (transformed) AST of this kernel to file and resets the
        'modified' flag to False. By default (config.kernel_naming ==
        "multiple"), the kernel is re-named so as to be unique within
        the kernel output directory stored within the configuration
        object. Alternatively, if config.kernel_naming is "single"
        then no re-naming and output is performed if there is already
        a transformed copy of the kernel in the output dir. (In this
        case a check is performed that the transformed kernel already
        present is identical to the one that we would otherwise write
        to file. If this is not the case then we raise a GenerationError.)

        :raises GenerationError: if config.kernel_naming == "single" and a \
                                 different, transformed version of this \
                                 kernel is already in the output directory.
        :raises NotImplementedError: if the kernel has been transformed but \
                                     is also flagged for module-inlining.

        '''
        from psyclone.line_length import FortLineLength

        config = Config.get()

        # If this kernel has not been transformed we do nothing, also if the
        # kernel has been module-inlined, the routine already exist in the
        # PSyIR and we don't need to generate a new file with it.
        if not self.modified or self.module_inline:
            return

        # Remove any "_mod" if the file follows the PSyclone naming convention
        orig_mod_name = self.module_name[:]
        if orig_mod_name.lower().endswith("_mod"):
            old_base_name = orig_mod_name[:-4]
        else:
            old_base_name = orig_mod_name[:]

        # We could create a hash of a string built from the name of the
        # Algorithm (module), the name/position of the Invoke and the
        # index of this kernel within that Invoke. However, that creates
        # a very long name so we simply ensure that kernel names are unique
        # within the user-supplied kernel-output directory.
        name_idx = -1
        fdesc = None
        while not fdesc:
            name_idx += 1
            new_suffix = ""

            new_suffix += f"_{name_idx}"
            new_name = old_base_name + new_suffix + "_mod.f90"

            try:
                # Atomically attempt to open the new kernel file (in case
                # this is part of a parallel build)
                fdesc = os.open(
                    os.path.join(config.kernel_output_dir, new_name),
                    os.O_CREAT | os.O_WRONLY | os.O_EXCL)
            except (OSError, IOError):
                # The os.O_CREATE and os.O_EXCL flags in combination mean
                # that open() raises an error if the file exists
                if config.kernel_naming == "single":
                    # If the kernel-renaming scheme is such that we only ever
                    # create one copy of a transformed kernel then we're done
                    break
                continue

        # Use the suffix we have determined to rename all relevant quantities
        # within the AST of the kernel code.
        self._rename_psyir(new_suffix)

        # Kernel is now self-consistent so unset the modified flag
        self.modified = False

        # If we reach this point the kernel needs to be written out into a
        # file using a PSyIR back-end. At the moment there is no way to choose
        # which back-end to use, so simply use the Fortran one (and limit the
        # line length).
        fortran_writer = FortranWriter(
            check_global_constraints=config.backend_checks_enabled)
        # Start from the root of the schedule as we want to output
        # any module information surrounding the kernel subroutine
        # as well as the subroutine itself.
        new_kern_code = fortran_writer(self.get_kernel_schedule().root)
        fll = FortLineLength()
        new_kern_code = fll.process(new_kern_code)

        if not fdesc:
            # If we've not got a file descriptor at this point then that's
            # because the file already exists and the kernel-naming scheme
            # ("single") means we're not creating a new one.
            # Check that what we've got is the same as what's in the file
            with open(os.path.join(config.kernel_output_dir,
                                   new_name), "r") as ffile:
                kern_code = ffile.read()
                if kern_code != new_kern_code:
                    raise GenerationError(
                        f"A transformed version of this Kernel "
                        f"'{self._module_name + '''.f90'''}' already exists "
                        f"in the kernel-output directory "
                        f"({config.kernel_output_dir}) but is not the "
                        f"same as the current, transformed kernel and the "
                        f"kernel-renaming scheme is set to "
                        f"'{config.kernel_naming}'. (If you wish to"
                        f" generate a new, unique kernel for every kernel "
                        f"that is transformed then use "
                        f"'--kernel-renaming multiple'.)")
        else:
            # Write the modified AST out to file
            os.write(fdesc, new_kern_code.encode())
            # Close the new kernel file
            os.close(fdesc)

    def _rename_psyir(self, suffix):
        '''Rename the PSyIR module and kernel names by adding the supplied
        suffix to the names. This change affects the KernCall and
        KernelSchedule nodes as well as the kernel metadata declaration.

        :param str suffix: the string to insert into the quantity names.

        '''
        # We need to get the kernel schedule before modifying self.name
        kern_schedule = self.get_kernel_schedule()
        container = kern_schedule.ancestor(Container)

        # Use the suffix to create a new kernel name.  This will
        # conform to the PSyclone convention of ending in "_code"
        orig_mod_name = self.module_name[:]
        orig_kern_name = self.name[:]

        new_kern_name = self._new_name(orig_kern_name, suffix, "_code")
        new_mod_name = self._new_name(orig_mod_name, suffix, "_mod")

        # Change the name of this kernel and the associated
        # module. These names are used when generating the PSy-layer.
        self.name = new_kern_name[:]
        self._module_name = new_mod_name[:]
        kern_schedule.name = new_kern_name[:]
        container.name = new_mod_name[:]

        # Change the name of the Kernel Schedule
        kern_schedule.name = new_kern_name

        # Ensure the metadata points to the correct procedure now. Since this
        # routine is general purpose, we won't always have a domain-specific
        # Container here and if we don't, it won't have a 'metadata' property.
        if hasattr(container, "metadata"):
            container.metadata.procedure_name = new_kern_name[:]
        # TODO #928 - until the LFRic KernelInterface is fully functional, we
        # can't raise language-level PSyIR to LFRic and therefore we have to
        # manually fix the name of the procedure within the text that stores
        # the kernel metadata.
        container_table = container.symbol_table
        for sym in container_table.datatypesymbols:
            if isinstance(sym.datatype, UnsupportedFortranType):
                new_declaration = sym.datatype.declaration.replace(
                    orig_kern_name, new_kern_name)
                # pylint: disable=protected-access
                sym._datatype = UnsupportedFortranType(
                    new_declaration,
                    partial_datatype=sym.datatype.partial_datatype)
                # pylint: enable=protected-access

    @property
    def modified(self):
        '''
        :returns: Whether or not this kernel has been modified (transformed).
        :rtype: bool
        '''
        return self._modified

    @modified.setter
    def modified(self, value):
        '''
        Setter for whether or not this kernel has been modified.

        :param bool value: True if kernel modified, False otherwise.
        '''
        self._modified = value


class InlinedKern(Kern):
    '''A class representing a kernel that is inlined.
    It has one child which stores the Schedule for the child nodes.

    :param psyir_nodes: the list of PSyIR nodes that represent the body
                        of this kernel.
    :type psyir_nodes: list of :py:class:`psyclone.psyir.nodes.Node`
    :param parent: the parent of this node in the PSyIR.
    :type parent: sub-class of :py:class:`psyclone.psyir.nodes.Node`
    '''
    # Textual description of the node.
    _children_valid_format = "Schedule"
    _text_name = "InlinedKern"
    _colour = "magenta"

    def __init__(self, psyir_nodes, parent=None):
        # pylint: disable=non-parent-init-called, super-init-not-called
        Node.__init__(self, parent=parent)
        schedule = Schedule(children=psyir_nodes, parent=self)
        self.children = [schedule]
        self._arguments = None

    @staticmethod
    def _validate_child(position, child):
        '''
        :param int position: the position to be validated.
        :param child: a child to be validated.
        :type child: :py:class:`psyclone.psyir.nodes.Node`

        :return: whether the given child and position are valid for this node.
        :rtype: bool

        '''
        return position == 0 and isinstance(child, Schedule)

    @abc.abstractmethod
    def local_vars(self):
        '''
        :returns: list of the variable (names) that are local to this kernel \
                  (and must therefore be e.g. threadprivate if doing OpenMP)
        :rtype: list of str
        '''

    def node_str(self, colour=True):
        ''' Returns the name of this node with (optional) control codes
        to generate coloured output in a terminal that supports it.

        :param bool colour: whether or not to include colour control codes.

        :returns: description of this node, possibly coloured.
        :rtype: str
        '''
        return self.coloured_name(colour) + "[]"


class BuiltIn(Kern):
    '''
    Parent class for all built-ins (field operations for which the user
    does not have to provide an implementation).
    '''
    # Textual description of the node.
    _text_name = "BuiltIn"
    _colour = "magenta"

    def __init__(self):
        # We cannot call Kern.__init__ as don't have necessary information
        # here. Instead we provide a load() method that can be called once
        # that information is available.
        self._arg_descriptors = None
        self._func_descriptors = None
        self._fs_descriptors = None
        self._reduction = None

    @property
    def dag_name(self):
        '''
        :returns: the name to use in the DAG for this node.
        :rtype: str
        '''
        _, position = self._find_position(self.ancestor(Routine))
        return f"builtin_{self.name}_{position}"

    def load(self, call, arguments, parent=None):
        ''' Set-up the state of this BuiltIn call '''
        name = call.ktype.name
        super(BuiltIn, self).__init__(parent, call, name, arguments)

    def local_vars(self):
        '''Variables that are local to this built-in and therefore need to be
        made private when parallelising using OpenMP or similar. By default
        builtin's do not have any local variables so set to nothing'''
        return []


class Arguments():
    '''
    Arguments abstract base class.

    :param parent_call: kernel call with which the arguments are associated.
    :type parent_call: sub-class of :py:class:`psyclone.psyGen.Kern`
    '''
    def __init__(self, parent_call):
        # TODO #2503: This reference is not kept updated when copign the
        # parent
        self._parent_call = parent_call
        # The container object holding information on all arguments
        # (derived from both kernel meta-data and the kernel call
        # in the Algorithm layer).
        self._args = []

    @abc.abstractmethod
    def psyir_expressions(self):
        '''
        :returns: the PSyIR expressions representing this Argument list.
        :rtype: list of :py:class:`psyclone.psyir.nodes.Node`

        '''

    @property
    def names(self):
        '''
        :returns: the Algorithm-visible kernel arguments in a \
                  comma-delimited string.
        :rtype: str
        '''
        return ",".join([arg.name for arg in self.args])

    @property
    def args(self):
        return self._args

    def iteration_space_arg(self):
        '''
        Returns an argument that can be iterated over, i.e. modified
        (has WRITE, READWRITE or INC access), but not the result of
        a reduction operation.

        :returns: a Fortran argument name
        :rtype: string
        :raises GenerationError: if none such argument is found.

        '''
        for arg in self._args:
            if arg.access in AccessType.all_write_accesses() and \
                    arg.access not in AccessType.get_valid_reduction_modes():
                return arg
        raise GenerationError("psyGen:Arguments:iteration_space_arg Error, "
                              "we assume there is at least one writer, "
                              "reader/writer, or increment as an argument")

    @property
    def acc_args(self):
        '''
        :returns: the list of quantities that must be available on an \
                  OpenACC device before the associated kernel can be launched
        :rtype: list of str
        '''
        raise NotImplementedError(
            "Arguments.acc_args must be implemented in sub-class")

    @property
    def scalars(self):
        '''
        :returns: the list of scalar quantities belonging to this object
        :rtype: list of str
        '''
        raise NotImplementedError(
            "Arguments.scalars must be implemented in sub-class")

    def append(self, name, argument_type):
        ''' Abstract method to append KernelArguments to the Argument
        list.

        :param str name: name of the appended argument.
        :param str argument_type: type of the appended argument.
        '''
        raise NotImplementedError(
            "Arguments.append must be implemented in sub-class")


class DataAccess():
    '''A helper class to simplify the determination of dependencies due to
    overlapping accesses to data associated with instances of the
    Argument class.

    '''

    def __init__(self, arg):
        '''Store the argument associated with the instance of this class and
        the Call, HaloExchange or GlobalSum (or a subclass thereof)
        instance with which the argument is associated.

        :param arg: the argument that we are concerned with. An \
        argument can be found in a `Kern` a `HaloExchange` or a \
        `GlobalSum` (or a subclass thereof)
        :type arg: :py:class:`psyclone.psyGen.Argument`

        '''
        # the `psyclone.psyGen.Argument` we are concerned with
        self._arg = arg
        # The call (Kern, HaloExchange, GlobalSum or subclass)
        # instance with which the argument is associated
        self._call = arg.call
        # initialise _covered and _vector_index_access to keep pylint
        # happy
        self._covered = None
        self._vector_index_access = None
        # Now actually set them to the required initial values
        self.reset_coverage()

    def overlaps(self, arg):
        '''Determine whether the accesses to the provided argument overlap
        with the accesses of the source argument. Overlap means that
        the accesses share at least one memory location. For example,
        the arguments both access the 1st index of the same field.

        We do not currently deal with accesses to a subset of an
        argument (unless it is a vector). This distinction will need
        to be added once loop splitting is supported.

        :param arg: the argument to compare with our internal argument
        :type arg: :py:class:`psyclone.psyGen.Argument`
        :return bool: True if there are overlapping accesses between \
                      arguments (i.e. accesses share at least one memory \
                      location) and False if not.

        '''
        if self._arg.name != arg.name:
            # the arguments are different args so do not overlap
            return False

        if isinstance(self._call, HaloExchange) and \
           isinstance(arg.call, HaloExchange) and \
           (self._arg.vector_size > 1 or arg.vector_size > 1):
            # This is a vector field and both accesses come from halo
            # exchanges. As halo exchanges only access a particular
            # vector, the accesses do not overlap if the vector indices
            # being accessed differ.

            # sanity check
            if self._arg.vector_size != arg.vector_size:
                raise InternalError(
                    f"DataAccess.overlaps(): vector sizes differ for field "
                    f"'{arg.name}' in two halo exchange calls. Found "
                    f"'{self._arg.vector_size}' and '{arg.vector_size}'")
            if self._call.vector_index != arg.call.vector_index:
                # accesses are to different vector indices so do not overlap
                return False
        # accesses do overlap
        return True

    def reset_coverage(self):
        '''Reset internal state to allow re-use of the object for a different
        situation.

        '''
        # False unless all data accessed by our local argument has
        # also been accessed by other arguments.
        self._covered = False
        # Used to store individual vector component accesses when
        # checking that all vector components have been accessed.
        self._vector_index_access = []

    def update_coverage(self, arg):
        '''Record any overlap between accesses to the supplied argument and
        the internal argument. Overlap means that the accesses to the
        two arguments share at least one memory location. If the
        overlap results in all of the accesses to the internal
        argument being covered (either directly or as a combination
        with previous arguments) then ensure that the covered() method
        returns True. Covered means that all memory accesses by the
        internal argument have at least one corresponding access by
        the supplied arguments.

        :param arg: the argument used to compare with our internal \
                    argument in order to update coverage information
        :type arg: :py:class:`psyclone.psyGen.Argument`

        '''

        if not self.overlaps(arg):
            # There is no overlap so there is nothing to update.
            return

        if isinstance(arg.call, HaloExchange) and \
           (hasattr(self._arg, 'vector_size') and self._arg.vector_size > 1):
            # The supplied argument is a vector field coming from a
            # halo exchange and therefore only accesses one of the
            # vectors

            if isinstance(self._call, HaloExchange):
                # I am also a halo exchange so only access one of the
                # vectors. At this point the vector indices of the two
                # halo exchange fields must be the same, which should
                # never happen due to checks in the `overlaps()`
                # method earlier
                raise InternalError(
                    f"DataAccess:update_coverage() The halo exchange vector "
                    f"indices for '{self._arg.name}' are the same. This "
                    f"should never happen")
            else:
                # I am not a halo exchange so access all components of
                # the vector. However, the supplied argument is a halo
                # exchange so only accesses one of the
                # components. This results in partial coverage
                # (i.e. the overlap in accesses is partial). Therefore
                # record the index that is accessed and check whether
                # all indices are now covered (which would mean `full`
                # coverage).
                if arg.call.vector_index in self._vector_index_access:
                    raise InternalError(
                        "DataAccess:update_coverage() Found more than one "
                        "dependent halo exchange with the same vector index")
                self._vector_index_access.append(arg.call.vector_index)
                if len(self._vector_index_access) != self._arg.vector_size:
                    return
        # This argument is covered i.e. all accesses by the
        # internal argument have a corresponding access in one of the
        # supplied arguments.
        self._covered = True

    @property
    def covered(self):
        '''Returns True if all of the data associated with this argument has
        been covered by the arguments provided in update_coverage

        :return bool: True if all of an argument is covered by \
        previous accesses and False if not.

        '''
        return self._covered


class Argument():
    '''
    Argument base class. Captures information on an argument that is passed
    to a Kernel from an Invoke.

    :param call: the kernel call that this argument is associated with.
    :type call: :py:class:`psyclone.psyGen.Kern`
    :param arg_info: Information about this argument collected by \
                     the parser.
    :type arg_info: :py:class:`psyclone.parse.algorithm.Arg`
    :param access: the way in which this argument is accessed in \
                   the 'Kern'. Valid values are specified in the config \
                   object of the current API.
    :type access: str

    '''
    # pylint: disable=too-many-instance-attributes
    def __init__(self, call, arg_info, access):
        self._call = call
        if arg_info is not None:
            self._text = arg_info.text
            self._orig_name = arg_info.varname
            self._form = arg_info.form
            self._is_literal = arg_info.is_literal()
        else:
            self._text = ""
            self._orig_name = ""
            self._form = ""
            self._is_literal = False
        # Initialise access
        self._access = access
        # Default the precision, data type and module to 'None' (no
        # explicit property specified)
        self._precision = None
        self._data_type = None
        self._module_name = None
        # Default the name to the original name for debugging
        # purposes. This may be updated when _complete_init() is
        # called.
        self._name = self._orig_name

    def _complete_init(self, arg_info):
        '''Provides the initialisation of name, text and the declaration of
        symbols in the symbol table if required. This initialisation
        is not performed in the constructor as subclasses may need to
        perform additional initialisation before infer_datatype is
        called (in order to determine the values of precision,
        data_type and module_name).

        :param arg_info: Information about this argument collected by \
            the parser.
        :type arg_info: :py:class:`psyclone.parse.algorithm.Arg`

        '''
        if self._orig_name is None:
            # this is an infrastructure call literal argument. Therefore
            # we do not want an argument (_text=None) but we do want to
            # keep the value (_name)
            self._name = arg_info.text
            self._text = None
        else:
            # There are unit-tests where we create Arguments without an
            # associated call or InvokeSchedule.
            if self._call and self._call.ancestor(InvokeSchedule):
                symtab = self._call.ancestor(InvokeSchedule).symbol_table

                # Keep original list of arguments
                previous_arguments = symtab.argument_list

                # Find the tag to use
                tag = "AlgArgs_" + self._text

                # Prepare the Argument Interface Access value
                argument_access = ArgumentInterface.Access.READWRITE

                # Find the tag or create a new symbol with expected attributes
                data_type = self.infer_datatype()
                # In case of LFRic field vector, declare it as array.
                # This is a fix for #1930, but we might want a better
                # solution to avoid LFRic-specific code here.
                # pylint: disable=no-member
                if hasattr(self, 'vector_size') and self.vector_size > 1:
                    data_type = ArrayType(data_type, [self.vector_size])

                new_argument = symtab.find_or_create_tag(
                    tag, root_name=self._orig_name, symbol_type=DataSymbol,
                    datatype=data_type,
                    interface=ArgumentInterface(argument_access))
                self._name = new_argument.name

                # Unless the argument already exists with another interface
                # (e.g. import) they come from the invoke argument list
                if (isinstance(new_argument.interface, ArgumentInterface) and
                        new_argument not in previous_arguments):
                    symtab.specify_argument_list(previous_arguments +
                                                 [new_argument])

    @abc.abstractmethod
    def psyir_expression(self):
        '''
        :returns: the PSyIR expression represented by this Argument.
        :rtype: :py:class:`psyclone.psyir.nodes.Node`

        '''

    def infer_datatype(self):
        ''' Infer the datatype of this argument using the API rules. If no
        specialisation of this method has been provided make the type
        UnresolvedType for now (it may be provided later in the execution).

        :returns: the datatype of this argument.
        :rtype: :py:class::`psyclone.psyir.symbols.DataType`

        '''
        return UnresolvedType()

    def __str__(self):
        return self._name

    @property
    def name(self):
        return self._name

    @property
    def text(self):
        return self._text

    @property
    def form(self):
        return self._form

    @property
    def is_literal(self):
        return self._is_literal

    @property
    def access(self):
        return self._access

    @access.setter
    def access(self, value):
        '''Set the access type for this argument.

        :param value: new access type.
        :type value: :py:class:`psyclone.core.access_type.AccessType`.

        :raises InternalError: if value is not an AccessType.

        '''
        if not isinstance(value, AccessType):
            raise InternalError(f"Invalid access type '{value}' of type "
                                f"'{type(value)}.")

        self._access = value

    @property
    def argument_type(self):
        '''
        Returns the type of the argument. APIs that do not have this
        concept can use this base class version which just returns "field"
        in all cases. APIs with this concept can override this method.

        :returns: the API type of the kernel argument.
        :rtype: str

        '''
        return "field"

    @property
    @abc.abstractmethod
    def intrinsic_type(self):
        '''
        Abstract property for the intrinsic type of the argument with
        specific implementations in different APIs.

        :returns: the intrinsic type of this argument.
        :rtype: str

        '''

    @property
    def precision(self):
        '''
        :returns: the precision of this argument. Default value is None, \
                  explicit implementation is left to a specific API.
        :rtype: str or NoneType

        '''
        return self._precision

    @property
    def data_type(self):
        '''
        :returns: the data type of this argument. Default value is None, \
                  explicit implementation is left to a specific API.
        :rtype: str or NoneType

        '''
        return self._data_type

    @property
    def module_name(self):
        '''
        :returns: the name of the Fortran module that contains definitions \
                  for the argument data type. Default value is None, \
                  explicit implementation is left to a specific API.
        :rtype: str or NoneType


        '''
        return self._module_name

    @property
    def call(self):
        ''' Return the call that this argument is associated with '''
        return self._call

    @call.setter
    def call(self, value):
        ''' set the node that this argument is associated with '''
        self._call = value

    def backward_dependence(self):
        '''Returns the preceding argument that this argument has a direct
        dependence with, or None if there is not one. The argument may
        exist in a call, a haloexchange, or a globalsum.

        :returns: the first preceding argument that has a dependence \
            on this argument.
        :rtype: :py:class:`psyclone.psyGen.Argument`

        '''
        nodes = self._call.preceding(reverse=True)
        return self._find_argument(nodes)

    def forward_write_dependencies(self, ignore_halos=False):
        '''Returns a list of following write arguments that this argument has
        dependencies with. The arguments may exist in a call, a
        haloexchange (unless `ignore_halos` is `True`), or a globalsum. If
        none are found then return an empty list. If self is not a
        reader then return an empty list.

        :param bool ignore_halos: if `True` then any write dependencies \
            involving a halo exchange are ignored. Defaults to `False`.

        :returns: a list of arguments that have a following write \
            dependence on this argument.
        :rtype: list of :py:class:`psyclone.psyGen.Argument`

        '''
        nodes = self._call.following()
        results = self._find_write_arguments(nodes, ignore_halos=ignore_halos)
        return results

    def backward_write_dependencies(self, ignore_halos=False):
        '''Returns a list of previous write arguments that this argument has
        dependencies with. The arguments may exist in a call, a
        haloexchange (unless `ignore_halos` is `True`), or a globalsum. If
        none are found then return an empty list. If self is not a
        reader then return an empty list.

        :param ignore_halos: if `True` then any write dependencies \
            involving a halo exchange are ignored. Defaults to `False`.
        :type ignore_halos: bool

        :returns: a list of arguments that have a preceding write \
            dependence on this argument.
        :rtype: list of :py:class:`psyclone.psyGen.Argument`

        '''
        nodes = self._call.preceding(reverse=True)
        results = self._find_write_arguments(nodes, ignore_halos=ignore_halos)
        return results

    def forward_dependence(self):
        '''Returns the following argument that this argument has a direct
        dependence on, or `None` if there is not one. The argument may
        exist in a call, a haloexchange, or a globalsum.

        :returns: the first following argument that has a dependence \
            on this argument.
        :rtype: :py:class:`psyclone.psyGen.Argument`

        '''
        nodes = self._call.following()
        return self._find_argument(nodes)

    def forward_read_dependencies(self):
        '''Returns a list of following read arguments that this argument has
        dependencies with. The arguments may exist in a call, a
        haloexchange, or a globalsum. If none are found then
        return an empty list. If self is not a writer then return an
        empty list.

        :returns: a list of following arguments that have a read \
            dependence on this argument.
        :rtype: list of :py:class:`psyclone.psyGen.Argument`

        '''
        nodes = self._call.following()
        return self._find_read_arguments(nodes)

    def _find_argument(self, nodes):
        '''Return the first argument in the list of nodes that has a
        dependency with self. If one is not found return None

        :param nodes: the list of nodes that this method examines.
        :type nodes: list of :py:class:`psyclone.psyir.nodes.Node`

        :returns: An argument object or None.
        :rtype: :py:class:`psyclone.psyGen.Argument`

        '''
        nodes_with_args = [x for x in nodes if
                           isinstance(x, (Kern, HaloExchange, GlobalSum))]
        for node in nodes_with_args:
            for argument in node.args:
                if self._depends_on(argument):
                    return argument
        return None

    def _find_read_arguments(self, nodes):
        '''Return a list of arguments from the list of nodes that have a read
        dependency with self. If none are found then return an empty
        list. If self is not a writer then return an empty list.

        :param nodes: the list of nodes that this method examines.
        :type nodes: list of :py:class:`psyclone.psyir.nodes.Node`

        :returns: a list of arguments that have a read dependence on \
            this argument.
        :rtype: list of :py:class:`psyclone.psyGen.Argument`

        '''
        if self.access not in AccessType.all_write_accesses():
            # I am not a writer so there will be no read dependencies
            return []

        # We only need consider nodes that have arguments
        nodes_with_args = [x for x in nodes if
                           isinstance(x, (Kern, HaloExchange, GlobalSum))]
        access = DataAccess(self)
        arguments = []
        for node in nodes_with_args:
            for argument in node.args:
                # look at all arguments in our nodes
                if argument.access in AccessType.all_read_accesses() and \
                   access.overlaps(argument):
                    arguments.append(argument)
                if argument.access in AccessType.all_write_accesses():
                    access.update_coverage(argument)
                    if access.covered:
                        # We have now found all arguments upon which
                        # this argument depends so return the list.
                        return arguments

        # we did not find a terminating write dependence in the list
        # of nodes so we return any read dependencies that were found
        return arguments

    def _find_write_arguments(self, nodes, ignore_halos=False):
        '''Return a list of arguments from the list of nodes that have a write
        dependency with self. If none are found then return an empty
        list. If self is not a reader then return an empty list.

        :param nodes: the list of nodes that this method examines.
        :type nodes: list of :py:class:`psyclone.psyir.nodes.Node`

        :param bool ignore_halos: if `True` then any write dependencies \
            involving a halo exchange are ignored. Defaults to `False`.
        :returns: a list of arguments that have a write dependence with \
            this argument.
        :rtype: list of :py:class:`psyclone.psyGen.Argument`

        '''
        if self.access not in AccessType.all_read_accesses():
            # I am not a reader so there will be no write dependencies
            return []

        # We only need consider nodes that have arguments
        nodes_with_args = [x for x in nodes if
                           isinstance(x, (Kern, GlobalSum)) or
                           (isinstance(x, HaloExchange) and not ignore_halos)]
        access = DataAccess(self)
        arguments = []
        for node in nodes_with_args:
            for argument in node.args:
                # look at all arguments in our nodes
                if argument.access not in AccessType.all_write_accesses():
                    # no dependence if not a writer
                    continue
                if not access.overlaps(argument):
                    # Accesses are independent of each other
                    continue
                arguments.append(argument)
                access.update_coverage(argument)
                if access.covered:
                    # sanity check
                    if not isinstance(node, HaloExchange) and \
                       len(arguments) > 1:
                        raise InternalError(
                            "Found a writer dependence but there are already "
                            "dependencies. This should not happen.")
                    # We have now found all arguments upon which this
                    # argument depends so return the list.
                    return arguments
        if arguments:
            raise InternalError(
                "Argument()._field_write_arguments() There are no more nodes "
                "but there are already dependencies. This should not happen.")
        # no dependencies have been found
        return []

    def _depends_on(self, argument):
        '''If there is a dependency between the argument and self then return
        True, otherwise return False. We consider there to be a
        dependency between two arguments if the names are the same and
        if one reads and one writes, or if both write. Dependencies
        are often defined as being read-after-write (RAW),
        write-after-read (WAR) and write after write (WAW). These
        dependencies can be considered to be forward dependencies, in
        the sense that RAW means that the read is after the write in
        the schedule. Similarly for WAR and WAW. We capture these
        dependencies in this method. However we also capture
        dependencies in the opposite direction (backward
        dependencies). These are the same dependencies as forward
        dependencies but are reversed. One could consider these to be
        read-before-write, write-before-read, and
        write-before-write. The terminology of forward and backward to
        indicate whether the argument we depend on is after or before
        us in the schedule is borrowed from loop dependence analysis
        where a forward dependence indicates a dependence in a future
        loop iteration and a backward dependence indicates a
        dependence on a previous loop iteration. Note, we currently
        assume that any read or write to an argument results in a
        dependence i.e. we do not consider the internal structure of
        the argument (e.g. it may be an array). However, this
        assumption is OK as all elements of an array are typically
        accessed. However, we may need to revisit this when we change
        the iteration spaces of loops e.g. for overlapping
        communication and computation.

        :param argument: the argument we will check to see whether \
            there is a dependence on this argument instance (self).
        :type argument: :py:class:`psyclone.psyGen.Argument`

        :returns: True if there is a dependence and False if not.
        :rtype: bool

        '''
        if argument.name == self._name:
            if self.access in AccessType.all_write_accesses() and \
               argument.access in AccessType.all_read_accesses():
                return True
            if self.access in AccessType.all_read_accesses() and \
               argument.access in AccessType.all_write_accesses():
                return True
            if self.access in AccessType.all_write_accesses() and \
               argument.access in AccessType.all_write_accesses():
                return True
        return False


class KernelArgument(Argument):
    '''
    This class provides information about individual kernel-call
    arguments as specified by the kernel argument metadata and the
    kernel invocation in the Algorithm layer.

    :param arg: information obtained from the metadata for this kernel \
                argument.
    :type arg: :py:class:`psyclone.parse.kernel.Descriptor`
    :param arg_info: information on how this argument is specified in \
                     the Algorithm layer.
    :type arg_info: :py:class:`psyclone.parse.algorithm.Arg`
    :param call: the PSyIR kernel node to which this argument pertains.
    :type call: :py:class:`psyclone.psyGen.Kern`

    '''
    def __init__(self, arg, arg_info, call):
        self._arg = arg
        super().__init__(call, arg_info, arg.access)

    @property
    def space(self):
        return self._arg.function_space

    @property
    def stencil(self):
        return self._arg.stencil

    @property
    @abc.abstractmethod
    def is_scalar(self):
        ''':returns: whether this variable is a scalar variable or not.
        :rtype: bool'''

    @property
    def metadata_index(self):
        '''
        :returns: the position of the corresponding argument descriptor in \
                  the kernel metadata.
        :rtype: int
        '''
        return self._arg.metadata_index


class TransInfo():
    '''
    This class provides information about, and access, to the available
    transformations in this implementation of PSyclone. New transformations
    will be picked up automatically as long as they subclass the abstract
    Transformation class.

    For example:

    >>> from psyclone.psyGen import TransInfo
    >>> t = TransInfo()
    >>> print(t.list)
    There is 1 transformation available:
      1: SwapTrans, A test transformation
    >>> # accessing a transformation by index
    >>> trans = t.get_trans_num(1)
    >>> # accessing a transformation by name
    >>> trans = t.get_trans_name("SwapTrans")

    '''

    def __init__(self, module=None, base_class=None):
        ''' if module and/or baseclass are provided then use these else use
            the default module "Transformations" and the default base_class
            "Transformation"'''

        if False:
            self._0_to_n = DummyTransformation()  # only here for pyreverse!

        # TODO #620: This need to be improved to support the new
        # layout, where transformations are in different directories and files.
        # Leaving local imports so they will be removed once TransInfo is
        # replaced.
        # pylint: disable=import-outside-toplevel
        from psyclone import transformations
        if module is None:
            # default to the transformation module
            module = transformations
        if base_class is None:
            base_class = Transformation
        # find our transformations
        self._classes = self._find_subclasses(module, base_class)

        # create our transformations
        self._objects = []
        self._obj_map = {}
        for my_class in self._classes:
            my_object = my_class()
            self._objects.append(my_object)
            self._obj_map[my_object.name] = my_object
        # TODO #620:
        # Transformations that are in psyir and other subdirectories
        # are not found by TransInfo, so we add some that are used in
        # tests and examples explicitly. I'm leaving this import here
        # so it is obvious it can be removed.
        from psyclone.psyir.transformations import LoopFuseTrans
        my_object = LoopFuseTrans()
        # Only add the loop-fuse statement if base_class and module
        # match for the loop fusion transformation.
        if isinstance(my_object, base_class) and module == transformations:
            self._objects.append(LoopFuseTrans())
            self._obj_map["LoopFuseTrans"] = self._objects[-1]

    @property
    def list(self):
        ''' return a string with a human readable list of the available
            transformations '''
        import os
        if len(self._objects) == 1:
            result = "There is 1 transformation available:"
        else:
            result = (f"There are {len(self._objects)} transformations "
                      f"available:")
        result += os.linesep
        for idx, my_object in enumerate(self._objects):
            result += "  " + str(idx+1) + ": " + my_object.name + ": " + \
                      str(my_object) + os.linesep
        return result

    @property
    def num_trans(self):
        ''' return the number of transformations available '''
        return len(self._objects)

    def get_trans_num(self, number):
        ''' return the transformation with this number (use list() first to
            see available transformations) '''
        if number < 1 or number > len(self._objects):
            raise GenerationError("Invalid transformation number supplied")
        return self._objects[number-1]

    def get_trans_name(self, name):
        ''' return the transformation with this name (use list() first to see
            available transformations) '''
        try:
            return self._obj_map[name]
        except KeyError:
            raise GenerationError(f"Invalid transformation name: got {name} "
                                  f"but expected one of "
                                  f"{self._obj_map.keys()}")

    def _find_subclasses(self, module, base_class):
        ''' return a list of classes defined within the specified module that
            are a subclass of the specified baseclass. '''
        import inspect
        return [cls for name, cls in inspect.getmembers(module)
                if inspect.isclass(cls) and not inspect.isabstract(cls) and
                issubclass(cls, base_class) and cls is not base_class]


class Transformation(metaclass=abc.ABCMeta):
    '''Abstract baseclass for a transformation. Uses the abc module so it
    can not be instantiated.

    '''
    @property
    def name(self):
        '''
        :returns: the transformation's class name.
        :rtype: str

        '''
        return type(self).__name__

    @abc.abstractmethod
    def apply(self, node, options=None):
        '''Abstract method that applies the transformation. This function
        must be implemented by each transform. As a minimum each apply
        function must take a node to which the transform is applied, and
        a dictionary of additional options, which will also be passed on
        to the validate functions. This dictionary is used to provide
        optional parameters, and also to modify the behaviour of
        validation of transformations: for example, if the user knows that
        a transformation can correctly be applied in a specific case, but
        the more generic code validation would not allow this. Validation
        functions should check for a key in the options dictionary to
        disable certain tests. Those keys will be documented in each
        apply() and validate() function.

        Note that some apply() functions might take a slightly different
        set of parameters.

        :param node: The node (or list of nodes) for the transformation \
                - specific to the actual transform used.
        :type node: depends on actual transformation
        :param options: a dictionary with options for transformations.
        :type options: Optional[Dict[str, Any]]

        '''

    def validate(self, node, options=None):
        '''Method that validates that the input data is correct.
        It will raise exceptions if the input data is incorrect. This
        function needs to be implemented by each transformation.

        The validate function can be called by the user independent of
        the apply() function, but it will automatically be executed as
        part of an apply() call.

        As minimum each validate function must take a node to which the
        transform is applied and a dictionary of additional options.
        This dictionary is used to provide optional parameters and also
        to modify the behaviour of validation: for example, if the user
        knows that a transformation can correctly be applied in a specific
        case but the more generic code validation would not allow this.
        Validation functions should check for particular keys in the options
        dict in order to disable certain tests. Those keys will be documented
        in each apply() and validate() function as 'options["option-name"]'.

        Note that some validate functions might take a slightly different
        set of parameters.

        :param node: The node (or list of nodes) for the transformation \
                - specific to the actual transform used.
        :type node: depends on actual transformation
        :param options: a dictionary with options for transformations.
        :type options: Optional[Dict[str, Any]]
        '''
        # pylint: disable=unused-argument


class DummyTransformation(Transformation):
    '''Dummy transformation use elsewhere to keep pyreverse happy.'''

    @property
    def name(self):
        return

    def apply(self, node, options=None):
        pass


# For Sphinx AutoAPI documentation generation
__all__ = ['PSyFactory', 'PSy', 'Invokes', 'Invoke', 'InvokeSchedule',
           'GlobalSum', 'HaloExchange', 'Kern', 'CodedKern', 'InlinedKern',
           'BuiltIn', 'Arguments', 'DataAccess', 'Argument', 'KernelArgument',
           'TransInfo', 'Transformation', 'DummyTransformation']<|MERGE_RESOLUTION|>--- conflicted
+++ resolved
@@ -193,15 +193,9 @@
         # Conditional run-time importing is a part of this factory
         # implementation.
         # pylint: disable=import-outside-toplevel
-<<<<<<< HEAD
-        if self._type == "dynamo0.3":
+        if self._type in LFRIC_API_NAMES:
             from psyclone.domain.lfric import LFRicPSy as PSyClass
-        elif self._type == "gocean1.0":
-=======
-        if self._type in LFRIC_API_NAMES:
-            from psyclone.dynamo0p3 import DynamoPSy as PSyClass
         elif self._type in GOCEAN_API_NAMES:
->>>>>>> 38ba992d
             from psyclone.gocean1p0 import GOPSy as PSyClass
         else:
             raise InternalError(
