--- conflicted
+++ resolved
@@ -1743,29 +1743,7 @@
 
         # Use the suffix we have determined to rename all relevant quantities
         # within the AST of the kernel code.
-<<<<<<< HEAD
-        if self._kern_schedule:
-            # A PSyIR kernel schedule has been created. This means
-            # that the PSyIR has been modified and will be used to
-            # generate modified kernel code. Therefore the PSyIR
-            # should be modified rather than the parse tree. This
-            # if test, and the associated else, are only required
-            # whilst old style (direct fp2) transformations still
-            # exist - #490.
-
-            # Rename PSyIR module and kernel names.
-            self._rename_psyir(new_suffix)
-        else:
-            self._rename_ast(new_suffix)
-=======
-        # We can't rename OpenCL kernels as the Invoke set_args functions
-        # have already been generated. The link to an specific kernel
-        # implementation is delayed to run-time in OpenCL. (e.g. FortCL has
-        # the  FORTCL_KERNELS_FILE environment variable)
-        if not self.ancestor(InvokeSchedule).opencl:
-            # Rename PSyIR module and kernel names.
-            self._rename_psyir(new_suffix)
->>>>>>> bf58e5c1
+        self._rename_psyir(new_suffix)
 
         # Kernel is now self-consistent so unset the modified flag
         self.modified = False
