--- conflicted
+++ resolved
@@ -1348,11 +1348,7 @@
         return None
 
     def calls(self):
-<<<<<<< HEAD
-        ''' return all calls that are descendants of this node '''
-=======
-        '''Return all calls that are descendents of this node.'''
->>>>>>> ee6771f9
+        '''Return all calls that are descendants of this node.'''
         return self.walk(self.children, Call)
 
     def following(self):
@@ -2790,7 +2786,7 @@
         control characters for colouring in terminals that support it.
 
         :returns: The name of this node, possibly with control codes for
-                 colouring
+                  colouring
         :rtype: string
         '''
         return colored("Loop", SCHEDULE_COLOUR_MAP["Loop"])
@@ -3316,7 +3312,7 @@
         transformations that may subsequently be applied to the Schedule
         (but will not adapt to transformations applied to the fparser2 AST).
 
-        :return: Schedule representing the kernel code.
+        :returns: Schedule representing the kernel code.
         :rtype: :py:class:`psyclone.psyGen.KernelSchedule`
         '''
         if self._kern_schedule is None:
@@ -3392,7 +3388,7 @@
         Return text containing the (coloured) name of this node type
 
         :returns: the name of this node type, possibly with control codes
-                 for colour
+                  for colour
         :rtype: string
         '''
         return colored("KernCall", SCHEDULE_COLOUR_MAP["KernCall"])
@@ -4676,12 +4672,12 @@
         :param dimensions: fparser dimension attribute
         :type dimensions:
             :py:class:`fparser.two.Fortran2003.Dimension_Attr_Spec`
-        :return: Shape of the attribute in row-major order (leftmost \
-                 index is contiguous in memory). Each entry represents \
-                 an array dimension. If it is 'None' the extent of that \
-                 dimension is unknown, otherwise it holds an integer \
-                 with the extent. If it is an empy list then the symbol \
-                 represents a scalar.
+        :returns: Shape of the attribute in row-major order (leftmost \
+                  index is contiguous in memory). Each entry represents \
+                  an array dimension. If it is 'None' the extent of that \
+                  dimension is unknown, otherwise it holds an integer \
+                  with the extent. If it is an empy list then the symbol \
+                  represents a scalar.
         :rtype: list
         '''
         from fparser.two.utils import walk_ast
@@ -4736,7 +4732,7 @@
             fixed.
             :param nodes: fparser2 AST node.
             :type nodes: None or List or :py:class:`fparser.two.utils.Base`
-            :return: Returns nodes but always encapsulated in a list
+            :returns: Returns nodes but always encapsulated in a list
             :rtype: list
             '''
             if nodes is None:
@@ -5108,7 +5104,7 @@
     @property
     def name(self):
         '''
-        :return: Name of the Symbol.
+        :returns: Name of the Symbol.
         :rtype: string
         '''
         return self._name
@@ -5116,7 +5112,7 @@
     @property
     def datatype(self):
         '''
-        :return: Datatype of the Symbol.
+        :returns: Datatype of the Symbol.
         :rtype: string
         '''
         return self._datatype
@@ -5124,8 +5120,8 @@
     @property
     def is_input(self):
         '''
-        :return: Whether the symbol represents data that already exists \
-                 before kernel and is passed into upon entry.
+        :returns: Whether the symbol represents data that already exists \
+                  before kernel and is passed into upon entry.
         :rtype: bool
         '''
         return self._is_input
@@ -5149,8 +5145,8 @@
     @property
     def is_output(self):
         '''
-        :return: Whether the variable respresented by this symbol survives \
-                 outside the kernel upon exit.
+        :returns: Whether the variable respresented by this symbol survives \
+                  outside the kernel upon exit.
         :rtype: bool
         '''
         return self._is_output
@@ -5174,11 +5170,11 @@
     @property
     def shape(self):
         '''
-        :return: Shape of the symbol in row-major order (leftmost \
-                 index is contiguous in memory). Each entry represents \
-                 an array dimension. If not None then it holds the \
-                 extent of that dimension. If it is an empy list it \
-                 represents an scalar.
+        :returns: Shape of the symbol in row-major order (leftmost \
+                  index is contiguous in memory). Each entry represents \
+                  an array dimension. If not None then it holds the \
+                  extent of that dimension. If it is an empy list it \
+                  represents an scalar.
         :rtype: list
         '''
         return self._shape
@@ -5186,12 +5182,12 @@
     @property
     def scope(self):
         '''
-        :return: Whether the symbol is 'local' (just exists inside the kernel \
-                 scope) or 'global_*' (data also lives outside the kernel). \
-                 Global-scoped symbols also have postfixed information about \
-                 the sharing mechanism, at the moment just 'global_argument' \
-                 is available for variables passed in/out of the kernel \
-                 by argument.
+        :returns: Whether the symbol is 'local' (just exists inside the kernel \
+                  scope) or 'global_*' (data also lives outside the kernel). \
+                  Global-scoped symbols also have postfixed information about \
+                  the sharing mechanism, at the moment just 'global_argument' \
+                  is available for variables passed in/out of the kernel \
+                  by argument.
         :rtype: str
         '''
         return self._scope
@@ -5327,7 +5323,7 @@
     @property
     def symbol_table(self):
         '''
-        :return: Table containing symbol information for the kernel.
+        :returns: Table containing symbol information for the kernel.
         :rtype: :py:class:`psyclone.psyGen.SymbolTable`
         '''
         return self._symbol_table
