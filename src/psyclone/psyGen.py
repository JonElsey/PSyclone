--- conflicted
+++ resolved
@@ -46,14 +46,9 @@
 from psyclone.configuration import Config
 from psyclone.f2pygen import DirectiveGen
 from psyclone.core.access_info import VariablesAccessInfo, AccessType
-<<<<<<< HEAD
-from psyclone.psyir.symbols import SymbolTable, DataSymbol, DataType, Symbol
-from psyclone.psyir.nodes import Node, Schedule, Loop, Statement
-=======
 from psyclone.psyir.symbols import SymbolTable, DataSymbol, ArrayType, \
     Symbol, INTEGER_TYPE, BOOLEAN_TYPE
-from psyclone.psyir.nodes import Node, Schedule, Loop
->>>>>>> 0aab5139
+from psyclone.psyir.nodes import Node, Schedule, Loop, Statement
 from psyclone.errors import GenerationError, InternalError, FieldNotFoundError
 
 
