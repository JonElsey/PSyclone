# -----------------------------------------------------------------------------
# BSD 3-Clause License
#
# Copyright (c) 2017-19 Science and Technology Facilities Council.
# All rights reserved.
#
# Redistribution and use in source and binary forms, with or without
# modification, are permitted provided that the following conditions are met:
#
# * Redistributions of source code must retain the above copyright notice, this
#   list of conditions and the following disclaimer.
#
# * Redistributions in binary form must reproduce the above copyright notice,
#   this list of conditions and the following disclaimer in the documentation
#   and/or other materials provided with the distribution.
#
# * Neither the name of the copyright holder nor the names of its
#   contributors may be used to endorse or promote products derived from
#   this software without specific prior written permission.
#
# THIS SOFTWARE IS PROVIDED BY THE COPYRIGHT HOLDERS AND CONTRIBUTORS
# "AS IS" AND ANY EXPRESS OR IMPLIED WARRANTIES, INCLUDING, BUT NOT
# LIMITED TO, THE IMPLIED WARRANTIES OF MERCHANTABILITY AND FITNESS
# FOR A PARTICULAR PURPOSE ARE DISCLAIMED. IN NO EVENT SHALL THE
# COPYRIGHT HOLDER OR CONTRIBUTORS BE LIABLE FOR ANY DIRECT, INDIRECT,
# INCIDENTAL, SPECIAL, EXEMPLARY, OR CONSEQUENTIAL DAMAGES (INCLUDING,
# BUT NOT LIMITED TO, PROCUREMENT OF SUBSTITUTE GOODS OR SERVICES;
# LOSS OF USE, DATA, OR PROFITS; OR BUSINESS INTERRUPTION) HOWEVER
# CAUSED AND ON ANY THEORY OF LIABILITY, WHETHER IN CONTRACT, STRICT
# LIABILITY, OR TORT (INCLUDING NEGLIGENCE OR OTHERWISE) ARISING IN
# ANY WAY OUT OF THE USE OF THIS SOFTWARE, EVEN IF ADVISED OF THE
# POSSIBILITY OF SUCH DAMAGE.
# -----------------------------------------------------------------------------
# Authors R. W. Ford and A. R. Porter, STFC Daresbury Lab
# Modified I. Kavcic, Met Office
# -----------------------------------------------------------------------------

''' This module provides generic support for PSyclone's PSy code optimisation
    and generation. The classes in this method need to be specialised for a
    particular API and implementation. '''

from __future__ import print_function, absolute_import
import abc
import six
from psyclone.configuration import Config

# We use the termcolor module (if available) to enable us to produce
# coloured, textual representations of Invoke schedules. If it's not
# available then we don't use colour.
try:
    from termcolor import colored
except ImportError:
    # We don't have the termcolor package available so provide
    # alternative routine
    def colored(text, _):
        '''
        Returns the supplied text argument unchanged. This is a swap-in
        replacement for when termcolor.colored is not available.

        :param text: Text to return
        :type text: string
        :param _: Fake argument, only required to match interface
                  provided by termcolor.colored
        :returns: The supplied text, unchanged
        :rtype: string
        '''
        return text

# The types of 'intent' that an argument to a Fortran subroutine
# may have
FORTRAN_INTENT_NAMES = ["inout", "out", "in"]

# The following mappings will be set by a particular API if supported
# and required. We provide a default here for API's which do not have
# their own mapping (or support this mapping). This allows codes with
# no support to run.
# MAPPING_REDUCTIONS gives the names of reduction operations
MAPPING_REDUCTIONS = {"sum": "sum"}
# OMP_OPERATOR_MAPPING is used to determine the operator to use in the
# reduction clause of an OpenMP directive. All code for OpenMP
# directives exists in psyGen.py so this mapping should not be
# overidden.
OMP_OPERATOR_MAPPING = {"sum": "+"}
# REDUCTION_OPERATOR_MAPPING is used to determine the operator to use
# when creating a loop to sum partial sums sequentially, in order to
# get reproducible results. The LHS is the datatype of the field in
# question so needs to be overidden by the particular API.
REDUCTION_OPERATOR_MAPPING = {"sum": "+"}
# Names of types of scalar variable
MAPPING_SCALARS = {"iscalar": "iscalar", "rscalar": "rscalar"}
# Types of access for a kernel argument
MAPPING_ACCESSES = {"inc": "inc", "write": "write",
                    "read": "read", "readwrite": "readwrite"}
# Valid types of argument to a kernel call
VALID_ARG_TYPE_NAMES = []
# List of all valid access types for a kernel argument
VALID_ACCESS_DESCRIPTOR_NAMES = []

# Colour map to use when writing Invoke schedule to terminal. (Requires
# that the termcolor package be installed. If it isn't then output is not
# coloured.) See https://pypi.python.org/pypi/termcolor for details.
SCHEDULE_COLOUR_MAP = {"Schedule": "white",
                       "Loop": "red",
                       "GlobalSum": "cyan",
                       "Directive": "green",
                       "HaloExchange": "blue",
                       "HaloExchangeStart": "yellow",
                       "HaloExchangeEnd": "yellow",
                       "Call": "magenta",
                       "KernCall": "magenta",
                       "Profile": "green",
                       "If": "red",
<<<<<<< HEAD
                       "Extract": "green"}
=======
                       "Assignment": "blue",
                       "Reference": "yellow",
                       "BinaryOperation": "blue",
                       "Literal": "yellow",
                       "CodeBlock": "red"}
>>>>>>> 642e891a


def get_api(api):
    ''' If no API is specified then return the default. Otherwise, check that
    the supplied API is valid.
    :param str api: The PSyclone API to check or an empty string.
    :returns: The API that is in use.
    :rtype: str
    :raises GenerationError: if the specified API is not supported.

    '''
    if api == "":
        api = Config.get().default_api
    else:
        if api not in Config.get().supported_apis:
            raise GenerationError("get_api: Unsupported API '{0}' "
                                  "specified. Supported types are "
                                  "{1}.".format(api,
                                                Config.get().supported_apis))
    return api


def zero_reduction_variables(red_call_list, parent):
    '''zero all reduction variables associated with the calls in the call
    list'''
    if red_call_list:
        from psyclone.f2pygen import CommentGen
        parent.add(CommentGen(parent, ""))
        parent.add(CommentGen(parent, " Zero summation variables"))
        parent.add(CommentGen(parent, ""))
        for call in red_call_list:
            call.zero_reduction_variable(parent)
        parent.add(CommentGen(parent, ""))


def args_filter(arg_list, arg_types=None, arg_accesses=None, arg_meshes=None):
    '''
    Return all arguments in the supplied list that are of type
    arg_types and with access in arg_accesses. If these are not set
    then return all arguments.

    :param arg_list: List of kernel arguments to filter
    :type arg_list: list of :py:class:`psyclone.parse.Descriptor`
    :param arg_types: List of argument types (e.g. "GH_FIELD")
    :type arg_types: list of str
    :param arg_accesses: List of access types that arguments must have
    :type arg_accesses: list of str
    :param arg_meshes: List of meshes that arguments must be on
    :type arg_meshes: list of str

    :returns: list of kernel arguments matching the requirements
    :rtype: list of :py:class:`psyclone.parse.Descriptor`
    '''
    arguments = []
    for argument in arg_list:
        if arg_types:
            if argument.type.lower() not in arg_types:
                continue
        if arg_accesses:
            if argument.access.lower() not in arg_accesses:
                continue
        if arg_meshes:
            if argument.mesh not in arg_meshes:
                continue
        arguments.append(argument)
    return arguments


class GenerationError(Exception):
    ''' Provides a PSyclone specific error class for errors found during PSy
        code generation. '''
    def __init__(self, value):
        Exception.__init__(self, value)
        self.value = "Generation Error: "+value

    def __str__(self):
        return repr(self.value)


class FieldNotFoundError(Exception):
    ''' Provides a PSyclone-specific error class when a field with the
    requested property/ies is not found '''
    def __init__(self, value):
        Exception.__init__(self, value)
        self.value = "Field not found error: "+value

    def __str__(self):
        return repr(self.value)


class InternalError(Exception):
    '''
    PSyclone-specific exception for use when an internal error occurs (i.e.
    something that 'should not happen').

    :param str value: the message associated with the error.
    '''
    def __init__(self, value):
        Exception.__init__(self, value)
        self.value = "PSyclone internal error: "+value

    def __str__(self):
        return repr(self.value)


class PSyFactory(object):
    '''
    Creates a specific version of the PSy. If a particular api is not
    provided then the default api, as specified in the psyclone.cfg
    file, is chosen.
    '''
    def __init__(self, api="", distributed_memory=None):
        '''Initialises a factory which can create API specific PSY objects.
        :param str api: Name of the API to use.
        :param bool distributed_memory: True if distributed memory should be \
                                        supported.
        '''
        if distributed_memory is None:
            _distributed_memory = Config.get().distributed_memory
        else:
            _distributed_memory = distributed_memory

        if _distributed_memory not in [True, False]:
            raise GenerationError(
                "The distributed_memory flag in PSyFactory must be set to"
                " 'True' or 'False'")
        Config.get().distributed_memory = _distributed_memory
        self._type = get_api(api)

    def create(self, invoke_info):
        '''
        Create the API-specific PSy instance.

        :param invoke_info: information on the invoke()s found by parsing
                            the Algorithm layer.
        :type invoke_info: :py:class:`psyclone.parse.FileInfo`

        :returns: an instance of the API-specifc sub-class of PSy.
        :rtype: subclass of :py:class:`psyclone.psyGen.PSy`
        '''
        if self._type == "gunghoproto":
            from psyclone.ghproto import GHProtoPSy as PSyClass
        elif self._type == "dynamo0.1":
            from psyclone.dynamo0p1 import DynamoPSy as PSyClass
        elif self._type == "dynamo0.3":
            from psyclone.dynamo0p3 import DynamoPSy as PSyClass
        elif self._type == "gocean0.1":
            from psyclone.gocean0p1 import GOPSy as PSyClass
        elif self._type == "gocean1.0":
            from psyclone.gocean1p0 import GOPSy as PSyClass
        elif self._type == "nemo":
            from psyclone.nemo import NemoPSy as PSyClass
            # For this API, the 'invoke_info' is actually the fparser2 AST
            # of the Fortran file being processed
        else:
            raise GenerationError("PSyFactory: Internal Error: Unsupported "
                                  "api type '{0}' found. Should not be "
                                  "possible.".format(self._type))
        return PSyClass(invoke_info)


class PSy(object):
    '''
    Base class to help manage and generate PSy code for a single
    algorithm file. Takes the invocation information output from the
    function :func:`parse.parse` as its input and stores this in a
    way suitable for optimisation and code generation.

    :param invoke_info: An object containing the required invocation \
                        information for code optimisation and generation.
    :type invoke_info: :py:class:`psyclone.parse.FileInfo`

        For example:

        >>> import psyclone
        >>> from psyclone.parse import parse
        >>> ast, info = parse("argspec.F90")
        >>> from psyclone.psyGen import PSyFactory
        >>> api = "..."
        >>> psy = PSyFactory(api).create(info)
        >>> print(psy.gen)

    '''
    def __init__(self, invoke_info):
        self._name = invoke_info.name
        self._invokes = None

    def __str__(self):
        return "PSy"

    @property
    def invokes(self):
        return self._invokes

    @property
    def name(self):
        return "psy_"+self._name

    @property
    def gen(self):
        raise NotImplementedError("Error: PSy.gen() must be implemented "
                                  "by subclass")

    def inline(self, module):
        ''' inline all kernel subroutines into the module that are marked for
            inlining. Avoid inlining the same kernel more than once. '''
        inlined_kernel_names = []
        for invoke in self.invokes.invoke_list:
            schedule = invoke.schedule
            for kernel in schedule.walk(schedule.children, Kern):
                if kernel.module_inline:
                    if kernel.name.lower() not in inlined_kernel_names:
                        inlined_kernel_names.append(kernel.name.lower())
                        module.add_raw_subroutine(kernel._kernel_code)


class Invokes(object):
    ''' Manage the invoke calls '''
    def __init__(self, alg_calls, Invoke):
        self.invoke_map = {}
        self.invoke_list = []
        from psyclone.profiler import Profiler
        for idx, alg_invocation in enumerate(alg_calls.values()):
            my_invoke = Invoke(alg_invocation, idx)
            self.invoke_map[my_invoke.name] = my_invoke
            self.invoke_list.append(my_invoke)
            # Add profiling nodes to schedule if automatic profiling has been
            # requested.
            Profiler.add_profile_nodes(my_invoke.schedule, Loop)

    def __str__(self):
        return "Invokes object containing "+str(self.names)

    @property
    def names(self):
        return self.invoke_map.keys()

    def get(self, invoke_name):
        # add a try here for keyerror
        try:
            return self.invoke_map[invoke_name]
        except KeyError:
            raise RuntimeError("Cannot find an invoke named '{0}' in {1}".
                               format(invoke_name,
                                      str(self.names)))

    def gen_code(self, parent):
        for invoke in self.invoke_list:
            invoke.gen_code(parent)


class NameSpaceFactory(object):
        # storage for the instance reference
    _instance = None

    def __init__(self, reset=False):
        """ Create singleton instance """
        # Check whether we already have an instance
        if NameSpaceFactory._instance is None or reset:
            # Create and remember instance
            NameSpaceFactory._instance = NameSpace()

    def create(self):
        return NameSpaceFactory._instance


class NameSpace(object):
    '''keeps a record of reserved names and used names for clashes and
        provides a new name if there is a clash. '''

    def __init__(self, case_sensitive=False):
        self._reserved_names = []
        self._added_names = []
        self._context = {}
        self._case_sensitive = case_sensitive

    def create_name(self, root_name=None, context=None, label=None):
        '''Returns a unique name. If root_name is supplied, the name returned
            is based on this name, otherwise one is made up.  If
            context and label are supplied and a previous create_name
            has been called with the same context and label then the
            name provided by the previous create_name is returned.
        '''
        # make up a base name if one has not been supplied
        if root_name is None:
            root_name = "anon"
        # if not case sensitive then make the name lower case
        if not self._case_sensitive:
            lname = root_name.lower()
        else:
            lname = root_name
        # check context and label validity
        if context is None and label is not None or \
                context is not None and label is None:
            raise RuntimeError(
                "NameSpace:create_name() requires both context and label to "
                "be set")

        # if the same context and label have already been supplied
        # then return the previous name
        if context is not None and label is not None:
            # labels may have spurious white space
            label = label.strip()
            if not self._case_sensitive:
                label = label.lower()
                context = context.lower()
            if context in self._context:
                if label in self._context[context]:
                    # context and label have already been supplied
                    return self._context[context][label]
            else:
                # initialise the context so we can add the label value later
                self._context[context] = {}

        # create our name
        if lname not in self._reserved_names and \
                lname not in self._added_names:
            proposed_name = lname
        else:
            count = 1
            proposed_name = lname + "_" + str(count)
            while proposed_name in self._reserved_names or \
                    proposed_name in self._added_names:
                count += 1
                proposed_name = lname+"_"+str(count)

        # store our name
        self._added_names.append(proposed_name)
        if context is not None and label is not None:
            self._context[context][label] = proposed_name

        return proposed_name

    def add_reserved_name(self, name):
        ''' adds a reserved name. create_name() will not return this name '''
        if not self._case_sensitive:
            lname = name.lower()
        else:
            lname = name
        # silently ignore if this is already a reserved name
        if lname not in self._reserved_names:
            if lname in self._added_names:
                raise RuntimeError(
                    "attempted to add a reserved name to a namespace that"
                    " has already used that name")
            self._reserved_names.append(lname)

    def add_reserved_names(self, names):
        ''' adds a list of reserved names '''
        for name in names:
            self.add_reserved_name(name)


class Invoke(object):
    ''' Manage an individual invoke call '''

    def __str__(self):
        return self._name+"("+", ".join([str(arg) for arg in
                                         self._alg_unique_args])+")"

    def __init__(self, alg_invocation, idx, schedule_class,
                 reserved_names=None):
        '''Constructs an invoke object. Parameters:

        :param alg_invocation:
        :type alg_invocation:
        :param idx: Position/index of this invoke call in the subroutine.
            If not None, this number is added to the name ("invoke_").
        :type idx: Integer.
        :param schedule_class: The schedule class to create for this invoke.
        :type schedule_class: Schedule class.
        :param reserved_names: Optional argument: list of reserved names,
               i.e. names that should not be used e.g. as psyclone created
               variable name.
        :type reserved_names: List of strings.
        '''

        self._name = "invoke"
        self._alg_unique_args = []

        if alg_invocation is None and idx is None:
            return

        # create a name for the call if one does not already exist
        if alg_invocation.name is not None:
            self._name = alg_invocation.name
        elif len(alg_invocation.kcalls) == 1 and \
                alg_invocation.kcalls[0].type == "kernelCall":
            # use the name of the kernel call with the position appended.
            # Appended position is needed in case we have two separate invokes
            # in the same algorithm code containing the same (single) kernel
            self._name = "invoke_" + str(idx) + "_" + \
                alg_invocation.kcalls[0].ktype.name
        else:
            # use the position of the invoke
            self._name = "invoke_"+str(idx)

        # create our namespace manager - must be done before creating the
        # schedule
        self._name_space_manager = NameSpaceFactory(reset=True).create()

        # Add the name for the call to the list of reserved names. This
        # ensures we don't get a name clash with any variables we subsequently
        # generate.
        if reserved_names:
            reserved_names.append(self._name)
        else:
            reserved_names = [self._name]
        self._name_space_manager.add_reserved_names(reserved_names)

        # create the schedule
        self._schedule = schedule_class(alg_invocation.kcalls)

        # let the schedule have access to me
        self._schedule.invoke = self

        # extract the argument list for the algorithm call and psy
        # layer subroutine.
        self._alg_unique_args = []
        self._psy_unique_vars = []
        tmp_arg_names = []
        for call in self.schedule.calls():
            for arg in call.arguments.args:
                if arg.text is not None:
                    if arg.text not in self._alg_unique_args:
                        self._alg_unique_args.append(arg.text)
                    if arg.name not in tmp_arg_names:
                        tmp_arg_names.append(arg.name)
                        self._psy_unique_vars.append(arg)
                else:
                    # literals have no name
                    pass

        # work out the unique dofs required in this subroutine
        self._dofs = {}
        for kern_call in self._schedule.kern_calls():
            dofs = kern_call.arguments.dofs
            for dof in dofs:
                if dof not in self._dofs:
                    # Only keep the first occurence for the moment. We will
                    # need to change this logic at some point as we need to
                    # cope with writes determining the dofs that are used.
                    self._dofs[dof] = [kern_call, dofs[dof][0]]

    @property
    def name(self):
        return self._name

    @property
    def alg_unique_args(self):
        return self._alg_unique_args

    @property
    def psy_unique_vars(self):
        return self._psy_unique_vars

    @property
    def psy_unique_var_names(self):
        names = []
        for var in self._psy_unique_vars:
            names.append(var.name)
        return names

    @property
    def schedule(self):
        return self._schedule

    @schedule.setter
    def schedule(self, obj):
        self._schedule = obj

    def unique_declarations(self, datatype, access=None):
        ''' Returns a list of all required declarations for the
        specified datatype. If access is supplied (e.g. "gh_write") then
        only declarations with that access are returned. '''
        if datatype not in VALID_ARG_TYPE_NAMES:
            raise GenerationError(
                "unique_declarations called with an invalid datatype. "
                "Expected one of '{0}' but found '{1}'".
                format(str(VALID_ARG_TYPE_NAMES), datatype))
        if access and access not in VALID_ACCESS_DESCRIPTOR_NAMES:
            raise GenerationError(
                "unique_declarations called with an invalid access type. "
                "Expected one of '{0}' but got '{1}'".
                format(VALID_ACCESS_DESCRIPTOR_NAMES, access))
        declarations = []
        for call in self.schedule.calls():
            for arg in call.arguments.args:
                if not access or arg.access == access:
                    if arg.text is not None:
                        if arg.type == datatype:
                            test_name = arg.declaration_name
                            if test_name not in declarations:
                                declarations.append(test_name)
        return declarations

    def first_access(self, arg_name):
        ''' Returns the first argument with the specified name passed to
        a kernel in our schedule '''
        for call in self.schedule.calls():
            for arg in call.arguments.args:
                if arg.text is not None:
                    if arg.declaration_name == arg_name:
                        return arg
        raise GenerationError("Failed to find any kernel argument with name "
                              "'{0}'".format(arg_name))

    def unique_declns_by_intent(self, datatype):
        '''
        Returns a dictionary listing all required declarations for each
        type of intent ('inout', 'out' and 'in').

        :param string datatype: the type of the kernel argument for the
                                particular API for which the intent is
                                required
        :returns: dictionary containing 'intent' keys holding the kernel
                  argument intent and declarations of all kernel arguments
                  for each type of intent
        :rtype: dict
        :raises GenerationError: if the kernel argument is not a valid
                                 datatype for the particular API.

        '''
        if datatype not in VALID_ARG_TYPE_NAMES:
            raise GenerationError(
                "unique_declns_by_intent called with an invalid datatype. "
                "Expected one of '{0}' but found '{1}'".
                format(str(VALID_ARG_TYPE_NAMES), datatype))

        # Get the lists of all kernel arguments that are accessed as
        # inc (shared update), write, read and readwrite (independent
        # update). A single argument may be accessed in different ways
        # by different kernels.
        inc_args = self.unique_declarations(datatype,
                                            access=MAPPING_ACCESSES["inc"])
        write_args = self.unique_declarations(datatype,
                                              access=MAPPING_ACCESSES["write"])
        read_args = self.unique_declarations(datatype,
                                             access=MAPPING_ACCESSES["read"])
        readwrite_args = self.unique_declarations(
            datatype, access=MAPPING_ACCESSES["readwrite"])
        sum_args = self.unique_declarations(datatype,
                                            access=MAPPING_REDUCTIONS["sum"])
        # sum_args behave as if they are write_args from
        # the PSy-layer's perspective.
        write_args += sum_args
        # readwrite_args behave in the same way as inc_args
        # from the perspective of first access and intents
        inc_args += readwrite_args
        # Rationalise our lists so that any fields that are updated
        # (have inc or readwrite access) do not appear in the list
        # of those that are only written to
        for arg in write_args[:]:
            if arg in inc_args:
                write_args.remove(arg)
        # Fields that are only ever read by any kernel that
        # accesses them
        for arg in read_args[:]:
            if arg in write_args or arg in inc_args:
                read_args.remove(arg)

        # We will return a dictionary containing as many lists
        # as there are types of intent
        declns = {}
        for intent in FORTRAN_INTENT_NAMES:
            declns[intent] = []

        for name in inc_args:
            # For every arg that is updated ('inc'd' or readwritten)
            # by at least one kernel, identify the type of the first
            # access. If it is 'write' then the arg is only
            # intent(out), otherwise it is intent(inout)
            first_arg = self.first_access(name)
            if first_arg.access != MAPPING_ACCESSES["write"]:
                if name not in declns["inout"]:
                    declns["inout"].append(name)
            else:
                if name not in declns["out"]:
                    declns["out"].append(name)

        for name in write_args:
            # For every argument that is written to by at least one kernel,
            # identify the type of the first access - if it is read
            # or inc'd before it is written then it must have intent(inout).
            # However, we deal with inc and readwrite args separately so we
            # do not consider those here.
            first_arg = self.first_access(name)
            if first_arg.access == MAPPING_ACCESSES["read"]:
                if name not in declns["inout"]:
                    declns["inout"].append(name)
            else:
                if name not in declns["out"]:
                    declns["out"].append(name)

        for name in read_args:
            # Anything we have left must be declared as intent(in)
            if name not in declns["in"]:
                declns["in"].append(name)

        return declns

    def gen(self):
        from psyclone.f2pygen import ModuleGen
        module = ModuleGen("container")
        self.gen_code(module)
        return module.root

    def gen_code(self, parent):
        from psyclone.f2pygen import SubroutineGen, TypeDeclGen, DeclGen, \
            SelectionGen, AssignGen
        # create the subroutine
        invoke_sub = SubroutineGen(parent, name=self.name,
                                   args=self.psy_unique_vars)
        # add the subroutine argument declarations
        my_typedecl = TypeDeclGen(invoke_sub, datatype="field_type",
                                  entity_decls=self.psy_unique_vars,
                                  intent="inout")
        invoke_sub.add(my_typedecl)
        # declare field-type, column topology and function-space types
        column_topology_name = "topology"
        my_typedecl = TypeDeclGen(invoke_sub, datatype="ColumnTopology",
                                  entity_decls=[column_topology_name],
                                  pointer=True)
        invoke_sub.add(my_typedecl)
        # declare any basic types required
        my_decl = DeclGen(invoke_sub, datatype="integer",
                          entity_decls=["nlayers"])
        invoke_sub.add(my_decl)

        for (idx, dof) in enumerate(self._dofs):
            call = self._dofs[dof][0]
            arg = self._dofs[dof][1]
            # declare a type select clause which is used to map from a base
            # class to FunctionSpace_type
            type_select = SelectionGen(invoke_sub,
                                       expr=arg.name + "_space=>" + arg.name +
                                       "%function_space", typeselect=True)
            invoke_sub.add(type_select)

            my_typedecl = TypeDeclGen(invoke_sub,
                                      datatype="FunctionSpace_type",
                                      entity_decls=[arg.name+"_space"],
                                      pointer=True)
            invoke_sub.add(my_typedecl)

            content = []
            if idx == 0:
                # use the first model to provide nlayers
                # *** assumption that all fields operate over the same number
                # of layers
                assign_1 = AssignGen(type_select, lhs="topology",
                                     rhs=arg.name+"_space%topology",
                                     pointer=True)
                assign_2 = AssignGen(type_select, lhs="nlayers",
                                     rhs="topology%layer_count()")
                content.append(assign_1)
                content.append(assign_2)
            iterates_over = call.iterates_over
            stencil = arg.stencil
            assign_3 = AssignGen(type_select, lhs=dof+"dofmap",
                                 rhs=arg.name +
                                 "_space%dof_map(" + iterates_over + ", " +
                                 stencil + ")",
                                 pointer=True)
            content.append(assign_3)
            type_select.addcase(["FunctionSpace_type"], content=content)
            # declare our dofmap
            my_decl = DeclGen(invoke_sub, datatype="integer",
                              entity_decls=[dof+"dofmap(:,:)"], pointer=True)
            invoke_sub.add(my_decl)

        # create the subroutine kernel call content
        self.schedule.gen_code(invoke_sub)
        parent.add(invoke_sub)


class Node(object):
    '''
    Base class for a node in the PSyIRe (schedule).

    :param children: the PSyIRe nodes that are children of this node.
    :type children: :py:class:`psyclone.psyGen.Node`
    :param parent: that parent of this node in the PSyIRe tree.
    :type parent: :py:class:`psyclone.psyGen.Node`

    '''
    def __init__(self, children=None, parent=None):
        if not children:
            self._children = []
        else:
            self._children = children
        self._parent = parent
        self._ast = None  # Reference into fparser2 AST (if any)

    def __str__(self):
        raise NotImplementedError("Please implement me")

    def dag(self, file_name='dag', file_format='svg'):
        '''Create a dag of this node and its children'''
        try:
            import graphviz as gv
        except ImportError:
            # todo: add a warning to a log file here
            # silently return if graphviz bindings are not installed
            return
        try:
            graph = gv.Digraph(format=file_format)
        except ValueError:
            raise GenerationError(
                "unsupported graphviz file format '{0}' provided".
                format(file_format))
        self.dag_gen(graph)
        graph.render(filename=file_name)

    def dag_gen(self, graph):
        '''output my node's graph (dag) information and call any
        children. Nodes with children are represented as two vertices,
        a start and an end. Forward dependencies are represented as
        green edges, backward dependencies are represented as red
        edges (but their direction is reversed so the layout looks
        reasonable) and parent child dependencies are represented as
        blue edges.'''
        # names to append to my default name to create start and end vertices
        start_postfix = "_start"
        end_postfix = "_end"
        if self.children:
            # I am represented by two vertices, a start and an end
            graph.node(self.dag_name+start_postfix)
            graph.node(self.dag_name+end_postfix)
        else:
            # I am represented by a single vertex
            graph.node(self.dag_name)
        # first deal with forward dependencies
        remote_node = self.forward_dependence()
        local_name = self.dag_name
        if self.children:
            # edge will come from my end vertex as I am a forward dependence
            local_name += end_postfix
        if remote_node:
            # this node has a forward dependence
            remote_name = remote_node.dag_name
            if remote_node.children:
                # the remote node has children so I will connect to
                # its start vertex
                remote_name += start_postfix
            # Create the forward dependence edge in green
            graph.edge(local_name, remote_name, color="green")
        elif self.parent:
            # this node is a child of another node and has no forward
            # dependence. Therefore connect it to the the end vertex
            # of its parent. Use blue to indicate a parent child
            # relationship.
            remote_name = self.parent.dag_name + end_postfix
            graph.edge(local_name, remote_name, color="blue")
        # now deal with backward dependencies. When creating the edges
        # we reverse the direction of the dependence (place
        # remote_node before local_node) to help with the graph
        # layout
        remote_node = self.backward_dependence()
        local_name = self.dag_name
        if self.children:
            # the edge will come from my start vertex as I am a
            # backward dependence
            local_name += start_postfix
        if remote_node:
            # this node has a backward dependence.
            remote_name = remote_node.dag_name
            if remote_node.children:
                # the remote node has children so I will connect to
                # its end vertex
                remote_name += end_postfix
            # Create the backward dependence edge in red.
            graph.edge(remote_name, local_name, color="red")
        elif self.parent:
            # this node has a parent and has no backward
            # dependence. Therefore connect it to the the start vertex
            # of its parent. Use blue to indicate a parent child
            # relationship.
            remote_name = self.parent.dag_name + start_postfix
            graph.edge(remote_name, local_name, color="blue")
        # now call any children so they can add their information to
        # the graph
        for child in self.children:
            child.dag_gen(graph)

    @property
    def dag_name(self):
        ''' return the base dag name for this node '''
        return "node_" + str(self.abs_position)

    @property
    def args(self):
        '''Return the list of arguments associated with this Node. The default
        implementation assumes the Node has no directly associated
        arguments (i.e. is not a Call class or subclass). Arguments of
        any of this nodes descendants are considered to be
        associated. '''
        args = []
        for call in self.calls():
            args.extend(call.args)
        return args

    def backward_dependence(self):
        '''Returns the closest preceding Node that this Node has a direct
        dependence with or None if there is not one. Only Nodes with
        the same parent as self are returned. Nodes inherit their
        descendents dependencies. The reason for this is that for
        correctness a node must maintain its parent if it is
        moved. For example a halo exchange and a kernel call may have
        a dependence between them but it is the loop body containing
        the kernel call that the halo exchange must not move beyond
        i.e. the loop body inherits the dependencies of the routines
        within it.'''
        dependence = None
        # look through all the backward dependencies of my arguments
        for arg in self.args:
            dependent_arg = arg.backward_dependence()
            if dependent_arg:
                # this argument has a backward dependence
                node = dependent_arg.call
                # if the remote node is deeper in the tree than me
                # then find the ancestor that is at the same level of
                # the tree as me.
                while node.depth > self.depth:
                    node = node.parent
                if self.sameParent(node):
                    # The remote node (or one of its ancestors) shares
                    # the same parent as me
                    if not dependence:
                        # this is the first dependence found so keep it
                        dependence = node
                    else:
                        # we have already found a dependence
                        if dependence.position < node.position:
                            # the new dependence is closer to me than
                            # the previous dependence so keep it
                            dependence = node
        return dependence

    def forward_dependence(self):
        '''Returns the closest following Node that this Node has a direct
        dependence with or None if there is not one. Only Nodes with
        the same parent as self are returned. Nodes inherit their
        descendants' dependencies. The reason for this is that for
        correctness a node must maintain its parent if it is
        moved. For example a halo exchange and a kernel call may have
        a dependence between them but it is the loop body containing
        the kernel call that the halo exchange must not move beyond
        i.e. the loop body inherits the dependencies of the routines
        within it.'''
        dependence = None
        # look through all the forward dependencies of my arguments
        for arg in self.args:
            dependent_arg = arg.forward_dependence()
            if dependent_arg:
                # this argument has a forward dependence
                node = dependent_arg.call
                # if the remote node is deeper in the tree than me
                # then find the ancestor that is at the same level of
                # the tree as me.
                while node.depth > self.depth:
                    node = node.parent
                if self.sameParent(node):
                    # The remote node (or one of its ancestors) shares
                    # the same parent as me
                    if not dependence:
                        # this is the first dependence found so keep it
                        dependence = node
                    else:
                        if dependence.position > node.position:
                            # the new dependence is closer to me than
                            # the previous dependence so keep it
                            dependence = node
        return dependence

    def is_valid_location(self, new_node, position="before"):
        '''If this Node can be moved to the new_node
        (where position determines whether it is before of after the
        new_node) without breaking any data dependencies then return True,
        otherwise return False. '''
        # First perform correctness checks
        # 1: check new_node is a Node
        if not isinstance(new_node, Node):
            raise GenerationError(
                "In the psyGen Call class is_valid_location() method the "
                "supplied argument is not a Node, it is a '{0}'.".
                format(type(new_node).__name__))

        # 2: check position has a valid value
        valid_positions = ["before", "after"]
        if position not in valid_positions:
            raise GenerationError(
                "The position argument in the psyGen Call class "
                "is_valid_location() method must be one of {0} but "
                "found '{1}'".format(valid_positions, position))

        # 3: check self and new_node have the same parent
        if not self.sameParent(new_node):
            raise GenerationError(
                "In the psyGen Call class is_valid_location() method "
                "the node and the location do not have the same parent")

        # 4: check proposed new position is not the same as current position
        new_position = new_node.position
        if new_position < self.position and position == "after":
            new_position += 1
        elif new_position > self.position and position == "before":
            new_position -= 1

        if self.position == new_position:
            raise GenerationError(
                "In the psyGen Call class is_valid_location() method, the "
                "node and the location are the same so this transformation "
                "would have no effect.")

        # Now determine whether the new location is valid in terms of
        # data dependencies
        # Treat forward and backward dependencies separately
        if new_position < self.position:
            # the new_node is before this node in the schedule
            prev_dep_node = self.backward_dependence()
            if not prev_dep_node:
                # There are no backward dependencies so the move is valid
                return True
            else:
                # return (is the dependent node before the new_position?)
                return prev_dep_node.position < new_position
        else:  # new_node.position > self.position
            # the new_node is after this node in the schedule
            next_dep_node = self.forward_dependence()
            if not next_dep_node:
                # There are no forward dependencies so the move is valid
                return True
            else:
                # return (is the dependent node after the new_position?)
                return next_dep_node.position > new_position

    @property
    def depth(self):
        '''
        Returns this Node's depth in the tree: 1 for the Schedule
        and increasing for its descendants at each level.
        :returns: depth of the Node in the tree
        :rtype: int
        '''
        my_depth = self.start_depth
        node = self
        while node is not None:
            node = node.parent
            my_depth += 1
        return my_depth

    @property
    def start_depth(self):
        '''
        Returns starting depth (0) to calculate depth of all nodes in
        the tree (1 for main nodes and increasing for their descendants).
        :returns: start depth to determine a Node's depth
        :rtype: int
        '''
        return 0

    def view(self):
        raise NotImplementedError("BaseClass of a Node must implement the "
                                  "view method")

    def indent(self, count, indent="    "):
        result = ""
        for i in range(count):
            result += indent
        return result

    def list(self, indent=0):
        result = ""
        for entity in self._children:
            result += str(entity)+"\n"
        return result

    def list_to_string(self, my_list):
        result = ""
        for idx, value in enumerate(my_list):
            result += str(value)
            if idx < (len(my_list) - 1):
                result += ","
        return result

    def addchild(self, child, index=None):
        if index is not None:
            self._children.insert(index, child)
        else:
            self._children.append(child)

    @property
    def children(self):
        return self._children

    @children.setter
    def children(self, my_children):
        self._children = my_children

    @property
    def parent(self):
        return self._parent

    @parent.setter
    def parent(self, my_parent):
        self._parent = my_parent

    @property
    def position(self):
        '''
        Find a Node's position relative to its parent node (starting
        with 0 if it is does not have a parent).
        :returns: relative position of a Node to its parent
        :rtype: int
        '''
        if self.parent is None:
            return self.start_position
        return self.parent.children.index(self)

    @property
    def start_position(self):
        '''
        Returns starting position (0) to calculate position of all
        nodes in the tree (absolute or relative to a parent).
        :returns: starting position to determine a Node's position
        :rtype: int
        '''
        return 0

    @property
    def abs_position(self):
        '''
        Find a Node's absolute position in the tree (starting with 0 if
        it is the root). Needs to be computed dynamically from the
        starting position (0) as its position may change.
        :returns: absolute position of a Node in the tree
        :raises Exception: if the absolute position cannot be found
        :rtype: int
        '''
        if self.root == self:
            return self.start_position
        found, position = self._find_position(self.root.children,
                                              self.start_position)
        if not found:
            raise Exception("Error in search for my position in "
                            "the tree")
        return position

    def _find_position(self, children, position):
        '''
        Recurse through the tree depth first returning position of
        a Node if found.
        :param children: list of nodes which are children of this Node
        :type children: list of :py:class:`psyclone.psyGen.Node`
        :param parent: the parent node of this Node
        :type parent: :py:class:`psyclone.psyGen.Node`
        :returns: position of the Node in the tree
        :rtype: int
        :raises InternalError: if the starting position is < 0
        '''
        if position < self.start_position:
            raise InternalError(
                "Search for Node position started from '{0}' "
                "instead of {1}.".format(position, self.start_position))
        for child in children:
            position += 1
            if child == self:
                return True, position
            if child.children:
                found, position = self._find_position(child.children, position)
                if found:
                    return True, position
        return False, position

    @property
    def root(self):
        node = self
        while node.parent is not None:
            node = node.parent
        return node

    def sameRoot(self, node_2):
        if self.root == node_2.root:
            return True
        return False

    def sameParent(self, node_2):
        if self.parent is None or node_2.parent is None:
            return False
        if self.parent == node_2.parent:
            return True
        return False

    def root_at_depth(self, depth):
        '''
        Recurse upwards to find the root of this Node at the specified
        depth level, in the range between the depth of the main nodes
        in the Schedule (1) and the Node's depth.
        :param depth: depth level to find the Node's root at
        :type depth: int
        :returns: root node at the specified depth level
        :rtype: :py:class:`psyclone.psyGen.Node`
        :raises InternalError: if the starting depth is < 1
                               and >= node.depth
        '''
        if not (depth > self.start_depth and depth < self.depth):
            raise InternalError(
                "Parent depth must be greater than {0} and less than the"
                "Node's depth ({1})".format(self.start_depth, self.depth))
        node = self
        while node.parent.depth > depth:
            node = node.parent
        return node

    def walk(self, children, my_type):
        ''' recurse through tree and return objects of mytype '''
        local_list = []
        for child in children:
            if isinstance(child, my_type):
                local_list.append(child)
            local_list += self.walk(child.children, my_type)
        return local_list

    def ancestor(self, my_type, excluding=None):
        '''
        Search back up tree and check whether we have an ancestor that is
        an instance of the supplied type. If we do then we return
        it otherwise we return None. A list of (sub-) classes to ignore
        may be provided via the `excluding` argument.

        :param type my_type: Class to search for.
        :param list excluding: list of (sub-)classes to ignore or None.
        :returns: First ancestor Node that is an instance of the requested \
                  class or None if not found.
        '''
        myparent = self.parent
        while myparent is not None:
            if isinstance(myparent, my_type):
                matched = True
                if excluding:
                    # We have one or more sub-classes we must exclude
                    for etype in excluding:
                        if isinstance(myparent, etype):
                            matched = False
                            break
                if matched:
                    return myparent
            myparent = myparent.parent
        return None

    def calls(self):
        ''' return all calls that are descendents of this node '''
        return self.walk(self.children, Call)

    def following(self):
        '''Return all :py:class:`psyclone.psyGen.Node` nodes after me in the
        schedule. Ordering is depth first.

        :returns: a list of nodes
        :rtype: :func:`list` of :py:class:`psyclone.psyGen.Node`

        '''
        all_nodes = self.walk(self.root.children, Node)
        position = all_nodes.index(self)
        return all_nodes[position+1:]

    def preceding(self, reverse=None):
        '''Return all :py:class:`psyclone.psyGen.Node` nodes before me in the
        schedule. Ordering is depth first. If the `reverse` argument
        is set to `True` then the node ordering is reversed
        i.e. returning the nodes closest to me first

        :param: reverse: An optional, default `False`, boolean flag
        :type: reverse: bool
        :returns: A list of nodes
        :rtype: :func:`list` of :py:class:`psyclone.psyGen.Node`

        '''
        all_nodes = self.walk(self.root.children, Node)
        position = all_nodes.index(self)
        nodes = all_nodes[:position]
        if reverse:
            nodes.reverse()
        return nodes

    @property
    def following_calls(self):
        ''' return all calls after me in the schedule '''
        all_calls = self.root.calls()
        position = all_calls.index(self)
        return all_calls[position+1:]

    @property
    def preceding_calls(self):
        ''' return all calls before me in the schedule '''
        all_calls = self.root.calls()
        position = all_calls.index(self)
        return all_calls[:position-1]

    def kern_calls(self):
        '''return all user-supplied kernel calls in this schedule'''
        return self.walk(self._children, Kern)

    def loops(self):
        ''' return all loops currently in this schedule '''
        return self.walk(self._children, Loop)

    def reductions(self, reprod=None):
        '''Return all calls that have reductions and are decendents of this
        node. If reprod is not provided, all reductions are
        returned. If reprod is False, all builtin reductions that are
        not set to reproducible are returned. If reprod is True, all
        builtins that are set to reproducible are returned.'''

        call_reduction_list = []
        for call in self.walk(self.children, Call):
            if call.is_reduction:
                if reprod is None:
                    call_reduction_list.append(call)
                elif reprod:
                    if call.reprod_reduction:
                        call_reduction_list.append(call)
                else:
                    if not call.reprod_reduction:
                        call_reduction_list.append(call)
        return call_reduction_list

    def is_openmp_parallel(self):
        '''Returns true if this Node is within an OpenMP parallel region

        '''
        omp_dir = self.ancestor(OMPParallelDirective)
        if omp_dir:
            return True
        return False

    def gen_code(self):
        raise NotImplementedError("Please implement me")

    def update(self):
        ''' By default we assume there is no need to update the existing
        fparser2 AST which this Node represents. We simply call the update()
        method of any children. '''
        for child in self._children:
            child.update()


class Schedule(Node):

    ''' Stores schedule information for an invocation call. Schedules can be
        optimised using transformations.

        >>> from parse import parse
        >>> ast, info = parse("algorithm.f90")
        >>> from psyGen import PSyFactory
        >>> api = "..."
        >>> psy = PSyFactory(api).create(info)
        >>> invokes = psy.invokes
        >>> invokes.names
        >>> invoke = invokes.get("name")
        >>> schedule = invoke.schedule
        >>> schedule.view()

    '''

    @property
    def dag_name(self):
        ''' Return the name to use in a dag for this node'''
        return "schedule"

    def tkinter_delete(self):
        for entity in self._children:
            entity.tkinter_delete()

    def tkinter_display(self, canvas, x, y):
        y_offset = 0
        for entity in self._children:
            entity.tkinter_display(canvas, x, y+y_offset)
            y_offset = y_offset+entity.height

    @property
    def invoke(self):
        return self._invoke

    @invoke.setter
    def invoke(self, my_invoke):
        self._invoke = my_invoke

    def __init__(self, KernFactory, BuiltInFactory, alg_calls=[]):

        # we need to separate calls into loops (an iteration space really)
        # and calls so that we can perform optimisations separately on the
        # two entities.
        sequence = []
        from psyclone.parse import BuiltInCall
        for call in alg_calls:
            if isinstance(call, BuiltInCall):
                sequence.append(BuiltInFactory.create(call, parent=self))
            else:
                sequence.append(KernFactory.create(call, parent=self))
        Node.__init__(self, children=sequence)
        self._invoke = None

    def view(self, indent=0):
        '''
        Print a text representation of this node to stdout and then
        call the view() method of any children.

        :param indent: Depth of indent for output text
        :type indent: integer
        '''
        print(self.indent(indent) + self.coloured_text +
              "[invoke='" + self.invoke.name + "']")
        for entity in self._children:
            entity.view(indent=indent + 1)

    @property
    def coloured_text(self):
        '''
        Returns the name of this node with appropriate control codes
        to generate coloured output in a terminal that supports it.

        :returns: Text containing the name of this node, possibly coloured
        :rtype: string
        '''
        return colored("Schedule", SCHEDULE_COLOUR_MAP["Schedule"])

    def __str__(self):
        result = "Schedule:\n"
        for entity in self._children:
            result += str(entity)+"\n"
        result += "End Schedule"
        return result

    def gen_code(self, parent):
        for entity in self._children:
            entity.gen_code(parent)


class Directive(Node):
    '''
    Base class for all Directive statments.

    All classes that generate Directive statments (e.g. OpenMP,
    OpenACC, compiler-specific) inherit from this class.

    '''

    def view(self, indent=0):
        '''
        Print a text representation of this node to stdout and then
        call the view() method of any children.

        :param indent: Depth of indent for output text
        :type indent: integer
        '''
        print(self.indent(indent) + self.coloured_text)
        for entity in self._children:
            entity.view(indent=indent + 1)

    @property
    def coloured_text(self):
        '''
        Returns a string containing the name of this element with
        control codes for colouring in terminals that support it.

        :returns: Text containing the name of this node, possibly coloured
        :rtype: string
        '''
        return colored("Directive", SCHEDULE_COLOUR_MAP["Directive"])

    @property
    def dag_name(self):
        ''' return the base dag name for this node '''
        return "directive_" + str(self.abs_position)


class ACCDirective(Directive):
    ''' Base class for all OpenACC directive statments. '''

    @abc.abstractmethod
    def view(self, indent=0):
        '''
        Print text representation of this node to stdout.

        :param int indent: size of indent to use for output
        '''

    @property
    def dag_name(self):
        ''' Return the name to use in a dag for this node.

        :returns: Name of corresponding node in DAG
        :rtype: str
        '''
        return "ACC_directive_" + str(self.abs_position)


@six.add_metaclass(abc.ABCMeta)
class ACCDataDirective(ACCDirective):
    '''
    Abstract class representing a "!$ACC enter data" OpenACC directive in
    a Schedule. Must be sub-classed for a particular API because the way
    in which fields are marked as being on the remote device is API-
    -dependent.

    :param children: list of nodes which this directive should \
                     have as children.
    :type children: list of :py:class:`psyclone.psyGen.Node`.
    :param parent: the node in the Schedule to which to add this \
                   directive as a child.
    :type parent: :py:class:`psyclone.psyGen.Node`.
    '''
    def __init__(self, children=None, parent=None):
        super(ACCDataDirective, self).__init__(children, parent)
        self._acc_dirs = None  # List of parallel directives

    def view(self, indent=0):
        '''
        Print a text representation of this Node to stdout.

        :param int indent: the amount by which to indent the output.
        '''
        print(self.indent(indent)+self.coloured_text+"[ACC enter data]")
        for entity in self._children:
            entity.view(indent=indent + 1)

    @property
    def dag_name(self):
        '''
        :returns: the name to use for this Node in a DAG
        :rtype: str
        '''
        return "ACC_data_" + str(self.abs_position)

    def gen_code(self, parent):
        '''
        Generate the elements of the f2pygen AST for this Node in the Schedule.

        :param parent: node in the f2pygen AST to which to add node(s).
        :type parent: :py:class:`psyclone.f2pygen.BaseGen`
        '''
        from psyclone.f2pygen import DeclGen, DirectiveGen, CommentGen, \
            IfThenGen, AssignGen, CallGen, UseGen

        # We must generate a list of all of the fields accessed by
        # OpenACC kernels (calls within an OpenACC parallel directive)
        # 1. Find all parallel directives. We store this list for later
        #    use in any sub-class.
        self._acc_dirs = self.walk(self.root.children, ACCParallelDirective)
        # 2. For each directive, loop over each of the fields used by
        #    the kernels it contains (this list is given by var_list)
        #    and add it to our list if we don't already have it
        var_list = []
        # TODO grid properties are effectively duplicated in this list (but
        # the OpenACC deep-copy support should spot this).
        for pdir in self._acc_dirs:
            for var in pdir.ref_list:
                if var not in var_list:
                    var_list.append(var)
        # 3. Convert this list of objects into a comma-delimited string
        var_str = self.list_to_string(var_list)

        # 4. Declare and initialise a logical variable to keep track of
        #    whether this is the first time we've entered this Invoke
        name_space_manager = NameSpaceFactory().create()
        first_time = name_space_manager.create_name(
            root_name="first_time", context="PSyVars", label="first_time")
        parent.add(DeclGen(parent, datatype="logical",
                           entity_decls=[first_time],
                           initial_values=[".True."],
                           save=True))
        parent.add(CommentGen(parent,
                              " Ensure all fields are on the device and"))
        parent.add(CommentGen(parent, " copy them over if not."))
        # 5. Put the enter data directive inside an if-block so that we
        #    only ever do it once
        ifthen = IfThenGen(parent, first_time)
        parent.add(ifthen)
        ifthen.add(DirectiveGen(ifthen, "acc", "begin", "enter data",
                                "copyin("+var_str+")"))
        # 6. Flag that we have now entered this routine at least once
        ifthen.add(AssignGen(ifthen, lhs=first_time, rhs=".false."))
        # 7. Flag that the data is now on the device. This calls down
        #    into the API-specific subclass of this class.
        self.data_on_device(ifthen)
        parent.add(CommentGen(parent, ""))

        # 8. Ensure that any scalars are up-to-date
        var_list = []
        for pdir in self._acc_dirs:
            for var in pdir.scalars:
                if var not in var_list:
                    var_list.append(var)
        if var_list:
            # We need to 'use' the openacc module in order to access
            # the OpenACC run-time library
            parent.add(UseGen(parent, name="openacc", only=True,
                              funcnames=["acc_update_device"]))
            parent.add(
                CommentGen(parent,
                           " Ensure all scalars on the device are up-to-date"))
            for var in var_list:
                parent.add(CallGen(parent, "acc_update_device", [var, "1"]))
            parent.add(CommentGen(parent, ""))

    @abc.abstractmethod
    def data_on_device(self, parent):
        '''
        Adds nodes into a Schedule to flag that the data required by the
        kernels in the data region is now on the device.

        :param parent: the node in the Schedule to which to add nodes
        :type parent: :py:class:`psyclone.psyGen.Node`
        '''


class ACCParallelDirective(ACCDirective):
    ''' Class for the !$ACC PARALLEL directive of OpenACC. '''

    def view(self, indent=0):
        '''
        Print a text representation of this Node to stdout.

        :param int indent: the amount by which to indent the output.
        '''
        print(self.indent(indent)+self.coloured_text+"[ACC Parallel]")
        for entity in self._children:
            entity.view(indent=indent + 1)

    @property
    def dag_name(self):
        '''
        :returns: the name to use for this Node in a DAG
        :rtype: str
        '''
        return "ACC_parallel_" + str(self.abs_position)

    def gen_code(self, parent):
        '''
        Generate the elements of the f2pygen AST for this Node in the Schedule.

        :param parent: node in the f2pygen AST to which to add node(s).
        :type parent: :py:class:`psyclone.f2pygen.BaseGen`
        '''
        from psyclone.f2pygen import DirectiveGen

        # Since we use "default(present)" the Schedule must contain an
        # 'enter data' directive. We don't mandate the order in which
        # transformations are applied so we have to check for that here.
        # We can't use Node.ancestor() because the data directive does
        # not have children. Instead, we go back up to the Schedule and
        # walk down from there.
        nodes = self.root.walk(self.root.children, ACCDataDirective)
        if len(nodes) != 1:
            raise GenerationError(
                "A Schedule containing an ACC parallel region must also "
                "contain an ACC enter data directive but none was found for "
                "{0}".format(self.root.invoke.name))
        # Check that the enter-data directive comes before this parallel
        # directive
        if nodes[0].abs_position > self.abs_position:
            raise GenerationError(
                "An ACC parallel region must be preceeded by an ACC enter-"
                "data directive but in {0} this is not the case.".
                format(self.root.invoke.name))

        # "default(present)" means that the compiler is to assume that
        # all data required by the parallel region is already present
        # on the device. If we've made a mistake and it isn't present
        # then we'll get a run-time error.
        parent.add(DirectiveGen(parent, "acc", "begin", "parallel",
                                "default(present)"))

        for child in self.children:
            child.gen_code(parent)

        parent.add(DirectiveGen(parent, "acc", "end", "parallel", ""))

    @property
    def ref_list(self):
        '''
        Returns a list of the references (whether to arrays or objects)
        required by the Kernel call(s) that are children of this
        directive. This is the list of quantities that must be
        available on the remote device (probably a GPU) before
        the parallel region can be begun.

        :returns: list of variable names
        :rtype: list of str
        '''
        variables = []

        # Look-up the calls that are children of this node
        for call in self.calls():
            for arg in call.arguments.acc_args:
                if arg not in variables:
                    variables.append(arg)
        return variables

    @property
    def fields(self):
        '''
        Returns a list of the names of field objects required by the Kernel
        call(s) that are children of this directive.

        :returns: list of names of field arguments.
        :rtype: list of str
        '''
        # Look-up the calls that are children of this node
        fld_list = []
        for call in self.calls():
            for arg in call.arguments.fields:
                if arg not in fld_list:
                    fld_list.append(arg)
        return fld_list

    @property
    def scalars(self):
        '''
        Returns a list of the scalar quantities required by the Calls in
        this region.

        :returns: list of names of scalar arguments.
        :rtype: list of str
        '''
        scalars = []
        for call in self.calls():
            for arg in call.arguments.scalars:
                if arg not in scalars:
                    scalars.append(arg)
        return scalars


class ACCLoopDirective(ACCDirective):
    '''
    Class managing the creation of a '!$acc loop' OpenACC directive.

    :param children: list of nodes that will be children of this directive.
    :type children: list of :py:class:`psyclone.psyGen.Node`.
    :param parent: the node in the Schedule to which to add this directive.
    :type parent: :py:class:`psyclone.psyGen.Node`.
    :param int collapse: Number of nested loops to collapse into a single \
                         iteration space or None.
    :param bool independent: Whether or not to add the `independent` clause \
                             to the loop directive.
    '''
    def __init__(self, children=None, parent=None, collapse=None,
                 independent=True):
        self._collapse = collapse
        self._independent = independent
        super(ACCLoopDirective, self).__init__(children, parent)

    @property
    def dag_name(self):
        '''
        :returns: the name to use for this Node in a DAG
        :rtype: str
        '''
        return "ACC_loop_" + str(self.abs_position)

    def view(self, indent=0):
        '''
        Print a textual representation of this Node to stdout.

        :param int indent: amount to indent output by
        '''
        text = self.indent(indent)+self.coloured_text+"[ACC Loop"
        if self._collapse:
            text += ", collapse={0}".format(self._collapse)
        if self._independent:
            text += ", independent"
        text += "]"
        print(text)
        for entity in self._children:
            entity.view(indent=indent + 1)

    def gen_code(self, parent):
        '''
        Generate the f2pygen AST entries in the Schedule for this OpenACC
        loop directive.

        :param parent: the parent Node in the Schedule to which to add our
                       content.
        :type parent: sub-class of :py:class:`psyclone.f2pygen.BaseGen`
        :raises GenerationError: if this "!$acc loop" is not enclosed within \
                                 an ACC Parallel region.
        '''
        from psyclone.f2pygen import DirectiveGen

        # It is only at the point of code generation that we can check for
        # correctness (given that we don't mandate the order that a user can
        # apply transformations to the code). As an orphaned loop directive,
        # we must have an ACCParallelDirective as an ancestor somewhere
        # back up the tree.
        if not self.ancestor(ACCParallelDirective):
            raise GenerationError(
                "ACCLoopDirective must have an ACCParallelDirective as an "
                "ancestor in the Schedule")

        # Add any clauses to the directive
        options = []
        if self._collapse:
            options.append("collapse({0})".format(self._collapse))
        if self._independent:
            options.append("independent")
        options_str = " ".join(options)

        parent.add(DirectiveGen(parent, "acc", "begin", "loop", options_str))

        for child in self.children:
            child.gen_code(parent)


class OMPDirective(Directive):
    '''
    Base class for all OpenMP-related directives

    '''
    @property
    def dag_name(self):
        '''
        :returns: the name to use in a dag for this node
        :rtype: str
        '''
        return "OMP_directive_" + str(self.abs_position)

    def view(self, indent=0):
        '''
        Print a text representation of this node to stdout and then
        call the view() method of any children.

        :param indent: Depth of indent for output text
        :type indent: integer
        '''
        print(self.indent(indent) + self.coloured_text + "[OMP]")
        for entity in self._children:
            entity.view(indent=indent + 1)

    def _get_reductions_list(self, reduction_type):
        '''Return the name of all scalars within this region that require a
        reduction of type reduction_type. Returned names will be unique. '''
        result = []
        for call in self.calls():
            for arg in call.arguments.args:
                if arg.type in MAPPING_SCALARS.values():
                    if arg.descriptor.access == \
                       MAPPING_REDUCTIONS[reduction_type]:
                        if arg.name not in result:
                            result.append(arg.name)
        return result


class OMPParallelDirective(OMPDirective):

    @property
    def dag_name(self):
        ''' Return the name to use in a dag for this node'''
        return "OMP_parallel_" + str(self.abs_position)

    def view(self, indent=0):
        '''
        Print a text representation of this node to stdout and then
        call the view() method of any children.

        :param indent: Depth of indent for output text
        :type indent: integer
        '''
        print(self.indent(indent) + self.coloured_text + "[OMP parallel]")
        for entity in self._children:
            entity.view(indent=indent + 1)

    def gen_code(self, parent):
        '''Generate the fortran OMP Parallel Directive and any associated
        code'''
        from psyclone.f2pygen import DirectiveGen, AssignGen, UseGen, \
            CommentGen, DeclGen

        private_list = self._get_private_list()

        reprod_red_call_list = self.reductions(reprod=True)
        if reprod_red_call_list:
            # we will use a private thread index variable
            name_space_manager = NameSpaceFactory().create()
            thread_idx = name_space_manager.create_name(
                root_name="th_idx", context="PSyVars", label="thread_index")
            private_list.append(thread_idx)
            # declare the variable
            parent.add(DeclGen(parent, datatype="integer",
                               entity_decls=[thread_idx]))
        private_str = self.list_to_string(private_list)

        # We're not doing nested parallelism so make sure that this
        # omp parallel region is not already within some parallel region
        self._not_within_omp_parallel_region()

        # Check that this OpenMP PARALLEL directive encloses other
        # OpenMP directives. Although it is valid OpenMP if it doesn't,
        # this almost certainly indicates a user error.
        self._encloses_omp_directive()

        calls = self.reductions()

        # first check whether we have more than one reduction with the same
        # name in this Schedule. If so, raise an error as this is not
        # supported for a parallel region.
        names = []
        for call in calls:
            name = call.reduction_arg.name
            if name in names:
                raise GenerationError(
                    "Reduction variables can only be used once in an invoke. "
                    "'{0}' is used multiple times, please use a different "
                    "reduction variable".format(name))
            else:
                names.append(name)

        zero_reduction_variables(calls, parent)

        parent.add(DirectiveGen(parent, "omp", "begin", "parallel",
                                "default(shared), private({0})".
                                format(private_str)))

        if reprod_red_call_list:
            # add in a local thread index
            parent.add(UseGen(parent, name="omp_lib", only=True,
                              funcnames=["omp_get_thread_num"]))
            parent.add(AssignGen(parent, lhs=thread_idx,
                                 rhs="omp_get_thread_num()+1"))

        first_type = type(self.children[0])
        for child in self.children:
            if first_type != type(child):
                raise NotImplementedError("Cannot correctly generate code"
                                          " for an OpenMP parallel region"
                                          " containing children of "
                                          "different types")
            child.gen_code(parent)

        parent.add(DirectiveGen(parent, "omp", "end", "parallel", ""))

        if reprod_red_call_list:
            parent.add(CommentGen(parent, ""))
            parent.add(CommentGen(parent, " sum the partial results "
                                  "sequentially"))
            parent.add(CommentGen(parent, ""))
            for call in reprod_red_call_list:
                call.reduction_sum_loop(parent)

    def _get_private_list(self):
        '''Returns the variable names used for any loops within a directive
        and any variables that have been declared private by a Call
        within the directive.

        '''
        result = []
        # get variable names from all loops that are a child of this node
        for loop in self.loops():
            if loop._variable_name == "":
                raise GenerationError("Internal error: name of loop "
                                      "variable not set.")
            if loop._variable_name.lower() not in result:
                result.append(loop._variable_name.lower())
        # get variable names from all calls that are a child of this node
        for call in self.calls():
            for variable_name in call.local_vars():
                if variable_name == "":
                    raise GenerationError("Internal error: call has a "
                                          "local variable but its name "
                                          "is not set.")
                if variable_name.lower() not in result:
                    result.append(variable_name.lower())
        return result

    def _not_within_omp_parallel_region(self):
        ''' Check that this Directive is not within any other
            parallel region '''
        if self.ancestor(OMPParallelDirective) is not None:
            raise GenerationError("Cannot nest OpenMP parallel regions.")

    def _encloses_omp_directive(self):
        ''' Check that this Parallel region contains other OpenMP
            directives. While it doesn't have to (in order to be valid
            OpenMP), it is likely that an absence of directives
            is an error on the part of the user. '''
        # We need to recurse down through all our children and check
        # whether any of them are an OMPDirective.
        node_list = self.walk(self.children, OMPDirective)
        if len(node_list) == 0:
            # TODO raise a warning here so that the user can decide
            # whether or not this is OK.
            pass
            # raise GenerationError("OpenMP parallel region does not enclose "
            #                       "any OpenMP directives. This is probably "
            #                       "not what you want.")

    def update(self):
        '''
        Updates the fparser2 AST by inserting nodes for this OpenMP
        parallel region.

        :raises InternalError: if the existing AST doesn't have the \
                               correct structure to permit the insertion \
                               of the OpenMP parallel region.
        '''
        from fparser.common.readfortran import FortranStringReader
        from fparser.two.Fortran2003 import Comment
        # Check that we haven't already been called
        if self._ast:
            return
        # Find the locations in which we must insert the begin/end
        # directives...
        # Find the children of this node in the AST of our parent node
        try:
            start_idx = self._parent._ast.content.index(self._children[0]._ast)
            end_idx = self._parent._ast.content.index(self._children[-1]._ast)
        except (IndexError, ValueError):
            raise InternalError("Failed to find locations to insert "
                                "begin/end directives.")
        # Create the start directive
        text = "!$omp parallel default(shared), private({0})".format(
            ",".join(self._get_private_list()))
        startdir = Comment(FortranStringReader(text,
                                               ignore_comments=False))
        # Create the end directive and insert it after the node in
        # the AST representing our last child
        enddir = Comment(FortranStringReader("!$omp end parallel",
                                             ignore_comments=False))
        # If end_idx+1 takes us beyond the range of the list then the
        # element is appended to the list
        self._parent._ast.content.insert(end_idx+1, enddir)

        # Insert the start directive (do this second so we don't have
        # to correct end_idx)
        self._ast = startdir
        self._parent._ast.content.insert(start_idx, self._ast)


class OMPDoDirective(OMPDirective):
    '''
    Class representing an OpenMP DO directive in the PSyclone AST.

    :param list children: list of Nodes that are children of this Node.
    :param parent: the Node in the AST that has this directive as a child.
    :type parent: :py:class:`psyclone.psyGen.Node`
    :param str omp_schedule: the OpenMP schedule to use.
    :param bool reprod: whether or not to generate code for run-reproducible \
                        OpenMP reductions.

    '''
    def __init__(self, children=None, parent=None, omp_schedule="static",
                 reprod=None):

        if children is None:
            children = []

        if reprod is None:
            self._reprod = Config.get().reproducible_reductions
        else:
            self._reprod = reprod

        self._omp_schedule = omp_schedule

        # Call the init method of the base class once we've stored
        # the OpenMP schedule
        super(OMPDoDirective, self).__init__(children=children,
                                             parent=parent)

    @property
    def dag_name(self):
        ''' Return the name to use in a dag for this node'''
        return "OMP_do_" + str(self.abs_position)

    def view(self, indent=0):
        '''
        Write out a textual summary of the OpenMP Do Directive and then
        call the view() method of any children.

        :param indent: Depth of indent for output text
        :type indent: integer
        '''
        if self.reductions():
            reprod = "[reprod={0}]".format(self._reprod)
        else:
            reprod = ""
        print(self.indent(indent) + self.coloured_text +
              "[OMP do]{0}".format(reprod))

        for entity in self._children:
            entity.view(indent=indent + 1)

    def _reduction_string(self):
        ''' Return the OMP reduction information as a string '''
        reduction_str = ""
        for reduction_type in MAPPING_REDUCTIONS.keys():
            reductions = self._get_reductions_list(reduction_type)
            for reduction in reductions:
                reduction_str += ", reduction({0}:{1})".format(
                    OMP_OPERATOR_MAPPING[reduction_type], reduction)
        return reduction_str

    @property
    def reprod(self):
        ''' returns whether reprod has been set for this object or not '''
        return self._reprod

    def gen_code(self, parent):
        '''
        Generate the f2pygen AST entries in the Schedule for this OpenMP do
        directive.

        :param parent: the parent Node in the Schedule to which to add our \
                       content.
        :type parent: sub-class of :py:class:`psyclone.f2pygen.BaseGen`
        :raises GenerationError: if this "!$omp do" is not enclosed within \
                                 an OMP Parallel region.
        '''
        from psyclone.f2pygen import DirectiveGen

        # It is only at the point of code generation that we can check for
        # correctness (given that we don't mandate the order that a user
        # can apply transformations to the code). As an orphaned loop
        # directive, we must have an OMPRegionDirective as an ancestor
        # somewhere back up the tree.
        if not self.ancestor(OMPParallelDirective,
                             excluding=[OMPParallelDoDirective]):
            raise GenerationError("OMPOrphanLoopDirective must have an "
                                  "OMPRegionDirective as ancestor")

        if self._reprod:
            local_reduction_string = ""
        else:
            local_reduction_string = self._reduction_string()

        # As we're an orphaned loop we don't specify the scope
        # of any variables so we don't have to generate the
        # list of private variables
        options = "schedule({0})".format(self._omp_schedule) + \
                  local_reduction_string
        parent.add(DirectiveGen(parent, "omp", "begin", "do", options))

        for child in self.children:
            child.gen_code(parent)

        # make sure the directive occurs straight after the loop body
        position = parent.previous_loop()
        parent.add(DirectiveGen(parent, "omp", "end", "do", ""),
                   position=["after", position])


class OMPParallelDoDirective(OMPParallelDirective, OMPDoDirective):
    ''' Class for the !$OMP PARALLEL DO directive. This inherits from
        both OMPParallelDirective (because it creates a new OpenMP
        thread-parallel region) and OMPDoDirective (because it
        causes a loop to be parallelised). '''

    def __init__(self, children=[], parent=None, omp_schedule="static"):
        OMPDoDirective.__init__(self,
                                children=children,
                                parent=parent,
                                omp_schedule=omp_schedule)

    @property
    def dag_name(self):
        ''' Return the name to use in a dag for this node'''
        return "OMP_parallel_do_" + str(self.abs_position)

    def view(self, indent=0):
        '''
        Write out a textual summary of the OpenMP Parallel Do Directive
        and then call the view() method of any children.

        :param indent: Depth of indent for output text
        :type indent: integer
        '''
        print(self.indent(indent) + self.coloured_text +
              "[OMP parallel do]")
        for entity in self._children:
            entity.view(indent=indent + 1)

    def gen_code(self, parent):
        from psyclone.f2pygen import DirectiveGen

        # We're not doing nested parallelism so make sure that this
        # omp parallel do is not already within some parallel region
        self._not_within_omp_parallel_region()

        calls = self.reductions()
        zero_reduction_variables(calls, parent)
        private_str = self.list_to_string(self._get_private_list())
        parent.add(DirectiveGen(parent, "omp", "begin", "parallel do",
                                "default(shared), private({0}), "
                                "schedule({1})".
                                format(private_str, self._omp_schedule) +
                                self._reduction_string()))
        for child in self.children:
            child.gen_code(parent)

        # make sure the directive occurs straight after the loop body
        position = parent.previous_loop()
        parent.add(DirectiveGen(parent, "omp", "end", "parallel do", ""),
                   position=["after", position])

    def update(self):
        '''
        Updates the fparser2 AST by inserting nodes for this OpenMP
        parallel do.

        :raises GenerationError: if the existing AST doesn't have the \
                                 correct structure to permit the insertion \
                                 of the OpenMP parallel do.
        '''
        from fparser.common.readfortran import FortranStringReader
        from fparser.two.Fortran2003 import Comment
        # Check that we haven't already been called
        if self._ast:
            return
        # Since this is an OpenMP (parallel) do, it can only be applied
        # to a single loop.
        if len(self._children) != 1:
            raise GenerationError(
                "An OpenMP PARALLEL DO can only be applied to a single loop "
                "but this Node has {0} children: {1}".
                format(len(self._children), self._children))

        # Find the locations in which we must insert the begin/end
        # directives...
        # Find the child of this node in the AST of our parent node
        # TODO make this robust by using the new 'children' method to
        # be introduced in fparser#105
        # We have to take care to find a parent node (in the fparser2 AST)
        # that has 'content'. This is because If-else-if blocks have their
        # 'content' as siblings of the If-then and else-if nodes.
        parent = self._parent._ast
        while parent:
            if hasattr(parent, "content"):
                break
            parent = parent._parent
        if not parent:
            raise InternalError("Failed to find parent node in which to "
                                "insert OpenMP parallel do directive")
        start_idx = parent.content.index(self._children[0]._ast)

        # Create the start directive
        text = ("!$omp parallel do default(shared), private({0}), "
                "schedule({1})".format(",".join(self._get_private_list()),
                                       self._omp_schedule))
        startdir = Comment(FortranStringReader(text,
                                               ignore_comments=False))

        # Create the end directive and insert it after the node in
        # the AST representing our last child
        enddir = Comment(FortranStringReader("!$omp end parallel do",
                                             ignore_comments=False))
        if start_idx == len(parent.content) - 1:
            parent.content.append(enddir)
        else:
            parent.content.insert(start_idx+1, enddir)

        # Insert the start directive (do this second so we don't have
        # to correct the location)
        self._ast = startdir
        parent.content.insert(start_idx, self._ast)


class GlobalSum(Node):
    '''
    Generic Global Sum class which can be added to and manipulated
    in, a schedule.

    :param scalar: the scalar that the global sum is stored into
    :type scalar: :py:class:`psyclone.dynamo0p3.DynKernelArgument`
    :param parent: optional parent (default None) of this object
    :type parent: :py:class:`psyclone.psyGen.node`

    '''
    def __init__(self, scalar, parent=None):
        Node.__init__(self, children=[], parent=parent)
        import copy
        self._scalar = copy.copy(scalar)
        if scalar:
            # Update scalar values appropriately
            # Here "readwrite" denotes how the class GlobalSum
            # accesses/updates a scalar
            self._scalar.access = MAPPING_ACCESSES["readwrite"]
            self._scalar.call = self

    @property
    def scalar(self):
        ''' Return the scalar field that this global sum acts on '''
        return self._scalar

    @property
    def dag_name(self):
        ''' Return the name to use in a dag for this node'''
        return "globalsum({0})_".format(self._scalar.name) + str(self.position)

    @property
    def args(self):
        ''' Return the list of arguments associated with this node. Override
        the base method and simply return our argument.'''
        return [self._scalar]

    def view(self, indent):
        '''
        Print text describing this object to stdout and then
        call the view() method of any children.

        :param indent: Depth of indent for output text
        :type indent: integer
        '''
        print(self.indent(indent) + (
            "{0}[scalar='{1}']".format(self.coloured_text, self._scalar.name)))

    @property
    def coloured_text(self):
        '''
        Return a string containing the (coloured) name of this node
        type

        :returns: A string containing the name of this node, possibly with
                  control codes for colour
        :rtype: string
        '''
        return colored("GlobalSum", SCHEDULE_COLOUR_MAP["GlobalSum"])


class HaloExchange(Node):
    '''
    Generic Halo Exchange class which can be added to and
    manipulated in, a schedule.

    :param field: the field that this halo exchange will act on
    :type field: :py:class:`psyclone.dynamo0p3.DynKernelArgument`
    :param check_dirty: optional argument default True indicating
    whether this halo exchange should be subject to a run-time check
    for clean/dirty halos.
    :type check_dirty: bool
    :param vector_index: optional vector index (default None) to
    identify which index of a vector field this halo exchange is
    responsible for
    :type vector_index: int
    :param parent: optional parent (default None) of this object
    :type parent: :py:class:`psyclone.psyGen.node`

    '''
    def __init__(self, field, check_dirty=True,
                 vector_index=None, parent=None):
        Node.__init__(self, children=[], parent=parent)
        import copy
        self._field = copy.copy(field)
        if field:
            # Update fields values appropriately
            # Here "readwrite" denotes how the class HaloExchange
            # accesses a field rather than the field's continuity
            self._field.access = MAPPING_ACCESSES["readwrite"]
            self._field.call = self
        self._halo_type = None
        self._halo_depth = None
        self._check_dirty = check_dirty
        self._vector_index = vector_index
        self._text_name = "HaloExchange"
        self._colour_map_name = "HaloExchange"
        self._dag_name = "haloexchange"

    @property
    def vector_index(self):
        '''If the field is a vector then return the vector index associated
        with this halo exchange. Otherwise return None'''
        return self._vector_index

    @property
    def halo_depth(self):
        ''' Return the depth of the halo exchange '''
        return self._halo_depth

    @halo_depth.setter
    def halo_depth(self, value):
        ''' Set the depth of the halo exchange '''
        self._halo_depth = value

    @property
    def field(self):
        ''' Return the field that the halo exchange acts on '''
        return self._field

    @property
    def dag_name(self):
        ''' Return the name to use in a dag for this node'''
        name = ("{0}({1})_{2}".format(self._dag_name, self._field.name,
                                      self.position))
        if self._check_dirty:
            name = "check" + name
        return name

    @property
    def args(self):
        '''Return the list of arguments associated with this node. Overide the
        base method and simply return our argument. '''
        return [self._field]

    def check_vector_halos_differ(self, node):
        '''helper method which checks that two halo exchange nodes (one being
        self and the other being passed by argument) operating on the
        same field, both have vector fields of the same size and use
        different vector indices. If this is the case then the halo
        exchange nodes do not depend on each other. If this is not the
        case then an internal error will have occured and we raise an
        appropriate exception.

        :param node: a halo exchange which should exchange the same
        field as self
        :type node: :py:class:`psyclone.psyGen.HaloExchange`
        :raises GenerationError: if the argument passed is not a halo exchange
        :raises GenerationError: if the field name in the halo
        exchange passed in has a different name to the field in this
        halo exchange
        :raises GenerationError: if the field in this halo exchange is
        not a vector field
        :raises GenerationError: if the vector size of the field in
        this halo exchange is different to vector size of the field in
        the halo exchange passed by argument.
        :raises GenerationError: if the vector index of the field in
        this halo exchange is the same as the vector index of the
        field in the halo exchange passed by argument.

        '''

        if not isinstance(node, HaloExchange):
            raise GenerationError(
                "Internal error, the argument passed to "
                "HaloExchange.check_vector_halos_differ() is not "
                "a halo exchange object")

        if self.field.name != node.field.name:
            raise GenerationError(
                "Internal error, the halo exchange object passed to "
                "HaloExchange.check_vector_halos_differ() has a different "
                "field name '{0}' to self "
                "'{1}'".format(node.field.name, self.field.name))

        if self.field.vector_size <= 1:
            raise GenerationError(
                "Internal error, HaloExchange.check_vector_halos_differ() "
                "a halo exchange depends on another halo "
                "exchange but the vector size of field '{0}' is 1".
                format(self.field.name))

        if self.field.vector_size != node.field.vector_size:
            raise GenerationError(
                "Internal error, HaloExchange.check_vector_halos_differ() "
                "a halo exchange depends on another halo "
                "exchange but the vector sizes for field '{0}' differ".
                format(self.field.name))

        if self.vector_index == \
           node.vector_index:
            raise GenerationError(
                "Internal error, HaloExchange.check_vector_halos_differ() "
                "a halo exchange depends on another halo "
                "exchange but both vector id's ('{0}') of field '{1}' are "
                "the same".format(self.vector_index, self.field.name))

    def view(self, indent=0):
        '''
        Write out a textual summary of the OpenMP Parallel Do Directive
        and then call the view() method of any children.

        :param indent: Depth of indent for output text
        :type indent: integer
        '''
        print(self.indent(indent) + (
            "{0}[field='{1}', type='{2}', depth={3}, "
            "check_dirty={4}]".format(self.coloured_text, self._field.name,
                                      self._halo_type,
                                      self._halo_depth, self._check_dirty)))

    @property
    def coloured_text(self):
        '''
        Return a string containing the (coloured) name of this node type

        :returns: Name of this node type, possibly with colour control codes
        :rtype: string
        '''
        return colored(
            self._text_name, SCHEDULE_COLOUR_MAP[self._colour_map_name])


class Loop(Node):

    @property
    def dag_name(self):
        ''' Return the name to use in a dag for this node

        :returns: Return the dag name for this loop
        :rtype: string

        '''
        if self.loop_type:
            name = "loop_[{0}]_".format(self.loop_type) + \
                   str(self.abs_position)
        else:
            name = "loop_" + str(self.abs_position)
        return name

    @property
    def loop_type(self):
        return self._loop_type

    @loop_type.setter
    def loop_type(self, value):
        '''
        Set the type of this Loop.

        :param str value: the type of this loop.
        :raises GenerationError: if the specified value is not a recognised \
                                 loop type.
        '''
        if value not in self._valid_loop_types:
            raise GenerationError(
                "Error, loop_type value ({0}) is invalid. Must be one of "
                "{1}.".format(value, self._valid_loop_types))
        self._loop_type = value

    def __init__(self, parent=None,
                 variable_name="",
                 topology_name="topology",
                 valid_loop_types=[]):

        # we need to determine whether this is a built-in or kernel
        # call so our schedule can do the right thing.

        self._valid_loop_types = valid_loop_types
        self._loop_type = None        # inner, outer, colour, colours, ...
        self._field = None
        self._field_name = None       # name of the field
        self._field_space = None      # v0, v1, ...,     cu, cv, ...
        self._iteration_space = None  # cells, ...,      cu, cv, ...
        self._kern = None             # Kernel associated with this loop

        # TODO replace iterates_over with iteration_space
        self._iterates_over = "unknown"

        Node.__init__(self, parent=parent)

        self._variable_name = variable_name

        self._start = ""
        self._stop = ""
        self._step = ""
        self._id = ""

        # visual properties
        self._width = 30
        self._height = 30
        self._shape = None
        self._text = None
        self._canvas = None

    def view(self, indent=0):
        '''
        Write out a textual summary of this Loop node to stdout
        and then call the view() method of any children.

        :param indent: Depth of indent for output text
        :type indent: integer
        '''
        print(self.indent(indent) + self.coloured_text +
              "[type='{0}',field_space='{1}',it_space='{2}']".
              format(self._loop_type, self._field_space, self.iteration_space))
        for entity in self._children:
            entity.view(indent=indent + 1)

    @property
    def coloured_text(self):
        '''
        Returns a string containing the name of this node along with
        control characters for colouring in terminals that support it.

        :returns: The name of this node, possibly with control codes for
                 colouring
        :rtype: string
        '''
        return colored("Loop", SCHEDULE_COLOUR_MAP["Loop"])

    @property
    def height(self):
        calls_height = 0
        for child in self.children:
            calls_height += child.height
        return self._height+calls_height

    def tkinter_delete(self):
        if self._shape is not None:
            assert self._canvas is not None, "Error"
            self._canvas.delete(self._shape)
        if self._text is not None:
            assert self._canvas is not None, "Error"
            self._canvas.delete(self._text)
        for child in self.children:
            child.tkinter_delete()

    def tkinter_display(self, canvas, x, y):
        self.tkinter_delete()
        self._canvas = canvas
        from Tkinter import ROUND
        name = "Loop"
        min_call_width = 100
        max_calls_width = min_call_width
        calls_height = 0
        for child in self.children:
            calls_height += child.height
            max_calls_width = max(max_calls_width, child.width)

        self._shape = canvas.create_polygon(
            x, y, x+self._width+max_calls_width, y,
            x+self._width+max_calls_width, y+self._height,
            x+self._width, y+self._height,
            x+self._width, y+self._height+calls_height,
            x, y+self._height+calls_height,
            outline="red", fill="green", width=2,
            activeoutline="blue", joinstyle=ROUND)
        self._text = canvas.create_text(x+(self._width+max_calls_width)/2,
                                        y+self._height/2, text=name)

        call_height = 0
        for child in self.children:
            child.tkinter_display(canvas, x+self._width,
                                  y+self._height+call_height)
            call_height += child.height

    @property
    def field_space(self):
        return self._field_space

    @field_space.setter
    def field_space(self, my_field_space):
        self._field_space = my_field_space

    @property
    def field_name(self):
        return self._field_name

    @property
    def field(self):
        return self._field

    @field_name.setter
    def field_name(self, my_field_name):
        self._field_name = my_field_name

    @property
    def iteration_space(self):
        return self._iteration_space

    @iteration_space.setter
    def iteration_space(self, it_space):
        self._iteration_space = it_space

    @property
    def kernel(self):
        '''
        :returns: the kernel object associated with this Loop (if any).
        :rtype: :py:class:`psyclone.psyGen.Kern`
        '''
        return self._kern

    @kernel.setter
    def kernel(self, kern):
        '''
        Setter for kernel object associated with this loop.

        :param kern: a kernel object.
        :type kern: :py:class:`psyclone.psyGen.Kern`
        '''
        self._kern = kern

    def __str__(self):
        result = "Loop[" + self._id + "]: " + self._variable_name + "=" + \
            self._id + " lower=" + self._start + "," + self._stop + "," + \
            self._step + "\n"
        for entity in self._children:
            result += str(entity) + "\n"
        result += "EndLoop"
        return result

    def has_inc_arg(self, mapping={}):
        ''' Returns True if any of the Kernels called within this
        loop have an argument with INC access. Returns False otherwise '''
        assert mapping != {}, "psyGen:Loop:has_inc_arg: Error - a mapping "\
            "must be provided"
        for kern_call in self.kern_calls():
            for arg in kern_call.arguments.args:
                if arg.access.lower() == mapping["inc"]:
                    return True
        return False

    def unique_modified_args(self, mapping, arg_type):
        '''Return all unique arguments of type arg_type from Kernels in this
        loop that are modified'''
        arg_names = []
        args = []
        for call in self.calls():
            for arg in call.arguments.args:
                if arg.type.lower() == arg_type:
                    if arg.access.lower() != mapping["read"]:
                        if arg.name not in arg_names:
                            arg_names.append(arg.name)
                            args.append(arg)
        return args

    def args_filter(self, arg_types=None, arg_accesses=None, unique=False):
        '''Return all arguments of type arg_types and arg_accesses. If these
        are not set then return all arguments. If unique is set to
        True then only return uniquely named arguments'''
        all_args = []
        all_arg_names = []
        for call in self.calls():
            call_args = args_filter(call.arguments.args, arg_types,
                                    arg_accesses)
            if unique:
                for arg in call_args:
                    if arg.name not in all_arg_names:
                        all_args.append(arg)
                        all_arg_names.append(arg.name)
            else:
                all_args.extend(call_args)
        return all_args

    def gen_code(self, parent):
        '''Generate the fortran Loop and any associated code '''
        if not self.is_openmp_parallel():
            calls = self.reductions()
            zero_reduction_variables(calls, parent)

        if self._start == "1" and self._stop == "1":  # no need for a loop
            for child in self.children:
                child.gen_code(parent)
        else:
            from psyclone.f2pygen import DoGen, DeclGen
            do = DoGen(parent, self._variable_name, self._start, self._stop)
            # need to add do loop before children as children may want to add
            # info outside of do loop
            parent.add(do)
            for child in self.children:
                child.gen_code(do)
            my_decl = DeclGen(parent, datatype="integer",
                              entity_decls=[self._variable_name])
            parent.add(my_decl)


class Call(Node):
    '''
    Represents a call to a sub-program unit from within the PSy layer.

    :param parent: parent of this node in the PSyIR.
    :type parent: sub-class of :py:class:`psyclone.psyGen.Node`
    :param call: information on the call itself, as obtained by parsing \
                 the Algorithm layer code.
    :type call: :py:class:`psyclone.parse.KernelCall`
    :param str name: the name of the routine being called.
    :param arguments: object holding information on the kernel arguments, \
                      as extracted from kernel meta-data.
    :type arguments: :py:class:`psyclone.psyGen.Arguments`

    :raises GenerationError: if any of the arguments to the call are \
                             duplicated.
    '''
    def __init__(self, parent, call, name, arguments):
        Node.__init__(self, children=[], parent=parent)
        self._arguments = arguments
        self._name = name
        self._iterates_over = call.ktype.iterates_over

        # check algorithm arguments are unique for a kernel or
        # built-in call
        arg_names = []
        for arg in self._arguments.args:
            if arg.text:
                text = arg.text.lower().replace(" ", "")
                if text in arg_names:
                    raise GenerationError(
                        "Argument '{0}' is passed into kernel '{1}' code more "
                        "than once from the algorithm layer. This is not "
                        "allowed.".format(arg.text, self._name))
                else:
                    arg_names.append(text)

        # visual properties
        self._width = 250
        self._height = 30
        self._shape = None
        self._text = None
        self._canvas = None
        self._arg_descriptors = None

        # initialise any reduction information
        args = args_filter(arguments.args,
                           arg_types=MAPPING_SCALARS.values(),
                           arg_accesses=MAPPING_REDUCTIONS.values())
        if args:
            self._reduction = True
            if len(args) != 1:
                raise GenerationError(
                    "PSyclone currently only supports a single reduction "
                    "in a kernel or builtin")
            self._reduction_arg = args[0]
        else:
            self._reduction = False
            self._reduction_arg = None

    @property
    def args(self):
        '''Return the list of arguments associated with this node. Overide the
        base method and simply return our arguments. '''
        return self.arguments.args

    def view(self, indent=0):
        '''
        Write out a textual summary of this Call node to stdout
        and then call the view() method of any children.

        :param indent: Depth of indent for output text
        :type indent: integer
        '''
        print(self.indent(indent) + self.coloured_text,
              self.name + "(" + self.arguments.names + ")")
        for entity in self._children:
            entity.view(indent=indent + 1)

    @property
    def coloured_text(self):
        ''' Return a string containing the (coloured) name of this node
        type '''
        return colored("Call", SCHEDULE_COLOUR_MAP["Call"])

    @property
    def width(self):
        return self._width

    @property
    def height(self):
        return self._height

    def tkinter_delete(self):
        if self._shape is not None:
            assert self._canvas is not None, "Error"
            self._canvas.delete(self._shape)
        if self._text is not None:
            assert self._canvas is not None, "Error"
            self._canvas.delete(self._text)

    def tkinter_display(self, canvas, x, y):
        self.tkinter_delete()
        self._canvas = canvas
        self._x = x
        self._y = y
        self._shape = self._canvas.create_rectangle(
            self._x, self._y, self._x+self._width, self._y+self._height,
            outline="red", fill="yellow", activeoutline="blue", width=2)
        self._text = self._canvas.create_text(self._x+self._width/2,
                                              self._y+self._height/2,
                                              text=self._name)

    @property
    def is_reduction(self):
        '''if this kernel/builtin contains a reduction variable then return
        True, otherwise return False'''
        return self._reduction

    @property
    def reduction_arg(self):
        ''' if this kernel/builtin contains a reduction variable then return
        the variable, otherwise return None'''
        return self._reduction_arg

    @property
    def reprod_reduction(self):
        '''Determine whether this kernel/builtin is enclosed within an OpenMP
        do loop. If so report whether it has the reproducible flag
        set. Note, this also catches OMPParallelDo Directives but they
        have reprod set to False so it is OK.'''
        ancestor = self.ancestor(OMPDoDirective)
        if ancestor:
            return ancestor.reprod
        else:
            return False

    @property
    def local_reduction_name(self):
        '''Generate a local variable name that is unique for the current
        reduction argument name. This is used for thread-local
        reductions with reproducible reductions '''
        var_name = self._reduction_arg.name
        return self._name_space_manager.\
            create_name(root_name="l_"+var_name,
                        context="PSyVars",
                        label=var_name)

    def zero_reduction_variable(self, parent, position=None):
        '''
        Generate code to zero the reduction variable and to zero the local
        reduction variable if one exists. The latter is used for reproducible
        reductions, if specified.

        :param parent: the Node in the AST to which to add new code.
        :type parent: :py:class:`psyclone.psyGen.Node`
        :param str position: where to position the new code in the AST.
        :raises GenerationError: if the variable to zero is not of type \
                                 gh_real or gh_integer.
        :raises GenerationError: if the reprod_pad_size (read from the \
                                 configuration file) is less than 1.

        '''
        from psyclone.f2pygen import AssignGen, DeclGen, AllocateGen
        if not position:
            position = ["auto"]
        var_name = self._reduction_arg.name
        local_var_name = self.local_reduction_name
        var_type = self._reduction_arg.type
        if var_type == "gh_real":
            zero = "0.0_r_def"
            kind_type = "r_def"
            data_type = "real"
        elif var_type == "gh_integer":
            zero = "0"
            kind_type = None
            data_type = "integer"
        else:
            raise GenerationError(
                "zero_reduction variable should be one of ['gh_real', "
                "'gh_integer'] but found '{0}'".format(var_type))

        parent.add(AssignGen(parent, lhs=var_name, rhs=zero),
                   position=position)
        if self.reprod_reduction:
            parent.add(DeclGen(parent, datatype=data_type,
                               entity_decls=[local_var_name],
                               allocatable=True, kind=kind_type,
                               dimension=":,:"))
            nthreads = self._name_space_manager.create_name(
                root_name="nthreads", context="PSyVars", label="nthreads")
            if Config.get().reprod_pad_size < 1:
                raise GenerationError(
                    "REPROD_PAD_SIZE in {0} should be a positive "
                    "integer, but it is set to '{1}'.".format(
                        Config.get().filename, Config.get().reprod_pad_size))
            pad_size = str(Config.get().reprod_pad_size)
            parent.add(AllocateGen(parent, local_var_name + "(" + pad_size +
                                   "," + nthreads + ")"), position=position)
            parent.add(AssignGen(parent, lhs=local_var_name,
                                 rhs=zero), position=position)

    def reduction_sum_loop(self, parent):
        '''generate the appropriate code to place after the end parallel
        region'''
        from psyclone.f2pygen import DoGen, AssignGen, DeallocateGen
        # TODO we should initialise self._name_space_manager in the
        # constructor!
        self._name_space_manager = NameSpaceFactory().create()
        thread_idx = self._name_space_manager.create_name(
            root_name="th_idx", context="PSyVars", label="thread_index")
        nthreads = self._name_space_manager.create_name(
            root_name="nthreads", context="PSyVars", label="nthreads")
        var_name = self._reduction_arg.name
        local_var_name = self.local_reduction_name
        local_var_ref = self._reduction_ref(var_name)
        reduction_access = self._reduction_arg.access
        try:
            reduction_operator = REDUCTION_OPERATOR_MAPPING[reduction_access]
        except KeyError:
            raise GenerationError(
                "unsupported reduction access '{0}' found in DynBuiltin:"
                "reduction_sum_loop(). Expected one of '{1}'".
                format(reduction_access,
                       list(REDUCTION_OPERATOR_MAPPING.keys())))
        do_loop = DoGen(parent, thread_idx, "1", nthreads)
        do_loop.add(AssignGen(do_loop, lhs=var_name, rhs=var_name +
                              reduction_operator + local_var_ref))
        parent.add(do_loop)
        parent.add(DeallocateGen(parent, local_var_name))

    def _reduction_ref(self, name):
        '''Return the name unchanged if OpenMP is set to be unreproducible, as
        we will be using the OpenMP reduction clause. Otherwise we
        will be computing the reduction ourselves and therefore need
        to store values into a (padded) array separately for each
        thread.'''
        if self.reprod_reduction:
            idx_name = self._name_space_manager.create_name(
                root_name="th_idx",
                context="PSyVars",
                label="thread_index")
            local_name = self._name_space_manager.create_name(
                root_name="l_"+name,
                context="PSyVars",
                label=name)
            return local_name + "(1," + idx_name + ")"
        else:
            return name

    @property
    def arg_descriptors(self):
        return self._arg_descriptors

    @arg_descriptors.setter
    def arg_descriptors(self, obj):
        self._arg_descriptors = obj

    @property
    def arguments(self):
        return self._arguments

    @property
    def name(self):
        '''
        :returns: the name of the kernel associated with this call.
        :rtype: str
        '''
        return self._name

    @name.setter
    def name(self, value):
        '''
        Set the name of the kernel that this call is for.

        :param str value: The name of the kernel.
        '''
        self._name = value

    @property
    def iterates_over(self):
        return self._iterates_over

    def local_vars(self):
        raise NotImplementedError("Call.local_vars should be implemented")

    def __str__(self):
        raise NotImplementedError("Call.__str__ should be implemented")

    def gen_code(self, parent):
        raise NotImplementedError("Call.gen_code should be implemented")


class Kern(Call):
    '''
    Class representing a Kernel call within the Schedule (AST) of an Invoke.

    :param type KernelArguments: the API-specific sub-class of \
                                 :py:class:`psyclone.psyGen.Arguments` to \
                                 create.
    :param call: Details of the call to this kernel in the Algorithm layer.
    :type call: :py:class:`psyclone.parse.KernelCall`.
    :param parent: the parent of this Node (kernel call) in the Schedule.
    :type parent: sub-class of :py:class:`psyclone.psyGen.Node`.
    :param bool check: Whether or not to check that the number of arguments \
                       specified in the kernel meta-data matches the number \
                       provided by the call in the Algorithm layer.
    :raises GenerationError: if(check) and the number of arguments in the \
                             call does not match that in the meta-data.
    '''
    def __init__(self, KernelArguments, call, parent=None, check=True):
        Call.__init__(self, parent, call, call.ktype.procedure.name,
                      KernelArguments(call, self))
        self._module_name = call.module_name
        self._module_code = call.ktype._ast
        self._kernel_code = call.ktype.procedure
        self._fp2_ast = None  # The fparser2 AST for the kernel
        # Whether or not this kernel has been transformed
        self._modified = False
        # Whether or not to in-line this kernel into the module containing
        # the PSy layer
        self._module_inline = False
        if check and len(call.ktype.arg_descriptors) != len(call.args):
            raise GenerationError(
                "error: In kernel '{0}' the number of arguments specified "
                "in the kernel metadata '{1}', must equal the number of "
                "arguments in the algorithm layer. However, I found '{2}'".
                format(call.ktype.procedure.name,
                       len(call.ktype.arg_descriptors),
                       len(call.args)))
        self.arg_descriptors = call.ktype.arg_descriptors

    def __str__(self):
        return "kern call: "+self._name

    @property
    def module_name(self):
        '''
        :returns: The name of the Fortran module that contains this kernel
        :rtype: string
        '''
        return self._module_name

    @property
    def dag_name(self):
        ''' Return the name to use in a dag for this node'''
        return "kernel_{0}_{1}".format(self.name, str(self.abs_position))

    @property
    def module_inline(self):
        return self._module_inline

    @module_inline.setter
    def module_inline(self, value):
        '''
        Setter for whether or not to module-inline this kernel.

        :param bool value: Whether or not to module-inline this kernel.
        :raises NotImplementedError: if module-inlining is enabled and the \
                                     kernel has been transformed.
        '''
        # check all kernels in the same invoke as this one and set any
        # with the same name to the same value as this one. This is
        # required as inlining (or not) affects all calls to the same
        # kernel within an invoke. Note, this will set this kernel as
        # well so there is no need to set it locally.
        if value and self._fp2_ast:
            # TODO #229. We take the existence of an fparser2 AST for
            # this kernel to mean that it has been transformed. Since
            # kernel in-lining is currently implemented via
            # manipulation of the fparser1 AST, there is at present no
            # way to inline such a kernel.
            raise NotImplementedError(
                "Cannot module-inline a transformed kernel ({0}).".
                format(self.name))
        my_schedule = self.ancestor(Schedule)
        for kernel in self.walk(my_schedule.children, Kern):
            if kernel.name == self.name:
                kernel._module_inline = value

    def view(self, indent=0):
        '''
        Write out a textual summary of this Kernel-call node to stdout
        and then call the view() method of any children.

        :param indent: Depth of indent for output text
        :type indent: integer
        '''
        print(self.indent(indent) + self.coloured_text,
              self.name + "(" + self.arguments.names + ")",
              "[module_inline=" + str(self._module_inline) + "]")
        for entity in self._children:
            entity.view(indent=indent + 1)

    @property
    def coloured_text(self):
        '''
        Return text containing the (coloured) name of this node type

        :returns: the name of this node type, possibly with control codes
                 for colour
        :rtype: string
        '''
        return colored("KernCall", SCHEDULE_COLOUR_MAP["KernCall"])

    def gen_code(self, parent):
        '''
        Generates the f2pygen AST of the Fortran for this kernel call and
        writes the kernel itself to file if it has been transformed.

        :param parent: The parent of this kernel call in the f2pygen AST.
        :type parent: :py:calls:`psyclone.f2pygen.LoopGen`
        '''
        from psyclone.f2pygen import CallGen, UseGen

        # If the kernel has been transformed then we rename it. If it
        # is *not* being module inlined then we also write it to file.
        self.rename_and_write()

        parent.add(CallGen(parent, self._name,
                           self.arguments.raw_arg_list(parent)))

        if not self.module_inline:
            parent.add(UseGen(parent, name=self._module_name, only=True,
                              funcnames=[self._name]))

    def incremented_arg(self, mapping={}):
        ''' Returns the argument that has INC access. Raises a
        FieldNotFoundError if none is found.

        :param mapping: dictionary of access types (here INC) associated
                        with arguments with their metadata strings as keys
        :type mapping: dict
        :returns: a Fortran argument name
        :rtype: string
        :raises FieldNotFoundError: if none is found.

        '''
        assert mapping != {}, "psyGen:Kern:incremented_arg: Error - a "\
            "mapping must be provided"
        for arg in self.arguments.args:
            if arg.access.lower() == mapping["inc"]:
                return arg
        raise FieldNotFoundError("Kernel {0} does not have an argument with "
                                 "{1} access".
                                 format(self.name, mapping["inc"]))

    def written_arg(self, mapping={}):
        '''
        Returns an argument that has WRITE or READWRITE access. Raises a
        FieldNotFoundError if none is found.

        :param mapping: dictionary of access types (here WRITE or
                        READWRITE) associated with arguments with their
                        metadata strings as keys
        :type mapping: dict
        :returns: a Fortran argument name
        :rtype: string
        :raises FieldNotFoundError: if none is found.

        '''
        assert mapping != {}, "psyGen:Kern:written_arg: Error - a "\
            "mapping must be provided"
        for access in ["write", "readwrite"]:
            for arg in self.arguments.args:
                if arg.access.lower() == mapping[access]:
                    return arg
        raise FieldNotFoundError("Kernel {0} does not have an argument with "
                                 "{1} or {2} access".
                                 format(self.name, mapping["write"],
                                        mapping["readwrite"]))

    def is_coloured(self):
        ''' Returns true if this kernel is being called from within a
        coloured loop '''
        return self.parent.loop_type == "colour"

    @property
    def ast(self):
        '''
        Generate and return the fparser2 AST of the kernel source.

        :returns: fparser2 AST of the Fortran file containing this kernel.
        :rtype: :py:class:`fparser.two.Fortran2003.Program`
        '''
        from fparser.common.readfortran import FortranStringReader
        from fparser.two import parser
        # If we've already got the AST then just return it
        if self._fp2_ast:
            return self._fp2_ast
        # Use the fparser1 AST to generate Fortran source
        fortran = self._module_code.tofortran()
        # Create an fparser2 Fortran2003 parser
        my_parser = parser.ParserFactory().create()
        # Parse that Fortran using our parser
        reader = FortranStringReader(fortran)
        self._fp2_ast = my_parser(reader)
        return self._fp2_ast

    @staticmethod
    def _new_name(original, tag, suffix):
        '''
        Construct a new name given the original, a tag and a suffix (which
        may or may not terminate the original name). If suffix is present
        in the original name then the `tag` is inserted before it.

        :param str original: The original name
        :param str tag: Tag to insert into new name
        :param str suffix: Suffix with which to end new name.
        :returns: New name made of original + tag + suffix
        :rtype: str
        '''
        if original.endswith(suffix):
            return original[:-len(suffix)] + tag + suffix
        return original + tag + suffix

    def rename_and_write(self):
        '''
        Writes the (transformed) AST of this kernel to file and resets the
        'modified' flag to False. By default (config.kernel_naming ==
        "multiple"), the kernel is re-named so as to be unique within
        the kernel output directory stored within the configuration
        object. Alternatively, if config.kernel_naming is "single"
        then no re-naming and output is performed if there is already
        a transformed copy of the kernel in the output dir. (In this
        case a check is performed that the transformed kernel already
        present is identical to the one that we would otherwise write
        to file. If this is not the case then we raise a GenerationError.)

        :raises GenerationError: if config.kernel_naming == "single" and a \
                                 different, transformed version of this \
                                 kernel is already in the output directory.
        :raises NotImplementedError: if the kernel has been transformed but \
                                     is also flagged for module-inlining.

        '''
        import os
        from psyclone.line_length import FortLineLength

        # If this kernel has not been transformed we do nothing
        if not self.modified:
            return

        # Remove any "_mod" if the file follows the PSyclone naming convention
        orig_mod_name = self.module_name[:]
        if orig_mod_name.endswith("_mod"):
            old_base_name = orig_mod_name[:-4]
        else:
            old_base_name = orig_mod_name[:]

        # We could create a hash of a string built from the name of the
        # Algorithm (module), the name/position of the Invoke and the
        # index of this kernel within that Invoke. However, that creates
        # a very long name so we simply ensure that kernel names are unique
        # within the user-supplied kernel-output directory.
        name_idx = -1
        fdesc = None
        while not fdesc:
            name_idx += 1
            new_suffix = "_{0}".format(name_idx)
            new_name = old_base_name + new_suffix + "_mod.f90"
            try:
                # Atomically attempt to open the new kernel file (in case
                # this is part of a parallel build)
                fdesc = os.open(
                    os.path.join(Config.get().kernel_output_dir, new_name),
                    os.O_CREAT | os.O_WRONLY | os.O_EXCL)
            except (OSError, IOError):
                # The os.O_CREATE and os.O_EXCL flags in combination mean
                # that open() raises an error if the file exists
                if Config.get().kernel_naming == "single":
                    # If the kernel-renaming scheme is such that we only ever
                    # create one copy of a transformed kernel then we're done
                    break
                continue

        # Use the suffix we have determined to rename all relevant quantities
        # within the AST of the kernel code
        self._rename_ast(new_suffix)

        # Kernel is now self-consistent so unset the modified flag
        self.modified = False

        # If this kernel is being module in-lined then we do not need to
        # write it to file.
        if self.module_inline:
            # TODO #229. We cannot currently inline transformed kernels
            # (because that requires an fparser1 AST and we only have an
            # fparser2 AST of the modified kernel) so raise an error.
            raise NotImplementedError("Cannot module-inline a transformed "
                                      "kernel ({0})".format(self.name))

        # Generate the Fortran for this transformed kernel, ensuring that
        # we limit the line lengths
        fll = FortLineLength()
        new_kern_code = fll.process(str(self.ast))

        if not fdesc:
            # If we've not got a file descriptor at this point then that's
            # because the file already exists and the kernel-naming scheme
            # ("single") means we're not creating a new one.
            # Check that what we've got is the same as what's in the file
            with open(os.path.join(Config.get().kernel_output_dir,
                                   new_name), "r") as ffile:
                kern_code = ffile.read()
                if kern_code != new_kern_code:
                    raise GenerationError(
                        "A transformed version of this Kernel '{0}' already "
                        "exists in the kernel-output directory ({1}) but is "
                        "not the same as the current, transformed kernel and "
                        "the kernel-renaming scheme is set to '{2}'. (If you "
                        "wish to generate a new, unique kernel for every "
                        "kernel that is transformed then use "
                        "'--kernel-renaming multiple'.)".
                        format(self._module_name+".f90",
                               Config.get().kernel_output_dir,
                               Config.get().kernel_naming))
        else:
            # Write the modified AST out to file
            os.write(fdesc, new_kern_code.encode())
            # Close the new kernel file
            os.close(fdesc)

    def _rename_ast(self, suffix):
        '''
        Renames all quantities (module, kernel routine, kernel derived type)
        in the kernel AST by inserting the supplied suffix. The resulting
        names follow the PSyclone naming convention (modules end with "_mod",
        types with "_type" and kernels with "_code").

        :param str suffix: the string to insert into the quantity names.
        '''
        from fparser.two.utils import walk_ast
        from fparser.two import Fortran2003

        # Use the suffix we have determined to create a new kernel name.
        # This will conform to the PSyclone convention of ending in "_code"
        orig_mod_name = self.module_name[:]
        orig_kern_name = self.name[:]

        new_kern_name = self._new_name(orig_kern_name, suffix, "_code")
        new_mod_name = self._new_name(orig_mod_name, suffix, "_mod")

        # Query the fparser2 AST to determine the name of the type that
        # contains the kernel subroutine as a type-bound procedure
        orig_type_name = ""
        new_type_name = ""
        dtypes = walk_ast(self.ast.content, [Fortran2003.Derived_Type_Def])
        for dtype in dtypes:
            tbound_proc = walk_ast(dtype.content,
                                   [Fortran2003.Type_Bound_Procedure_Part])
            names = walk_ast(tbound_proc[0].content, [Fortran2003.Name])
            if str(names[-1]) == self.name:
                # This is the derived type for this kernel. Now we need
                # its name...
                tnames = walk_ast(dtype.content, [Fortran2003.Type_Name])
                orig_type_name = str(tnames[0])

                # The new name for the type containing kernel metadata will
                # conform to the PSyclone convention of ending in "_type"
                new_type_name = self._new_name(orig_type_name, suffix, "_type")
                # Rename the derived type. We do this here rather than
                # search for Type_Name in the AST again below. We loop over
                # the list of type names so as to ensure we rename the type
                # in the end-type statement too.
                for name in tnames:
                    if str(name) == orig_type_name:
                        name.string = new_type_name

        # Change the name of this kernel and the associated module
        self.name = new_kern_name[:]
        self._module_name = new_mod_name[:]

        # Construct a dictionary for mapping from old kernel/type/module
        # names to the corresponding new ones
        rename_map = {orig_mod_name: new_mod_name,
                      orig_kern_name: new_kern_name,
                      orig_type_name: new_type_name}

        # Re-write the values in the AST
        names = walk_ast(self.ast.content, [Fortran2003.Name])
        for name in names:
            try:
                new_value = rename_map[str(name)]
                name.string = new_value[:]
            except KeyError:
                # This is not one of the names we are looking for
                continue

    @property
    def modified(self):
        '''
        :returns: Whether or not this kernel has been modified (transformed).
        :rtype: bool
        '''
        return self._modified

    @modified.setter
    def modified(self, value):
        '''
        Setter for whether or not this kernel has been modified.

        :param bool value: True if kernel modified, False otherwise.
        '''
        self._modified = value


class BuiltIn(Call):
    ''' Parent class for all built-ins (field operations for which the user
    does not have to provide a kernel). '''
    def __init__(self):
        # We cannot call Call.__init__ as don't have necessary information
        # here. Instead we provide a load() method that can be called once
        # that information is available.
        self._arg_descriptors = None
        self._func_descriptors = None
        self._fs_descriptors = None
        self._reduction = None

    @property
    def dag_name(self):
        ''' Return the name to use in a dag for this node'''
        return "builtin_{0}_".format(self.name) + str(self.abs_position)

    def load(self, call, arguments, parent=None):
        ''' Set-up the state of this BuiltIn call '''
        name = call.ktype.name
        Call.__init__(self, parent, call, name, arguments)

    def local_vars(self):
        '''Variables that are local to this built-in and therefore need to be
        made private when parallelising using OpenMP or similar. By default
        builtin's do not have any local variables so set to nothing'''
        return []


class Arguments(object):
    '''
    Arguments abstract base class.

    :param parent_call: the call with which the arguments are associated.
    :type parent_call: sub-class of :py:class:`psyclone.psyGen.Call`
    '''
    def __init__(self, parent_call):
        self._parent_call = parent_call
        # The container object holding information on all arguments
        # (derived from both kernel meta-data and the kernel call
        # in the Algorithm layer).
        self._args = []
        # The actual list of arguments that must be supplied to a
        # subroutine call.
        self._raw_arg_list = []

    def raw_arg_list(self, parent=None):
        '''
        Abstract method to construct the class-specific argument list for a
        kernel call. Must be overridden in API-specific sub-class.

        :param parent: the parent (in the PSyIR) of the kernel call with \
                       which this argument list is associated.
        :type parent: sub-class of :py:class:`psyclone.psyGen.Call`
        :raises NotImplementedError: abstract method.
        '''
        raise NotImplementedError("Arguments.raw_arg_list must be "
                                  "implemented in sub-class")

    @property
    def names(self):
        '''
        :returns: the Algorithm-visible kernel arguments in a \
                  comma-delimited string.
        :rtype: str
        '''
        return ",".join([arg.name for arg in self.args])

    @property
    def args(self):
        return self._args

    def iteration_space_arg(self, mapping={}):
        '''
        Returns an argument that can be iterated over, i.e. modified
        (has WRITE, READWRITE or INC access).

        :param mapping: dictionary of access types associated with arguments
                        with their metadata strings as keys
        :type mapping: dict
        :returns: a Fortran argument name
        :rtype: string
        :raises GenerationError: if none such argument is found.

        '''
        assert mapping != {}, "psyGen:Arguments:iteration_space_arg: Error "
        "a mapping needs to be provided"
        for arg in self._args:
            if arg.access.lower() == mapping["write"] or \
               arg.access.lower() == mapping["readwrite"] or \
               arg.access.lower() == mapping["inc"]:
                return arg
        raise GenerationError("psyGen:Arguments:iteration_space_arg Error, "
                              "we assume there is at least one writer, "
                              "reader/writer, or increment as an argument")

    @property
    def acc_args(self):
        '''
        :returns: the list of quantities that must be available on an \
                  OpenACC device before the associated kernel can be launched
        :rtype: list of str
        '''
        raise NotImplementedError(
            "Arguments.acc_args must be implemented in sub-class")

    @property
    def scalars(self):
        '''
        :returns: the list of scalar quantities belonging to this object
        :rtype: list of str
        '''
        raise NotImplementedError(
            "Arguments.scalars must be implemented in sub-class")


class DataAccess(object):
    '''A helper class to simplify the determination of dependencies due to
    overlapping accesses to data associated with instances of the
    Argument class.

    '''

    def __init__(self, arg):
        '''Store the argument associated with the instance of this class and
        the Call, HaloExchange or GlobalSum (or a subclass thereof)
        instance with which the argument is associated.

        :param arg: the argument that we are concerned with. An \
        argument can be found in a `Call` a `HaloExchange` or a \
        `GlobalSum` (or a subclass thereof)
        :type arg: :py:class:`psyclone.psyGen.Argument`

        '''
        # the `psyclone.psyGen.Argument` we are concerned with
        self._arg = arg
        # the call (Call, HaloExchange, or GlobalSum (or subclass)
        # instance to which the argument is associated
        self._call = arg.call
        # initialise _covered and _vector_index_access to keep pylint
        # happy
        self._covered = None
        self._vector_index_access = None
        # Now actually set them to the required initial values
        self.reset_coverage()

    def overlaps(self, arg):
        '''Determine whether the accesses to the provided argument overlap
        with the accesses of the source argument. Overlap means that
        the accesses share at least one memory location. For example,
        the arguments both access the 1st index of the same field.

        We do not currently deal with accesses to a subset of an
        argument (unless it is a vector). This distinction will need
        to be added once loop splitting is supported.

        :param arg: the argument to compare with our internal argument
        :type arg: :py:class:`psyclone.psyGen.Argument`
        :return bool: True if there are overlapping accesses between \
                      arguments (i.e. accesses share at least one memory \
                      location) and False if not.

        '''
        if self._arg.name != arg.name:
            # the arguments are different args so do not overlap
            return False

        if isinstance(self._call, HaloExchange) and \
           isinstance(arg.call, HaloExchange) and \
           (self._arg.vector_size > 1 or arg.vector_size > 1):
            # This is a vector field and both accesses come from halo
            # exchanges. As halo exchanges only access a particular
            # vector, the accesses do not overlap if the vector indices
            # being accessed differ.

            # sanity check
            if self._arg.vector_size != arg.vector_size:
                raise InternalError(
                    "DataAccess.overlaps(): vector sizes differ for field "
                    "'{0}' in two halo exchange calls. Found '{1}' and "
                    "'{2}'".format(arg.name, self._arg.vector_size,
                                   arg.vector_size))
            if self._call.vector_index != arg.call.vector_index:
                # accesses are to different vector indices so do not overlap
                return False
        # accesses do overlap
        return True

    def reset_coverage(self):
        '''Reset internal state to allow re-use of the object for a different
        situation.

        '''
        # False unless all data accessed by our local argument has
        # also been accessed by other arguments.
        self._covered = False
        # Used to store individual vector component accesses when
        # checking that all vector components have been accessed.
        self._vector_index_access = []

    def update_coverage(self, arg):
        '''Record any overlap between accesses to the supplied argument and
        the internal argument. Overlap means that the accesses to the
        two arguments share at least one memory location. If the
        overlap results in all of the accesses to the internal
        argument being covered (either directly or as a combination
        with previous arguments) then ensure that the covered() method
        returns True. Covered means that all memory accesses by the
        internal argument have at least one corresponding access by
        the supplied arguments.

        :param arg: the argument used to compare with our internal \
                    argument in order to update coverage information
        :type arg: :py:class:`psyclone.psyGen.Argument`

        '''

        if not self.overlaps(arg):
            # There is no overlap so there is nothing to update.
            return

        if isinstance(arg.call, HaloExchange) and \
           self._arg.vector_size > 1:
            # The supplied argument is a vector field coming from a
            # halo exchange and therefore only accesses one of the
            # vectors

            if isinstance(self._call, HaloExchange):
                # I am also a halo exchange so only access one of the
                # vectors. At this point the vector indices of the two
                # halo exchange fields must be the same, which should
                # never happen due to checks in the `overlaps()`
                # method earlier
                raise InternalError(
                    "DataAccess:update_coverage() The halo exchange vector "
                    "indices for '{0}' are the same. This should never "
                    "happen".format(self._arg.name))
            else:
                # I am not a halo exchange so access all components of
                # the vector. However, the supplied argument is a halo
                # exchange so only accesses one of the
                # components. This results in partial coverage
                # (i.e. the overlap in accesses is partial). Therefore
                # record the index that is accessed and check whether
                # all indices are now covered (which would mean `full`
                # coverage).
                if arg.call.vector_index in self._vector_index_access:
                    raise InternalError(
                        "DataAccess:update_coverage() Found more than one "
                        "dependent halo exchange with the same vector index")
                self._vector_index_access.append(arg.call.vector_index)
                if len(self._vector_index_access) != self._arg.vector_size:
                    return
        # This argument is covered i.e. all accesses by the
        # internal argument have a corresponding access in one of the
        # supplied arguments.
        self._covered = True

    @property
    def covered(self):
        '''Returns true if all of the data associated with this argument has
        been covered by the arguments provided in update_coverage

        :return bool: True if all of an argument is covered by \
        previous accesses and False if not.

        '''
        return self._covered


class Argument(object):
    ''' Argument base class '''

    def __init__(self, call, arg_info, access):
        '''
        :param call: the call that this argument is associated with
        :type call: :py:class:`psyclone.psyGen.Call`
        :param arg_info: Information about this argument collected by
        the parser
        :type arg_info: :py:class:`psyclone.parse.Arg`
        :param access: the way in which this argument is accessed in
        the 'Call'. Valid values are specified in 'MAPPING_ACCESSES'
        (and may be modified by the particular API).
        :type access: str

        '''
        self._call = call
        self._text = arg_info.text
        self._orig_name = arg_info.varName
        self._form = arg_info.form
        self._is_literal = arg_info.is_literal()
        self._access = access
        if self._orig_name is None:
            # this is an infrastructure call literal argument. Therefore
            # we do not want an argument (_text=None) but we do want to
            # keep the value (_name)
            self._name = arg_info.text
            self._text = None
        else:
            self._name_space_manager = NameSpaceFactory().create()
            # Use our namespace manager to create a unique name unless
            # the context and label match in which case return the
            # previous name.
            self._name = self._name_space_manager.create_name(
                root_name=self._orig_name, context="AlgArgs", label=self._text)
        # _writers and _readers need to be instances of this class,
        # rather than static variables, as the mapping that is used
        # depends on the API and this is only known when a subclass of
        # Argument is created (as the local MAPPING_ACCESSES will be
        # used). For example, a dynamo0p3 api instantiation of a
        # DynArgument (subclass of Argument) will use the
        # MAPPING_ACCESSES specified in the dynamo0p3 file which
        # overide the default ones in this file.
        self._write_access_types = [MAPPING_ACCESSES["write"],
                                    MAPPING_ACCESSES["readwrite"],
                                    MAPPING_ACCESSES["inc"],
                                    MAPPING_REDUCTIONS["sum"]]
        self._read_access_types = [MAPPING_ACCESSES["read"],
                                   MAPPING_ACCESSES["readwrite"],
                                   MAPPING_ACCESSES["inc"]]
        self._vector_size = 1

    def __str__(self):
        return self._name

    @property
    def name(self):
        return self._name

    @property
    def text(self):
        return self._text

    @property
    def form(self):
        return self._form

    @property
    def is_literal(self):
        return self._is_literal

    @property
    def access(self):
        return self._access

    @access.setter
    def access(self, value):
        ''' set the access type for this argument '''
        self._access = value

    @property
    def type(self):
        '''Return the type of the argument. API's that do not have this
        concept (such as gocean0.1 and dynamo0.1) can use this
        baseclass version which just returns "field" in all
        cases. API's with this concept can override this method '''
        return "field"

    @property
    def call(self):
        ''' Return the call that this argument is associated with '''
        return self._call

    @call.setter
    def call(self, value):
        ''' set the node that this argument is associated with '''
        self._call = value

    def backward_dependence(self):
        '''Returns the preceding argument that this argument has a direct
        dependence with, or None if there is not one. The argument may
        exist in a call, a haloexchange, or a globalsum.

        :returns: the first preceding argument this argument has a
        dependence with
        :rtype: :py:class:`psyclone.psyGen.Argument`

        '''
        nodes = self._call.preceding(reverse=True)
        return self._find_argument(nodes)

    def backward_write_dependencies(self, ignore_halos=False):
        '''Returns a list of previous write arguments that this argument has
        dependencies with. The arguments may exist in a call, a
        haloexchange (unless `ignore_halos` is `True`), or a globalsum. If
        none are found then return an empty list. If self is not a
        reader then return an empty list.

        :param: ignore_halos: An optional, default `False`, boolean flag
        :type: ignore_halos: bool
        :returns: a list of arguments that this argument has a dependence with
        :rtype: :func:`list` of :py:class:`psyclone.psyGen.Argument`

        '''
        nodes = self._call.preceding(reverse=True)
        results = self._find_write_arguments(nodes, ignore_halos=ignore_halos)
        return results

    def forward_dependence(self):
        '''Returns the following argument that this argument has a direct
        dependence with, or `None` if there is not one. The argument may
        exist in a call, a haloexchange, or a globalsum.

        :returns: the first following argument this argument has a
        dependence with
        :rtype: :py:class:`psyclone.psyGen.Argument`

        '''
        nodes = self._call.following()
        return self._find_argument(nodes)

    def forward_read_dependencies(self):
        '''Returns a list of following read arguments that this argument has
        dependencies with. The arguments may exist in a call, a
        haloexchange, or a globalsum. If none are found then
        return an empty list. If self is not a writer then return an
        empty list.

        :returns: a list of arguments that this argument has a dependence with
        :rtype: :func:`list` of :py:class:`psyclone.psyGen.Argument`

        '''
        nodes = self._call.following()
        return self._find_read_arguments(nodes)

    def _find_argument(self, nodes):
        '''Return the first argument in the list of nodes that has a
        dependency with self. If one is not found return None

        :param: the list of nodes that this method examines
        :type: :func:`list` of :py:class:`psyclone.psyGen.Node`
        :returns: An argument object or None
        :rtype: :py:class:`psyclone.psyGen.Argument`

        '''
        nodes_with_args = [x for x in nodes if
                           isinstance(x, (Call, HaloExchange, GlobalSum))]
        for node in nodes_with_args:
            for argument in node.args:
                if self._depends_on(argument):
                    return argument
        return None

    def _find_read_arguments(self, nodes):
        '''Return a list of arguments from the list of nodes that have a read
        dependency with self. If none are found then return an empty
        list. If self is not a writer then return an empty list.

        :param: the list of nodes that this method examines
        :type: :func:`list` of :py:class:`psyclone.psyGen.Node`
        :returns: a list of arguments that this argument has a dependence with
        :rtype: :func:`list` of :py:class:`psyclone.psyGen.Argument`

        '''
        if self.access not in self._write_access_types:
            # I am not a writer so there will be no read dependencies
            return []

        # We only need consider nodes that have arguments
        nodes_with_args = [x for x in nodes if
                           isinstance(x, (Call, HaloExchange, GlobalSum))]
        access = DataAccess(self)
        arguments = []
        for node in nodes_with_args:
            for argument in node.args:
                # look at all arguments in our nodes
                if argument.access in self._read_access_types and \
                   access.overlaps(argument):
                    arguments.append(argument)
                if argument.access in self._write_access_types:
                    access.update_coverage(argument)
                    if access.covered:
                        # We have now found all arguments upon which
                        # this argument depends so return the list.
                        return arguments

        # we did not find a terminating write dependence in the list
        # of nodes so we return any read dependencies that were found
        return arguments

    def _find_write_arguments(self, nodes, ignore_halos=False):
        '''Return a list of arguments from the list of nodes that have a write
        dependency with self. If none are found then return an empty
        list. If self is not a reader then return an empty list.

        :param: the list of nodes that this method examines
        :type: :func:`list` of :py:class:`psyclone.psyGen.Node`
        :param: ignore_halos: An optional, default `False`, boolean flag
        :type: ignore_halos: bool
        :returns: a list of arguments that this argument has a dependence with
        :rtype: :func:`list` of :py:class:`psyclone.psyGen.Argument`

        '''
        if self.access not in self._read_access_types:
            # I am not a reader so there will be no write dependencies
            return []

        # We only need consider nodes that have arguments
        nodes_with_args = [x for x in nodes if
                           isinstance(x, (Call, GlobalSum)) or
                           (isinstance(x, HaloExchange) and not ignore_halos)]
        access = DataAccess(self)
        arguments = []
        for node in nodes_with_args:
            for argument in node.args:
                # look at all arguments in our nodes
                if argument.access not in self._write_access_types:
                    # no dependence if not a writer
                    continue
                if not access.overlaps(argument):
                    # Accesses are independent of each other
                    continue
                arguments.append(argument)
                access.update_coverage(argument)
                if access.covered:
                    # sanity check
                    if not isinstance(node, HaloExchange) and \
                       len(arguments) > 1:
                        raise InternalError(
                            "Found a writer dependence but there are already "
                            "dependencies. This should not happen.")
                    # We have now found all arguments upon which this
                    # argument depends so return the list.
                    return arguments
        if arguments:
            raise InternalError(
                "Argument()._field_write_arguments() There are no more nodes "
                "but there are already dependencies. This should not happen.")
        # no dependencies have been found
        return []

    def _depends_on(self, argument):
        '''If there is a dependency between the argument and self then return
        True, otherwise return False. We consider there to be a
        dependency between two arguments if the names are the same and
        if one reads and one writes, or if both write. Dependencies
        are often defined as being read-after-write (RAW),
        write-after-read (WAR) and write after write (WAW). These
        dependencies can be considered to be forward dependencies, in
        the sense that RAW means that the read is after the write in
        the schedule. Similarly for WAR and WAW. We capture these
        dependencies in this method. However we also capture
        dependencies in the opposite direction (backward
        dependencies). These are the same dependencies as forward
        dependencies but are reversed. One could consider these to be
        read-before-write, write-before-read, and
        write-before-write. The terminology of forward and backward to
        indicate whether the argument we depend on is after or before
        us in the schedule is borrowed from loop dependence analysis
        where a forward dependence indicates a dependence in a future
        loop iteration and a backward dependence indicates a
        dependence on a previous loop iteration. Note, we currently
        assume that any read or write to an argument results in a
        dependence i.e. we do not consider the internal structure of
        the argument (e.g. it may be an array). However, this
        assumption is OK as all elements of an array are typically
        accessed. However, we may need to revisit this when we change
        the iteration spaces of loops e.g. for overlapping
        communication and computation.

        :param argument: the argument we will check to see whether
        there is a dependence with this argument instance (self)
        :type argument: :py:class:`psyclone.psyGen.Argument`
        :returns: True if there is a dependence and False if not
        :rtype: bool

        '''
        if argument.name == self._name:
            if self.access in self._write_access_types and \
               argument.access in self._read_access_types:
                return True
            if self.access in self._read_access_types and \
               argument.access in self._write_access_types:
                return True
            if self.access in self._write_access_types and \
               argument.access in self._write_access_types:
                return True
        return False


class KernelArgument(Argument):
    def __init__(self, arg, arg_info, call):
        self._arg = arg
        Argument.__init__(self, call, arg_info, arg.access)

    @property
    def space(self):
        return self._arg.function_space

    @property
    def stencil(self):
        return self._arg.stencil


class TransInfo(object):
    '''
    This class provides information about, and access, to the available
    transformations in this implementation of PSyclone. New transformations
    will be picked up automatically as long as they subclass the abstract
    Transformation class.

    For example:

    >>> from psyclone.psyGen import TransInfo
    >>> t = TransInfo()
    >>> print(t.list)
    There is 1 transformation available:
      1: SwapTrans, A test transformation
    >>> # accessing a transformation by index
    >>> trans = t.get_trans_num(1)
    >>> # accessing a transformation by name
    >>> trans = t.get_trans_name("SwapTrans")

    '''

    def __init__(self, module=None, base_class=None):
        ''' if module and/or baseclass are provided then use these else use
            the default module "Transformations" and the default base_class
            "Transformation"'''

        if False:
            self._0_to_n = DummyTransformation()  # only here for pyreverse!

        if module is None:
            # default to the transformation module
            from psyclone import transformations
            module = transformations
        if base_class is None:
            from psyclone import psyGen
            base_class = psyGen.Transformation
        # find our transformations
        self._classes = self._find_subclasses(module, base_class)

        # create our transformations
        self._objects = []
        self._obj_map = {}
        for my_class in self._classes:
            my_object = my_class()
            self._objects.append(my_object)
            self._obj_map[my_object.name] = my_object

    @property
    def list(self):
        ''' return a string with a human readable list of the available
            transformations '''
        import os
        if len(self._objects) == 1:
            result = "There is 1 transformation available:"
        else:
            result = "There are {0} transformations available:".format(
                len(self._objects))
        result += os.linesep
        for idx, my_object in enumerate(self._objects):
            result += "  " + str(idx+1) + ": " + my_object.name + ": " + \
                      str(my_object) + os.linesep
        return result

    @property
    def num_trans(self):
        ''' return the number of transformations available '''
        return len(self._objects)

    def get_trans_num(self, number):
        ''' return the transformation with this number (use list() first to
            see available transformations) '''
        if number < 1 or number > len(self._objects):
            raise GenerationError("Invalid transformation number supplied")
        return self._objects[number-1]

    def get_trans_name(self, name):
        ''' return the transformation with this name (use list() first to see
            available transformations) '''
        try:
            return self._obj_map[name]
        except KeyError:
            raise GenerationError("Invalid transformation name: got {0} "
                                  "but expected one of {1}".
                                  format(name, self._obj_map.keys()))

    def _find_subclasses(self, module, base_class):
        ''' return a list of classes defined within the specified module that
            are a subclass of the specified baseclass. '''
        import inspect
        return [cls for name, cls in inspect.getmembers(module)
                if inspect.isclass(cls) and not inspect.isabstract(cls) and
                issubclass(cls, base_class) and cls is not base_class]


@six.add_metaclass(abc.ABCMeta)
class Transformation(object):
    '''Abstract baseclass for a transformation. Uses the abc module so it
        can not be instantiated. '''

    @abc.abstractproperty
    def name(self):
        '''Returns the name of the transformation.'''
        return

    @abc.abstractmethod
    def apply(self, *args):
        '''Abstract method that applies the transformation. This function
        must be implemented by each transform.

        :param args: Arguments for the transformation - specific to\
                    the actual transform used.
        :type args: Type depends on actual transformation.
        :returns: A tuple of the new schedule, and a momento.
        :rtype: Tuple.
        '''
        # pylint: disable=no-self-use
        schedule = None
        momento = None
        return schedule, momento

    def _validate(self, *args):
        '''Method that validates that the input data is correct.
        It will raise exceptions if the input data is incorrect. This function
        needs to be implemented by each transformation.

        :param args: Arguments for the applying the transformation - specific\
                    to the actual transform used.
        :type args: Type depends on actual transformation.
        '''
        # pylint: disable=no-self-use, unused-argument
        return


class DummyTransformation(Transformation):
    '''Dummy transformation use elsewhere to keep pyreverse happy.'''
    def name(self):
        return

    def apply(self):
        return None, None


class IfBlock(Node):
    '''
    Class representing an if-block within the PSyIRe.

    :param parent: the parent of this node within the PSyIRe tree.
    :type parent: :py:class:`psyclone.psyGen.Node`
    '''
    def __init__(self, parent=None):
        super(IfBlock, self).__init__(parent=parent)
        self._condition = ""

    def __str__(self):
        return "If-block: "+self._condition

    @property
    def coloured_text(self):
        '''
        Return text containing the (coloured) name of this node type.

        :returns: the name of this node type, possibly with control codes \
                  for colour.
        :rtype: str
        '''
        return colored("If", SCHEDULE_COLOUR_MAP["If"])

    def view(self, indent=0):
        '''
        Print representation of this node to stdout.

        :param int indent: the level to which to indent the output.
        '''
        print(self.indent(indent) + self.coloured_text + "[" +
              self._condition + "]")
        for entity in self._children:
            entity.view(indent=indent + 1)


class IfClause(IfBlock):
    '''
    Represents a sub-clause of an If block - e.g. an "else if()".

    :param parent: the parent of this node in the PSyIRe tree.
    :type parent: :py:class:`psyclone.psyGen.Node`.

    '''
    def __init__(self, parent=None):
        super(IfClause, self).__init__(parent=parent)
        self._clause_type = ""  # Whether this is an else, else-if etc.

    @property
    def coloured_text(self):
        '''
        Return text containing the (coloured) name of this node type.

        :returns: the name of this node type, possibly with control codes \
                  for colour.
        :rtype: str
        '''
        return colored(self._clause_type, SCHEDULE_COLOUR_MAP["If"])


class Fparser2ASTProcessor(object):
    '''
    Class to encapsulate the functionality for processing the fparser2 AST and
    convert the nodes to PSyIRe.
    '''

    def __init__(self):
        from fparser.two import Fortran2003, utils
        # Map of fparser2 node types to handlers (which are class methods)
        self.handlers = {
            Fortran2003.Assignment_Stmt: self._assignment_handler,
            Fortran2003.Name: self._name_handler,
            Fortran2003.Parenthesis: self._parenthesis_handler,
            Fortran2003.Part_Ref: self._part_ref_handler,
            Fortran2003.If_Stmt: self._if_stmt_handler,
            utils.NumberBase: self._number_handler,
            utils.BinaryOpBase: self._binary_op_handler,
            Fortran2003.End_Do_Stmt: self._ignore_handler,
            Fortran2003.End_Subroutine_Stmt: self._ignore_handler,
            # TODO: Issue #256, to cover all nemolite2D kernels we need:
            # Fortran2003.If_Construct: self._if_construct_handler,
            # Fortran2003.Return_Stmt: self._return_handler,
            # Fortran2003.UnaryOpBase: self._unaryOp_handler,
            # ... (some already partially implemented in nemo.py)
        }

    @staticmethod
    def nodes_to_code_block(parent, statements):
        '''
        Create a CodeBlock for the supplied list of statements
        and then wipe the list of statements. A CodeBlock is a node
        in the PSyIRe (Schedule) that represents a sequence of one or more
        Fortran statements which PSyclone does not attempt to handle.

        :param parent: Node in the PSyclone AST to which to add this code \
                       block.
        :type parent: :py:class:`psyclone.psyGen.Node`
        :param list statements: List of fparser2 AST nodes consituting the \
                                code block.
        :rtype: :py:class:`psyclone.CodeBlock`
        '''
        if not statements:
            return None

        code_block = CodeBlock(statements, parent=parent)
        parent.addchild(code_block)
        del statements[:]
        return code_block

    # TODO remove nodes_parent argument once fparser2 AST contains
    # parent information (fparser/#102).
    def process_nodes(self, parent, nodes, nodes_parent):
        '''
        Create the PSyIRe of the supplied list of nodes in the
        fparser2 AST. Currently also inserts parent information back
        into the fparser2 AST. This is a workaround until fparser2
        itself generates and stores this information.

        :param parent: Parent node in the PSyIRe we are constructing.
        :type parent: :py:class:`psyclone.psyGen.Node`
        :param nodes: List of sibling nodes in fparser2 AST.
        :type nodes: list of :py:class:`fparser.two.utils.Base`
        :param nodes_parent: the parent of the supplied list of nodes in \
                             the fparser2 AST.
        :type nodes_parent: :py:class:`fparser.two.utils.Base`
        '''
        code_block_nodes = []
        for child in nodes:
            # TODO remove this line once fparser2 contains parent
            # information (fparser/#102)
            child._parent = nodes_parent  # Retro-fit parent info

            try:
                psy_child = self._create_child(child, parent)
            except NotImplementedError:
                # If child type implementation not found, add them on the
                # ongoing code_block node list.
                code_block_nodes.append(child)
            else:
                if psy_child:
                    self.nodes_to_code_block(parent, code_block_nodes)
                    parent.addchild(psy_child)
                # If psy_child is not initialized but it didn't produce a
                # NotImplementedError, it means it is safe to ignore it.

        # Complete any unfinished code-block
        self.nodes_to_code_block(parent, code_block_nodes)

    def _create_child(self, child, parent=None):
        '''
        Create a PSyIRe node representing the supplied fparser 2 node.

        :param child: node in fparser2 AST.
        :type child:  :py:class:`fparser.two.utils.Base`
        :param parent: Parent node of the PSyIRe node we are constructing.
        :type parent: :py:class:`psyclone.psyGen.Node`
        :raises NotImplementedError: There isn't a handler for the provided \
                child type.
        :return: Returns the PSyIRe representation of child, which can be a
                 single node, a tree of nodes or None if the child can be
                 ignored.
        :rtype: :py:class:`psyclone.psyGen.Node` or NoneType
        '''
        handler = self.handlers.get(type(child))
        if handler is None:
            # If the handler is not found then check with the first
            # level parent class. This is done to simplify the
            # handlers map when multiple fparser2 types can be
            # processed with the same handler. (e.g. Subclasses of
            # BinaryOpBase: Mult_Operand, Add_Operand, Level_2_Expr,
            # ... can use the same handler.)
            generic_type = type(child).__bases__[0]
            handler = self.handlers.get(generic_type)
            if not handler:
                raise NotImplementedError()
        return handler(child, parent)

    def _ignore_handler(self, node, parent):  # pylint: disable=unused-argument
        '''
        This handler returns None indicating that the associated
        fparser2 node can be ignored.

        :param child: node in fparser2 AST.
        :type child:  :py:class:`fparser.two.utils.Base`
        :param parent: Parent node of the PSyIRe node we are constructing.
        :type parent: :py:class:`psyclone.psyGen.Node`
        :return: None
        :rtype: NoneType
        '''
        return None

    def _if_stmt_handler(self, node, parent):
        '''
        Transforms an fparser2 If_Stmt to the PSyIRe representation.

        :param child: node in fparser2 AST.
        :type child:  :py:class:`fparser.two.Fortran2003.If_Stmt`
        :param parent: Parent node of the PSyIRe node we are constructing.
        :type parent: :py:class:`psyclone.psyGen.Node`
        :return: PSyIRe representation of node
        :rtype: :py:class:`psyclone.psyGen.IfBlock`
        '''
        ifblock = IfBlock(parent=parent)
        self.process_nodes(parent=ifblock, nodes=[node.items[0]],
                           nodes_parent=node)
        self.process_nodes(parent=ifblock, nodes=[node.items[1]],
                           nodes_parent=node)
        return ifblock

    def _assignment_handler(self, node, parent):
        '''
        Transforms an fparser2 Assignment_Stmt to the PSyIRe representation.

        :param child: node in fparser2 AST.
        :type child:  :py:class:`fparser.two.Fortran2003.Assignment_Stmt`
        :param parent: Parent node of the PSyIRe node we are constructing.
        :type parent: :py:class:`psyclone.psyGen.Node`
        :return: PSyIRe representation of node
        :rtype: :py:class:`psyclone.psyGen.Assignment`
        '''
        assignment = Assignment(parent=parent)
        self.process_nodes(parent=assignment, nodes=[node.items[0]],
                           nodes_parent=node)
        self.process_nodes(parent=assignment, nodes=[node.items[2]],
                           nodes_parent=node)

        return assignment

    def _binary_op_handler(self, node, parent):
        '''
        Transforms an fparser2 BinaryOp to the PSyIRe representation.

        :param child: node in fparser2 AST.
        :type child:  :py:class:`fparser.two.utils.BinaryOpBase`
        :param parent: Parent node of the PSyIRe node we are constructing.
        :type parent: :py:class:`psyclone.psyGen.Node`
        :return: PSyIRe representation of node
        :rtype: :py:class:`psyclone.psyGen.BinaryOperation`
        '''
        # Get the operator
        operator = node.items[1]

        binary_op = BinaryOperation(operator, parent=parent)
        self.process_nodes(parent=binary_op, nodes=[node.items[0]],
                           nodes_parent=node)
        self.process_nodes(parent=binary_op, nodes=[node.items[2]],
                           nodes_parent=node)

        return binary_op

    def _name_handler(self, node, parent):
        '''
        Transforms an fparser2 Name to the PSyIRe representation.

        :param child: node in fparser2 AST.
        :type child:  :py:class:`fparser.two.Fortran2003.Name`
        :param parent: Parent node of the PSyIRe node we are constructing.
        :type parent: :py:class:`psyclone.psyGen.Node`
        :return: PSyIRe representation of node
        :rtype: :py:class:`psyclone.psyGen.Reference`
        '''
        return Reference(node.string, parent)

    def _parenthesis_handler(self, node, parent):
        '''
        Transforms an fparser2 Parenthesis to the PSyIRe representation.
        This means ignoring the parentheis and process the fparser2 children
        inside.

        :param child: node in fparser2 AST.
        :type child:  :py:class:`fparser.two.Fortran2003.Parenthesis`
        :param parent: Parent node of the PSyIRe node we are constructing.
        :type parent: :py:class:`psyclone.psyGen.Node`
        :return: PSyIRe representation of node
        :rtype: :py:class:`psyclone.psyGen.Node`
        '''
        # Use the items[1] content of the node as it contains the required
        # information (items[0] and items[2] just contain the left and right
        # brackets as strings so can be disregarded.
        return self._create_child(node.items[1], parent)

    def _part_ref_handler(self, node, parent):
        '''
        Transforms an fparser2 Part_Ref to the PSyIRe representation.

        :param child: node in fparser2 AST.
        :type child:  :py:class:`fparser.two.Fortran2003.Part_Ref`
        :param parent: Parent node of the PSyIRe node we are constructing.
        :type parent: :py:class:`psyclone.psyGen.Node`
        :return: PSyIRe representation of node
        :rtype: :py:class:`psyclone.psyGen.Array`
        '''
        from fparser.two import Fortran2003

        reference_name = node.items[0].string
        array = Array(reference_name, parent)

        if isinstance(node.items[1], Fortran2003.Section_Subscript_List):
            subscript_list = node.items[1].items

            self.process_nodes(parent=array, nodes=subscript_list,
                               nodes_parent=node.items[1])
        else:
            # When there is only one dimension fparser does not have
            # a Subscript_List
            self.process_nodes(parent=array, nodes=[node.items[1]],
                               nodes_parent=node)

        return array

    def _number_handler(self, node, parent):
        '''
        Transforms an fparser2 NumberBase to the PSyIRe representation.

        :param child: node in fparser2 AST.
        :type child:  :py:class:`fparser.two.utils.NumberBase`
        :param parent: Parent node of the PSyIRe node we are constructing.
        :type parent: :py:class:`psyclone.psyGen.Node`
        :return: PSyIRe representation of node
        :rtype: :py:class:`psyclone.psyGen.Literal`
        '''
        return Literal(node.items[0], parent=parent)


class CodeBlock(Node):
    '''
    Node representing some generic Fortran code that PSyclone does not attempt
    to manipulate. As such it is a leaf in the PSyIRe and therefore has no
    children.

    :param statements: list of fparser2 AST nodes representing the Fortran \
                       code constituting the code block.
    :type statements: list of :py:class:`fparser.two.utils.Base`
    :param parent: the parent node of this code block in the PSyIRe.
    :type parent: :py:class:`psyclone.psyGen.Node`
    '''
    def __init__(self, statements, parent=None):
        super(CodeBlock, self).__init__(parent=parent)
        # Store a list of the parser objects holding the code associated
        # with this block. We make a copy of the contents of the list because
        # the list itself is a temporary product of the process of converting
        # from the fparser2 AST to the PSyIRe.
        self._statements = statements[:]

    @property
    def coloured_text(self):
        '''
        Return the name of this node type with control codes for
        terminal colouring.

        :return: Name of node + control chars for colour.
        :rtype: str
        '''
        return colored("CodeBlock", SCHEDULE_COLOUR_MAP["CodeBlock"])

    def view(self, indent=0):
        '''
        Print a representation of this node in the schedule to stdout.

        :param int indent: level to which to indent output.
        '''
        print(self.indent(indent) + self.coloured_text + "[" +
              str(list(map(type, self._statements))) + "]")

    def __str__(self):
        return "CodeBlock[{0} statements]".format(len(self._statements))


class Assignment(Node):
    '''
    Node representing an Assignment statement. As such it has a LHS and RHS
    as children 0 and 1 respectively.

    :param ast: node in the fparser2 AST representing the assignment.
    :type ast: :py:class:`fparser.two.Fortran2003.Assignment_Stmt.
    :param parent: the parent node of this Assignment in the PSyIRe.
    :type parent: :py:class:`psyclone.psyGen.Node`
    '''
    def __init__(self, parent=None):
        super(Assignment, self).__init__(parent=parent)

    @property
    def coloured_text(self):
        '''
        Return the name of this node type with control codes for
        terminal colouring.

        return: Name of node + control chars for colour.
        :rtype: str
        '''
        return colored("Assignment", SCHEDULE_COLOUR_MAP["Assignment"])

    def view(self, indent=0):
        '''
        Print a representation of this node in the schedule to stdout.

        :param int indent: level to which to indent output.
        '''
        print(self.indent(indent) + self.coloured_text + "[]")
        for entity in self._children:
            entity.view(indent=indent + 1)

    def __str__(self):
        result = "Assignment[]\n"
        for entity in self._children:
            result += str(entity)
        return result


class Reference(Node):
    '''
    Node representing a Reference Expression.

    :param ast: node in the fparser2 AST representing the reference.
    :type ast: :py:class:`fparser.two.Fortran2003.Name.
    :param parent: the parent node of this Reference in the PSyIRe.
    :type parent: :py:class:`psyclone.psyGen.Node`
    '''
    def __init__(self, reference_name, parent=None):
        super(Reference, self).__init__(parent=parent)
        self._reference = reference_name

    @property
    def coloured_text(self):
        '''
        Return the name of this node type with control codes for
        terminal colouring.

        return: Name of node + control chars for colour.
        :rtype: str
        '''
        return colored("Reference", SCHEDULE_COLOUR_MAP["Reference"])

    def view(self, indent=0):
        '''
        Print a representation of this node in the schedule to stdout.

        :param int indent: level to which to indent output.
        '''
        print(self.indent(indent) + self.coloured_text + "[name:'"
              + self._reference + "']")

    def __str__(self):
        return "Reference[name:'" + self._reference + "']\n"


class BinaryOperation(Node):
    '''
    Node representing a BinaryOperator expression. As such it has two operands
    as children 0 and 1, and a attribute with the operator type.

    :param ast: node in the fparser2 AST representing the binary operator.
    :type ast: :py:class:`fparser.two.Fortran2003.BinaryOpBase.
    :param parent: the parent node of this BinaryOperator in the PSyIRe.
    :type parent: :py:class:`psyclone.psyGen.Node`
    '''
    def __init__(self, operator, parent=None):
        super(BinaryOperation, self).__init__(parent=parent)
        self._operator = operator

    @property
    def coloured_text(self):
        '''
        Return the name of this node type with control codes for
        terminal colouring.

        return: Name of node + control chars for colour.
        :rtype: str
        '''
        return colored("BinaryOperation",
                       SCHEDULE_COLOUR_MAP["BinaryOperation"])

    def view(self, indent=0):
        '''
        Print a representation of this node in the schedule to stdout.

        :param int indent: level to which to indent output.
        '''
        print(self.indent(indent) + self.coloured_text + "[operator:'" +
              self._operator + "']")
        for entity in self._children:
            entity.view(indent=indent + 1)

    def __str__(self):
        result = "BinaryOperation[operator:'" + self._operator + "']\n"
        for entity in self._children:
            result += str(entity)
        return result


class Array(Reference):
    '''
    Node representing an Array reference. As such it has a reference and a
    subscript list as children 0 and 1, respectively.

    :param ast: node in the fparser2 AST representing array.
    :type ast: :py:class:`fparser.two.Fortran2003.Part_Ref.
    :param parent: the parent node of this Array in the PSyIRe.
    :type parent: :py:class:`psyclone.psyGen.Node`
    '''
    def __init__(self, reference_name, parent=None):
        super(Array, self).__init__(reference_name, parent=parent)

    @property
    def coloured_text(self):
        '''
        Return the name of this node type with control codes for
        terminal colouring.

        return: Name of node + control chars for colour.
        :rtype: str
        '''
        return colored("ArrayReference", SCHEDULE_COLOUR_MAP["Reference"])

    def view(self, indent=0):
        '''
        Print a representation of this node in the schedule to stdout.

        :param int indent: level to which to indent output.
        '''
        super(Array, self).view(indent)
        for entity in self._children:
            entity.view(indent=indent + 1)

    def __str__(self):
        result = "Array" + super(Array, self).__str__()
        for entity in self._children:
            result += str(entity)
        return result


class Literal(Node):
    '''
    Node representing a Literal

    :param ast: node in the fparser2 AST representing the literal.
    :type ast: :py:class:`fparser.two.Fortran2003.NumberBase.
    :param parent: the parent node of this Literal in the PSyIRe.
    :type parent: :py:class:`psyclone.psyGen.Node`
    '''
    def __init__(self, value, parent=None):
        super(Literal, self).__init__(parent=parent)
        self._value = value

    @property
    def coloured_text(self):
        '''
        Return the name of this node type with control codes for
        terminal colouring.

        return: Name of node + control chars for colour.
        :rtype: str
        '''
        return colored("Literal", SCHEDULE_COLOUR_MAP["Literal"])

    def view(self, indent=0):
        '''
        Print a representation of this node in the schedule to stdout.

        :param int indent: level to which to indent output.
        '''
        print(self.indent(indent) + self.coloured_text + "["
              + "value:'"+self._value + "']")

    def __str__(self):
        return "Literal[value:'" + self._value + "']\n"<|MERGE_RESOLUTION|>--- conflicted
+++ resolved
@@ -109,16 +109,13 @@
                        "Call": "magenta",
                        "KernCall": "magenta",
                        "Profile": "green",
+                       "Extract": "green",
                        "If": "red",
-<<<<<<< HEAD
-                       "Extract": "green"}
-=======
                        "Assignment": "blue",
                        "Reference": "yellow",
                        "BinaryOperation": "blue",
                        "Literal": "yellow",
                        "CodeBlock": "red"}
->>>>>>> 642e891a
 
 
 def get_api(api):
@@ -4374,9 +4371,9 @@
         :type parent: :py:class:`psyclone.psyGen.Node`
         :raises NotImplementedError: There isn't a handler for the provided \
                 child type.
-        :return: Returns the PSyIRe representation of child, which can be a
-                 single node, a tree of nodes or None if the child can be
-                 ignored.
+        :returns: Returns the PSyIRe representation of child, which can be a
+                  single node, a tree of nodes or None if the child can be
+                  ignored.
         :rtype: :py:class:`psyclone.psyGen.Node` or NoneType
         '''
         handler = self.handlers.get(type(child))
@@ -4402,7 +4399,7 @@
         :type child:  :py:class:`fparser.two.utils.Base`
         :param parent: Parent node of the PSyIRe node we are constructing.
         :type parent: :py:class:`psyclone.psyGen.Node`
-        :return: None
+        :returns: None
         :rtype: NoneType
         '''
         return None
@@ -4415,7 +4412,7 @@
         :type child:  :py:class:`fparser.two.Fortran2003.If_Stmt`
         :param parent: Parent node of the PSyIRe node we are constructing.
         :type parent: :py:class:`psyclone.psyGen.Node`
-        :return: PSyIRe representation of node
+        :returns: PSyIRe representation of node
         :rtype: :py:class:`psyclone.psyGen.IfBlock`
         '''
         ifblock = IfBlock(parent=parent)
@@ -4433,7 +4430,7 @@
         :type child:  :py:class:`fparser.two.Fortran2003.Assignment_Stmt`
         :param parent: Parent node of the PSyIRe node we are constructing.
         :type parent: :py:class:`psyclone.psyGen.Node`
-        :return: PSyIRe representation of node
+        :returns: PSyIRe representation of node
         :rtype: :py:class:`psyclone.psyGen.Assignment`
         '''
         assignment = Assignment(parent=parent)
@@ -4452,7 +4449,7 @@
         :type child:  :py:class:`fparser.two.utils.BinaryOpBase`
         :param parent: Parent node of the PSyIRe node we are constructing.
         :type parent: :py:class:`psyclone.psyGen.Node`
-        :return: PSyIRe representation of node
+        :returns: PSyIRe representation of node
         :rtype: :py:class:`psyclone.psyGen.BinaryOperation`
         '''
         # Get the operator
@@ -4474,7 +4471,7 @@
         :type child:  :py:class:`fparser.two.Fortran2003.Name`
         :param parent: Parent node of the PSyIRe node we are constructing.
         :type parent: :py:class:`psyclone.psyGen.Node`
-        :return: PSyIRe representation of node
+        :returns: PSyIRe representation of node
         :rtype: :py:class:`psyclone.psyGen.Reference`
         '''
         return Reference(node.string, parent)
@@ -4489,7 +4486,7 @@
         :type child:  :py:class:`fparser.two.Fortran2003.Parenthesis`
         :param parent: Parent node of the PSyIRe node we are constructing.
         :type parent: :py:class:`psyclone.psyGen.Node`
-        :return: PSyIRe representation of node
+        :returns: PSyIRe representation of node
         :rtype: :py:class:`psyclone.psyGen.Node`
         '''
         # Use the items[1] content of the node as it contains the required
@@ -4505,7 +4502,7 @@
         :type child:  :py:class:`fparser.two.Fortran2003.Part_Ref`
         :param parent: Parent node of the PSyIRe node we are constructing.
         :type parent: :py:class:`psyclone.psyGen.Node`
-        :return: PSyIRe representation of node
+        :returns: PSyIRe representation of node
         :rtype: :py:class:`psyclone.psyGen.Array`
         '''
         from fparser.two import Fortran2003
@@ -4534,7 +4531,7 @@
         :type child:  :py:class:`fparser.two.utils.NumberBase`
         :param parent: Parent node of the PSyIRe node we are constructing.
         :type parent: :py:class:`psyclone.psyGen.Node`
-        :return: PSyIRe representation of node
+        :returns: PSyIRe representation of node
         :rtype: :py:class:`psyclone.psyGen.Literal`
         '''
         return Literal(node.items[0], parent=parent)
@@ -4566,7 +4563,7 @@
         Return the name of this node type with control codes for
         terminal colouring.
 
-        :return: Name of node + control chars for colour.
+        :returns: Name of node + control chars for colour.
         :rtype: str
         '''
         return colored("CodeBlock", SCHEDULE_COLOUR_MAP["CodeBlock"])
@@ -4603,7 +4600,7 @@
         Return the name of this node type with control codes for
         terminal colouring.
 
-        return: Name of node + control chars for colour.
+        :returns: Name of node + control chars for colour.
         :rtype: str
         '''
         return colored("Assignment", SCHEDULE_COLOUR_MAP["Assignment"])
@@ -4644,7 +4641,7 @@
         Return the name of this node type with control codes for
         terminal colouring.
 
-        return: Name of node + control chars for colour.
+        :returns: Name of node + control chars for colour.
         :rtype: str
         '''
         return colored("Reference", SCHEDULE_COLOUR_MAP["Reference"])
@@ -4682,7 +4679,7 @@
         Return the name of this node type with control codes for
         terminal colouring.
 
-        return: Name of node + control chars for colour.
+        :returns: Name of node + control chars for colour.
         :rtype: str
         '''
         return colored("BinaryOperation",
@@ -4725,7 +4722,7 @@
         Return the name of this node type with control codes for
         terminal colouring.
 
-        return: Name of node + control chars for colour.
+        :returns: Name of node + control chars for colour.
         :rtype: str
         '''
         return colored("ArrayReference", SCHEDULE_COLOUR_MAP["Reference"])
@@ -4766,7 +4763,7 @@
         Return the name of this node type with control codes for
         terminal colouring.
 
-        return: Name of node + control chars for colour.
+        :returns: Name of node + control chars for colour.
         :rtype: str
         '''
         return colored("Literal", SCHEDULE_COLOUR_MAP["Literal"])
