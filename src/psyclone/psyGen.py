--- conflicted
+++ resolved
@@ -5528,12 +5528,7 @@
 
 class KernelSchedule(Schedule):
     '''
-<<<<<<< HEAD
     A kernelSchedule is the parent node of the PSyIR for Kernel source code.
-=======
-    A KernelSchedule inherits the functionality from Schedule and adds a symbol
-    table to keep a record of the declared variables and their attributes.
->>>>>>> af7609ac
 
     :param str name: Kernel subroutine name.
     :param parent: Parent of the KernelSchedule, defaults to None.
