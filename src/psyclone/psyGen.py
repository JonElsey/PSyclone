# -----------------------------------------------------------------------------
# BSD 3-Clause License
#
# Copyright (c) 2017-2019, Science and Technology Facilities Council.
# All rights reserved.
#
# Redistribution and use in source and binary forms, with or without
# modification, are permitted provided that the following conditions are met:
#
# * Redistributions of source code must retain the above copyright notice, this
#   list of conditions and the following disclaimer.
#
# * Redistributions in binary form must reproduce the above copyright notice,
#   this list of conditions and the following disclaimer in the documentation
#   and/or other materials provided with the distribution.
#
# * Neither the name of the copyright holder nor the names of its
#   contributors may be used to endorse or promote products derived from
#   this software without specific prior written permission.
#
# THIS SOFTWARE IS PROVIDED BY THE COPYRIGHT HOLDERS AND CONTRIBUTORS
# "AS IS" AND ANY EXPRESS OR IMPLIED WARRANTIES, INCLUDING, BUT NOT
# LIMITED TO, THE IMPLIED WARRANTIES OF MERCHANTABILITY AND FITNESS
# FOR A PARTICULAR PURPOSE ARE DISCLAIMED. IN NO EVENT SHALL THE
# COPYRIGHT HOLDER OR CONTRIBUTORS BE LIABLE FOR ANY DIRECT, INDIRECT,
# INCIDENTAL, SPECIAL, EXEMPLARY, OR CONSEQUENTIAL DAMAGES (INCLUDING,
# BUT NOT LIMITED TO, PROCUREMENT OF SUBSTITUTE GOODS OR SERVICES;
# LOSS OF USE, DATA, OR PROFITS; OR BUSINESS INTERRUPTION) HOWEVER
# CAUSED AND ON ANY THEORY OF LIABILITY, WHETHER IN CONTRACT, STRICT
# LIABILITY, OR TORT (INCLUDING NEGLIGENCE OR OTHERWISE) ARISING IN
# ANY WAY OUT OF THE USE OF THIS SOFTWARE, EVEN IF ADVISED OF THE
# POSSIBILITY OF SUCH DAMAGE.
# -----------------------------------------------------------------------------
# Authors R. W. Ford, A. R. Porter and S. Siso, STFC Daresbury Lab
# Modified I. Kavcic, Met Office
# -----------------------------------------------------------------------------

''' This module provides generic support for PSyclone's PSy code optimisation
    and generation. The classes in this method need to be specialised for a
    particular API and implementation. '''

from __future__ import print_function, absolute_import
from enum import Enum
import abc
from collections import OrderedDict
import re
import six
from fparser.two import Fortran2003
from psyclone.configuration import Config
from psyclone.f2pygen import DirectiveGen
from psyclone.core.access_info import VariablesAccessInfo, AccessType

# We use the termcolor module (if available) to enable us to produce
# coloured, textual representations of Invoke schedules. If it's not
# available then we don't use colour.
try:
    from termcolor import colored
except ImportError:
    # We don't have the termcolor package available so provide
    # alternative routine
    def colored(text, _):
        '''
        Returns the supplied text argument unchanged. This is a swap-in
        replacement for when termcolor.colored is not available.

        :param text: Text to return
        :type text: string
        :param _: Fake argument, only required to match interface
                  provided by termcolor.colored
        :returns: The supplied text, unchanged
        :rtype: string
        '''
        return text


# The types of 'intent' that an argument to a Fortran subroutine
# may have
FORTRAN_INTENT_NAMES = ["inout", "out", "in"]

# OMP_OPERATOR_MAPPING is used to determine the operator to use in the
# reduction clause of an OpenMP directive. All code for OpenMP
# directives exists in psyGen.py so this mapping should not be
# overidden.
OMP_OPERATOR_MAPPING = {AccessType.SUM: "+"}

# Names of types of scalar variable
MAPPING_SCALARS = {"iscalar": "iscalar", "rscalar": "rscalar"}


# Valid types of argument to a kernel call
VALID_ARG_TYPE_NAMES = []

# Mapping of access type to operator.
REDUCTION_OPERATOR_MAPPING = {AccessType.SUM: "+"}

# Colour map to use when writing Invoke schedule to terminal. (Requires
# that the termcolor package be installed. If it isn't then output is not
# coloured.) See https://pypi.python.org/pypi/termcolor for details.
SCHEDULE_COLOUR_MAP = {"Schedule": "white",
                       "Loop": "red",
                       "GlobalSum": "cyan",
                       "Directive": "green",
                       "HaloExchange": "blue",
                       "HaloExchangeStart": "yellow",
                       "HaloExchangeEnd": "yellow",
                       "BuiltIn": "magenta",
                       "CodedKern": "magenta",
                       "Profile": "green",
                       "Extract": "green",
                       "If": "red",
                       "Assignment": "blue",
                       "Reference": "yellow",
                       "Operation": "blue",
                       "Literal": "yellow",
                       "Return": "yellow",
                       "CodeBlock": "red",
                       "Container": "green"}

# Default indentation string
INDENTATION_STRING = "    "


def object_index(alist, item):
    '''
    A version of the `list.index()` method that checks object identity
    rather that the content of the object.

    TODO this is a workaround for the fact that fparser2 overrides the
    comparison operator for all nodes in the parse tree. See fparser
    issue 174.

    :param alist: single object or list of objects to search.
    :type alist: list or :py:class:`fparser.two.utils.Base`
    :param obj item: object to search for in the list.
    :returns: index of the item in the list.
    :rtype: int
    :raises ValueError: if object is not in the list.
    '''
    if item is None:
        raise InternalError("Cannot search for None item in list.")
    for idx, entry in enumerate(alist):
        if entry is item:
            return idx
    raise ValueError(
        "Item '{0}' not found in list: {1}".format(str(item), alist))


def get_api(api):
    ''' If no API is specified then return the default. Otherwise, check that
    the supplied API is valid.
    :param str api: The PSyclone API to check or an empty string.
    :returns: The API that is in use.
    :rtype: str
    :raises GenerationError: if the specified API is not supported.

    '''
    if api == "":
        api = Config.get().default_api
    else:
        if api not in Config.get().supported_apis:
            raise GenerationError("get_api: Unsupported API '{0}' "
                                  "specified. Supported types are "
                                  "{1}.".format(api,
                                                Config.get().supported_apis))
    return api


def zero_reduction_variables(red_call_list, parent):
    '''zero all reduction variables associated with the calls in the call
    list'''
    if red_call_list:
        from psyclone.f2pygen import CommentGen
        parent.add(CommentGen(parent, ""))
        parent.add(CommentGen(parent, " Zero summation variables"))
        parent.add(CommentGen(parent, ""))
        for call in red_call_list:
            call.zero_reduction_variable(parent)
        parent.add(CommentGen(parent, ""))


def args_filter(arg_list, arg_types=None, arg_accesses=None, arg_meshes=None,
                is_literal=True):
    '''
    Return all arguments in the supplied list that are of type
    arg_types and with access in arg_accesses. If these are not set
    then return all arguments.

    :param arg_list: List of kernel arguments to filter
    :type arg_list: list of :py:class:`psyclone.parse.algorithm.Descriptor`
    :param arg_types: List of argument types (e.g. "GH_FIELD")
    :type arg_types: list of str
    :param arg_accesses: List of access types that arguments must have
    :type arg_accesses: List of \
        :py:class:`psyclone.core.access_type.AccessType`.
    :param arg_meshes: List of meshes that arguments must be on
    :type arg_meshes: list of str
    :param bool is_literal: Whether or not to include literal arguments in \
                            the returned list.
    :returns: list of kernel arguments matching the requirements
    :rtype: list of :py:class:`psyclone.parse.algorithm.Descriptor`
    '''
    arguments = []
    for argument in arg_list:
        if arg_types:
            if argument.type.lower() not in arg_types:
                continue
        if arg_accesses:
            if argument.access not in arg_accesses:
                continue
        if arg_meshes:
            if argument.mesh not in arg_meshes:
                continue
        if not is_literal:
            # We're not including literal arguments so skip this argument
            # if it is literal.
            if argument.is_literal:
                continue
        arguments.append(argument)
    return arguments


class GenerationError(Exception):
    ''' Provides a PSyclone specific error class for errors found during PSy
        code generation. '''
    def __init__(self, value):
        Exception.__init__(self, value)
        self.value = "Generation Error: "+value

    def __str__(self):
        return str(self.value)


class FieldNotFoundError(Exception):
    ''' Provides a PSyclone-specific error class when a field with the
    requested property/ies is not found '''
    def __init__(self, value):
        Exception.__init__(self, value)
        self.value = "Field not found error: "+value

    def __str__(self):
        return str(self.value)


class InternalError(Exception):
    '''
    PSyclone-specific exception for use when an internal error occurs (i.e.
    something that 'should not happen').

    :param str value: the message associated with the error.
    '''
    def __init__(self, value):
        Exception.__init__(self, value)
        self.value = "PSyclone internal error: "+value

    def __str__(self):
        return str(self.value)


class SymbolError(Exception):
    '''
    PSyclone-specific exception for use with errors relating to the SymbolTable
    in the PSyIR.

    :param str value: the message associated with the error.
    '''
    def __init__(self, value):
        Exception.__init__(self, value)
        self.value = "PSyclone SymbolTable error: "+value

    def __str__(self):
        return str(self.value)


class PSyFactory(object):
    '''
    Creates a specific version of the PSy. If a particular api is not
    provided then the default api, as specified in the psyclone.cfg
    file, is chosen.
    '''
    def __init__(self, api="", distributed_memory=None):
        '''Initialises a factory which can create API specific PSY objects.
        :param str api: Name of the API to use.
        :param bool distributed_memory: True if distributed memory should be \
                                        supported.
        '''
        if distributed_memory is None:
            _distributed_memory = Config.get().distributed_memory
        else:
            _distributed_memory = distributed_memory

        if _distributed_memory not in [True, False]:
            raise GenerationError(
                "The distributed_memory flag in PSyFactory must be set to"
                " 'True' or 'False'")
        Config.get().distributed_memory = _distributed_memory
        self._type = get_api(api)

    def create(self, invoke_info):
        '''
        Create the API-specific PSy instance.

        :param invoke_info: information on the invoke()s found by parsing
                            the Algorithm layer.
        :type invoke_info: :py:class:`psyclone.parse.algorithm.FileInfo`

        :returns: an instance of the API-specifc sub-class of PSy.
        :rtype: subclass of :py:class:`psyclone.psyGen.PSy`
        '''
        if self._type == "dynamo0.1":
            from psyclone.dynamo0p1 import DynamoPSy as PSyClass
        elif self._type == "dynamo0.3":
            from psyclone.dynamo0p3 import DynamoPSy as PSyClass
        elif self._type == "gocean0.1":
            from psyclone.gocean0p1 import GOPSy as PSyClass
        elif self._type == "gocean1.0":
            from psyclone.gocean1p0 import GOPSy as PSyClass
        elif self._type == "nemo":
            from psyclone.nemo import NemoPSy as PSyClass
            # For this API, the 'invoke_info' is actually the fparser2 AST
            # of the Fortran file being processed
        else:
            raise GenerationError("PSyFactory: Internal Error: Unsupported "
                                  "api type '{0}' found. Should not be "
                                  "possible.".format(self._type))
        return PSyClass(invoke_info)


class PSy(object):
    '''
    Base class to help manage and generate PSy code for a single
    algorithm file. Takes the invocation information output from the
    function :func:`parse.algorithm.parse` as its input and stores this in a
    way suitable for optimisation and code generation.

    :param FileInfo invoke_info: An object containing the required \
                                 invocation information for code \
                                 optimisation and generation. Produced \
                                 by the function :func:`parse.algorithm.parse`.
    :type invoke_info: :py:class:`psyclone.parse.algorithm.FileInfo`

    For example:

    >>> from psyclone.parse.algorithm import parse
    >>> ast, info = parse("argspec.F90")
    >>> from psyclone.psyGen import PSyFactory
    >>> api = "..."
    >>> psy = PSyFactory(api).create(info)
    >>> print(psy.gen)

    '''
    def __init__(self, invoke_info):
        self._name = invoke_info.name
        self._invokes = None

    def __str__(self):
        return "PSy"

    @property
    def invokes(self):
        return self._invokes

    @property
    def name(self):
        return "psy_"+self._name

    @property
    @abc.abstractmethod
    def gen(self):
        '''Abstract base class for code generation function.
        :param parent: the parent of this Node in the PSyIR.
        :type parent: :py:class:`psyclone.psyGen.Node`.
        '''

    def inline(self, module):
        ''' inline all kernel subroutines into the module that are marked for
            inlining. Avoid inlining the same kernel more than once. '''
        inlined_kernel_names = []
        for invoke in self.invokes.invoke_list:
            schedule = invoke.schedule
            for kernel in schedule.walk(CodedKern):
                if kernel.module_inline:
                    if kernel.name.lower() not in inlined_kernel_names:
                        inlined_kernel_names.append(kernel.name.lower())
                        module.add_raw_subroutine(kernel._kernel_code)


class Invokes(object):
    '''Manage the invoke calls

    :param alg_calls: A list of invoke metadata extracted by the \
    parser.
    :type alg_calls: list of \
    :py:class:`psyclone.parse.algorithm.InvokeCall`
    :param Invoke: An api-specific Invoke class
    :type Invoke: Specialisation of :py:class:`psyclone.psyGen.Invoke`

    '''
    def __init__(self, alg_calls, Invoke):
        self.invoke_map = {}
        self.invoke_list = []
        for idx, alg_invocation in enumerate(alg_calls):
            my_invoke = Invoke(alg_invocation, idx)
            self.invoke_map[my_invoke.name] = my_invoke
            self.invoke_list.append(my_invoke)

    def __str__(self):
        return "Invokes object containing "+str(self.names)

    @property
    def names(self):
        return self.invoke_map.keys()

    def get(self, invoke_name):
        # add a try here for keyerror
        try:
            return self.invoke_map[invoke_name]
        except KeyError:
            raise RuntimeError("Cannot find an invoke named '{0}' in {1}".
                               format(invoke_name,
                                      str(self.names)))

    def gen_code(self, parent):
        '''
        Create the f2pygen AST for each Invoke in the PSy layer.

        :param parent: the parent node in the AST to which to add content.
        :type parent: `psyclone.f2pygen.ModuleGen`
        '''
        opencl_kernels = []
        opencl_num_queues = 1
        generate_ocl_init = False
        for invoke in self.invoke_list:
            invoke.gen_code(parent)
            # If we are generating OpenCL for an Invoke then we need to
            # create routine(s) to set the arguments of the Kernel(s) it
            # calls. We do it here as this enables us to prevent
            # duplication.
            if invoke.schedule.opencl:
                generate_ocl_init = True
                for kern in invoke.schedule.coded_kernels():
                    if kern.name not in opencl_kernels:
                        # Compute the maximum number of command queues that
                        # will be needed.
                        opencl_num_queues = max(
                            opencl_num_queues,
                            kern.opencl_options['queue_number'])
                        opencl_kernels.append(kern.name)
                        kern.gen_arg_setter_code(parent)
        if generate_ocl_init:
            self.gen_ocl_init(parent, opencl_kernels, opencl_num_queues)

    @staticmethod
    def gen_ocl_init(parent, kernels, num_queues):
        '''
        Generates a subroutine to initialise the OpenCL environment and
        construct the list of OpenCL kernel objects used by this PSy layer.

        :param parent: the node in the f2pygen AST representing the module \
                       that will contain the generated subroutine.
        :type parent: :py:class:`psyclone.f2pygen.ModuleGen`
        :param kernels: List of kernel names called by the PSy layer.
        :type kernels: list of str
        :param int num_queues: total number of queues needed for the OpenCL \
                               implementation.
        '''
        from psyclone.f2pygen import SubroutineGen, DeclGen, AssignGen, \
            CallGen, UseGen, CommentGen, CharDeclGen, IfThenGen

        sub = SubroutineGen(parent, "psy_init")
        parent.add(sub)
        sub.add(UseGen(sub, name="fortcl", only=True,
                       funcnames=["ocl_env_init", "add_kernels"]))
        # Add a logical variable used to ensure that this routine is only
        # executed once.
        sub.add(DeclGen(sub, datatype="logical", save=True,
                        entity_decls=["initialised"],
                        initial_values=[".False."]))
        # Check whether or not this is our first time in the routine
        sub.add(CommentGen(sub, " Check to make sure we only execute this "
                           "routine once"))
        ifthen = IfThenGen(sub, ".not. initialised")
        sub.add(ifthen)
        ifthen.add(AssignGen(ifthen, lhs="initialised", rhs=".True."))

        # Initialise the OpenCL environment
        ifthen.add(CommentGen(ifthen,
                              " Initialise the OpenCL environment/device"))
        ifthen.add(CallGen(ifthen, "ocl_env_init", [num_queues]))

        # Create a list of our kernels
        ifthen.add(CommentGen(ifthen,
                              " The kernels this PSy layer module requires"))
        nkernstr = str(len(kernels))

        # Declare array of character strings
        ifthen.add(CharDeclGen(
            ifthen, length="30",
            entity_decls=["kernel_names({0})".format(nkernstr)]))
        for idx, kern in enumerate(kernels):
            ifthen.add(AssignGen(ifthen, lhs="kernel_names({0})".format(idx+1),
                                 rhs='"{0}"'.format(kern)))
        ifthen.add(CommentGen(ifthen,
                              " Create the OpenCL kernel objects. Expects "
                              "to find all of the compiled"))
        ifthen.add(CommentGen(ifthen, " kernels in PSYCLONE_KERNELS_FILE."))
        ifthen.add(CallGen(ifthen, "add_kernels", [nkernstr, "kernel_names"]))


class NameSpaceFactory(object):
    # storage for the instance reference
    _instance = None

    def __init__(self, reset=False):
        """ Create singleton instance """
        # Check whether we already have an instance
        if NameSpaceFactory._instance is None or reset:
            # Create and remember instance
            NameSpaceFactory._instance = NameSpace()

    def create(self):
        return NameSpaceFactory._instance


class NameSpace(object):
    '''keeps a record of reserved names and used names for clashes and
        provides a new name if there is a clash. '''

    def __init__(self, case_sensitive=False):
        self._reserved_names = []
        self._added_names = []
        self._context = {}
        self._case_sensitive = case_sensitive

    def create_name(self, root_name=None, context=None, label=None):
        '''Returns a unique name. If root_name is supplied, the name returned
            is based on this name, otherwise one is made up.  If
            context and label are supplied and a previous create_name
            has been called with the same context and label then the
            name provided by the previous create_name is returned.
        '''
        # make up a base name if one has not been supplied
        if root_name is None:
            root_name = "anon"
        # if not case sensitive then make the name lower case
        if not self._case_sensitive:
            lname = root_name.lower()
        else:
            lname = root_name
        # check context and label validity
        if context is None and label is not None or \
                context is not None and label is None:
            raise RuntimeError(
                "NameSpace:create_name() requires both context and label to "
                "be set")

        # if the same context and label have already been supplied
        # then return the previous name
        if context is not None and label is not None:
            # labels may have spurious white space
            label = label.strip()
            if not self._case_sensitive:
                label = label.lower()
                context = context.lower()
            if context in self._context:
                if label in self._context[context]:
                    # context and label have already been supplied
                    return self._context[context][label]
            else:
                # initialise the context so we can add the label value later
                self._context[context] = {}

        # create our name
        if lname not in self._reserved_names and \
                lname not in self._added_names:
            proposed_name = lname
        else:
            count = 1
            proposed_name = lname + "_" + str(count)
            while proposed_name in self._reserved_names or \
                    proposed_name in self._added_names:
                count += 1
                proposed_name = lname+"_"+str(count)

        # store our name
        self._added_names.append(proposed_name)
        if context is not None and label is not None:
            self._context[context][label] = proposed_name

        return proposed_name

    def add_reserved_name(self, name):
        ''' adds a reserved name. create_name() will not return this name '''
        if not self._case_sensitive:
            lname = name.lower()
        else:
            lname = name
        # silently ignore if this is already a reserved name
        if lname not in self._reserved_names:
            if lname in self._added_names:
                raise RuntimeError(
                    "attempted to add a reserved name to a namespace that"
                    " has already used that name")
            self._reserved_names.append(lname)

    def add_reserved_names(self, names):
        ''' adds a list of reserved names '''
        for name in names:
            self.add_reserved_name(name)


class Invoke(object):
    ''' Manage an individual invoke call '''

    def __str__(self):
        return self._name+"("+", ".join([str(arg) for arg in
                                         self._alg_unique_args])+")"

    def __init__(self, alg_invocation, idx, schedule_class,
                 reserved_names=None):
        '''Constructs an invoke object. Parameters:

        :param alg_invocation:
        :type alg_invocation:
        :param idx: Position/index of this invoke call in the subroutine.
            If not None, this number is added to the name ("invoke_").
        :type idx: Integer.
        :param schedule_class: The schedule class to create for this invoke.
        :type schedule_class: :py:class:`psyclone.psyGen.InvokeSchedule`.
        :param reserved_names: Optional argument: list of reserved names,
               i.e. names that should not be used e.g. as psyclone created
               variable name.
        :type reserved_names: List of strings.
        '''

        self._name = "invoke"
        self._alg_unique_args = []

        if alg_invocation is None and idx is None:
            return

        # create a name for the call if one does not already exist
        if alg_invocation.name is not None:
            self._name = alg_invocation.name
        elif len(alg_invocation.kcalls) == 1 and \
                alg_invocation.kcalls[0].type == "kernelCall":
            # use the name of the kernel call with the position appended.
            # Appended position is needed in case we have two separate invokes
            # in the same algorithm code containing the same (single) kernel
            self._name = "invoke_" + str(idx) + "_" + \
                alg_invocation.kcalls[0].ktype.name
        else:
            # use the position of the invoke
            self._name = "invoke_"+str(idx)

        # create our namespace manager - must be done before creating the
        # schedule
        self._name_space_manager = NameSpaceFactory(reset=True).create()

        # Add the name for the call to the list of reserved names. This
        # ensures we don't get a name clash with any variables we subsequently
        # generate.
        if reserved_names:
            reserved_names.append(self._name)
        else:
            reserved_names = [self._name]
        self._name_space_manager.add_reserved_names(reserved_names)

        # create the schedule
        self._schedule = schedule_class(alg_invocation.kcalls)

        # let the schedule have access to me
        self._schedule.invoke = self

        # extract the argument list for the algorithm call and psy
        # layer subroutine.
        self._alg_unique_args = []
        self._psy_unique_vars = []
        tmp_arg_names = []
        for call in self.schedule.kernels():
            for arg in call.arguments.args:
                if arg.text is not None:
                    if arg.text not in self._alg_unique_args:
                        self._alg_unique_args.append(arg.text)
                    if arg.name not in tmp_arg_names:
                        tmp_arg_names.append(arg.name)
                        self._psy_unique_vars.append(arg)
                else:
                    # literals have no name
                    pass

        # work out the unique dofs required in this subroutine
        self._dofs = {}
        for kern_call in self._schedule.coded_kernels():
            dofs = kern_call.arguments.dofs
            for dof in dofs:
                if dof not in self._dofs:
                    # Only keep the first occurence for the moment. We will
                    # need to change this logic at some point as we need to
                    # cope with writes determining the dofs that are used.
                    self._dofs[dof] = [kern_call, dofs[dof][0]]

    @property
    def name(self):
        return self._name

    @property
    def alg_unique_args(self):
        return self._alg_unique_args

    @property
    def psy_unique_vars(self):
        return self._psy_unique_vars

    @property
    def psy_unique_var_names(self):
        names = []
        for var in self._psy_unique_vars:
            names.append(var.name)
        return names

    @property
    def schedule(self):
        return self._schedule

    @schedule.setter
    def schedule(self, obj):
        self._schedule = obj

    def unique_declarations(self, datatype, access=None):
        ''' Returns a list of all required declarations for the
        specified datatype. If access is supplied (e.g. "write") then
        only declarations with that access are returned.
        :param string datatype: The type of the kernel argument for the \
                                particular API for which the intent is \
                                required
        :param access: Optional AccessType that the declaration should have.
        :returns: List of all declared names.
        :rtype: A list of strings.
        :raises: GenerationError if an invalid datatype is given.
        :raises: InternalError if an invalid access is specified.
        '''
        if datatype not in VALID_ARG_TYPE_NAMES:
            raise GenerationError(
                "unique_declarations called with an invalid datatype. "
                "Expected one of '{0}' but found '{1}'".
                format(str(VALID_ARG_TYPE_NAMES), datatype))

        if access and not isinstance(access, AccessType):
            raise InternalError(
                "unique_declarations called with an invalid access type. "
                "Type is {0} instead of AccessType".
                format(type(access)))

        declarations = []
        for call in self.schedule.kernels():
            for arg in call.arguments.args:
                if not access or arg.access == access:
                    if arg.text is not None:
                        if arg.type == datatype:
                            test_name = arg.declaration_name
                            if test_name not in declarations:
                                declarations.append(test_name)
        return declarations

    def first_access(self, arg_name):
        ''' Returns the first argument with the specified name passed to
        a kernel in our schedule '''
        for call in self.schedule.kernels():
            for arg in call.arguments.args:
                if arg.text is not None:
                    if arg.declaration_name == arg_name:
                        return arg
        raise GenerationError("Failed to find any kernel argument with name "
                              "'{0}'".format(arg_name))

    def unique_declns_by_intent(self, datatype):
        '''
        Returns a dictionary listing all required declarations for each
        type of intent ('inout', 'out' and 'in').

        :param string datatype: the type of the kernel argument for the \
                                particular API for which the intent is \
                                required
        :returns: dictionary containing 'intent' keys holding the kernel \
                  argument intent and declarations of all kernel arguments \
                  for each type of intent
        :rtype: dict
        :raises GenerationError: if the kernel argument is not a valid \
                                 datatype for the particular API.

        '''
        if datatype not in VALID_ARG_TYPE_NAMES:
            raise GenerationError(
                "unique_declns_by_intent called with an invalid datatype. "
                "Expected one of '{0}' but found '{1}'".
                format(str(VALID_ARG_TYPE_NAMES), datatype))

        # Get the lists of all kernel arguments that are accessed as
        # inc (shared update), write, read and readwrite (independent
        # update). A single argument may be accessed in different ways
        # by different kernels.
        inc_args = self.unique_declarations(datatype, access=AccessType.INC)
        write_args = self.unique_declarations(datatype,
                                              access=AccessType.WRITE)
        read_args = self.unique_declarations(datatype, access=AccessType.READ)
        readwrite_args = self.unique_declarations(datatype,
                                                  AccessType.READWRITE)
        sum_args = self.unique_declarations(datatype, access=AccessType.SUM)
        # sum_args behave as if they are write_args from
        # the PSy-layer's perspective.
        write_args += sum_args
        # readwrite_args behave in the same way as inc_args
        # from the perspective of first access and intents
        inc_args += readwrite_args
        # Rationalise our lists so that any fields that are updated
        # (have inc or readwrite access) do not appear in the list
        # of those that are only written to
        for arg in write_args[:]:
            if arg in inc_args:
                write_args.remove(arg)
        # Fields that are only ever read by any kernel that
        # accesses them
        for arg in read_args[:]:
            if arg in write_args or arg in inc_args:
                read_args.remove(arg)

        # We will return a dictionary containing as many lists
        # as there are types of intent
        declns = {}
        for intent in FORTRAN_INTENT_NAMES:
            declns[intent] = []

        for name in inc_args:
            # For every arg that is updated ('inc'd' or readwritten)
            # by at least one kernel, identify the type of the first
            # access. If it is 'write' then the arg is only
            # intent(out), otherwise it is intent(inout)
            first_arg = self.first_access(name)
            if first_arg.access != AccessType.WRITE:
                if name not in declns["inout"]:
                    declns["inout"].append(name)
            else:
                if name not in declns["out"]:
                    declns["out"].append(name)

        for name in write_args:
            # For every argument that is written to by at least one kernel,
            # identify the type of the first access - if it is read
            # or inc'd before it is written then it must have intent(inout).
            # However, we deal with inc and readwrite args separately so we
            # do not consider those here.
            first_arg = self.first_access(name)
            if first_arg.access == AccessType.READ:
                if name not in declns["inout"]:
                    declns["inout"].append(name)
            else:
                if name not in declns["out"]:
                    declns["out"].append(name)

        for name in read_args:
            # Anything we have left must be declared as intent(in)
            if name not in declns["in"]:
                declns["in"].append(name)

        return declns

    def gen(self):
        from psyclone.f2pygen import ModuleGen
        module = ModuleGen("container")
        self.gen_code(module)
        return module.root

    def gen_code(self, parent):
        from psyclone.f2pygen import SubroutineGen, TypeDeclGen, DeclGen, \
            SelectionGen, AssignGen
        # create the subroutine
        invoke_sub = SubroutineGen(parent, name=self.name,
                                   args=self.psy_unique_vars)
        # add the subroutine argument declarations
        my_typedecl = TypeDeclGen(invoke_sub, datatype="field_type",
                                  entity_decls=self.psy_unique_vars,
                                  intent="inout")
        invoke_sub.add(my_typedecl)
        # declare field-type, column topology and function-space types
        column_topology_name = "topology"
        my_typedecl = TypeDeclGen(invoke_sub, datatype="ColumnTopology",
                                  entity_decls=[column_topology_name],
                                  pointer=True)
        invoke_sub.add(my_typedecl)
        # declare any basic types required
        my_decl = DeclGen(invoke_sub, datatype="integer",
                          entity_decls=["nlayers"])
        invoke_sub.add(my_decl)

        for (idx, dof) in enumerate(self._dofs):
            call = self._dofs[dof][0]
            arg = self._dofs[dof][1]
            # declare a type select clause which is used to map from a base
            # class to FunctionSpace_type
            type_select = SelectionGen(invoke_sub,
                                       expr=arg.name + "_space=>" + arg.name +
                                       "%function_space", typeselect=True)
            invoke_sub.add(type_select)

            my_typedecl = TypeDeclGen(invoke_sub,
                                      datatype="FunctionSpace_type",
                                      entity_decls=[arg.name+"_space"],
                                      pointer=True)
            invoke_sub.add(my_typedecl)

            content = []
            if idx == 0:
                # use the first model to provide nlayers
                # *** assumption that all fields operate over the same number
                # of layers
                assign_1 = AssignGen(type_select, lhs="topology",
                                     rhs=arg.name+"_space%topology",
                                     pointer=True)
                assign_2 = AssignGen(type_select, lhs="nlayers",
                                     rhs="topology%layer_count()")
                content.append(assign_1)
                content.append(assign_2)
            iterates_over = call.iterates_over
            stencil = arg.stencil
            assign_3 = AssignGen(type_select, lhs=dof+"dofmap",
                                 rhs=arg.name +
                                 "_space%dof_map(" + iterates_over + ", " +
                                 stencil + ")",
                                 pointer=True)
            content.append(assign_3)
            type_select.addcase(["FunctionSpace_type"], content=content)
            # declare our dofmap
            my_decl = DeclGen(invoke_sub, datatype="integer",
                              entity_decls=[dof+"dofmap(:,:)"], pointer=True)
            invoke_sub.add(my_decl)

        # create the subroutine kernel call content
        self.schedule.gen_code(invoke_sub)
        parent.add(invoke_sub)


class Node(object):
    '''
    Base class for a node in the PSyIR (schedule).

    :param ast: reference into the fparser2 AST corresponding to this node.
    :type ast: sub-class of :py:class:`fparser.two.Fortran2003.Base`
    :param children: the PSyIR nodes that are children of this node.
    :type children: list of :py:class:`psyclone.psyGen.Node`
    :param parent: that parent of this node in the PSyIR tree.
    :type parent: :py:class:`psyclone.psyGen.Node`

    '''
    # Define two class constants: START_DEPTH and START_POSITION
    # START_DEPTH is used to calculate depth of all Nodes in the tree
    # (1 for main Nodes and increasing for their descendants).
    START_DEPTH = 0
    # START_POSITION is used to to calculate position of all Nodes in
    # the tree (absolute or relative to a parent).
    START_POSITION = 0

    def __init__(self, ast=None, children=None, parent=None):
        if not children:
            self._children = []
        else:
            self._children = children
        self._parent = parent
        # Reference into fparser2 AST (if any)
        self._ast = ast
        # Ref. to last fparser2 parse tree node associated with this Node.
        # This is required when adding directives.
        self._ast_end = None
        # List of tags that provide additional information about this Node.
        self._annotations = []
        # Name to use for this Node type. By default we use the name of
        # the class but this can be overridden by a sub-class.
        self._text_name = self.__class__.__name__
        # Which colour to use from the SCHEDULE_COLOUR_MAP
        self._colour_key = self.__class__.__name__

    def coloured_name(self, colour=True):
        '''
        Returns the display name of this Node, optionally with colour control
        codes (requires that the termcolor package be installed).

        :param bool colour: whether or not to include colour control codes \
                            in the result.

        :returns: the name of this node, optionally with colour control codes.
        :rtype: str
        '''
        if colour:
            try:
                return colored(self._text_name,
                               SCHEDULE_COLOUR_MAP[self._colour_key])
            except KeyError:
                pass
        return self._text_name

    def node_str(self, colour=True):
        '''
        :param bool colour: whether or not to include control codes for \
                            coloured text.

        :returns: a text description of this node. Will typically be \
                  overridden by sub-class.
        :rtype: str
        '''
        return self.coloured_name(colour) + "[]"

    def __str__(self):
        return self.node_str(False)

    def math_equal(self, other):
        '''Returns True if the self has the same results as other. The
        implementation in the base class just confirms that the type is the
        same, and the number of children as well.

        :param other: the node to compare self with.
        :type other: py:class:`psyclone.psyGen.Node`.

        :returns: whether self has the same result as other.
        :rtype: bool
        '''

        # pylint: disable=unidiomatic-typecheck
        if type(self) != type(other):
            return False

        if len(self.children) != len(other.children):
            return False

        for i, entity in enumerate(self.children):
            if not entity.math_equal(other.children[i]):
                return False
        return True

    @property
    def ast(self):
        '''
        :returns: a reference to that part of the fparser2 parse tree that \
                  this node represents or None.
        :rtype: sub-class of :py:class:`fparser.two.utils.Base`
        '''
        return self._ast

    @property
    def ast_end(self):
        '''
        :returns: a reference to the last node in the fparser2 parse tree \
                  that represents a child of this PSyIR node or None.
        :rtype: sub-class of :py:class:`fparser.two.utils.Base`
        '''
        return self._ast_end

    @ast.setter
    def ast(self, ast):
        '''
        Set a reference to the fparser2 node associated with this Node.

        :param ast: fparser2 node associated with this Node.
        :type ast: :py:class:`fparser.two.utils.Base`
        '''
        self._ast = ast

    @ast_end.setter
    def ast_end(self, ast_end):
        '''
        Set a reference to the last fparser2 node associated with this Node.

        :param ast: last fparser2 node associated with this Node.
        :type ast: :py:class:`fparser.two.utils.Base`
        '''
        self._ast_end = ast_end

    @property
    def annotations(self):
        ''' Return the list of annotations attached to this Node.

        :returns: List of anotations
        :rtype: list of str
        '''
        return self._annotations

    def dag(self, file_name='dag', file_format='svg'):
        '''Create a dag of this node and its children.'''
        try:
            import graphviz as gv
        except ImportError:
            # todo: add a warning to a log file here
            # silently return if graphviz bindings are not installed
            return
        try:
            graph = gv.Digraph(format=file_format)
        except ValueError:
            raise GenerationError(
                "unsupported graphviz file format '{0}' provided".
                format(file_format))
        self.dag_gen(graph)
        graph.render(filename=file_name)

    def dag_gen(self, graph):
        '''Output my node's graph (dag) information and call any
        children. Nodes with children are represented as two vertices,
        a start and an end. Forward dependencies are represented as
        green edges, backward dependencies are represented as red
        edges (but their direction is reversed so the layout looks
        reasonable) and parent child dependencies are represented as
        blue edges.'''
        # names to append to my default name to create start and end vertices
        start_postfix = "_start"
        end_postfix = "_end"
        if self.children:
            # I am represented by two vertices, a start and an end
            graph.node(self.dag_name+start_postfix)
            graph.node(self.dag_name+end_postfix)
        else:
            # I am represented by a single vertex
            graph.node(self.dag_name)
        # first deal with forward dependencies
        remote_node = self.forward_dependence()
        local_name = self.dag_name
        if self.children:
            # edge will come from my end vertex as I am a forward dependence
            local_name += end_postfix
        if remote_node:
            # this node has a forward dependence
            remote_name = remote_node.dag_name
            if remote_node.children:
                # the remote node has children so I will connect to
                # its start vertex
                remote_name += start_postfix
            # Create the forward dependence edge in green
            graph.edge(local_name, remote_name, color="green")
        elif self.parent:
            # this node is a child of another node and has no forward
            # dependence. Therefore connect it to the the end vertex
            # of its parent. Use blue to indicate a parent child
            # relationship.
            remote_name = self.parent.dag_name + end_postfix
            graph.edge(local_name, remote_name, color="blue")
        # now deal with backward dependencies. When creating the edges
        # we reverse the direction of the dependence (place
        # remote_node before local_node) to help with the graph
        # layout
        remote_node = self.backward_dependence()
        local_name = self.dag_name
        if self.children:
            # the edge will come from my start vertex as I am a
            # backward dependence
            local_name += start_postfix
        if remote_node:
            # this node has a backward dependence.
            remote_name = remote_node.dag_name
            if remote_node.children:
                # the remote node has children so I will connect to
                # its end vertex
                remote_name += end_postfix
            # Create the backward dependence edge in red.
            graph.edge(remote_name, local_name, color="red")
        elif self.parent:
            # this node has a parent and has no backward
            # dependence. Therefore connect it to the the start vertex
            # of its parent. Use blue to indicate a parent child
            # relationship.
            remote_name = self.parent.dag_name + start_postfix
            graph.edge(remote_name, local_name, color="blue")
        # now call any children so they can add their information to
        # the graph
        if isinstance(self, Loop):
            # Ignore the children that represents the start, stop
            # and step value of the loop:
            for child in self.children[3:]:
                child.dag_gen(graph)
        else:
            for child in self.children:
                child.dag_gen(graph)

    @property
    def dag_name(self):
        '''Return the base dag name for this node.'''
        return "node_" + str(self.abs_position)

    @property
    def args(self):
        '''Return the list of arguments associated with this Node. The default
        implementation assumes the Node has no directly associated
        arguments (i.e. is not a Kern class or subclass). Arguments of
        any of this nodes descendants are considered to be
        associated. '''
        args = []
        for call in self.kernels():
            args.extend(call.args)
        return args

    def backward_dependence(self):
        '''Returns the closest preceding Node that this Node has a direct
        dependence with or None if there is not one. Only Nodes with
        the same parent as self are returned. Nodes inherit their
        descendants' dependencies. The reason for this is that for
        correctness a node must maintain its parent if it is
        moved. For example a halo exchange and a kernel call may have
        a dependence between them but it is the loop body containing
        the kernel call that the halo exchange must not move beyond
        i.e. the loop body inherits the dependencies of the routines
        within it.'''
        dependence = None
        # look through all the backward dependencies of my arguments
        for arg in self.args:
            dependent_arg = arg.backward_dependence()
            if dependent_arg:
                # this argument has a backward dependence
                node = dependent_arg.call
                # if the remote node is deeper in the tree than me
                # then find the ancestor that is at the same level of
                # the tree as me.
                while node.depth > self.depth:
                    node = node.parent
                if self.sameParent(node):
                    # The remote node (or one of its ancestors) shares
                    # the same parent as me
                    if not dependence:
                        # this is the first dependence found so keep it
                        dependence = node
                    else:
                        # we have already found a dependence
                        if dependence.position < node.position:
                            # the new dependence is closer to me than
                            # the previous dependence so keep it
                            dependence = node
        return dependence

    def forward_dependence(self):
        '''Returns the closest following Node that this Node has a direct
        dependence with or None if there is not one. Only Nodes with
        the same parent as self are returned. Nodes inherit their
        descendants' dependencies. The reason for this is that for
        correctness a node must maintain its parent if it is
        moved. For example a halo exchange and a kernel call may have
        a dependence between them but it is the loop body containing
        the kernel call that the halo exchange must not move beyond
        i.e. the loop body inherits the dependencies of the routines
        within it.'''
        dependence = None
        # look through all the forward dependencies of my arguments
        for arg in self.args:
            dependent_arg = arg.forward_dependence()
            if dependent_arg:
                # this argument has a forward dependence
                node = dependent_arg.call
                # if the remote node is deeper in the tree than me
                # then find the ancestor that is at the same level of
                # the tree as me.
                while node.depth > self.depth:
                    node = node.parent
                if self.sameParent(node):
                    # The remote node (or one of its ancestors) shares
                    # the same parent as me
                    if not dependence:
                        # this is the first dependence found so keep it
                        dependence = node
                    else:
                        if dependence.position > node.position:
                            # the new dependence is closer to me than
                            # the previous dependence so keep it
                            dependence = node
        return dependence

    def is_valid_location(self, new_node, position="before"):
        '''If this Node can be moved to the new_node
        (where position determines whether it is before of after the
        new_node) without breaking any data dependencies then return True,
        otherwise return False.

        :param new_node: Node to which this node should be moved.
        :type new_node: :py:class:`psyclone.psyGen.Node`
        :param str position: either 'before' or 'after'.

        :raises GenerationError: if new_node is not an\
                instance of :py:class:`psyclone.psyGen.Node`.
        :raises GenerationError: if position is not 'before' or 'after'.
        :raises GenerationError: if self and new_node do not have the same\
                parent.
        :raises GenerationError: self and new_node are the same Node.

        :returns: whether or not the specified location is valid for this node.
        :rtype: bool

        '''
        # First perform correctness checks
        # 1: check new_node is a Node
        if not isinstance(new_node, Node):
            raise GenerationError(
                "In the psyGen.Node.is_valid_location() method the "
                "supplied argument is not a Node, it is a '{0}'.".
                format(type(new_node).__name__))

        # 2: check position has a valid value
        valid_positions = ["before", "after"]
        if position not in valid_positions:
            raise GenerationError(
                "The position argument in the psyGenNode.is_valid_location() "
                "method must be one of {0} but found '{1}'".format(
                    valid_positions, position))

        # 3: check self and new_node have the same parent
        if not self.sameParent(new_node):
            raise GenerationError(
                "In the psyGen.Node.is_valid_location() method "
                "the node and the location do not have the same parent")

        # 4: check proposed new position is not the same as current position
        new_position = new_node.position
        if new_position < self.position and position == "after":
            new_position += 1
        elif new_position > self.position and position == "before":
            new_position -= 1

        if self.position == new_position:
            raise GenerationError(
                "In the psyGen.Node.is_valid_location() method, the "
                "node and the location are the same so this transformation "
                "would have no effect.")

        # Now determine whether the new location is valid in terms of
        # data dependencies
        # Treat forward and backward dependencies separately
        if new_position < self.position:
            # the new_node is before this node in the schedule
            prev_dep_node = self.backward_dependence()
            if not prev_dep_node:
                # There are no backward dependencies so the move is valid
                return True
            else:
                # return (is the dependent node before the new_position?)
                return prev_dep_node.position < new_position
        else:  # new_node.position > self.position
            # the new_node is after this node in the schedule
            next_dep_node = self.forward_dependence()
            if not next_dep_node:
                # There are no forward dependencies so the move is valid
                return True
            else:
                # return (is the dependent node after the new_position?)
                return next_dep_node.position > new_position

    @property
    def depth(self):
        '''
        Returns this Node's depth in the tree: 1 for the Schedule
        and increasing for its descendants at each level.
        :returns: depth of the Node in the tree
        :rtype: int
        '''
        my_depth = self.START_DEPTH
        node = self
        while node is not None:
            node = node.parent
            my_depth += 1
        return my_depth

    def view(self, indent=0, index=None):
        ''' Print out description of current node to stdout and
        then call view() on all child nodes.

        :param int indent: depth of indent for output text.
        :param int index: the position of this Node wrt its siblings or None.

        '''
        # TODO #542 remove ProfileNode and ExtractNode from this check once
        # they each have a Schedule.
        from psyclone.profiler import ProfileNode
        from psyclone.extractor import ExtractNode
        if not isinstance(self.parent, (Schedule, ProfileNode, ExtractNode)) \
           or index is None:
            print("{0}{1}".format(self.indent(indent),
                                  self.node_str(colour=True)))
        else:
            print("{0}{1}: {2}".format(self.indent(indent), index,
                                       self.node_str(colour=True)))
        for idx, entity in enumerate(self._children):
            entity.view(indent=indent + 1, index=idx)

    @staticmethod
    def indent(count, indent=INDENTATION_STRING):
        '''
        Helper function to produce indentation strings.

        :param int count: Number of indentation levels.
        :param str indent: String representing one indentation level.
        :returns: Complete indentation string.
        :rtype: str
        '''
        return count * indent

    def list(self, indent=0):
        result = ""
        for entity in self._children:
            result += str(entity)+"\n"
        return result

    def addchild(self, child, index=None):
        if index is not None:
            self._children.insert(index, child)
        else:
            self._children.append(child)

    @property
    def children(self):
        return self._children

    @children.setter
    def children(self, my_children):
        self._children = my_children

    @property
    def parent(self):
        return self._parent

    @parent.setter
    def parent(self, my_parent):
        self._parent = my_parent

    @property
    def position(self):
        '''
        Find a Node's position relative to its parent Node (starting
        with 0 if it does not have a parent).

        :returns: relative position of a Node to its parent
        :rtype: int
        '''
        if self.parent is None:
            return self.START_POSITION
        return self.parent.children.index(self)

    @property
    def abs_position(self):
        '''
        Find a Node's absolute position in the tree (starting with 0 if
        it is the root). Needs to be computed dynamically from the
        starting position (0) as its position may change.

        :returns: absolute position of a Node in the tree
        :rtype: int

        :raises InternalError: if the absolute position cannot be found
        '''
        if self.root == self and isinstance(self.root, Schedule):
            return self.START_POSITION
        found, position = self._find_position(self.root.children,
                                              self.START_POSITION)
        if not found:
            raise InternalError("Error in search for Node position "
                                "in the tree")
        return position

    def _find_position(self, children, position):
        '''
        Recurse through the tree depth first returning position of
        a Node if found.
        :param children: list of Nodes which are children of this Node
        :type children: list of :py:class:`psyclone.psyGen.Node`
        :returns: position of the Node in the tree
        :rtype: int
        :raises InternalError: if the starting position is < 0
        '''
        if position < self.START_POSITION:
            raise InternalError(
                "Search for Node position started from {0} "
                "instead of {1}.".format(position, self.START_POSITION))
        for child in children:
            position += 1
            if child == self:
                return True, position
            if child.children:
                found, position = self._find_position(child.children, position)
                if found:
                    return True, position
        return False, position

    @property
    def root(self):
        node = self
        while node.parent is not None:
            node = node.parent
        return node

    def sameRoot(self, node_2):
        if self.root == node_2.root:
            return True
        return False

    def sameParent(self, node_2):
        if self.parent is None or node_2.parent is None:
            return False
        if self.parent == node_2.parent:
            return True
        return False

    def walk(self, my_type):
        ''' Recurse through the PSyIR tree and return all objects that are
        an instance of 'my_type', which is either a single class or a tuple
        of classes. In the latter case all nodes are returned that are
        instances of any classes in the tuple.

        :param my_type: the class(es) for which the instances are collected.
        :type my_type: either a single :py:class:`psyclone.Node` class\
            or a tuple of such classes.

        :returns: list with all nodes that are instances of my_type \
            starting at and including this node.
        :rtype: list of :py:class:`psyclone.Node` instances.
        '''
        local_list = []
        if isinstance(self, my_type):
            local_list.append(self)
        for child in self.children:
            local_list += child.walk(my_type)
        return local_list

    def ancestor(self, my_type, excluding=None):
        '''
        Search back up tree and check whether we have an ancestor that is
        an instance of the supplied type. If we do then we return
        it otherwise we return None. A list of (sub-) classes to ignore
        may be provided via the `excluding` argument.

        :param type my_type: Class to search for.
        :param list excluding: list of (sub-)classes to ignore or None.
        :returns: First ancestor Node that is an instance of the requested \
                  class or None if not found.
        '''
        myparent = self.parent
        while myparent is not None:
            if isinstance(myparent, my_type):
                matched = True
                if excluding:
                    # We have one or more sub-classes we must exclude
                    for etype in excluding:
                        if isinstance(myparent, etype):
                            matched = False
                            break
                if matched:
                    return myparent
            myparent = myparent.parent
        return None

    def kernels(self):
        '''
        :returns: all kernels that are descendants of this node in the PSyIR.
        :rtype: list of :py:class:`psyclone.psyGen.Kern` sub-classes.
        '''
        return self.walk(Kern)

    def following(self):
        '''Return all :py:class:`psyclone.psyGen.Node` nodes after me in the
        schedule. Ordering is depth first.

        :returns: a list of nodes
        :rtype: :func:`list` of :py:class:`psyclone.psyGen.Node`

        '''
        all_nodes = self.root.walk(Node)
        position = all_nodes.index(self)
        return all_nodes[position+1:]

    def preceding(self, reverse=None):
        '''Return all :py:class:`psyclone.psyGen.Node` nodes before me in the
        schedule. Ordering is depth first. If the `reverse` argument
        is set to `True` then the node ordering is reversed
        i.e. returning the nodes closest to me first

        :param: reverse: An optional, default `False`, boolean flag
        :type: reverse: bool
        :returns: A list of nodes
        :rtype: :func:`list` of :py:class:`psyclone.psyGen.Node`

        '''
        all_nodes = self.root.walk(Node)
        position = all_nodes.index(self)
        nodes = all_nodes[:position]
        if reverse:
            nodes.reverse()
        return nodes

    def coded_kernels(self):
        '''
        Returns a list of all of the user-supplied kernels that are beneath
        this node in the PSyIR.

        :returns: all user-supplied kernel calls below this node.
        :rtype: list of :py:class:`psyclone.psyGen.CodedKern`
        '''
        return self.walk(CodedKern)

    def loops(self):
        '''Return all loops currently in this schedule.'''
        return self.walk(Loop)

    def reductions(self, reprod=None):
        '''Return all calls that have reductions and are decendents of this
        node. If reprod is not provided, all reductions are
        returned. If reprod is False, all builtin reductions that are
        not set to reproducible are returned. If reprod is True, all
        builtins that are set to reproducible are returned.'''

        call_reduction_list = []
        for call in self.walk(Kern):
            if call.is_reduction:
                if reprod is None:
                    call_reduction_list.append(call)
                elif reprod:
                    if call.reprod_reduction:
                        call_reduction_list.append(call)
                else:
                    if not call.reprod_reduction:
                        call_reduction_list.append(call)
        return call_reduction_list

    def is_openmp_parallel(self):
        ''':returns: True if this Node is within an OpenMP parallel region.

        '''
        omp_dir = self.ancestor(OMPParallelDirective)
        if omp_dir:
            return True
        return False

    def gen_code(self, parent):
        '''Abstract base class for code generation function.

        :param parent: the parent of this Node in the PSyIR.
        :type parent: :py:class:`psyclone.psyGen.Node`
        '''
        raise NotImplementedError("Please implement me")

    def update(self):
        ''' By default we assume there is no need to update the existing
        fparser2 AST which this Node represents. We simply call the update()
        method of any children. '''
        for child in self._children:
            child.update()

    def reference_accesses(self, var_accesses):
        '''Get all variable access information. The default implementation
        just recurses down to all children.

        :param var_accesses: Stores the output results.
        :type var_accesses: \
            :py:class:`psyclone.core.access_info.VariablesAccessInfo`
        '''
        for child in self._children:
            child.reference_accesses(var_accesses)


class Schedule(Node):
    ''' Stores schedule information for a sequence of statements (supplied
    as a list of children).

    :param children: the sequence of PSyIR nodes that make up the Schedule.
    :type children: list of :py:class:`psyclone.psyGen.Node`
    :param parent: that parent of this node in the PSyIR tree.
    :type parent: :py:class:`psyclone.psyGen.Node`

    '''
    def __init__(self, children=None, parent=None):
        Node.__init__(self, children=children, parent=parent)
        self._text_name = "Schedule"
        self._colour_key = "Schedule"

    @property
    def dag_name(self):
        '''
        :returns: The name of this node in the dag.
        :rtype: str
        '''
<<<<<<< HEAD
        return "schedule_" + str(self.abs_position)

    def view(self, indent=0):
        '''
        Print a text representation of this node to stdout and then
        call the view() method of any children.

        :param int indent: Depth of indent for output text.
        '''
        print(self.indent(indent) + self.coloured_text + "[]")
        for entity in self._children:
            entity.view(indent=indent + 1)

    @property
    def coloured_text(self):
        '''
        Returns the name of this node with appropriate control codes
        to generate coloured output in a terminal that supports it.

        :returns: Text containing the name of this node, possibly coloured.
        :rtype: str
        '''
        return colored("Schedule", SCHEDULE_COLOUR_MAP["Schedule"])
=======
        return self._text_name
>>>>>>> 48b23036

    def __getitem__(self, index):
        '''
        Overload the subscript notation ([int]) to access specific statements
        in the Schedule.

        :param int index: index of the statement to access.
        :returns: statement in a given position in the Schedule sequence.
        :rtype: :py:class:`psyclone.psyGen.Node`
        '''
        return self._children[index]

    def __str__(self):
        result = "Schedule:\n"
        for entity in self._children:
            result += str(entity) + "\n"
        result += "End Schedule"
        return result

    def gen_code(self, parent):
        '''
        A Schedule does not have any direct Fortran representation. We just
        call gen_code() for all of its children.

        :param parent: node in the f2pygen AST to which to add content.
        :type parent: :py:class:`psyclone.f2pygen.BaseGen`
        '''
        for child in self.children:
            child.gen_code(parent)


class InvokeSchedule(Schedule):
    '''
    Stores schedule information for an invocation call. Schedules can be
    optimised using transformations.

    >>> from psyclone.parse.algorithm import parse
    >>> ast, info = parse("algorithm.f90")
    >>> from psyclone.psyGen import PSyFactory
    >>> api = "..."
    >>> psy = PSyFactory(api).create(info)
    >>> invokes = psy.invokes
    >>> invokes.names
    >>> invoke = invokes.get("name")
    >>> schedule = invoke.schedule
    >>> schedule.view()

    :param type KernFactory: class instance of the factory to use when \
     creating Kernels. e.g. :py:class:`psyclone.dynamo0p3.DynKernCallFactory`.
    :param type BuiltInFactory: class instance of the factory to use when \
     creating built-ins. e.g. \
     :py:class:`psyclone.dynamo0p3_builtins.DynBuiltInCallFactory`.
    :param alg_calls: list of Kernel calls in the schedule.
    :type alg_calls: list of :py:class:`psyclone.parse.algorithm.KernelCall`

    '''
    def __init__(self, KernFactory, BuiltInFactory, alg_calls=None):
        # we need to separate calls into loops (an iteration space really)
        # and calls so that we can perform optimisations separately on the
        # two entities.
        if alg_calls is None:
            alg_calls = []
        sequence = []
        from psyclone.parse.algorithm import BuiltInCall
        for call in alg_calls:
            if isinstance(call, BuiltInCall):
                sequence.append(BuiltInFactory.create(call, parent=self))
            else:
                sequence.append(KernFactory.create(call, parent=self))
        Schedule.__init__(self, children=sequence, parent=None)
        self._invoke = None
        self._opencl = False  # Whether or not to generate OpenCL
        # InvokeSchedule opencl_options default values
        self._opencl_options = {"end_barrier": True}
        self._name_space_manager = NameSpaceFactory().create()
        self._text_name = "InvokeSchedule"

    def set_opencl_options(self, options):
        '''
        Validate and store a set of options associated with the InvokeSchedule
        to tune the OpenCL code generation.

        :param options: a set of options to tune the OpenCL code.
        :type options: dictionary of <string>:<value>

        '''
        valid_opencl_options = ['end_barrier']

        # Validate that the options given are supported and store them
        for key, value in options.items():
            if key in valid_opencl_options:
                if key == "end_barrier":
                    if not isinstance(value, bool):
                        raise TypeError(
                            "InvokeSchedule opencl_option 'end_barrier' "
                            "should be a boolean.")
            else:
                raise AttributeError(
                    "InvokeSchedule does not support the opencl_option '{0}'. "
                    "The supported options are: {1}."
                    "".format(key, valid_opencl_options))

            self._opencl_options[key] = value

    @property
    def invoke(self):
        return self._invoke

    @invoke.setter
    def invoke(self, my_invoke):
        self._invoke = my_invoke

    def node_str(self, colour=True):
        '''
        Returns the name of this node with appropriate control codes
        to generate coloured output in a terminal that supports it.

        :param bool colour: whether or not to include colour control codes.

        :returns: description of this node, possibly coloured.
        :rtype: str
        '''
        return "{0}[invoke='{1}']".format(
            self.coloured_name(colour), self.invoke.name)

    def __str__(self):
        result = "InvokeSchedule:\n"
        for entity in self._children:
            result += str(entity) + "\n"
        result += "End InvokeSchedule\n"
        return result

    def gen_code(self, parent):
        '''
        Generate the Nodes in the f2pygen AST for this schedule.

        :param parent: the parent Node (i.e. the enclosing subroutine) to \
                       which to add content.
        :type parent: :py:class:`psyclone.f2pygen.SubroutineGen`
        '''
        from psyclone.f2pygen import UseGen, DeclGen, AssignGen, CommentGen, \
            IfThenGen, CallGen

        if self._opencl:
            parent.add(UseGen(parent, name="iso_c_binding"))
            parent.add(UseGen(parent, name="clfortran"))
            parent.add(UseGen(parent, name="fortcl", only=True,
                              funcnames=["get_num_cmd_queues",
                                         "get_cmd_queues",
                                         "get_kernel_by_name"]))
            # Command queues
            nqueues = self._name_space_manager.create_name(
                root_name="num_cmd_queues", context="PSyVars",
                label="num_cmd_queues")
            qlist = self._name_space_manager.create_name(
                root_name="cmd_queues", context="PSyVars", label="cmd_queues")
            first = self._name_space_manager.create_name(
                root_name="first_time", context="PSyVars", label="first_time")
            flag = self._name_space_manager.create_name(
                root_name="ierr", context="PSyVars", label="ierr")
            parent.add(DeclGen(parent, datatype="integer", save=True,
                               entity_decls=[nqueues]))
            parent.add(DeclGen(parent, datatype="integer", save=True,
                               pointer=True, kind="c_intptr_t",
                               entity_decls=[qlist + "(:)"]))
            parent.add(DeclGen(parent, datatype="integer",
                               entity_decls=[flag]))
            parent.add(DeclGen(parent, datatype="logical", save=True,
                               entity_decls=[first],
                               initial_values=[".true."]))
            if_first = IfThenGen(parent, first)
            parent.add(if_first)
            if_first.add(AssignGen(if_first, lhs=first, rhs=".false."))
            if_first.add(CommentGen(if_first,
                                    " Ensure OpenCL run-time is initialised "
                                    "for this PSy-layer module"))
            if_first.add(CallGen(if_first, "psy_init"))
            if_first.add(AssignGen(if_first, lhs=nqueues,
                                   rhs="get_num_cmd_queues()"))
            if_first.add(AssignGen(if_first, lhs=qlist, pointer=True,
                                   rhs="get_cmd_queues()"))
            # Kernel pointers
            kernels = self.walk(Kern)
            for kern in kernels:
                base = "kernel_" + kern.name
                kernel = self._name_space_manager.create_name(
                    root_name=base, context="PSyVars", label=base)
                parent.add(
                    DeclGen(parent, datatype="integer", kind="c_intptr_t",
                            save=True, target=True, entity_decls=[kernel]))
                if_first.add(
                    AssignGen(
                        if_first, lhs=kernel,
                        rhs='get_kernel_by_name("{0}")'.format(kern.name)))

        for entity in self._children:
            entity.gen_code(parent)

        if self.opencl and self._opencl_options['end_barrier']:

            parent.add(CommentGen(parent,
                                  " Block until all kernels have finished"))

            # We need a clFinish for all the queues in the implementation
            opencl_num_queues = 1
            for kern in self.coded_kernels():
                opencl_num_queues = max(
                    opencl_num_queues,
                    kern.opencl_options['queue_number'])
            for queue_number in range(1, opencl_num_queues + 1):
                parent.add(
                    AssignGen(parent, lhs=flag,
                              rhs="clFinish({0}({1}))".format(qlist,
                                                              queue_number)))

    @property
    def opencl(self):
        '''
        :returns: Whether or not we are generating OpenCL for this \
            InvokeSchedule.
        :rtype: bool
        '''
        return self._opencl

    @opencl.setter
    def opencl(self, value):
        '''
        Setter for whether or not to generate the OpenCL version of this
        schedule.

        :param bool value: whether or not to generate OpenCL.
        '''
        if not isinstance(value, bool):
            raise ValueError(
                "InvokeSchedule.opencl must be a bool but got {0}".
                format(type(value)))
        self._opencl = value


class Directive(Node):
    '''
    Base class for all Directive statements.

    All classes that generate Directive statements (e.g. OpenMP,
    OpenACC, compiler-specific) inherit from this class.

    :param ast: the entry in the fparser2 parse tree representing the code \
                contained within this directive or None.
    :type ast: :py:class:`fparser.two.Fortran2003.Base` or NoneType
    :param children: list of PSyIR nodes that will be children of this \
                     Directive node or None.
    :type children: list of :py:class:`psyclone.psyGen.Node` or NoneType
    :param parent: PSyIR node that is the parent of this Directive or None.
    :type parent: :py:class:`psyclone.psyGen.Node` or NoneType

    '''
    # The prefix to use when constructing this directive in Fortran
    # (e.g. "OMP"). Must be set by sub-class.
    _PREFIX = ""

    def __init__(self, ast=None, children=None, parent=None):
        # A Directive always contains a Schedule
        sched = Schedule(children=children, parent=self)
        if children:
            # If we have children then set the Schedule's AST pointer to
            # point to the AST associated with them.
            sched.ast = children[0].ast
            for child in children:
                child.parent = sched
        else:
            sched.ast = ast
        super(Directive, self).__init__(ast, children=[sched], parent=parent)
        self._text_name = "Directive"
        self._colour_key = "Directive"

    @property
    def dir_body(self):
        '''
        :returns: the Schedule associated with this directive.
        :rtype: :py:class:`psyclone.psyGen.Schedule`

        :raises InternalError: if this node does not have a single Schedule as\
                               its child.
        '''
        if len(self.children) != 1 or not \
           isinstance(self.children[0], Schedule):
            raise InternalError(
                "Directive malformed or incomplete. It should have a single "
                "Schedule as a child but found: {0}".format(
                    [type(child).__name__ for child in self.children]))
        return self.children[0]

    @property
    def dag_name(self):
        ''' return the base dag name for this node '''
        return "directive_" + str(self.abs_position)

    def _add_region(self, start_text, end_text=None, data_movement=None):
        '''
        Modifies the underlying fparser2 parse tree to include a subset
        of nodes within a region. (e.g. a 'kernels' or 'data' region.)

        :param str start_text: the directive body to insert at the \
                               beginning of the region. "!$"+self._PREFIX+" " \
                               is prepended to the supplied text.
        :param str end_text: the directive body to insert at the end of \
                             the region (or None). "!$"+self._PREFIX+" " is \
                             prepended to the supplied text.
        :param str data_movement: whether to include data-movement clauses and\
                               if so, whether to determine them by analysing \
                               the code within the region ("analyse") or to \
                               specify 'default(present)' ("present").

        :raises InternalError: if either start_text or end_text already
                               begin with '!'.
        :raises InternalError: if data_movement is not None and not one of \
                               "present" or "analyse".
        :raises InternalError: if data_movement=="analyse" and this is an \
                               OpenMP directive.
        '''
        from fparser.common.readfortran import FortranStringReader
        from fparser.two.Fortran2003 import Comment
        from psyclone.psyir.frontend.fparser2 import Fparser2Reader
        valid_data_movement = ["present", "analyse"]

        # Ensure the fparser2 AST is up-to-date for all of our children
        Node.update(self)

        # Check that we haven't already been called
        if self.ast:
            return

        # Sanity check the supplied begin/end text
        if start_text.lstrip()[0] == "!":
            raise InternalError(
                "_add_region: start_text must be a plain label without "
                "directive or comment characters but got: '{0}'".
                format(start_text))
        if end_text and end_text.lstrip()[0] == "!":
            raise InternalError(
                "_add_region: end_text must be a plain label without directive"
                " or comment characters but got: '{0}'".format(end_text))
        # We only deal with data movement if this is an OpenACC directive
        if data_movement and data_movement == "analyse" and \
           not isinstance(self, ACCDirective):
            raise InternalError(
                "_add_region: the data_movement='analyse' option is only valid"
                " for an OpenACC directive.")

        # Find a reference to the fparser2 parse tree that belongs to
        # the contents of this region. Then go back up one level in the
        # parse tree to find the node to which we will add directives as
        # children. (We do this because our parent PSyIR node may be a
        # directive which has no associated entry in the fparser2 parse tree.)
        # TODO this should be simplified/improved once
        # the fparser2 parse tree has parent information (fparser/#102).
        first_child = self.children[0][0]
        last_child = self.children[0][-1]
        content_ast = first_child.ast
        fp_parent = content_ast._parent

        try:
            # Find the location of the AST of our first child node in the
            # list of child nodes of our parent in the fparser parse tree.
            ast_start_index = object_index(fp_parent.content,
                                           content_ast)
            if end_text:
                if last_child.ast_end:
                    ast_end_index = object_index(fp_parent.content,
                                                 last_child.ast_end)
                else:
                    ast_end_index = object_index(fp_parent.content,
                                                 last_child.ast)

                text = "!$" + self._PREFIX + " " + end_text
                directive = Comment(FortranStringReader(text,
                                                        ignore_comments=False))
                fp_parent.content.insert(ast_end_index+1, directive)
                # Retro-fit parent information. # TODO remove/modify this once
                # fparser/#102 is done (i.e. probably supply parent info as
                # option to the Comment() constructor).
                directive._parent = fp_parent
                # Ensure this end directive is included with the set of
                # statements belonging to this PSyIR node.
                self.ast_end = directive
                self.dir_body.ast_end = directive
        except (IndexError, ValueError):
            raise InternalError("Failed to find locations to insert "
                                "begin/end directives.")

        text = "!$" + self._PREFIX + " " + start_text

        if data_movement:
            if data_movement == "analyse":
                # Identify the inputs and outputs to the region (variables that
                # are read and written).
                processor = Fparser2Reader()
                readers, writers, readwrites = processor.get_inputs_outputs(
                    fp_parent.content[ast_start_index:ast_end_index+1])

                if readers:
                    text += " COPYIN({0})".format(",".join(readers))
                if writers:
                    text += " COPYOUT({0})".format(",".join(writers))
                if readwrites:
                    text += " COPY({0})".format(",".join(readwrites))

            elif data_movement == "present":
                text += " DEFAULT(PRESENT)"
            else:
                raise InternalError(
                    "_add_region: the optional data_movement argument must be "
                    "one of {0} but got '{1}'".format(valid_data_movement,
                                                      data_movement))
        directive = Comment(FortranStringReader(text,
                                                ignore_comments=False))
        fp_parent.content.insert(ast_start_index, directive)
        # Retro-fit parent information. # TODO remove/modify this once
        # fparser/#102 is done (i.e. probably supply parent info as option
        # to the Comment() constructor).
        directive._parent = fp_parent

        self.ast = directive
        self.dir_body.ast = directive


class ACCDirective(Directive):
    ''' Base class for all OpenACC directive statements. '''
    _PREFIX = "ACC"

    @property
    def dag_name(self):
        ''' Return the name to use in a dag for this node.

        :returns: Name of corresponding node in DAG
        :rtype: str
        '''
        return "ACC_directive_" + str(self.abs_position)


@six.add_metaclass(abc.ABCMeta)
class ACCEnterDataDirective(ACCDirective):
    '''
    Abstract class representing a "!$ACC enter data" OpenACC directive in
    an InvokeSchedule. Must be sub-classed for a particular API because the way
    in which fields are marked as being on the remote device is API-
    -dependent.

    :param children: list of nodes which this directive should \
                     have as children.
    :type children: list of :py:class:`psyclone.psyGen.Node`.
    :param parent: the node in the InvokeSchedule to which to add this \
                   directive as a child.
    :type parent: :py:class:`psyclone.psyGen.Node`.
    '''
    def __init__(self, children=None, parent=None):
        super(ACCEnterDataDirective, self).__init__(children=children,
                                                    parent=parent)
        self._acc_dirs = None  # List of parallel directives

    def node_str(self, colour=True):
        '''
        Returns the name of this node with appropriate control codes
        to generate coloured output in a terminal that supports it.

        :param bool colour: whether or not to include colour control codes.

        :returns: description of this node, possibly coloured.
        :rtype: str
        '''
        return self.coloured_name(colour) + "[ACC enter data]"

    @property
    def dag_name(self):
        '''
        :returns: the name to use for this Node in a DAG
        :rtype: str
        '''
        return "ACC_data_" + str(self.abs_position)

    def gen_code(self, parent):
        '''Generate the elements of the f2pygen AST for this Node in the
        Schedule.

        :param parent: node in the f2pygen AST to which to add node(s).
        :type parent: :py:class:`psyclone.f2pygen.BaseGen`

        :raises GenerationError: if no data is found to copy in.

        '''
        from psyclone.f2pygen import CommentGen

        # We must generate a list of all of the fields accessed by
        # OpenACC kernels (calls within an OpenACC parallel directive)
        # 1. Find all parallel directives. We store this list for later
        #    use in any sub-class.
        self._acc_dirs = self.root.walk(ACCParallelDirective)
        # 2. For each directive, loop over each of the fields used by
        #    the kernels it contains (this list is given by var_list)
        #    and add it to our list if we don't already have it
        var_list = []
        # TODO grid properties are effectively duplicated in this list (but
        # the OpenACC deep-copy support should spot this).
        for pdir in self._acc_dirs:
            for var in pdir.ref_list:
                if var not in var_list:
                    var_list.append(var)
        # 3. Convert this list of objects into a comma-delimited string
        var_str = ",".join(var_list)
        # 4. Add the enter data directive.
        if var_str:
            copy_in_str = "copyin("+var_str+")"
        else:
            # There should be at least one variable to copyin.
            raise GenerationError(
                "ACCEnterData directive did not find any data to copyin. "
                "Perhaps there are no ACCParallel directives within the "
                "region.")
        parent.add(DirectiveGen(parent, "acc", "begin", "enter data",
                                copy_in_str))
        # 5. Call an API-specific subclass of this class in case
        # additional declarations are required.
        self.data_on_device(parent)
        parent.add(CommentGen(parent, ""))

    @abc.abstractmethod
    def data_on_device(self, parent):
        '''
        Adds nodes into an InvokeSchedule to flag that the data required by the
        kernels in the data region is now on the device.

        :param parent: the node in the InvokeSchedule to which to add nodes
        :type parent: :py:class:`psyclone.psyGen.Node`
        '''


class ACCParallelDirective(ACCDirective):
    '''
    Class representing the !$ACC PARALLEL directive of OpenACC
    in the PSyIR.

    '''
    def node_str(self, colour=True):
        '''
        Returns the name of this node with appropriate control codes
        to generate coloured output in a terminal that supports it.

        :param bool colour: whether or not to include colour control codes.

        :returns: description of this node, possibly coloured.
        :rtype: str
        '''
        return self.coloured_name(colour) + "[ACC Parallel]"

    @property
    def dag_name(self):
        '''
        :returns: the name to use for this Node in a DAG
        :rtype: str
        '''
        return "ACC_parallel_" + str(self.abs_position)

    def gen_code(self, parent):
        '''
        Generate the elements of the f2pygen AST for this Node in the Schedule.

        :param parent: node in the f2pygen AST to which to add node(s).
        :type parent: :py:class:`psyclone.f2pygen.BaseGen`
        '''

        # Since we use "default(present)" the Schedule must contain an
        # 'enter data' directive. We don't mandate the order in which
        # transformations are applied so we have to check for that here.
        # We can't use Node.ancestor() because the data directive does
        # not have children. Instead, we go back up to the Schedule and
        # walk down from there.
        nodes = self.root.walk(ACCEnterDataDirective)
        if len(nodes) != 1:
            raise GenerationError(
                "A Schedule containing an ACC parallel region must also "
                "contain an ACC enter data directive but none was found for "
                "{0}".format(self.root.invoke.name))
        # Check that the enter-data directive comes before this parallel
        # directive
        if nodes[0].abs_position > self.abs_position:
            raise GenerationError(
                "An ACC parallel region must be preceeded by an ACC enter-"
                "data directive but in {0} this is not the case.".
                format(self.root.invoke.name))

        # "default(present)" means that the compiler is to assume that
        # all data required by the parallel region is already present
        # on the device. If we've made a mistake and it isn't present
        # then we'll get a run-time error.
        parent.add(DirectiveGen(parent, "acc", "begin", "parallel",
                                "default(present)"))

        for child in self.children:
            child.gen_code(parent)

        parent.add(DirectiveGen(parent, "acc", "end", "parallel", ""))

    @property
    def ref_list(self):
        '''
        Returns a list of the references (whether to arrays or objects)
        required by the Kernel call(s) that are children of this
        directive. This is the list of quantities that must be
        available on the remote device (probably a GPU) before
        the parallel region can be begun.

        :returns: list of variable names
        :rtype: list of str
        '''
        variables = []

        # Look-up the kernels that are children of this node
        for call in self.kernels():
            for arg in call.arguments.acc_args:
                if arg not in variables:
                    variables.append(arg)
        return variables

    @property
    def fields(self):
        '''
        Returns a list of the names of field objects required by the Kernel
        call(s) that are children of this directive.

        :returns: list of names of field arguments.
        :rtype: list of str
        '''
        # Look-up the kernels that are children of this node
        fld_list = []
        for call in self.kernels():
            for arg in call.arguments.fields:
                if arg not in fld_list:
                    fld_list.append(arg)
        return fld_list

    @property
    def scalars(self):
        '''
        Returns a list of the scalar quantities required by the Kernels in
        this region.

        :returns: list of names of scalar arguments.
        :rtype: list of str
        '''
        scalars = []
        for call in self.kernels():
            for arg in call.arguments.scalars:
                if arg not in scalars:
                    scalars.append(arg)
        return scalars

    def update(self):
        '''
        Update the underlying fparser2 parse tree with nodes for the start
        and end of this parallel region.
        '''
        self._add_region(start_text="PARALLEL", end_text="END PARALLEL")


class ACCLoopDirective(ACCDirective):
    '''
    Class managing the creation of a '!$acc loop' OpenACC directive.

    :param children: list of nodes that will be children of this directive.
    :type children: list of :py:class:`psyclone.psyGen.Node`.
    :param parent: the node in the Schedule to which to add this directive.
    :type parent: :py:class:`psyclone.psyGen.Node`.
    :param int collapse: Number of nested loops to collapse into a single \
                         iteration space or None.
    :param bool independent: Whether or not to add the `independent` clause \
                             to the loop directive.
    '''
    def __init__(self, children=None, parent=None, collapse=None,
                 independent=True, sequential=False):
        self._collapse = collapse
        self._independent = independent
        self._sequential = sequential
        super(ACCLoopDirective, self).__init__(children=children,
                                               parent=parent)

    @property
    def dag_name(self):
        '''
        :returns: the name to use for this Node in a DAG
        :rtype: str
        '''
        return "ACC_loop_" + str(self.abs_position)

    def node_str(self, colour=True):
        '''
        Returns the name of this node with (optional) control codes
        to generate coloured output in a terminal that supports it.

        :param bool colour: whether or not to include colour control codes.

        :returns: description of this node, possibly coloured.
        :rtype: str
        '''
        text = self.coloured_name(colour) + "[ACC Loop"
        if self._sequential:
            text += ", seq"
        else:
            if self._collapse:
                text += ", collapse={0}".format(self._collapse)
            if self._independent:
                text += ", independent"
        text += "]"
        return text

    def gen_code(self, parent):
        '''
        Generate the f2pygen AST entries in the Schedule for this OpenACC
        loop directive.

        :param parent: the parent Node in the Schedule to which to add our
                       content.
        :type parent: sub-class of :py:class:`psyclone.f2pygen.BaseGen`
        :raises GenerationError: if this "!$acc loop" is not enclosed within \
                                 an ACC Parallel region.
        '''

        # It is only at the point of code generation that we can check for
        # correctness (given that we don't mandate the order that a user can
        # apply transformations to the code). As an orphaned loop directive,
        # we must have an ACCParallelDirective as an ancestor somewhere
        # back up the tree.
        if not self.ancestor(ACCParallelDirective):
            raise GenerationError(
                "ACCLoopDirective must have an ACCParallelDirective as an "
                "ancestor in the Schedule")

        # Add any clauses to the directive
        options = []
        if self._sequential:
            options.append("seq")
        else:
            if self._collapse:
                options.append("collapse({0})".format(self._collapse))
            if self._independent:
                options.append("independent")
        options_str = " ".join(options)

        parent.add(DirectiveGen(parent, "acc", "begin", "loop", options_str))

        for child in self.children:
            child.gen_code(parent)

    def update(self):
        '''
        Update the existing fparser2 parse tree with the code associated with
        this ACC LOOP directive.
        '''
        text = "LOOP"
        if self._sequential:
            text += " SEQ"
        else:
            if self._independent:
                text += " INDEPENDENT"
            if self._collapse:
                text += " COLLAPSE({0})".format(self._collapse)
        self._add_region(start_text=text)


class OMPDirective(Directive):
    '''
    Base class for all OpenMP-related directives

    '''
    _PREFIX = "OMP"

    @property
    def dag_name(self):
        '''
        :returns: the name to use in a dag for this node
        :rtype: str
        '''
        return "OMP_directive_" + str(self.abs_position)

    def node_str(self, colour=True):
        '''
        Returns the name of this node with (optional) control codes
        to generate coloured output in a terminal that supports it.

        :param bool colour: whether or not to include colour control codes.

        :returns: description of this node, possibly coloured.
        :rtype: str
        '''
        return self.coloured_name(colour) + "[OMP]"

    def _get_reductions_list(self, reduction_type):
        '''Return the name of all scalars within this region that require a
        reduction of type reduction_type. Returned names will be unique.
        :param reduction_type: The reduction type (e.g. AccessType.SUM) to \
            search for.
        :type reduction_type: :py:class:`psyclone.core.access_type.AccessType`
        '''
        result = []
        for call in self.kernels():
            for arg in call.arguments.args:
                if arg.type in MAPPING_SCALARS.values():
                    if arg.descriptor.access == reduction_type:
                        if arg.name not in result:
                            result.append(arg.name)
        return result


class OMPParallelDirective(OMPDirective):

    @property
    def dag_name(self):
        ''' Return the name to use in a dag for this node'''
        return "OMP_parallel_" + str(self.abs_position)

    def node_str(self, colour=True):
        '''
        Returns the name of this node with (optional) control codes
        to generate coloured output in a terminal that supports it.

        :param bool colour: whether or not to include colour control codes.

        :returns: description of this node, possibly coloured.
        :rtype: str
        '''
        return self.coloured_name(colour) + "[OMP parallel]"

    def gen_code(self, parent):
        '''Generate the fortran OMP Parallel Directive and any associated
        code'''
        from psyclone.f2pygen import AssignGen, UseGen, \
            CommentGen, DeclGen

        private_list = self._get_private_list()

        reprod_red_call_list = self.reductions(reprod=True)
        if reprod_red_call_list:
            # we will use a private thread index variable
            name_space_manager = NameSpaceFactory().create()
            thread_idx = name_space_manager.create_name(
                root_name="th_idx", context="PSyVars", label="thread_index")
            private_list.append(thread_idx)
            # declare the variable
            parent.add(DeclGen(parent, datatype="integer",
                               entity_decls=[thread_idx]))
        private_str = ",".join(private_list)

        # We're not doing nested parallelism so make sure that this
        # omp parallel region is not already within some parallel region
        self._not_within_omp_parallel_region()

        # Check that this OpenMP PARALLEL directive encloses other
        # OpenMP directives. Although it is valid OpenMP if it doesn't,
        # this almost certainly indicates a user error.
        self._encloses_omp_directive()

        calls = self.reductions()

        # first check whether we have more than one reduction with the same
        # name in this Schedule. If so, raise an error as this is not
        # supported for a parallel region.
        names = []
        for call in calls:
            name = call.reduction_arg.name
            if name in names:
                raise GenerationError(
                    "Reduction variables can only be used once in an invoke. "
                    "'{0}' is used multiple times, please use a different "
                    "reduction variable".format(name))
            else:
                names.append(name)

        zero_reduction_variables(calls, parent)

        parent.add(DirectiveGen(parent, "omp", "begin", "parallel",
                                "default(shared), private({0})".
                                format(private_str)))

        if reprod_red_call_list:
            # add in a local thread index
            parent.add(UseGen(parent, name="omp_lib", only=True,
                              funcnames=["omp_get_thread_num"]))
            parent.add(AssignGen(parent, lhs=thread_idx,
                                 rhs="omp_get_thread_num()+1"))

        first_type = type(self.dir_body[0])
        for child in self.dir_body.children:
            if first_type != type(child):
                raise NotImplementedError("Cannot correctly generate code"
                                          " for an OpenMP parallel region"
                                          " containing children of "
                                          "different types")
            child.gen_code(parent)

        parent.add(DirectiveGen(parent, "omp", "end", "parallel", ""))

        if reprod_red_call_list:
            parent.add(CommentGen(parent, ""))
            parent.add(CommentGen(parent, " sum the partial results "
                                  "sequentially"))
            parent.add(CommentGen(parent, ""))
            for call in reprod_red_call_list:
                call.reduction_sum_loop(parent)

    def begin_string(self):
        '''Returns the beginning statement of this directive, i.e.
        "omp parallel". The visitor is responsible for adding the
        correct directive beginning (e.g. "!$").

        :returns: the opening statement of this directive.
        :rtype: str

        '''
        result = "omp parallel"
        # TODO #514: not yet working with NEMO, so commented out for now
        # if not self._reprod:
        #     result += self._reduction_string()
        private_list = self._get_private_list()
        private_str = ",".join(private_list)

        if private_str:
            result = "{0} private({1})".format(result, private_str)
        return result

    def end_string(self):
        '''Returns the end (or closing) statement of this directive, i.e.
        "omp end parallel". The visitor is responsible for adding the
        correct directive beginning (e.g. "!$").

        :returns: the end statement for this directive.
        :rtype: str

        '''
        # pylint: disable=no-self-use
        return "omp end parallel"

    def _get_private_list(self):
        '''
        Returns the variable names used for any loops within a directive
        and any variables that have been declared private by a Kernel
        within the directive.

        :returns: list of variables to declare as thread private.
        :rtype: list of str

        :raises InternalError: if a Kernel has local variable(s) but they \
                               aren't named.
        '''
        result = set()
        # get variable names from all calls that are a child of this node
        for call in self.kernels():
            for variable_name in call.local_vars():
                if variable_name == "":
                    raise InternalError(
                        "call '{0}' has a local variable but its "
                        "name is not set.".format(call.name))
                result.add(variable_name.lower())

        # Now determine scalar variables that must be private:
        var_accesses = VariablesAccessInfo()
        self.reference_accesses(var_accesses)
        for var_name in var_accesses.all_vars:
            accesses = var_accesses[var_name].all_accesses
            # Ignore variables that have indices, we only look at scalar
            if accesses[0].indices is not None:
                continue

            # If a variable is only accessed once, it is either an error
            # or a shared variable - anyway it is not private
            if len(accesses) == 1:
                continue

            # We have at least two accesses. If the first one is a write,
            # assume the variable should be private:
            if accesses[0].access_type == AccessType.WRITE:
                result.add(var_name.lower())

        # Convert the set into a list and sort it, so that we get
        # reproducible results
        list_result = list(result)
        list_result.sort()
        return list_result

    def _not_within_omp_parallel_region(self):
        ''' Check that this Directive is not within any other
            parallel region '''
        if self.ancestor(OMPParallelDirective) is not None:
            raise GenerationError("Cannot nest OpenMP parallel regions.")

    def _encloses_omp_directive(self):
        ''' Check that this Parallel region contains other OpenMP
            directives. While it doesn't have to (in order to be valid
            OpenMP), it is likely that an absence of directives
            is an error on the part of the user. '''
        # We need to recurse down through all our children and check
        # whether any of them are an OMPDirective.
        node_list = self.walk(OMPDirective)
        if not node_list:
            # TODO raise a warning here so that the user can decide
            # whether or not this is OK.
            pass
            # raise GenerationError("OpenMP parallel region does not enclose "
            #                       "any OpenMP directives. This is probably "
            #                       "not what you want.")

    def update(self):
        '''
        Updates the fparser2 AST by inserting nodes for this OpenMP
        parallel region.

        '''
        # TODO #435: Remove this function once this is fixed
        self._add_region(
            start_text="parallel default(shared), private({0})".format(
                ",".join(self._get_private_list())),
            end_text="end parallel")


class OMPDoDirective(OMPDirective):
    '''
    Class representing an OpenMP DO directive in the PSyclone AST.

    :param list children: list of Nodes that are children of this Node.
    :param parent: the Node in the AST that has this directive as a child.
    :type parent: :py:class:`psyclone.psyGen.Node`
    :param str omp_schedule: the OpenMP schedule to use.
    :param bool reprod: whether or not to generate code for run-reproducible \
                        OpenMP reductions.

    '''
    def __init__(self, children=None, parent=None, omp_schedule="static",
                 reprod=None):

        if children is None:
            children = []

        if reprod is None:
            self._reprod = Config.get().reproducible_reductions
        else:
            self._reprod = reprod

        self._omp_schedule = omp_schedule

        # Call the init method of the base class once we've stored
        # the OpenMP schedule
        super(OMPDoDirective, self).__init__(children=children,
                                             parent=parent)

    @property
    def dag_name(self):
        ''' Return the name to use in a dag for this node'''
        return "OMP_do_" + str(self.abs_position)

    def node_str(self, colour=True):
        '''
        Returns the name of this node with (optional) control codes
        to generate coloured output in a terminal that supports it.

        :param bool colour: whether or not to include colour control codes.

        :returns: description of this node, possibly coloured.
        :rtype: str
        '''
        if self.reductions():
            reprod = "[reprod={0}]".format(self._reprod)
        else:
            reprod = ""
        return "{0}[OMP do]{1}".format(self.coloured_name(colour), reprod)

    def _reduction_string(self):
        ''' Return the OMP reduction information as a string '''
        reduction_str = ""
        for reduction_type in AccessType.get_valid_reduction_modes():
            reductions = self._get_reductions_list(reduction_type)
            for reduction in reductions:
                reduction_str += ", reduction({0}:{1})".format(
                    OMP_OPERATOR_MAPPING[reduction_type], reduction)
        return reduction_str

    @property
    def reprod(self):
        ''' returns whether reprod has been set for this object or not '''
        return self._reprod

    def gen_code(self, parent):
        '''
        Generate the f2pygen AST entries in the Schedule for this OpenMP do
        directive.

        :param parent: the parent Node in the Schedule to which to add our \
                       content.
        :type parent: sub-class of :py:class:`psyclone.f2pygen.BaseGen`
        :raises GenerationError: if this "!$omp do" is not enclosed within \
                                 an OMP Parallel region.

        '''
        # It is only at the point of code generation that we can check for
        # correctness (given that we don't mandate the order that a user
        # can apply transformations to the code). As an orphaned loop
        # directive, we must have an OMPRegionDirective as an ancestor
        # somewhere back up the tree.
        if not self.ancestor(OMPParallelDirective,
                             excluding=[OMPParallelDoDirective]):
            raise GenerationError("OMPOrphanLoopDirective must have an "
                                  "OMPRegionDirective as ancestor")

        if self._reprod:
            local_reduction_string = ""
        else:
            local_reduction_string = self._reduction_string()

        # As we're an orphaned loop we don't specify the scope
        # of any variables so we don't have to generate the
        # list of private variables
        options = "schedule({0})".format(self._omp_schedule) + \
                  local_reduction_string
        parent.add(DirectiveGen(parent, "omp", "begin", "do", options))

        for child in self.children:
            child.gen_code(parent)

        # make sure the directive occurs straight after the loop body
        position = parent.previous_loop()
        parent.add(DirectiveGen(parent, "omp", "end", "do", ""),
                   position=["after", position])

    def begin_string(self):
        '''Returns the beginning statement of this directive, i.e.
        "omp do ...". The visitor is responsible for adding the
        correct directive beginning (e.g. "!$").

        :returns: the beginning statement for this directive.
        :rtype: str

        '''
        return "omp do schedule({0})".format(self._omp_schedule)

    def end_string(self):
        '''Returns the end (or closing) statement of this directive, i.e.
        "omp end do". The visitor is responsible for adding the
        correct directive beginning (e.g. "!$").

        :returns: the end statement for this directive.
        :rtype: str

        '''
        return "omp end do"

    def update(self):
        '''
        Updates the fparser2 AST by inserting nodes for this OpenMP do.

        :raises GenerationError: if the existing AST doesn't have the \
                                 correct structure to permit the insertion \
                                 of the OpenMP parallel do.
        '''
        # Since this is an OpenMP do, it can only be applied
        # to a single loop.
        if len(self._children) != 1:
            raise GenerationError(
                "An OpenMP DO can only be applied to a single loop "
                "but this Node has {0} children: {1}".
                format(len(self._children), self._children))

        self._add_region(start_text="do schedule({0})".format(
            self._omp_schedule), end_text="end do")


class OMPParallelDoDirective(OMPParallelDirective, OMPDoDirective):
    ''' Class for the !$OMP PARALLEL DO directive. This inherits from
        both OMPParallelDirective (because it creates a new OpenMP
        thread-parallel region) and OMPDoDirective (because it
        causes a loop to be parallelised). '''

    def __init__(self, children=[], parent=None, omp_schedule="static"):
        OMPDoDirective.__init__(self,
                                children=children,
                                parent=parent,
                                omp_schedule=omp_schedule)

    @property
    def dag_name(self):
        ''' Return the name to use in a dag for this node'''
        return "OMP_parallel_do_" + str(self.abs_position)

    def node_str(self, colour=True):
        '''
        Returns the name of this node with (optional) control codes
        to generate coloured output in a terminal that supports it.

        :param bool colour: whether or not to include colour control codes.

        :returns: description of this node, possibly coloured.
        :rtype: str
        '''
        return self.coloured_name(colour) + "[OMP parallel do]"

    def gen_code(self, parent):

        # We're not doing nested parallelism so make sure that this
        # omp parallel do is not already within some parallel region
        self._not_within_omp_parallel_region()

        calls = self.reductions()
        zero_reduction_variables(calls, parent)
        private_str = ",".join(self._get_private_list())
        parent.add(DirectiveGen(parent, "omp", "begin", "parallel do",
                                "default(shared), private({0}), "
                                "schedule({1})".
                                format(private_str, self._omp_schedule) +
                                self._reduction_string()))
        for child in self.children:
            child.gen_code(parent)

        # make sure the directive occurs straight after the loop body
        position = parent.previous_loop()
        parent.add(DirectiveGen(parent, "omp", "end", "parallel do", ""),
                   position=["after", position])

    def update(self):
        '''
        Updates the fparser2 AST by inserting nodes for this OpenMP
        parallel do.

        :raises GenerationError: if the existing AST doesn't have the \
                                 correct structure to permit the insertion \
                                 of the OpenMP parallel do.
        '''
        # Since this is an OpenMP (parallel) do, it can only be applied
        # to a single loop.
        if len(self._children) != 1:
            raise GenerationError(
                "An OpenMP PARALLEL DO can only be applied to a single loop "
                "but this Node has {0} children: {1}".
                format(len(self._children), self._children))

        self._add_region(
            start_text="parallel do default(shared), private({0}), "
            "schedule({1})".format(",".join(self._get_private_list()),
                                   self._omp_schedule),
            end_text="end parallel do")


class GlobalSum(Node):
    '''
    Generic Global Sum class which can be added to and manipulated
    in, a schedule.

    :param scalar: the scalar that the global sum is stored into
    :type scalar: :py:class:`psyclone.dynamo0p3.DynKernelArgument`
    :param parent: optional parent (default None) of this object
    :type parent: :py:class:`psyclone.psyGen.node`

    '''
    def __init__(self, scalar, parent=None):
        Node.__init__(self, children=[], parent=parent)
        import copy
        self._scalar = copy.copy(scalar)
        if scalar:
            # Update scalar values appropriately
            # Here "readwrite" denotes how the class GlobalSum
            # accesses/updates a scalar
            self._scalar.access = AccessType.READWRITE
            self._scalar.call = self
        self._text_name = "GlobalSum"
        self._colour_key = "GlobalSum"

    @property
    def scalar(self):
        ''' Return the scalar field that this global sum acts on '''
        return self._scalar

    @property
    def dag_name(self):
        ''' Return the name to use in a dag for this node'''
        return "globalsum({0})_".format(self._scalar.name) + str(self.position)

    @property
    def args(self):
        ''' Return the list of arguments associated with this node. Override
        the base method and simply return our argument.'''
        return [self._scalar]

    def node_str(self, colour=True):
        '''
        Returns a text description of this node with (optional) control codes
        to generate coloured output in a terminal that supports it.

        :param bool colour: whether or not to include colour control codes.

        :returns: description of this node, possibly coloured.
        :rtype: str
        '''
        return "{0}[scalar='{1}']".format(self.coloured_name(colour),
                                          self._scalar.name)

    def __str__(self):
        return self.node_str(False)


class HaloExchange(Node):
    '''
    Generic Halo Exchange class which can be added to and
    manipulated in, a schedule.

    :param field: the field that this halo exchange will act on
    :type field: :py:class:`psyclone.dynamo0p3.DynKernelArgument`
    :param check_dirty: optional argument default True indicating
    whether this halo exchange should be subject to a run-time check
    for clean/dirty halos.
    :type check_dirty: bool
    :param vector_index: optional vector index (default None) to
    identify which index of a vector field this halo exchange is
    responsible for
    :type vector_index: int
    :param parent: optional parent (default None) of this object
    :type parent: :py:class:`psyclone.psyGen.node`

    '''
    def __init__(self, field, check_dirty=True,
                 vector_index=None, parent=None):
        Node.__init__(self, children=[], parent=parent)
        import copy
        self._field = copy.copy(field)
        if field:
            # Update fields values appropriately
            # Here "readwrite" denotes how the class HaloExchange
            # accesses a field rather than the field's continuity
            self._field.access = AccessType.READWRITE
            self._field.call = self
        self._halo_type = None
        self._halo_depth = None
        self._check_dirty = check_dirty
        self._vector_index = vector_index
        self._text_name = "HaloExchange"
        self._colour_key = "HaloExchange"

    @property
    def vector_index(self):
        '''If the field is a vector then return the vector index associated
        with this halo exchange. Otherwise return None'''
        return self._vector_index

    @property
    def halo_depth(self):
        ''' Return the depth of the halo exchange '''
        return self._halo_depth

    @halo_depth.setter
    def halo_depth(self, value):
        ''' Set the depth of the halo exchange '''
        self._halo_depth = value

    @property
    def field(self):
        ''' Return the field that the halo exchange acts on '''
        return self._field

    @property
    def dag_name(self):
        '''
        :returns: the name to use in a dag for this node.
        :rtype: str
        '''
        name = ("{0}({1})_{2}".format(self._text_name, self._field.name,
                                      self.position))
        if self._check_dirty:
            name = "check" + name
        return name

    @property
    def args(self):
        '''Return the list of arguments associated with this node. Overide the
        base method and simply return our argument. '''
        return [self._field]

    def check_vector_halos_differ(self, node):
        '''helper method which checks that two halo exchange nodes (one being
        self and the other being passed by argument) operating on the
        same field, both have vector fields of the same size and use
        different vector indices. If this is the case then the halo
        exchange nodes do not depend on each other. If this is not the
        case then an internal error will have occured and we raise an
        appropriate exception.

        :param node: a halo exchange which should exchange the same
        field as self
        :type node: :py:class:`psyclone.psyGen.HaloExchange`
        :raises GenerationError: if the argument passed is not a halo exchange
        :raises GenerationError: if the field name in the halo
        exchange passed in has a different name to the field in this
        halo exchange
        :raises GenerationError: if the field in this halo exchange is
        not a vector field
        :raises GenerationError: if the vector size of the field in
        this halo exchange is different to vector size of the field in
        the halo exchange passed by argument.
        :raises GenerationError: if the vector index of the field in
        this halo exchange is the same as the vector index of the
        field in the halo exchange passed by argument.

        '''

        if not isinstance(node, HaloExchange):
            raise GenerationError(
                "Internal error, the argument passed to "
                "HaloExchange.check_vector_halos_differ() is not "
                "a halo exchange object")

        if self.field.name != node.field.name:
            raise GenerationError(
                "Internal error, the halo exchange object passed to "
                "HaloExchange.check_vector_halos_differ() has a different "
                "field name '{0}' to self "
                "'{1}'".format(node.field.name, self.field.name))

        if self.field.vector_size <= 1:
            raise GenerationError(
                "Internal error, HaloExchange.check_vector_halos_differ() "
                "a halo exchange depends on another halo "
                "exchange but the vector size of field '{0}' is 1".
                format(self.field.name))

        if self.field.vector_size != node.field.vector_size:
            raise GenerationError(
                "Internal error, HaloExchange.check_vector_halos_differ() "
                "a halo exchange depends on another halo "
                "exchange but the vector sizes for field '{0}' differ".
                format(self.field.name))

        if self.vector_index == \
           node.vector_index:
            raise GenerationError(
                "Internal error, HaloExchange.check_vector_halos_differ() "
                "a halo exchange depends on another halo "
                "exchange but both vector id's ('{0}') of field '{1}' are "
                "the same".format(self.vector_index, self.field.name))

    def node_str(self, colour=True):
        '''
        Returns the name of this node with (optional) control codes
        to generate coloured output in a terminal that supports it.

        :param bool colour: whether or not to include colour control codes.

        :returns: description of this node, possibly coloured.
        :rtype: str
        '''
        return ("{0}[field='{1}', type='{2}', depth={3}, "
                "check_dirty={4}]".format(
                    self.coloured_name(colour), self._field.name,
                    self._halo_type, self._halo_depth,
                    self._check_dirty))

    def __str__(self):
        return self.node_str(False)


class Loop(Node):
    '''
    Node representing a loop within the PSyIR. It has 4 mandatory children:
    the first one represents the loop lower bound, the second one represents
    the loop upper bound, the third one represents the step value and the
    fourth one is always a PSyIR Schedule node containing the statements inside
    the loop body.

    (Note: currently this loop only represents the equivalent to Fortran do
    loops. This means the loop is bounded by start/stop/step expressions
    evaluated before the loop starts.)

    :param parent: parent of this node in the PSyIR.
    :type parent: sub-class of :py:class:`psyclone.psyGen.Node`
    :param str variable_name: optional name of the loop iterator \
        variable. Defaults to an empty string.
    :param valid_loop_types: a list of loop types that are specific \
        to a particular API.
    :type valid_loop_types: list of str

    '''

    def __init__(self, parent=None, variable_name="", valid_loop_types=None):
        Node.__init__(self, parent=parent)

        # we need to determine whether this is a built-in or kernel
        # call so our schedule can do the right thing.

        if valid_loop_types is None:
            self._valid_loop_types = []
        else:
            self._valid_loop_types = valid_loop_types
        self._loop_type = None        # inner, outer, colour, colours, ...
        self._field = None
        self._field_name = None       # name of the field
        self._field_space = None      # v0, v1, ...,     cu, cv, ...
        self._iteration_space = None  # cells, ...,      cu, cv, ...
        self._kern = None             # Kernel associated with this loop
        self._text_name = "Loop"
        self._colour_key = "Loop"

        # TODO replace iterates_over with iteration_space
        self._iterates_over = "unknown"

        self._variable_name = variable_name
        self._id = ""

    def _check_completeness(self):
        ''' Check that the Loop has 4 children and the 4th is a Schedule.

        :raises InternalError: If the loop does not have 4 children or the
            4th one is not a Schedule
        '''
        if len(self.children) < 4:
            raise InternalError(
                "Loop malformed or incomplete. It should have exactly 4 "
                "children, but found loop with '{0}'.".format(str(self)))

        if not isinstance(self.children[3], Schedule):
            raise InternalError(
                "Loop malformed or incomplete. Fourth child should be a "
                "Schedule node, but found loop with '{0}'.".format(str(self)))

    @property
    def start_expr(self):
        '''
        :returns: the PSyIR Node representing the Loop start expression.
        :rtype: :py:class:`psyclone.psyGen.Node`

        '''
        self._check_completeness()
        return self._children[0]

    @start_expr.setter
    def start_expr(self, expr):
        ''' Setter for Loop start_expr attribute.

        :param expr: New PSyIR start expression.
        :type expr: :py:class:`psyclone.psyGen.Node`

        :raises TypeError: if expr is not a PSyIR node.

        '''
        if not isinstance(expr, Node):
            raise TypeError(
                "Only PSyIR nodes can be assigned as the Loop start expression"
                ", but found '{0}' instead".format(type(expr)))
        self._check_completeness()
        self._children[0] = expr

    @property
    def stop_expr(self):
        '''
        :returns: the PSyIR Node representing the Loop stop expression.
        :rtype: :py:class:`psyclone.psyGen.Node`

        '''
        self._check_completeness()
        return self._children[1]

    @stop_expr.setter
    def stop_expr(self, expr):
        ''' Setter for Loop stop_expr attribute.

        :param expr: New PSyIR stop expression.
        :type expr: :py:class:`psyclone.psyGen.Node`

        :raises TypeError: if expr is not a PSyIR node.

        '''
        if not isinstance(expr, Node):
            raise TypeError(
                "Only PSyIR nodes can be assigned as the Loop stop expression"
                ", but found '{0}' instead".format(type(expr)))
        self._check_completeness()
        self._children[1] = expr

    @property
    def step_expr(self):
        '''
        :returns: the PSyIR Node representing the Loop step expression.
        :rtype: :py:class:`psyclone.psyGen.Node`

        '''
        self._check_completeness()
        return self._children[2]

    @step_expr.setter
    def step_expr(self, expr):
        ''' Setter for Loop step_expr attribute.

        :param expr: New PSyIR step expression.
        :type expr: :py:class:`psyclone.psyGen.Node`

        :raises TypeError: if expr is not a PSyIR node.

        '''
        if not isinstance(expr, Node):
            raise TypeError(
                "Only PSyIR nodes can be assigned as the Loop step expression"
                ", but found '{0}' instead".format(type(expr)))
        self._check_completeness()
        self._children[2] = expr

    @property
    def loop_body(self):
        '''
        :returns: the PSyIR Schedule with the loop body statements.
        :rtype: :py:class:`psyclone.psyGen.Schedule`

        '''
        self._check_completeness()
        return self._children[3]

    @property
    def dag_name(self):
        ''' Return the name to use in a dag for this node

        :returns: Return the dag name for this loop
        :rtype: string

        '''
        if self.loop_type:
            name = "loop_[{0}]_".format(self.loop_type) + \
                   str(self.abs_position)
        else:
            name = "loop_" + str(self.abs_position)
        return name

    @property
    def loop_type(self):
        return self._loop_type

    @loop_type.setter
    def loop_type(self, value):
        '''
        Set the type of this Loop.

        :param str value: the type of this loop.
        :raises GenerationError: if the specified value is not a recognised \
                                 loop type.
        '''
        if value not in self._valid_loop_types:
            raise GenerationError(
                "Error, loop_type value ({0}) is invalid. Must be one of "
                "{1}.".format(value, self._valid_loop_types))
        self._loop_type = value

    def node_str(self, colour=True):
        '''
        Returns the name of this node with (optional) control codes
        to generate coloured output in a terminal that supports it.

        :param bool colour: whether or not to include colour control codes.

        :returns: description of this node, possibly coloured.
        :rtype: str
        '''
        return ("{0}[type='{1}', field_space='{2}', it_space='{3}']".
                format(colored("Loop", SCHEDULE_COLOUR_MAP["Loop"]),
                       self._loop_type, self._field_space,
                       self.iteration_space))

    @property
    def field_space(self):
        return self._field_space

    @field_space.setter
    def field_space(self, my_field_space):
        self._field_space = my_field_space

    @property
    def field_name(self):
        return self._field_name

    @property
    def field(self):
        return self._field

    @field_name.setter
    def field_name(self, my_field_name):
        self._field_name = my_field_name

    @property
    def iteration_space(self):
        return self._iteration_space

    @iteration_space.setter
    def iteration_space(self, it_space):
        self._iteration_space = it_space

    @property
    def kernel(self):
        '''
        :returns: the kernel object associated with this Loop (if any).
        :rtype: :py:class:`psyclone.psyGen.Kern`
        '''
        return self._kern

    @kernel.setter
    def kernel(self, kern):
        '''
        Setter for kernel object associated with this loop.

        :param kern: a kernel object.
        :type kern: :py:class:`psyclone.psyGen.Kern`
        '''
        self._kern = kern

    @property
    def variable_name(self):
        '''
        :returns: the name of the control variable for this loop.
        :rtype: str
        '''
        return self._variable_name

    def __str__(self):
        # Give Loop sub-classes a specialised name
        name = self.__class__.__name__
        result = name + "["
        result += "id:'" + self._id
        result += "', variable:'" + self._variable_name
        if self.loop_type:
            result += "', loop_type:'" + self._loop_type
        result += "']\n"
        for entity in self._children:
            result += str(entity) + "\n"
        result += "End " + name
        return result

    def reference_accesses(self, var_accesses):
        '''Get all variable access information. It combines the data from
        the loop bounds (start, stop and step), as well as the loop body.
        The loop variable is marked as 'READ+WRITE' and references in start,
        stop and step are marked as 'READ'.

        :param var_accesses: VariablesAccessInfo instance that stores the \
            information about variable accesses.
        :type var_accesses: \
            :py:class:`psyclone.core.access_info.VariablesAccessInfo`
        '''

        # It is important to first add the WRITE access, since this way
        # the dependency analysis for declaring openmp private variables
        # will automatically declare the loop variables to be private
        # (write access before read)
        var_accesses.add_access(self.variable_name, AccessType.WRITE, self)
        var_accesses.add_access(self.variable_name, AccessType.READ, self)

        # Accesses of the start/stop/step expressions
        self.start_expr.reference_accesses(var_accesses)
        self.stop_expr.reference_accesses(var_accesses)
        self.step_expr.reference_accesses(var_accesses)
        var_accesses.next_location()

        for child in self.loop_body.children:
            child.reference_accesses(var_accesses)
            var_accesses.next_location()

    def has_inc_arg(self):
        ''' Returns True if any of the Kernels called within this
        loop have an argument with INC access. Returns False otherwise '''
        for kern_call in self.coded_kernels():
            for arg in kern_call.arguments.args:
                if arg.access == AccessType.INC:
                    return True
        return False

    def unique_modified_args(self, arg_type):
        '''Return all unique arguments of the given type from kernels inside
        this loop that are modified.

        :param str arg_type: the type of kernel argument (e.g. field, \
                             operator) to search for.
        :returns: all unique arguments of the given type from kernels inside \
            this loop that are modified.
        :rtype: list of :py:class:`psyclone.psyGen.DynKernelArgument`
        '''
        arg_names = []
        args = []
        for call in self.kernels():
            for arg in call.arguments.args:
                if arg.type.lower() == arg_type:
                    if arg.access != AccessType.READ:
                        if arg.name not in arg_names:
                            arg_names.append(arg.name)
                            args.append(arg)
        return args

    def args_filter(self, arg_types=None, arg_accesses=None, unique=False):
        '''Return all arguments of type arg_types and arg_accesses. If these
        are not set then return all arguments. If unique is set to
        True then only return uniquely named arguments'''
        all_args = []
        all_arg_names = []
        for call in self.kernels():
            call_args = args_filter(call.arguments.args, arg_types,
                                    arg_accesses)
            if unique:
                for arg in call_args:
                    if arg.name not in all_arg_names:
                        all_args.append(arg)
                        all_arg_names.append(arg.name)
            else:
                all_args.extend(call_args)
        return all_args

    def gen_code(self, parent):
        '''
        Generate the Fortran Loop and any associated code.

        :param parent: the node in the f2pygen AST to which to add content.
        :type parent: :py:class:`psyclone.f2pygen.SubroutineGen`

        '''
        def is_unit_literal(expr):
            ''' Check if the given expression is equal to the literal '1'.

            :param expr: a PSyIR expression.
            :type expr: :py:class:`psyclone.psyGen.Node`

            :returns: True if it is equal to the literal '1', false otherwise.
            '''
            return isinstance(expr, Literal) and expr.value == '1'

        if not self.is_openmp_parallel():
            calls = self.reductions()
            zero_reduction_variables(calls, parent)

        if self.root.opencl or (is_unit_literal(self.start_expr) and
                                is_unit_literal(self.stop_expr)):
            # no need for a loop
            for child in self.loop_body:
                child.gen_code(parent)
        else:
            from psyclone.psyir.backend.fortran import FortranWriter
            from psyclone.f2pygen import DoGen, DeclGen
            # start/stop/step_expr are generated with the FortranWriter
            # backend, the rest of the loop with f2pygen.
            fwriter = FortranWriter()
            if is_unit_literal(self.step_expr):
                step_str = None
            else:
                step_str = fwriter(self.step_expr)

            do = DoGen(parent, self._variable_name,
                       fwriter(self.start_expr),
                       fwriter(self.stop_expr),
                       step_str)
            # need to add do loop before children as children may want to add
            # info outside of do loop
            parent.add(do)
            for child in self.loop_body:
                child.gen_code(do)
            my_decl = DeclGen(parent, datatype="integer",
                              entity_decls=[self._variable_name])
            parent.add(my_decl)


class Kern(Node):
    '''
    Base class representing a call to a sub-program unit from within the
    PSy layer. It is possible for this unit to be in-lined within the
    PSy layer.

    :param parent: parent of this node in the PSyIR.
    :type parent: sub-class of :py:class:`psyclone.psyGen.Node`
    :param call: information on the call itself, as obtained by parsing \
                 the Algorithm layer code.
    :type call: :py:class:`psyclone.parse.algorithm.KernelCall`
    :param str name: the name of the routine being called.
    :param arguments: object holding information on the kernel arguments, \
                      as extracted from kernel meta-data.
    :type arguments: :py:class:`psyclone.psyGen.Arguments`

    :raises GenerationError: if any of the arguments to the call are \
                             duplicated.
    '''
    def __init__(self, parent, call, name, arguments):
        Node.__init__(self, children=[], parent=parent)
        self._arguments = arguments
        self._name = name
        self._iterates_over = call.ktype.iterates_over

        # check algorithm arguments are unique for a kernel or
        # built-in call
        arg_names = []
        for arg in self._arguments.args:
            if arg.text:
                text = arg.text.lower().replace(" ", "")
                if text in arg_names:
                    raise GenerationError(
                        "Argument '{0}' is passed into kernel '{1}' code more "
                        "than once from the algorithm layer. This is not "
                        "allowed.".format(arg.text, self._name))
                else:
                    arg_names.append(text)

        self._arg_descriptors = None

        # initialise any reduction information
        reduction_modes = AccessType.get_valid_reduction_modes()
        args = args_filter(arguments.args,
                           arg_types=MAPPING_SCALARS.values(),
                           arg_accesses=reduction_modes)
        if args:
            self._reduction = True
            if len(args) != 1:
                raise GenerationError(
                    "PSyclone currently only supports a single reduction "
                    "in a kernel or builtin")
            self._reduction_arg = args[0]
        else:
            self._reduction = False
            self._reduction_arg = None

    @property
    def args(self):
        '''Return the list of arguments associated with this node. Overide the
        base method and simply return our arguments. '''
        return self.arguments.args

    def node_str(self, colour=True):
        ''' Returns the name of this node with (optional) control codes
        to generate coloured output in a terminal that supports it.

        :param bool colour: whether or not to include colour control codes.

        :returns: description of this node, possibly coloured.
        :rtype: str
        '''
        return (self.coloured_name(colour) + " " + self.name +
                "(" + self.arguments.names + ")")

    def reference_accesses(self, var_accesses):
        '''Get all variable access information. The API specific classes
        add the accesses to the arguments. So the code here only calls
        the baseclass, and increases the location.

        :param var_accesses: VariablesAccessInfo instance that stores the \
            information about variable accesses.
        :type var_accesses: \
            :py:class:`psyclone.core.access_info.VariablesAccessInfo`
        '''
        super(Kern, self).reference_accesses(var_accesses)
        var_accesses.next_location()

    @property
    def is_reduction(self):
        '''if this kernel/builtin contains a reduction variable then return
        True, otherwise return False'''
        return self._reduction

    @property
    def reduction_arg(self):
        ''' if this kernel/builtin contains a reduction variable then return
        the variable, otherwise return None'''
        return self._reduction_arg

    @property
    def reprod_reduction(self):
        '''Determine whether this kernel/builtin is enclosed within an OpenMP
        do loop. If so report whether it has the reproducible flag
        set. Note, this also catches OMPParallelDo Directives but they
        have reprod set to False so it is OK.'''
        ancestor = self.ancestor(OMPDoDirective)
        if ancestor:
            return ancestor.reprod
        else:
            return False

    @property
    def local_reduction_name(self):
        '''Generate a local variable name that is unique for the current
        reduction argument name. This is used for thread-local
        reductions with reproducible reductions '''
        var_name = self._reduction_arg.name
        return self._name_space_manager.\
            create_name(root_name="l_"+var_name,
                        context="PSyVars",
                        label=var_name)

    def zero_reduction_variable(self, parent, position=None):
        '''
        Generate code to zero the reduction variable and to zero the local
        reduction variable if one exists. The latter is used for reproducible
        reductions, if specified.

        :param parent: the Node in the AST to which to add new code.
        :type parent: :py:class:`psyclone.psyGen.Node`
        :param str position: where to position the new code in the AST.
        :raises GenerationError: if the variable to zero is not of type \
                                 gh_real or gh_integer.
        :raises GenerationError: if the reprod_pad_size (read from the \
                                 configuration file) is less than 1.

        '''
        from psyclone.f2pygen import AssignGen, DeclGen, AllocateGen
        if not position:
            position = ["auto"]
        var_name = self._reduction_arg.name
        local_var_name = self.local_reduction_name
        var_type = self._reduction_arg.type
        if var_type == "gh_real":
            zero = "0.0_r_def"
            kind_type = "r_def"
            data_type = "real"
        elif var_type == "gh_integer":
            zero = "0"
            kind_type = None
            data_type = "integer"
        else:
            raise GenerationError(
                "zero_reduction variable should be one of ['gh_real', "
                "'gh_integer'] but found '{0}'".format(var_type))

        parent.add(AssignGen(parent, lhs=var_name, rhs=zero),
                   position=position)
        if self.reprod_reduction:
            parent.add(DeclGen(parent, datatype=data_type,
                               entity_decls=[local_var_name],
                               allocatable=True, kind=kind_type,
                               dimension=":,:"))
            nthreads = self._name_space_manager.create_name(
                root_name="nthreads", context="PSyVars", label="nthreads")
            if Config.get().reprod_pad_size < 1:
                raise GenerationError(
                    "REPROD_PAD_SIZE in {0} should be a positive "
                    "integer, but it is set to '{1}'.".format(
                        Config.get().filename, Config.get().reprod_pad_size))
            pad_size = str(Config.get().reprod_pad_size)
            parent.add(AllocateGen(parent, local_var_name + "(" + pad_size +
                                   "," + nthreads + ")"), position=position)
            parent.add(AssignGen(parent, lhs=local_var_name,
                                 rhs=zero), position=position)

    def reduction_sum_loop(self, parent):
        '''generate the appropriate code to place after the end parallel
        region'''
        from psyclone.f2pygen import DoGen, AssignGen, DeallocateGen
        # TODO we should initialise self._name_space_manager in the
        # constructor!
        self._name_space_manager = NameSpaceFactory().create()
        thread_idx = self._name_space_manager.create_name(
            root_name="th_idx", context="PSyVars", label="thread_index")
        nthreads = self._name_space_manager.create_name(
            root_name="nthreads", context="PSyVars", label="nthreads")
        var_name = self._reduction_arg.name
        local_var_name = self.local_reduction_name
        local_var_ref = self._reduction_ref(var_name)
        reduction_access = self._reduction_arg.access
        try:
            reduction_operator = REDUCTION_OPERATOR_MAPPING[reduction_access]
        except KeyError:
            api_strings = [access.api_specific_name()
                           for access in REDUCTION_OPERATOR_MAPPING]
            raise GenerationError(
                "unsupported reduction access '{0}' found in DynBuiltin:"
                "reduction_sum_loop(). Expected one of '{1}'".
                format(reduction_access.api_specific_name(), api_strings))
        do_loop = DoGen(parent, thread_idx, "1", nthreads)
        do_loop.add(AssignGen(do_loop, lhs=var_name, rhs=var_name +
                              reduction_operator + local_var_ref))
        parent.add(do_loop)
        parent.add(DeallocateGen(parent, local_var_name))

    def _reduction_ref(self, name):
        '''Return the name unchanged if OpenMP is set to be unreproducible, as
        we will be using the OpenMP reduction clause. Otherwise we
        will be computing the reduction ourselves and therefore need
        to store values into a (padded) array separately for each
        thread.'''
        if self.reprod_reduction:
            idx_name = self._name_space_manager.create_name(
                root_name="th_idx",
                context="PSyVars",
                label="thread_index")
            local_name = self._name_space_manager.create_name(
                root_name="l_"+name,
                context="PSyVars",
                label=name)
            return local_name + "(1," + idx_name + ")"
        else:
            return name

    @property
    def arg_descriptors(self):
        return self._arg_descriptors

    @arg_descriptors.setter
    def arg_descriptors(self, obj):
        self._arg_descriptors = obj

    @property
    def arguments(self):
        return self._arguments

    @property
    def name(self):
        '''
        :returns: the name of the kernel.
        :rtype: str
        '''
        return self._name

    @name.setter
    def name(self, value):
        '''
        Set the name of the kernel.

        :param str value: The name of the kernel.
        '''
        self._name = value

    def is_coloured(self):
        '''
        :returns: True if this kernel is being called from within a \
                  coloured loop.
        :rtype: bool
        '''
        return self.parent.parent.loop_type == "colour"

    @property
    def iterates_over(self):
        return self._iterates_over

    def local_vars(self):
        raise NotImplementedError("Kern.local_vars should be implemented")

    def __str__(self):
        raise NotImplementedError("Kern.__str__ should be implemented")

    def gen_code(self, parent):
        raise NotImplementedError("Kern.gen_code should be implemented")


class CodedKern(Kern):
    '''
    Class representing a call to a PSyclone Kernel with a user-provided
    implementation. The kernel may or may not be in-lined.

    :param type KernelArguments: the API-specific sub-class of \
                                 :py:class:`psyclone.psyGen.Arguments` to \
                                 create.
    :param call: Details of the call to this kernel in the Algorithm layer.
    :type call: :py:class:`psyclone.parse.algorithm.KernelCall`.
    :param parent: the parent of this Node (kernel call) in the Schedule.
    :type parent: sub-class of :py:class:`psyclone.psyGen.Node`.
    :param bool check: Whether or not to check that the number of arguments \
                       specified in the kernel meta-data matches the number \
                       provided by the call in the Algorithm layer.

    :raises GenerationError: if(check) and the number of arguments in the \
                             call does not match that in the meta-data.

    '''
    def __init__(self, KernelArguments, call, parent=None, check=True):
        super(CodedKern, self).__init__(parent, call,
                                        call.ktype.procedure.name,
                                        KernelArguments(call, self))
        self._module_name = call.module_name
        self._module_code = call.ktype._ast
        self._kernel_code = call.ktype.procedure
        self._fp2_ast = None  # The fparser2 AST for the kernel
        self._kern_schedule = None  # PSyIR schedule for the kernel
        # Whether or not this kernel has been transformed
        self._modified = False
        # Whether or not to in-line this kernel into the module containing
        # the PSy layer
        self._module_inline = False
        self._opencl_options = {'local_size': 1, 'queue_number': 1}
        if check and len(call.ktype.arg_descriptors) != len(call.args):
            raise GenerationError(
                "error: In kernel '{0}' the number of arguments specified "
                "in the kernel metadata '{1}', must equal the number of "
                "arguments in the algorithm layer. However, I found '{2}'".
                format(call.ktype.procedure.name,
                       len(call.ktype.arg_descriptors),
                       len(call.args)))
        self.arg_descriptors = call.ktype.arg_descriptors
        self._text_name = "CodedKern"
        self._colour_key = "CodedKern"

    def get_kernel_schedule(self):
        '''
        Returns a PSyIR Schedule representing the kernel code. The Schedule
        is just generated on first invocation, this allows us to retain
        transformations that may subsequently be applied to the Schedule
        (but will not adapt to transformations applied to the fparser2 AST).

        :returns: Schedule representing the kernel code.
        :rtype: :py:class:`psyclone.psyGen.KernelSchedule`
        '''
        from psyclone.psyir.frontend.fparser2 import Fparser2Reader
        if self._kern_schedule is None:
            astp = Fparser2Reader()
            self._kern_schedule = astp.generate_schedule(self.name, self.ast)
            # TODO: Validate kernel with metadata (issue #288).
        return self._kern_schedule

    @property
    def opencl_options(self):
        '''
        :returns: dictionary of OpenCL options regarding the kernel.
        :rtype: dictionary
        '''
        return self._opencl_options

    def set_opencl_options(self, options):
        '''
        Validate and store a set of options associated with the Kernel to
        tune the OpenCL code generation.

        :param options: a set of options to tune the OpenCL code.
        :type options: dictionary of <string>:<value>

        '''
        valid_opencl_kernel_options = ['local_size', 'queue_number']

        # Validate that the options given are supported
        for key, value in options.items():
            if key in valid_opencl_kernel_options:
                if key == "local_size":
                    if not isinstance(value, int):
                        raise TypeError(
                            "CodedKern opencl_option 'local_size' should be "
                            "an integer.")
                if key == "queue_number":
                    if not isinstance(value, int):
                        raise TypeError(
                            "CodedKern opencl_option 'queue_number' should be "
                            "an integer.")
            else:
                raise AttributeError(
                    "CodedKern does not support the opencl_option '{0}'. "
                    "The supported options are: {1}."
                    "".format(key, valid_opencl_kernel_options))

            self._opencl_options[key] = value

    def __str__(self):
        return "kern call: " + self._name

    @property
    def module_name(self):
        '''
        :returns: The name of the Fortran module that contains this kernel
        :rtype: string
        '''
        return self._module_name

    @property
    def dag_name(self):
        ''' Return the name to use in a dag for this node'''
        return "kernel_{0}_{1}".format(self.name, str(self.abs_position))

    @property
    def module_inline(self):
        return self._module_inline

    @module_inline.setter
    def module_inline(self, value):
        '''
        Setter for whether or not to module-inline this kernel.

        :param bool value: Whether or not to module-inline this kernel.
        :raises NotImplementedError: if module-inlining is enabled and the \
                                     kernel has been transformed.
        '''
        # Check all kernels in the same invoke as this one and set any
        # with the same name to the same value as this one. This is
        # required as inlining (or not) affects all calls to the same
        # kernel within an invoke. Note, this will set this kernel as
        # well so there is no need to set it locally.
        if value and self.modified:
            # TODO #229. Kernel in-lining is currently implemented via
            # manipulation of the fparser1 Parse Tree while
            # transformations work with the fparser2 Parse Tree-derived
            # PSyIR.  Therefore there is presently no way to inline a
            # transformed kernel.
            raise NotImplementedError(
                "Cannot module-inline a transformed kernel ({0}).".
                format(self.name))
        my_schedule = self.ancestor(InvokeSchedule)
        for kernel in my_schedule.walk(Kern):
            if kernel.name == self.name:
                kernel._module_inline = value

    def node_str(self, colour=True):
        ''' Returns the name of this node with (optional) control codes
        to generate coloured output in a terminal that supports it.

        :param bool colour: whether or not to include colour control codes.

        :returns: description of this node, possibly coloured.
        :rtype: str
        '''
        return (self.coloured_name(colour) + " " + self.name + "(" +
                self.arguments.names + ") " + "[module_inline=" +
                str(self._module_inline) + "]")

    def gen_code(self, parent):
        '''
        Generates the f2pygen AST of the Fortran for this kernel call and
        writes the kernel itself to file if it has been transformed.

        :param parent: The parent of this kernel call in the f2pygen AST.
        :type parent: :py:calls:`psyclone.f2pygen.LoopGen`
        '''
        from psyclone.f2pygen import CallGen, UseGen

        # If the kernel has been transformed then we rename it. If it
        # is *not* being module inlined then we also write it to file.
        self.rename_and_write()

        parent.add(CallGen(parent, self._name,
                           self.arguments.raw_arg_list()))

        if not self.module_inline:
            parent.add(UseGen(parent, name=self._module_name, only=True,
                              funcnames=[self._name]))

    def gen_arg_setter_code(self, parent):
        '''
        Creates a Fortran routine to set the arguments of the OpenCL
        version of this kernel.

        :param parent: Parent node of the set-kernel-arguments routine.
        :type parent: :py:class:`psyclone.f2pygen.ModuleGen`
        '''
        raise NotImplementedError("gen_arg_setter_code must be implemented "
                                  "by sub-class.")

    def incremented_arg(self):
        ''' Returns the argument that has INC access. Raises a
        FieldNotFoundError if none is found.

        :rtype: str
        :raises FieldNotFoundError: if none is found.
        :returns: a Fortran argument name.
        '''
        for arg in self.arguments.args:
            if arg.access == AccessType.INC:
                return arg

        raise FieldNotFoundError("Kernel {0} does not have an argument with "
                                 "{1} access".
                                 format(self.name,
                                        AccessType.INC.api_specific_name()))

    @property
    def ast(self):
        '''
        Generate and return the fparser2 AST of the kernel source.

        :returns: fparser2 AST of the Fortran file containing this kernel.
        :rtype: :py:class:`fparser.two.Fortran2003.Program`
        '''
        from fparser.common.readfortran import FortranStringReader
        from fparser.two import parser
        # If we've already got the AST then just return it
        if self._fp2_ast:
            return self._fp2_ast
        # Use the fparser1 AST to generate Fortran source
        fortran = self._module_code.tofortran()
        # Create an fparser2 Fortran2003 parser
        my_parser = parser.ParserFactory().create()
        # Parse that Fortran using our parser
        reader = FortranStringReader(fortran)
        self._fp2_ast = my_parser(reader)
        return self._fp2_ast

    @staticmethod
    def _new_name(original, tag, suffix):
        '''
        Construct a new name given the original, a tag and a suffix (which
        may or may not terminate the original name). If suffix is present
        in the original name then the `tag` is inserted before it.

        :param str original: The original name
        :param str tag: Tag to insert into new name
        :param str suffix: Suffix with which to end new name.
        :returns: New name made of original + tag + suffix
        :rtype: str
        '''
        if original.endswith(suffix):
            return original[:-len(suffix)] + tag + suffix
        return original + tag + suffix

    def rename_and_write(self):
        '''
        Writes the (transformed) AST of this kernel to file and resets the
        'modified' flag to False. By default (config.kernel_naming ==
        "multiple"), the kernel is re-named so as to be unique within
        the kernel output directory stored within the configuration
        object. Alternatively, if config.kernel_naming is "single"
        then no re-naming and output is performed if there is already
        a transformed copy of the kernel in the output dir. (In this
        case a check is performed that the transformed kernel already
        present is identical to the one that we would otherwise write
        to file. If this is not the case then we raise a GenerationError.)

        :raises GenerationError: if config.kernel_naming == "single" and a \
                                 different, transformed version of this \
                                 kernel is already in the output directory.
        :raises NotImplementedError: if the kernel has been transformed but \
                                     is also flagged for module-inlining.

        '''
        import os
        from psyclone.line_length import FortLineLength

        # If this kernel has not been transformed we do nothing
        if not self.modified and not self.root.opencl:
            return

        # Remove any "_mod" if the file follows the PSyclone naming convention
        orig_mod_name = self.module_name[:]
        if orig_mod_name.lower().endswith("_mod"):
            old_base_name = orig_mod_name[:-4]
        else:
            old_base_name = orig_mod_name[:]

        # We could create a hash of a string built from the name of the
        # Algorithm (module), the name/position of the Invoke and the
        # index of this kernel within that Invoke. However, that creates
        # a very long name so we simply ensure that kernel names are unique
        # within the user-supplied kernel-output directory.
        name_idx = -1
        fdesc = None
        while not fdesc:
            name_idx += 1
            new_suffix = ""

            # GOcean OpenCL needs to differentiate between kernels generated
            # from the same module file, so we include the kernelname into the
            # output filename.
            # TODO: Issue 499, this works as an OpenCL quickfix but it needs
            # to be generalized and be consistent with the '--kernel-renaming'
            # conventions.
            if self.root.opencl:
                if self.name.lower().endswith("_code"):
                    new_suffix += "_" + self.name[:-5]
                else:
                    new_suffix += "_" + self.name

            new_suffix += "_{0}".format(name_idx)

            # Choose file extension
            if self.root.opencl:
                new_name = old_base_name + new_suffix + ".cl"
            else:
                new_name = old_base_name + new_suffix + "_mod.f90"

            try:
                # Atomically attempt to open the new kernel file (in case
                # this is part of a parallel build)
                fdesc = os.open(
                    os.path.join(Config.get().kernel_output_dir, new_name),
                    os.O_CREAT | os.O_WRONLY | os.O_EXCL)
            except (OSError, IOError):
                # The os.O_CREATE and os.O_EXCL flags in combination mean
                # that open() raises an error if the file exists
                if Config.get().kernel_naming == "single":
                    # If the kernel-renaming scheme is such that we only ever
                    # create one copy of a transformed kernel then we're done
                    break
                continue

        # Use the suffix we have determined to rename all relevant quantities
        # within the AST of the kernel code.
        # We can't rename OpenCL kernels as the Invoke set_args functions
        # have already been generated. The link to an specific kernel
        # implementation is delayed to run-time in OpenCL. (e.g. FortCL has
        # the  PSYCLONE_KERNELS_FILE environment variable)
        if not self.root.opencl:
            if self._kern_schedule:
                # A PSyIR kernel schedule has been created. This means
                # that the PSyIR has been modified and will be used to
                # generate modified kernel code. Therefore the PSyIR
                # should be modified rather than the parse tree. This
                # if test, and the associated else, are only required
                # whilst old style (direct fp2) transformations still
                # exist - #490.

                # Rename PSyIR module and kernel names.
                self._rename_psyir(new_suffix)
            else:
                self._rename_ast(new_suffix)

        # Kernel is now self-consistent so unset the modified flag
        self.modified = False

        # If this kernel is being module in-lined then we do not need to
        # write it to file.
        if self.module_inline:
            # TODO #229. We cannot currently inline transformed kernels
            # (because that requires an fparser1 AST and we only have an
            # fparser2 AST of the modified kernel) so raise an error.
            raise NotImplementedError("Cannot module-inline a transformed "
                                      "kernel ({0})".format(self.name))

        if self.root.opencl:
            from psyclone.psyir.backend.opencl import OpenCLWriter
            ocl_writer = OpenCLWriter(
                kernels_local_size=self._opencl_options['local_size'])
            new_kern_code = ocl_writer(self.get_kernel_schedule())
        elif self._kern_schedule:
            # A PSyIR kernel schedule has been created. This means
            # that the PSyIR has been modified. Therefore use the
            # chosen PSyIR back-end to write out the modified kernel
            # code. At the moment there is no way to choose which
            # back-end to use, so simply use the Fortran one (and
            # limit the line length). This test is only required
            # whilst old style (direct fp2) transformations still
            # exist.
            from psyclone.psyir.backend.fortran import FortranWriter
            fortran_writer = FortranWriter()
            # Start from the root of the schedule as we want to output
            # any module information surrounding the kernel subroutine
            # as well as the subroutine itself.
            new_kern_code = fortran_writer(self.get_kernel_schedule().root)
            fll = FortLineLength()
            new_kern_code = fll.process(new_kern_code)
        else:
            # This is an old style transformation which modifes the
            # fp2 parse tree directly. Therefore use the fp2
            # representation to generate the Fortran for this
            # transformed kernel, ensuring that the line length is
            # limited.
            fll = FortLineLength()
            new_kern_code = fll.process(str(self.ast))

        if not fdesc:
            # If we've not got a file descriptor at this point then that's
            # because the file already exists and the kernel-naming scheme
            # ("single") means we're not creating a new one.
            # Check that what we've got is the same as what's in the file
            with open(os.path.join(Config.get().kernel_output_dir,
                                   new_name), "r") as ffile:
                kern_code = ffile.read()
                if kern_code != new_kern_code:
                    raise GenerationError(
                        "A transformed version of this Kernel '{0}' already "
                        "exists in the kernel-output directory ({1}) but is "
                        "not the same as the current, transformed kernel and "
                        "the kernel-renaming scheme is set to '{2}'. (If you "
                        "wish to generate a new, unique kernel for every "
                        "kernel that is transformed then use "
                        "'--kernel-renaming multiple'.)".
                        format(self._module_name+".f90",
                               Config.get().kernel_output_dir,
                               Config.get().kernel_naming))
        else:
            # Write the modified AST out to file
            os.write(fdesc, new_kern_code.encode())
            # Close the new kernel file
            os.close(fdesc)

    def _rename_psyir(self, suffix):
        '''Rename the PSyIR module and kernel names by adding the supplied
        suffix to the names. This change affects the KernCall and
        KernelSchedule nodes.

        :param str suffix: the string to insert into the quantity names.

        '''
        # Use the suffix to create a new kernel name.  This will
        # conform to the PSyclone convention of ending in "_code"
        orig_mod_name = self.module_name[:]
        orig_kern_name = self.name[:]

        new_kern_name = self._new_name(orig_kern_name, suffix, "_code")
        new_mod_name = self._new_name(orig_mod_name, suffix, "_mod")

        # Change the name of this kernel and the associated
        # module. These names are used when generating the PSy-layer.
        self.name = new_kern_name[:]
        self._module_name = new_mod_name[:]

        kern_schedule = self.get_kernel_schedule()
        kern_schedule.name = new_kern_name[:]
        kern_schedule.root.name = new_mod_name[:]

    def _rename_ast(self, suffix):
        '''
        Renames all quantities (module, kernel routine, kernel derived type)
        in the kernel AST by inserting the supplied suffix. The resulting
        names follow the PSyclone naming convention (modules end with "_mod",
        types with "_type" and kernels with "_code").

        :param str suffix: the string to insert into the quantity names.
        '''
        from fparser.two.utils import walk_ast

        # Use the suffix we have determined to create a new kernel name.
        # This will conform to the PSyclone convention of ending in "_code"
        orig_mod_name = self.module_name[:]
        orig_kern_name = self.name[:]

        new_kern_name = self._new_name(orig_kern_name, suffix, "_code")
        new_mod_name = self._new_name(orig_mod_name, suffix, "_mod")

        # Query the fparser2 AST to determine the name of the type that
        # contains the kernel subroutine as a type-bound procedure
        orig_type_name = ""
        new_type_name = ""
        dtypes = walk_ast(self.ast.content, [Fortran2003.Derived_Type_Def])
        for dtype in dtypes:
            tbound_proc = walk_ast(dtype.content,
                                   [Fortran2003.Type_Bound_Procedure_Part])
            names = walk_ast(tbound_proc[0].content, [Fortran2003.Name])
            if str(names[-1]) == self.name:
                # This is the derived type for this kernel. Now we need
                # its name...
                tnames = walk_ast(dtype.content, [Fortran2003.Type_Name])
                orig_type_name = str(tnames[0])

                # The new name for the type containing kernel metadata will
                # conform to the PSyclone convention of ending in "_type"
                new_type_name = self._new_name(orig_type_name, suffix, "_type")
                # Rename the derived type. We do this here rather than
                # search for Type_Name in the AST again below. We loop over
                # the list of type names so as to ensure we rename the type
                # in the end-type statement too.
                for name in tnames:
                    if str(name) == orig_type_name:
                        name.string = new_type_name

        # Change the name of this kernel and the associated module
        self.name = new_kern_name[:]
        self._module_name = new_mod_name[:]

        # Construct a dictionary for mapping from old kernel/type/module
        # names to the corresponding new ones
        rename_map = {orig_mod_name: new_mod_name,
                      orig_kern_name: new_kern_name,
                      orig_type_name: new_type_name}

        # Re-write the values in the AST
        names = walk_ast(self.ast.content, [Fortran2003.Name])
        for name in names:
            try:
                new_value = rename_map[str(name)]
                name.string = new_value[:]
            except KeyError:
                # This is not one of the names we are looking for
                continue

    @property
    def modified(self):
        '''
        :returns: Whether or not this kernel has been modified (transformed).
        :rtype: bool
        '''
        return self._modified

    @modified.setter
    def modified(self, value):
        '''
        Setter for whether or not this kernel has been modified.

        :param bool value: True if kernel modified, False otherwise.
        '''
        self._modified = value


class BuiltIn(Kern):
    '''
    Parent class for all built-ins (field operations for which the user
    does not have to provide an implementation).
    '''
    def __init__(self):
        # We cannot call Kern.__init__ as don't have necessary information
        # here. Instead we provide a load() method that can be called once
        # that information is available.
        self._arg_descriptors = None
        self._func_descriptors = None
        self._fs_descriptors = None
        self._reduction = None
        self._text_name = "BuiltIn"
        self._colour_key = "BuiltIn"

    @property
    def dag_name(self):
        ''' Return the name to use in a dag for this node'''
        return "builtin_{0}_".format(self.name) + str(self.abs_position)

    def load(self, call, arguments, parent=None):
        ''' Set-up the state of this BuiltIn call '''
        name = call.ktype.name
        super(BuiltIn, self).__init__(parent, call, name, arguments)
        self._text_name = "BuiltIn"
        self._colour_key = "BuiltIn"

    def local_vars(self):
        '''Variables that are local to this built-in and therefore need to be
        made private when parallelising using OpenMP or similar. By default
        builtin's do not have any local variables so set to nothing'''
        return []


class Arguments(object):
    '''
    Arguments abstract base class.

    :param parent_call: kernel call with which the arguments are associated.
    :type parent_call: sub-class of :py:class:`psyclone.psyGen.Kern`
    '''
    def __init__(self, parent_call):
        self._parent_call = parent_call
        # The container object holding information on all arguments
        # (derived from both kernel meta-data and the kernel call
        # in the Algorithm layer).
        self._args = []
        # The actual list of arguments that must be supplied to a
        # subroutine call.
        self._raw_arg_list = []

    def raw_arg_list(self):
        '''
        Abstract method to construct the class-specific argument list for a
        kernel call. Must be overridden in API-specific sub-class.

        :raises NotImplementedError: abstract method.
        '''
        raise NotImplementedError("Arguments.raw_arg_list must be "
                                  "implemented in sub-class")

    @property
    def names(self):
        '''
        :returns: the Algorithm-visible kernel arguments in a \
                  comma-delimited string.
        :rtype: str
        '''
        return ",".join([arg.name for arg in self.args])

    @property
    def args(self):
        return self._args

    def iteration_space_arg(self):
        '''
        Returns an argument that can be iterated over, i.e. modified
        (has WRITE, READWRITE or INC access), but not the result of
        a reduction operation.

        :returns: a Fortran argument name
        :rtype: string
        :raises GenerationError: if none such argument is found.

        '''
        for arg in self._args:
            if arg.access in AccessType.all_write_accesses() and \
                    arg.access not in AccessType.get_valid_reduction_modes():
                return arg
        raise GenerationError("psyGen:Arguments:iteration_space_arg Error, "
                              "we assume there is at least one writer, "
                              "reader/writer, or increment as an argument")

    @property
    def acc_args(self):
        '''
        :returns: the list of quantities that must be available on an \
                  OpenACC device before the associated kernel can be launched
        :rtype: list of str
        '''
        raise NotImplementedError(
            "Arguments.acc_args must be implemented in sub-class")

    @property
    def scalars(self):
        '''
        :returns: the list of scalar quantities belonging to this object
        :rtype: list of str
        '''
        raise NotImplementedError(
            "Arguments.scalars must be implemented in sub-class")


class DataAccess(object):
    '''A helper class to simplify the determination of dependencies due to
    overlapping accesses to data associated with instances of the
    Argument class.

    '''

    def __init__(self, arg):
        '''Store the argument associated with the instance of this class and
        the Call, HaloExchange or GlobalSum (or a subclass thereof)
        instance with which the argument is associated.

        :param arg: the argument that we are concerned with. An \
        argument can be found in a `Kern` a `HaloExchange` or a \
        `GlobalSum` (or a subclass thereof)
        :type arg: :py:class:`psyclone.psyGen.Argument`

        '''
        # the `psyclone.psyGen.Argument` we are concerned with
        self._arg = arg
        # The call (Kern, HaloExchange, GlobalSum or subclass)
        # instance with which the argument is associated
        self._call = arg.call
        # initialise _covered and _vector_index_access to keep pylint
        # happy
        self._covered = None
        self._vector_index_access = None
        # Now actually set them to the required initial values
        self.reset_coverage()

    def overlaps(self, arg):
        '''Determine whether the accesses to the provided argument overlap
        with the accesses of the source argument. Overlap means that
        the accesses share at least one memory location. For example,
        the arguments both access the 1st index of the same field.

        We do not currently deal with accesses to a subset of an
        argument (unless it is a vector). This distinction will need
        to be added once loop splitting is supported.

        :param arg: the argument to compare with our internal argument
        :type arg: :py:class:`psyclone.psyGen.Argument`
        :return bool: True if there are overlapping accesses between \
                      arguments (i.e. accesses share at least one memory \
                      location) and False if not.

        '''
        if self._arg.name != arg.name:
            # the arguments are different args so do not overlap
            return False

        if isinstance(self._call, HaloExchange) and \
           isinstance(arg.call, HaloExchange) and \
           (self._arg.vector_size > 1 or arg.vector_size > 1):
            # This is a vector field and both accesses come from halo
            # exchanges. As halo exchanges only access a particular
            # vector, the accesses do not overlap if the vector indices
            # being accessed differ.

            # sanity check
            if self._arg.vector_size != arg.vector_size:
                raise InternalError(
                    "DataAccess.overlaps(): vector sizes differ for field "
                    "'{0}' in two halo exchange calls. Found '{1}' and "
                    "'{2}'".format(arg.name, self._arg.vector_size,
                                   arg.vector_size))
            if self._call.vector_index != arg.call.vector_index:
                # accesses are to different vector indices so do not overlap
                return False
        # accesses do overlap
        return True

    def reset_coverage(self):
        '''Reset internal state to allow re-use of the object for a different
        situation.

        '''
        # False unless all data accessed by our local argument has
        # also been accessed by other arguments.
        self._covered = False
        # Used to store individual vector component accesses when
        # checking that all vector components have been accessed.
        self._vector_index_access = []

    def update_coverage(self, arg):
        '''Record any overlap between accesses to the supplied argument and
        the internal argument. Overlap means that the accesses to the
        two arguments share at least one memory location. If the
        overlap results in all of the accesses to the internal
        argument being covered (either directly or as a combination
        with previous arguments) then ensure that the covered() method
        returns True. Covered means that all memory accesses by the
        internal argument have at least one corresponding access by
        the supplied arguments.

        :param arg: the argument used to compare with our internal \
                    argument in order to update coverage information
        :type arg: :py:class:`psyclone.psyGen.Argument`

        '''

        if not self.overlaps(arg):
            # There is no overlap so there is nothing to update.
            return

        if isinstance(arg.call, HaloExchange) and \
           self._arg.vector_size > 1:
            # The supplied argument is a vector field coming from a
            # halo exchange and therefore only accesses one of the
            # vectors

            if isinstance(self._call, HaloExchange):
                # I am also a halo exchange so only access one of the
                # vectors. At this point the vector indices of the two
                # halo exchange fields must be the same, which should
                # never happen due to checks in the `overlaps()`
                # method earlier
                raise InternalError(
                    "DataAccess:update_coverage() The halo exchange vector "
                    "indices for '{0}' are the same. This should never "
                    "happen".format(self._arg.name))
            else:
                # I am not a halo exchange so access all components of
                # the vector. However, the supplied argument is a halo
                # exchange so only accesses one of the
                # components. This results in partial coverage
                # (i.e. the overlap in accesses is partial). Therefore
                # record the index that is accessed and check whether
                # all indices are now covered (which would mean `full`
                # coverage).
                if arg.call.vector_index in self._vector_index_access:
                    raise InternalError(
                        "DataAccess:update_coverage() Found more than one "
                        "dependent halo exchange with the same vector index")
                self._vector_index_access.append(arg.call.vector_index)
                if len(self._vector_index_access) != self._arg.vector_size:
                    return
        # This argument is covered i.e. all accesses by the
        # internal argument have a corresponding access in one of the
        # supplied arguments.
        self._covered = True

    @property
    def covered(self):
        '''Returns True if all of the data associated with this argument has
        been covered by the arguments provided in update_coverage

        :return bool: True if all of an argument is covered by \
        previous accesses and False if not.

        '''
        return self._covered


class Argument(object):
    ''' Argument base class '''

    def __init__(self, call, arg_info, access):
        '''
        :param call: the call that this argument is associated with.
        :type call: :py:class:`psyclone.psyGen.Kern`
        :param arg_info: Information about this argument collected by \
                         the parser.
        :type arg_info: :py:class:`psyclone.parse.algorithm.Arg`
        :param access: the way in which this argument is accessed in \
                 the 'Kern'. Valid values are specified in the config object \
                 of the current API.
        :type access: str

        '''
        self._call = call
        if arg_info is not None:
            self._text = arg_info.text
            self._orig_name = arg_info.varname
            self._form = arg_info.form
            self._is_literal = arg_info.is_literal()
        else:
            self._text = ""
            self._orig_name = ""
            self._form = ""
            self._is_literal = False
        self._access = access
        self._name_space_manager = NameSpaceFactory().create()

        if self._orig_name is None:
            # this is an infrastructure call literal argument. Therefore
            # we do not want an argument (_text=None) but we do want to
            # keep the value (_name)
            self._name = arg_info.text
            self._text = None
        else:
            # Use our namespace manager to create a unique name unless
            # the context and label match in which case return the
            # previous name.
            self._name = self._name_space_manager.create_name(
                root_name=self._orig_name, context="AlgArgs", label=self._text)
        self._vector_size = 1

    def __str__(self):
        return self._name

    @property
    def name(self):
        return self._name

    @property
    def text(self):
        return self._text

    @property
    def form(self):
        return self._form

    @property
    def is_literal(self):
        return self._is_literal

    @property
    def access(self):
        return self._access

    @access.setter
    def access(self, value):
        '''Set the access type for this argument.
        :param value: New access type.
        :type value: :py:class:`psyclone.core.access_type.AccessType`.
        :raisesInternalError if value is not an AccessType.
        '''
        if not isinstance(value, AccessType):
            raise InternalError("Invalid access type '{0}' of type '{1}."
                                .format(value, type(value)))

        self._access = value

    @property
    def type(self):
        '''Return the type of the argument. API's that do not have this
        concept (such as gocean0.1 and dynamo0.1) can use this
        baseclass version which just returns "field" in all
        cases. API's with this concept can override this method '''
        return "field"

    @property
    def call(self):
        ''' Return the call that this argument is associated with '''
        return self._call

    @call.setter
    def call(self, value):
        ''' set the node that this argument is associated with '''
        self._call = value

    def set_kernel_arg(self, parent, index, kname):
        '''
        Generate the code to set this argument for an OpenCL kernel.

        :param parent: the node in the Schedule to which to add the code.
        :type parent: :py:class:`psyclone.f2pygen.SubroutineGen`
        :param int index: the (zero-based) index of this argument in the \
                          list of kernel arguments.
        :param str kname: the name of the OpenCL kernel.
        '''
        from psyclone.f2pygen import AssignGen, CallGen
        # Look up variable names from name-space manager
        err_name = self._name_space_manager.create_name(
            root_name="ierr", context="PSyVars", label="ierr")
        kobj = self._name_space_manager.create_name(
            root_name="kernel_obj", context="ArgSetter", label="kernel_obj")
        parent.add(AssignGen(
            parent, lhs=err_name,
            rhs="clSetKernelArg({0}, {1}, C_SIZEOF({2}), C_LOC({2}))".
            format(kobj, index, self.name)))
        parent.add(CallGen(
            parent, "check_status",
            ["'clSetKernelArg: arg {0} of {1}'".format(index, kname),
             err_name]))

    def backward_dependence(self):
        '''Returns the preceding argument that this argument has a direct
        dependence with, or None if there is not one. The argument may
        exist in a call, a haloexchange, or a globalsum.

        :returns: the first preceding argument this argument has a
        dependence with
        :rtype: :py:class:`psyclone.psyGen.Argument`

        '''
        nodes = self._call.preceding(reverse=True)
        return self._find_argument(nodes)

    def backward_write_dependencies(self, ignore_halos=False):
        '''Returns a list of previous write arguments that this argument has
        dependencies with. The arguments may exist in a call, a
        haloexchange (unless `ignore_halos` is `True`), or a globalsum. If
        none are found then return an empty list. If self is not a
        reader then return an empty list.

        :param: ignore_halos: An optional, default `False`, boolean flag
        :type: ignore_halos: bool
        :returns: a list of arguments that this argument has a dependence with
        :rtype: :func:`list` of :py:class:`psyclone.psyGen.Argument`

        '''
        nodes = self._call.preceding(reverse=True)
        results = self._find_write_arguments(nodes, ignore_halos=ignore_halos)
        return results

    def forward_dependence(self):
        '''Returns the following argument that this argument has a direct
        dependence with, or `None` if there is not one. The argument may
        exist in a call, a haloexchange, or a globalsum.

        :returns: the first following argument this argument has a
        dependence with
        :rtype: :py:class:`psyclone.psyGen.Argument`

        '''
        nodes = self._call.following()
        return self._find_argument(nodes)

    def forward_read_dependencies(self):
        '''Returns a list of following read arguments that this argument has
        dependencies with. The arguments may exist in a call, a
        haloexchange, or a globalsum. If none are found then
        return an empty list. If self is not a writer then return an
        empty list.

        :returns: a list of arguments that this argument has a dependence with
        :rtype: :func:`list` of :py:class:`psyclone.psyGen.Argument`

        '''
        nodes = self._call.following()
        return self._find_read_arguments(nodes)

    def _find_argument(self, nodes):
        '''Return the first argument in the list of nodes that has a
        dependency with self. If one is not found return None

        :param: the list of nodes that this method examines
        :type: :func:`list` of :py:class:`psyclone.psyGen.Node`
        :returns: An argument object or None
        :rtype: :py:class:`psyclone.psyGen.Argument`

        '''
        nodes_with_args = [x for x in nodes if
                           isinstance(x, (Kern, HaloExchange, GlobalSum))]
        for node in nodes_with_args:
            for argument in node.args:
                if self._depends_on(argument):
                    return argument
        return None

    def _find_read_arguments(self, nodes):
        '''Return a list of arguments from the list of nodes that have a read
        dependency with self. If none are found then return an empty
        list. If self is not a writer then return an empty list.

        :param: the list of nodes that this method examines
        :type: :func:`list` of :py:class:`psyclone.psyGen.Node`
        :returns: a list of arguments that this argument has a dependence with
        :rtype: :func:`list` of :py:class:`psyclone.psyGen.Argument`

        '''
        if self.access not in AccessType.all_write_accesses():
            # I am not a writer so there will be no read dependencies
            return []

        # We only need consider nodes that have arguments
        nodes_with_args = [x for x in nodes if
                           isinstance(x, (Kern, HaloExchange, GlobalSum))]
        access = DataAccess(self)
        arguments = []
        for node in nodes_with_args:
            for argument in node.args:
                # look at all arguments in our nodes
                if argument.access in AccessType.all_read_accesses() and \
                   access.overlaps(argument):
                    arguments.append(argument)
                if argument.access in AccessType.all_write_accesses():
                    access.update_coverage(argument)
                    if access.covered:
                        # We have now found all arguments upon which
                        # this argument depends so return the list.
                        return arguments

        # we did not find a terminating write dependence in the list
        # of nodes so we return any read dependencies that were found
        return arguments

    def _find_write_arguments(self, nodes, ignore_halos=False):
        '''Return a list of arguments from the list of nodes that have a write
        dependency with self. If none are found then return an empty
        list. If self is not a reader then return an empty list.

        :param: the list of nodes that this method examines
        :type: :func:`list` of :py:class:`psyclone.psyGen.Node`
        :param: ignore_halos: An optional, default `False`, boolean flag
        :type: ignore_halos: bool
        :returns: a list of arguments that this argument has a dependence with
        :rtype: :func:`list` of :py:class:`psyclone.psyGen.Argument`

        '''
        if self.access not in AccessType.all_read_accesses():
            # I am not a reader so there will be no write dependencies
            return []

        # We only need consider nodes that have arguments
        nodes_with_args = [x for x in nodes if
                           isinstance(x, (Kern, GlobalSum)) or
                           (isinstance(x, HaloExchange) and not ignore_halos)]
        access = DataAccess(self)
        arguments = []
        for node in nodes_with_args:
            for argument in node.args:
                # look at all arguments in our nodes
                if argument.access not in AccessType.all_write_accesses():
                    # no dependence if not a writer
                    continue
                if not access.overlaps(argument):
                    # Accesses are independent of each other
                    continue
                arguments.append(argument)
                access.update_coverage(argument)
                if access.covered:
                    # sanity check
                    if not isinstance(node, HaloExchange) and \
                       len(arguments) > 1:
                        raise InternalError(
                            "Found a writer dependence but there are already "
                            "dependencies. This should not happen.")
                    # We have now found all arguments upon which this
                    # argument depends so return the list.
                    return arguments
        if arguments:
            raise InternalError(
                "Argument()._field_write_arguments() There are no more nodes "
                "but there are already dependencies. This should not happen.")
        # no dependencies have been found
        return []

    def _depends_on(self, argument):
        '''If there is a dependency between the argument and self then return
        True, otherwise return False. We consider there to be a
        dependency between two arguments if the names are the same and
        if one reads and one writes, or if both write. Dependencies
        are often defined as being read-after-write (RAW),
        write-after-read (WAR) and write after write (WAW). These
        dependencies can be considered to be forward dependencies, in
        the sense that RAW means that the read is after the write in
        the schedule. Similarly for WAR and WAW. We capture these
        dependencies in this method. However we also capture
        dependencies in the opposite direction (backward
        dependencies). These are the same dependencies as forward
        dependencies but are reversed. One could consider these to be
        read-before-write, write-before-read, and
        write-before-write. The terminology of forward and backward to
        indicate whether the argument we depend on is after or before
        us in the schedule is borrowed from loop dependence analysis
        where a forward dependence indicates a dependence in a future
        loop iteration and a backward dependence indicates a
        dependence on a previous loop iteration. Note, we currently
        assume that any read or write to an argument results in a
        dependence i.e. we do not consider the internal structure of
        the argument (e.g. it may be an array). However, this
        assumption is OK as all elements of an array are typically
        accessed. However, we may need to revisit this when we change
        the iteration spaces of loops e.g. for overlapping
        communication and computation.

        :param argument: the argument we will check to see whether
        there is a dependence with this argument instance (self)
        :type argument: :py:class:`psyclone.psyGen.Argument`
        :returns: True if there is a dependence and False if not
        :rtype: bool

        '''
        if argument.name == self._name:
            if self.access in AccessType.all_write_accesses() and \
               argument.access in AccessType.all_read_accesses():
                return True
            if self.access in AccessType.all_read_accesses() and \
               argument.access in AccessType.all_write_accesses():
                return True
            if self.access in AccessType.all_write_accesses() and \
               argument.access in AccessType.all_write_accesses():
                return True
        return False


class KernelArgument(Argument):
    def __init__(self, arg, arg_info, call):
        self._arg = arg
        Argument.__init__(self, call, arg_info, arg.access)

    @property
    def space(self):
        return self._arg.function_space

    @property
    def stencil(self):
        return self._arg.stencil

    @abc.abstractmethod
    def is_scalar(self):
        ''':returns: whether this variable is a scalar variable or not.
        :rtype: bool'''


class TransInfo(object):
    '''
    This class provides information about, and access, to the available
    transformations in this implementation of PSyclone. New transformations
    will be picked up automatically as long as they subclass the abstract
    Transformation class.

    For example:

    >>> from psyclone.psyGen import TransInfo
    >>> t = TransInfo()
    >>> print(t.list)
    There is 1 transformation available:
      1: SwapTrans, A test transformation
    >>> # accessing a transformation by index
    >>> trans = t.get_trans_num(1)
    >>> # accessing a transformation by name
    >>> trans = t.get_trans_name("SwapTrans")

    '''

    def __init__(self, module=None, base_class=None):
        ''' if module and/or baseclass are provided then use these else use
            the default module "Transformations" and the default base_class
            "Transformation"'''

        if False:
            self._0_to_n = DummyTransformation()  # only here for pyreverse!

        if module is None:
            # default to the transformation module
            from psyclone import transformations
            module = transformations
        if base_class is None:
            from psyclone import psyGen
            base_class = psyGen.Transformation
        # find our transformations
        self._classes = self._find_subclasses(module, base_class)

        # create our transformations
        self._objects = []
        self._obj_map = {}
        for my_class in self._classes:
            my_object = my_class()
            self._objects.append(my_object)
            self._obj_map[my_object.name] = my_object

    @property
    def list(self):
        ''' return a string with a human readable list of the available
            transformations '''
        import os
        if len(self._objects) == 1:
            result = "There is 1 transformation available:"
        else:
            result = "There are {0} transformations available:".format(
                len(self._objects))
        result += os.linesep
        for idx, my_object in enumerate(self._objects):
            result += "  " + str(idx+1) + ": " + my_object.name + ": " + \
                      str(my_object) + os.linesep
        return result

    @property
    def num_trans(self):
        ''' return the number of transformations available '''
        return len(self._objects)

    def get_trans_num(self, number):
        ''' return the transformation with this number (use list() first to
            see available transformations) '''
        if number < 1 or number > len(self._objects):
            raise GenerationError("Invalid transformation number supplied")
        return self._objects[number-1]

    def get_trans_name(self, name):
        ''' return the transformation with this name (use list() first to see
            available transformations) '''
        try:
            return self._obj_map[name]
        except KeyError:
            raise GenerationError("Invalid transformation name: got {0} "
                                  "but expected one of {1}".
                                  format(name, self._obj_map.keys()))

    def _find_subclasses(self, module, base_class):
        ''' return a list of classes defined within the specified module that
            are a subclass of the specified baseclass. '''
        import inspect
        return [cls for name, cls in inspect.getmembers(module)
                if inspect.isclass(cls) and not inspect.isabstract(cls) and
                issubclass(cls, base_class) and cls is not base_class]


@six.add_metaclass(abc.ABCMeta)
class Transformation(object):
    '''Abstract baseclass for a transformation. Uses the abc module so it
        can not be instantiated. '''

    @abc.abstractproperty
    def name(self):
        '''Returns the name of the transformation.'''
        return

    @abc.abstractmethod
    def apply(self, node, options=None):
        '''Abstract method that applies the transformation. This function
        must be implemented by each transform. As a minimum each apply
        function must take a node to which the transform is applied, and
        a dictionary of additional options, which will also be passed on
        to the validate functions. This dictionary is used to provide
        optional parameters, and also to modify the behaviour of
        validation of transformations: for example, if the user knows that
        a transformation can correctly be applied in a specific case, but
        the more generic code validation would not allow this. Validation
        functions should check for a key in the options dictionary to
        disable certain tests. Those keys will be documented in each
        apply() and validate() function.

        Note that some apply() functions might take a slightly different
        set of parameters.

        :param node: The node (or list of nodes) for the transformation \
                - specific to the actual transform used.
        :type node: depends on actual transformation
        :param options: a dictionary with options for transformations.
        :type options: dictionary of string:values or None

        :returns: 2-tuple of new schedule and memento of transform.
        :rtype: (:py:class:`psyclone.dynamo0p3.DynInvokeSchedule`, \
                 :py:class:`psyclone.undoredo.Memento`)

        '''
        # pylint: disable=no-self-use
        schedule = None
        momento = None
        return schedule, momento

    def validate(self, node, options=None):
        '''Method that validates that the input data is correct.
        It will raise exceptions if the input data is incorrect. This
        function needs to be implemented by each transformation.

        The validate function can be called by the user independent of
        the apply() function, but it will automatically be executed as
        part of an apply() call.

        As minimum each validate function must take a node to which the
        transform is applied and a dictionary of additional options.
        This dictionary is used to provide optional parameters and also
        to modify the behaviour of validation: for example, if the user
        knows that a transformation can correctly be applied in a specific
        case but the more generic code validation would not allow this.
        Validation functions should check for particular keys in the options
        dict in order to disable certain tests. Those keys will be documented
        in each apply() and validate() function as 'options["option-name"]'.

        Note that some validate functions might take a slightly different
        set of parameters.

        :param node: The node (or list of nodes) for the transformation \
                - specific to the actual transform used.
        :type node: depends on actual transformation
        :param options: a dictionary with options for transformations.
        :type options: dictionary of string:values or None
        '''
        # pylint: disable=no-self-use, unused-argument


class DummyTransformation(Transformation):
    '''Dummy transformation use elsewhere to keep pyreverse happy.'''
    def name(self):
        return

    def apply(self, node, options=None):
        return None, None


class IfBlock(Node):
    '''
    Node representing an if-block within the PSyIR. It has two mandatory
    children: the first one represents the if-condition and the second one
    the if-body; and an optional third child representing the else-body.

    :param parent: the parent of this node within the PSyIR tree.
    :type parent: :py:class:`psyclone.psyGen.Node`
    :param str annotation: Tags that provide additional information about \
        the node. The node should still be functionally correct when \
        ignoring these tags. Currently, it includes: 'was_elseif' to tag
        nested ifs originally written with the 'else if' languague syntactic \
        constructs, 'was_single_stmt' to tag ifs with a 1-statement body \
        which were originally written in a single line, and 'was_case' to \
        tag an conditional structure which was originally written with the \
        Fortran 'case' or C 'switch' syntactic constructs.
    :raises InternalError: when initialised with invalid parameters.
    '''
    valid_annotations = ('was_elseif', 'was_single_stmt', 'was_case')

    def __init__(self, parent=None, annotation=None):
        super(IfBlock, self).__init__(parent=parent)
        if annotation in IfBlock.valid_annotations:
            self._annotations.append(annotation)
        elif annotation:
            raise InternalError(
                "IfBlock with unrecognized annotation '{0}', valid annotations"
                " are: {1}.".format(annotation, IfBlock.valid_annotations))
        self._text_name = "If"
        self._colour_key = "If"

    @property
    def condition(self):
        ''' Return the PSyIR Node representing the conditional expression
        of this IfBlock.

        :returns: IfBlock conditional expression.
        :rtype: :py:class:`psyclone.psyGen.Node`
        :raises InternalError: If the IfBlock node does not have the correct \
            number of children.
        '''
        if len(self.children) < 2:
            raise InternalError(
                "IfBlock malformed or incomplete. It should have at least 2 "
                "children, but found {0}.".format(len(self.children)))
        return self._children[0]

    @property
    def if_body(self):
        ''' Return the Schedule executed when the IfBlock evaluates to True.

        :returns: Schedule to be executed when IfBlock evaluates to True.
        :rtype: :py:class:`psyclone.psyGen.Schedule`
        :raises InternalError: If the IfBlock node does not have the correct \
            number of children.
        '''

        if len(self.children) < 2:
            raise InternalError(
                "IfBlock malformed or incomplete. It should have at least 2 "
                "children, but found {0}.".format(len(self.children)))

        return self._children[1]

    @property
    def else_body(self):
        ''' If available return the Schedule executed when the IfBlock
        evaluates to False, otherwise return None.

        :returns: Schedule to be executed when IfBlock evaluates \
            to False, if it doesn't exist returns None.
        :rtype: :py:class:`psyclone.psyGen.Schedule` or NoneType
        '''
        if len(self._children) == 3:
            return self._children[2]
        return None

    def node_str(self, colour=True):
        ''' Returns the name of this node with (optional) control codes
        to generate coloured output in a terminal that supports it.

        :param bool colour: whether or not to include colour control codes.

        :returns: description of this node, possibly coloured.
        :rtype: str
        '''
        text = self.coloured_name(colour) + "["
        if self.annotations:
            text += "annotations='" + ','.join(self.annotations) + "'"
        text += "]"
        return text

    def __str__(self):
        result = "If[]\n"
        for entity in self._children:
            result += str(entity)
        return result

    def reference_accesses(self, var_accesses):
        '''Get all variable access information. It combines the data from
        the condition, if-body and (if available) else-body. This could
        later be extended to handle cases where a variable is only written
        in one of the two branches.

        :param var_accesses: VariablesAccessInfo instance that stores the \
            information about variable accesses.
        :type var_accesses: \
            :py:class:`psyclone.core.access_info.VariablesAccessInfo`
        '''

        # The first child is the if condition - all variables are read-only
        self.condition.reference_accesses(var_accesses)
        var_accesses.next_location()
        self.if_body.reference_accesses(var_accesses)
        var_accesses.next_location()

        if self.else_body:
            self.else_body.reference_accesses(var_accesses)
            var_accesses.next_location()


class ACCKernelsDirective(ACCDirective):
    '''
    Class representing the !$ACC KERNELS directive in the PSyIR.

    :param children: the PSyIR nodes to be enclosed in the Kernels region \
                     and which are therefore children of this node.
    :type children: list of sub-classes of :py:class:`psyclone.psyGen.Node`
    :param parent: the parent of this node in the PSyIR.
    :type parent: sub-class of :py:class:`psyclone.psyGen.Node`
    :param bool default_present: whether or not to add the "default(present)" \
                                 clause to the kernels directive.

    :raises NotImplementedError: if default_present is False.

    '''
    def __init__(self, children=None, parent=None, default_present=True):
        super(ACCKernelsDirective, self).__init__(children=children,
                                                  parent=parent)
        self._default_present = default_present

    @property
    def dag_name(self):
        '''
        :returns: the name to use for this node in a dag.
        :rtype: str
        '''
        return "ACC_kernels_" + str(self.abs_position)

    def node_str(self, colour=True):
        ''' Returns the name of this node with (optional) control codes
        to generate coloured output in a terminal that supports it.

        :param bool colour: whether or not to include colour control codes.

        :returns: description of this node, possibly coloured.
        :rtype: str
        '''
        return self.coloured_name(colour) + "[ACC Kernels]"

    def gen_code(self, parent):
        '''
        Generate the f2pygen AST entries in the Schedule for this
        OpenACC Kernels directive.

        :param parent: the parent Node in the Schedule to which to add this \
                       content.
        :type parent: sub-class of :py:class:`psyclone.f2pygen.BaseGen`

        '''
        data_movement = ""
        if self._default_present:
            data_movement = "default(present)"
        parent.add(DirectiveGen(parent, "acc", "begin", "kernels",
                                data_movement))
        for child in self.children:
            child.gen_code(parent)
        parent.add(DirectiveGen(parent, "acc", "end", "kernels", ""))

    def update(self):
        '''
        Updates the fparser2 AST by inserting nodes for this ACC kernels
        directive.
        '''
        data_movement = None
        if self._default_present:
            data_movement = "present"
        self._add_region(start_text="KERNELS", end_text="END KERNELS",
                         data_movement=data_movement)


class ACCDataDirective(ACCDirective):
    '''
    Class representing the !$ACC DATA ... !$ACC END DATA directive
    in the PSyIR.

    '''
    @property
    def dag_name(self):
        '''
        :returns: the name to use in a dag for this node.
        :rtype: str
        '''
        return "ACC_data_" + str(self.abs_position)

    def node_str(self, colour=True):
        ''' Returns the name of this node with (optional) control codes
        to generate coloured output in a terminal that supports it.

        :param bool colour: whether or not to include colour control codes.

        :returns: description of this node, possibly coloured.
        :rtype: str
        '''
        return self.coloured_name(colour) + "[ACC DATA]"

    def gen_code(self, _):
        '''
        :raises InternalError: the ACC data directive is currently only \
                               supported for the NEMO API and that uses the \
                               update() method to alter the underlying \
                               fparser2 parse tree.
        '''
        raise InternalError(
            "ACCDataDirective.gen_code should not have been called.")

    def update(self):
        '''
        Updates the fparser2 AST by inserting nodes for this OpenACC Data
        directive.

        '''
        self._add_region(start_text="DATA", end_text="END DATA",
                         data_movement="analyse")


@six.add_metaclass(abc.ABCMeta)
class SymbolInterface(object):
    '''
    Abstract base class for capturing the access mechanism for symbols that
    represent data that exists outside the section of code being represented
    in the PSyIR.

    :param access: How the symbol is accessed within the section of code or \
                   None (if unknown).
    :type access: :py:class:`psyclone.psyGen.SymbolAccess`
    '''
    def __init__(self, access=None):
        self._access = None
        # Use the setter as that has error checking
        if not access:
            self.access = Symbol.Access.UNKNOWN
        else:
            self.access = access

    @property
    def access(self):
        '''
        :returns: the access-type for this symbol.
        :rtype: :py:class:`psyclone.psyGen.Symbol.Access`
        '''
        return self._access

    @access.setter
    def access(self, value):
        '''
        Setter for the access type of this symbol.

        :param value: the new access type.
        :type value: :py:class:`psyclon.psyGen.SymbolAccess`

        :raises TypeError: if the supplied value is not of the correct type.
        '''
        if not isinstance(value, Symbol.Access):
            raise TypeError("SymbolInterface.access must be a 'Symbol.Access' "
                            "but got '{0}'.".format(type(value)))
        self._access = value


class Symbol(object):
    '''
    Symbol item for the Symbol Table. It contains information about: the name,
    the datatype, the shape (in column-major order) and, for a symbol
    representing data that exists outside of the local scope, the interface
    to that symbol (i.e. the mechanism by which it is accessed).

    :param str name: name of the symbol.
    :param str datatype: data type of the symbol. (One of \
                     :py:attr:`psyclone.psyGen.Symbol.valid_data_types`.)
    :param list shape: shape of the symbol in column-major order (leftmost \
                       index is contiguous in memory). Each entry represents \
                       an array dimension. If it is 'None' the extent of that \
                       dimension is unknown, otherwise it holds an integer \
                       literal or a reference to an integer symbol with the \
                       extent. If it is an empty list then the symbol \
                       represents a scalar.
    :param interface: object describing the interface to this symbol (i.e. \
                      whether it is passed as a routine argument or accessed \
                      in some other way) or None if the symbol is local.
    :type interface: :py:class:`psyclone.psyGen.SymbolInterface` or NoneType.
    :param constant_value: sets a fixed known value for this \
                           Symbol. If the value is None (the default) \
                           then this symbol is not a constant. The \
                           datatype of the constant value must be \
                           compatible with the datatype of the symbol.
    :type constant_value: int, str or bool
    :param precision: the amount of storage required by the datatype (bytes) \
            or a reference to a Symbol holding the type information \
            or a label identifying a default precision.
    :type precision: int or :py:class:`psyclone.psyGen.Symbol` or \
                     :py:class:`psyclone.psyGen.Symbol.Precision`

    :raises NotImplementedError: Provided parameters are not supported yet.
    :raises TypeError: Provided parameters have invalid error type.
    :raises ValueError: Provided parameters contain invalid values.

    '''
    ## Tuple with the valid datatypes.
    valid_data_types = ('real',  # Floating point
                        'integer',
                        'character',
                        'boolean',
                        'deferred')  # Type of this symbol not yet determined
    ## Mapping from supported data types for constant values to
    #  internal Python types
    mapping = {'integer': int, 'character': str, 'boolean': bool}

    class Access(Enum):
        '''
        Enumeration for the different types of access that a Symbol is
        permitted to have.

        '''
        ## The symbol is only ever read within the current scoping block.
        READ = 1
        ## The first access of the symbol in the scoping block is a write and
        # therefore any value that it may have had upon entry is discarded.
        WRITE = 2
        ## The first access of the symbol in the scoping block is a read but
        # it is subsequently written to.
        READWRITE = 3
        ## The way in which the symbol is accessed in the scoping block is
        # unknown
        UNKNOWN = 4

    class Precision(Enum):
        '''
        Enumeration for the different types of 'default' precision that may
        be specified for a Symbol.
        '''
        SINGLE = 1
        DOUBLE = 2

    class Argument(SymbolInterface):
        '''
        Captures the interface to a symbol that is accessed as a routine
        argument.

        :param access: how the symbol is accessed within the local scope.
        :type access: :py:class:`psyclone.psyGen.Symbol.Access`
        '''
        def __init__(self, access=None):
            super(Symbol.Argument, self).__init__(access=access)
            self._pass_by_value = False

        def __str__(self):
            return "Argument(pass-by-value={0})".format(self._pass_by_value)

    class FortranGlobal(SymbolInterface):
        '''
        Describes the interface to a Fortran Symbol representing data that
        is supplied as some sort of global variable. Currently only supports
        data accessed via a module 'USE' statement.

        :param str module_use: the name of the Fortran module from which the \
                               symbol is imported.
        :param access: the manner in which the Symbol is accessed in the \
                       associated code section. If None is supplied then the \
                       access is Symbol.Access.UNKNOWN.
        :type access: :py:class:`psyclone.psyGen.Symbol.Access` or None.
        '''
        def __init__(self, module_use, access=None):
            self._module_name = ""
            super(Symbol.FortranGlobal, self).__init__(access=access)
            self.module_name = module_use

        def __str__(self):
            return "FortranModule({0})".format(self.module_name)

        @property
        def module_name(self):
            '''
            :returns: the name of the Fortran module from which the symbol is \
                      imported or None if it is not a module variable.
            :rtype: str or None
            '''
            return self._module_name

        @module_name.setter
        def module_name(self, value):
            '''
            Setter for the name of the Fortran module from which this symbol
            is imported.

            :param str value: the name of the Fortran module.

            :raises TypeError: if the supplied value is not a str.
            :raises ValueError: if the supplied string is not at least one \
                                character long.
            '''
            if not isinstance(value, str):
                raise TypeError("module_name must be a str but got '{0}'".
                                format(type(value)))
            if not value:
                raise ValueError("module_name must be one or more characters "
                                 "long")
            self._module_name = value

    def __init__(self, name, datatype, shape=None, constant_value=None,
                 interface=None, precision=None):

        self._name = name
        self._datatype = None
        self.datatype = datatype

        # Check that the supplied 'precision' is valid
        if precision is not None:
            if datatype.lower() not in ["real", "integer"]:
                raise ValueError(
                    "A Symbol of {0} type cannot have an associated "
                    "precision".format(datatype.lower()))
            if not isinstance(precision, (int, Symbol.Precision, Symbol)):
                raise TypeError(
                    "Symbol precision must be one of integer, Symbol.Precision"
                    " or Symbol but got '{0}'".format(
                        type(precision).__name__))
            if isinstance(precision, int) and precision <= 0:
                raise ValueError("The precision of a Symbol when specified as "
                                 "an integer number of bytes must be > 0 but "
                                 "got {0}".format(precision))
            if (isinstance(precision, Symbol) and
                (precision.datatype not in ["integer", "deferred"]
                 or precision.is_array)):
                raise ValueError("A Symbol representing the precision of "
                                 "another Symbol must be of either 'deferred' "
                                 "or scalar, integer type but got: {0}".
                                 format(str(precision)))
        self.precision = precision

        if shape is None:
            shape = []
        elif not isinstance(shape, list):
            raise TypeError("Symbol shape attribute must be a list.")

        for dimension in shape:
            if isinstance(dimension, Symbol):
                if dimension.datatype != "integer" or dimension.shape:
                    raise TypeError(
                        "Symbols that are part of another symbol shape can "
                        "only be scalar integers, but found '{0}'."
                        "".format(str(dimension)))
            elif not isinstance(dimension, (type(None), int)):
                raise TypeError("Symbol shape list elements can only be "
                                "'Symbol', 'integer' or 'None'.")
        self._shape = shape
        # The following attributes have setter methods (with error checking)
        self._constant_value = None
        self._interface = None
        # If an interface is specified for this symbol then the data with
        # which it is associated must exist outside of this kernel.
        self.interface = interface
        self.constant_value = constant_value

    @property
    def name(self):
        '''
        :returns: Name of the Symbol.
        :rtype: str
        '''
        return self._name

    @property
    def datatype(self):
        '''
        :returns: Datatype of the Symbol.
        :rtype: str
        '''
        return self._datatype

    @datatype.setter
    def datatype(self, value):
        ''' Setter for Symbol datatype.

        :param str value: new value for datatype.

        :raises TypeError: if value is not a str.
        :raises NotImplementedError: if the specified data type is invalid.
        '''
        if not isinstance(value, str):
            raise TypeError(
                "The datatype of a Symbol must be specified using a str but "
                "got: '{0}'".format(type(value).__name__))
        if value not in Symbol.valid_data_types:
            raise NotImplementedError(
                "Symbol can only be initialised with {0} datatypes but found "
                "'{1}'.".format(str(Symbol.valid_data_types), value))
        self._datatype = value

    @property
    def access(self):
        '''
        :returns: How this symbol is accessed (read, readwrite etc.) within \
                  the local scope.
        :rtype: :py:class:`psyclone.psyGen.Symbol.Access` or NoneType.
        '''
        if self._interface:
            return self._interface.access
        # This symbol has no interface info and therefore is local
        return None

    @property
    def shape(self):
        '''
        :returns: Shape of the symbol in column-major order (leftmost \
                  index is contiguous in memory). Each entry represents \
                  an array dimension. If it is 'None' the extent of that \
                  dimension is unknown, otherwise it holds an integer \
                  literal or a reference to an integer symbol with the \
                  extent. If it is an empty list then the symbol \
                  represents a scalar.
        :rtype: list
        '''
        return self._shape

    @property
    def scope(self):
        '''
        :returns: Whether the symbol is 'local' (just exists inside the \
                  kernel scope) or 'global' (data also lives outside the \
                  kernel). Global-scoped symbols must have an associated \
                  'interface' that specifies the mechanism by which the \
                  kernel accesses the associated data.
        :rtype: str
        '''
        if self._interface:
            return "global"
        return "local"

    @property
    def interface(self):
        '''
        :returns: the an object describing the external interface to \
                  this Symbol or None (if it is local).
        :rtype: Sub-class of :py:class:`psyclone.psyGen.SymbolInterface` or \
                NoneType.
        '''
        return self._interface

    @interface.setter
    def interface(self, value):
        '''
        Setter for the Interface associated with this Symbol.

        :param value: an Interface object describing how the Symbol is \
                      accessed by the code or None if it is local.
        :type value: Sub-class of :py:class:`psyclone.psyGen.SymbolInterface` \
                     or NoneType.

        :raises TypeError: if the supplied `value` is of the wrong type.
        '''
        if value is not None and not isinstance(value, SymbolInterface):
            raise TypeError("The interface to a Symbol must be a "
                            "SymbolInterface or None but got '{0}'".
                            format(type(value)))
        self._interface = value

    @property
    def is_constant(self):
        '''
        :returns: Whether the symbol is a constant with a fixed known \
        value (True) or not (False).
        :rtype: bool

        '''
        return self._constant_value is not None

    @property
    def is_scalar(self):
        '''
        :returns: True if this symbol is a scalar and False otherwise.
        :rtype: bool

        '''
        # If the shape variable is an empty list then this symbol is a
        # scalar.
        return self.shape == []

    @property
    def is_array(self):
        '''
        :returns: True if this symbol is an array and False otherwise.
        :rtype: bool

        '''
        # The assumption in this method is that if this symbol is not
        # a scalar then it is an array. If this assumption becomes
        # invalid then this logic will need to be changed
        # appropriately.
        return not self.is_scalar

    @property
    def constant_value(self):
        '''
        :returns: The fixed known value for this symbol if one has \
        been set or None if not.
        :rtype: int, str, bool or NoneType

        '''
        return self._constant_value

    @constant_value.setter
    def constant_value(self, new_value):
        '''
        :param constant_value: Set or change the fixed known value of \
        the constant for this Symbol. If the value is None then this \
        symbol does not have a fixed constant. The datatype of \
        new_value must be compatible with the datatype of the symbol.
        :type constant_value: int, str or bool

        :raises ValueError: If a non-None value is provided and 1) \
        this Symbol instance does not have local scope, or 2) this \
        Symbol instance is not a scalar (as the shape attribute is not \
        empty), or 3) a constant value is provided but the type of the \
        value does not support this, or 4) the type of the value \
        provided is not compatible with the datatype of this Symbol \
        instance.

        '''
        if new_value is not None:
            if self.scope != "local":
                raise ValueError(
                    "Symbol with a constant value is currently limited to "
                    "having local scope but found '{0}'.".format(self.scope))
            if self.is_array:
                raise ValueError(
                    "Symbol with a constant value must be a scalar but the "
                    "shape attribute is not empty.")
            try:
                lookup = Symbol.mapping[self.datatype]
            except KeyError:
                raise ValueError(
                    "A constant value is not currently supported for "
                    "datatype '{0}'.".format(self.datatype))
            if not isinstance(new_value, lookup):
                raise ValueError(
                    "This Symbol instance's datatype is '{0}' which means "
                    "the constant value is expected to be '{1}' but found "
                    "'{2}'.".format(self.datatype,
                                    Symbol.mapping[self.datatype],
                                    type(new_value)))
        self._constant_value = new_value

    def __str__(self):
        ret = self.name + ": <" + self.datatype + ", "
        if self.is_array:
            ret += "Array["
            for dimension in self.shape:
                if isinstance(dimension, Symbol):
                    ret += dimension.name
                elif isinstance(dimension, int):
                    ret += str(dimension)
                elif dimension is None:
                    ret += "'Unknown bound'"
                else:
                    raise InternalError(
                        "Symbol shape list elements can only be 'Symbol', "
                        "'integer' or 'None', but found '{0}'."
                        "".format(type(dimension)))
                ret += ", "
            ret = ret[:-2] + "]"  # Deletes last ", " and adds "]"
        else:
            ret += "Scalar"
        if self.interface:
            ret += ", global=" + str(self.interface)
        else:
            ret += ", local"
        if self.is_constant:
            ret += ", constant_value={0}".format(self.constant_value)
        return ret + ">"

    def copy(self):
        '''Create and return a copy of this object. Any references to the
        original will not be affected so the copy will not be referred
        to by any other object.

        :returns: A symbol object with the same properties as this \
                  symbol object.
        :rtype: :py:class:`psyclone.psyGen.Symbol`

        '''
        return Symbol(self.name, self.datatype, shape=self.shape[:],
                      constant_value=self.constant_value,
                      interface=self.interface)

    def copy_properties(self, symbol_in):
        '''Replace all properties in this object with the properties from
        symbol_in, apart from the name which is immutable.

        :param symbol_in: The symbol from which the properties are copied.
        :type symbol_in: :py:class:`psyclone.psyGen.Symbol`

        :raises TypeError: If the argument is not the expected type.

        '''
        if not isinstance(symbol_in, Symbol):
            raise TypeError("Argument should be of type 'Symbol' but found "
                            "'{0}'.".format(type(symbol_in).__name__))

        self._datatype = symbol_in.datatype
        self._shape = symbol_in.shape[:]
        self._constant_value = symbol_in.constant_value
        self._interface = symbol_in.interface
        self.precision = symbol_in.precision


class SymbolTable(object):
    '''
    Encapsulates the symbol table and provides methods to add new symbols
    and look up existing symbols. It is implemented as a single scope
    symbol table (nested scopes not supported).

    :param kernel: Reference to the KernelSchedule to which this symbol table \
        belongs.
    :type kernel: :py:class:`psyclone.psyGen.KernelSchedule` or NoneType
    '''
    # TODO: (Issue #321) Explore how the SymbolTable overlaps with the
    # NameSpace class functionality.
    def __init__(self, kernel=None):
        # Dict of Symbol objects with the symbol names as keys. Make
        # this ordered so that different versions of Python always
        # produce code with declarations in the same order.
        self._symbols = OrderedDict()
        # Ordered list of the arguments.
        self._argument_list = []
        # Reference to KernelSchedule to which this symbol table belongs.
        self._kernel = kernel

    def add(self, new_symbol):
        '''Add a new symbol to the symbol table.

        :param new_symbol: The symbol to add to the symbol table.
        :type new_symbol: :py:class:`psyclone.psyGen.Symbol`

        :raises KeyError: If the symbol name is already in use.

        '''
        if new_symbol.name in self._symbols:
            raise KeyError("Symbol table already contains a symbol with"
                           " name '{0}'.".format(new_symbol.name))
        self._symbols[new_symbol.name] = new_symbol

    def swap_symbol_properties(self, symbol1, symbol2):
        '''Swaps the properties of symbol1 and symbol2 apart from the symbol
        name. Argument list positions are also updated appropriately.

        :param symbol1: The first symbol.
        :type symbol1: :py:class:`psyclone.psyGen.Symbol`
        :param symbol2: The second symbol.
        :type symbol2: :py:class:`psyclone.psyGen.Symbol`

        :raises KeyError: If either of the supplied symbols are not in \
                          the symbol table.
        :raises TypeError: If the supplied arguments are not symbols, \
                 or the names of the symbols are the same in the SymbolTable \
                 instance.

        '''
        for symbol in [symbol1, symbol2]:
            if not isinstance(symbol, Symbol):
                raise TypeError("Arguments should be of type 'Symbol' but "
                                "found '{0}'.".format(type(symbol).__name__))
            if symbol.name not in self._symbols:
                raise KeyError("Symbol '{0}' is not in the symbol table."
                               "".format(symbol.name))
        if symbol1.name == symbol2.name:
            raise ValueError("The symbols should have different names, but "
                             "found '{0}' for both.".format(symbol1.name))

        tmp_symbol = symbol1.copy()
        symbol1.copy_properties(symbol2)
        symbol2.copy_properties(tmp_symbol)

        # Update argument list if necessary
        index1 = None
        if symbol1 in self._argument_list:
            index1 = self._argument_list.index(symbol1)
        index2 = None
        if symbol2 in self._argument_list:
            index2 = self._argument_list.index(symbol2)
        if index1 is not None:
            self._argument_list[index1] = symbol2
        if index2 is not None:
            self._argument_list[index2] = symbol1

    def specify_argument_list(self, argument_symbols):
        '''
        Sets-up the internal list storing the order of the arguments to this
        kernel.

        :param list argument_symbols: Ordered list of the Symbols representing\
                                      the kernel arguments.

        :raises ValueError: If the new argument_list is not consistent with \
                            the existing entries in the SymbolTable.

        '''
        self._validate_arg_list(argument_symbols)
        self._argument_list = argument_symbols[:]

    def lookup(self, name):
        '''
        Look up a symbol in the symbol table.

        :param str name: Name of the symbol
        :raises KeyError: If the given name is not in the Symbol Table.

        '''
        try:
            return self._symbols[name]
        except KeyError:
            raise KeyError("Could not find '{0}' in the Symbol Table."
                           "".format(name))

    def __contains__(self, key):
        '''Check if the given key is part of the Symbol Table.

        :param str key: key to check for existance.
        :returns: Whether the Symbol Table contains the given key.
        :rtype: bool
        '''
        return key in self._symbols

    @property
    def argument_list(self):
        '''
        Checks that the contents of the SymbolTable are self-consistent
        and then returns the list of kernel arguments.

        :returns: Ordered list of arguments.
        :rtype: list of :py:class:`psyclone.psyGen.Symbol`

        :raises InternalError: If the entries of the SymbolTable are not \
                               self-consistent.

        '''
        try:
            self._validate_arg_list(self._argument_list)
            self._validate_non_args()
        except ValueError as err:
            # If the SymbolTable is inconsistent at this point then
            # we have an InternalError.
            raise InternalError(str(err.args))
        return self._argument_list

    @staticmethod
    def _validate_arg_list(arg_list):
        '''
        Checks that the supplied list of Symbols are valid kernel arguments.

        :param arg_list: the proposed kernel arguments.
        :type param_list: list of :py:class:`psyclone.psyGen.Symbol`

        :raises TypeError: if any item in the supplied list is not a Symbol.
        :raises ValueError: if any of the symbols has no Interface.
        :raises ValueError: if any of the symbols has an Interface that is \
                            not a :py:class:`psyclone.psyGen.Symbol.Argument`.

        '''
        for symbol in arg_list:
            if not isinstance(symbol, Symbol):
                raise TypeError("Expected a list of Symbols but found an "
                                "object of type '{0}'.".format(type(symbol)))
            # All symbols in the argument list must have a
            # 'Symbol.Argument' interface
            if symbol.scope == 'local':
                raise ValueError(
                    "Symbol '{0}' is listed as a kernel argument but has "
                    "no associated Interface.".format(str(symbol)))
            if not isinstance(symbol.interface, Symbol.Argument):
                raise ValueError(
                    "Symbol '{0}' is listed as a kernel argument but has "
                    "an interface of type '{1}' rather than "
                    "Symbol.Argument".format(str(symbol),
                                             type(symbol.interface)))

    def _validate_non_args(self):
        '''
        Performs internal consistency checks on the current entries in the
        SymbolTable that do not represent kernel arguments.

        :raises ValueError: If a symbol that is not in the argument list \
                            has a Symbol.Argument interface.

        '''
        for symbol in self._symbols.values():
            if symbol not in self._argument_list:
                # Symbols not in the argument list must not have a
                # Symbol.Argument interface
                if symbol.interface and isinstance(symbol.interface,
                                                   Symbol.Argument):
                    raise ValueError(
                        "Symbol '{0}' is not listed as a kernel argument and "
                        "yet has a Symbol.Argument interface.".format(
                            str(symbol)))

    @property
    def symbols(self):
        '''
        :returns:  List of symbols.
        :rtype: list of :py:class:`psyclone.psyGen.Symbol`
        '''
        return list(self._symbols.values())

    @property
    def local_symbols(self):
        '''
        :returns:  List of local symbols.
        :rtype: list of :py:class:`psyclone.psyGen.Symbol`
        '''
        return [sym for sym in self._symbols.values() if sym.scope == "local"]

    @property
    def global_symbols(self):
        '''
        :returns: list of symbols that are not routine arguments but \
                  still have 'global' scope - i.e. are associated with \
                  data that exists outside the current scope.
        :rtype: list of :py:class:`psyclone.psyGen.Symbol`

        '''
        return [sym for sym in self._symbols.values() if sym.scope == "global"
                and not isinstance(sym.interface, Symbol.Argument)]

    @property
    def iteration_indices(self):
        '''
        :returns: List of symbols representing kernel iteration indices.
        :rtype: list of :py:class:`psyclone.psyGen.Symbol`

        :raises NotImplementedError: this method is abstract.
        '''
        raise NotImplementedError(
            "Abstract property. Which symbols are iteration indices is"
            " API-specific.")

    @property
    def data_arguments(self):
        '''
        :returns: List of symbols representing kernel data arguments.
        :rtype: list of :py:class:`psyclone.psyGen.Symbol`

        :raises NotImplementedError: this method is abstract.
        '''
        raise NotImplementedError(
            "Abstract property. Which symbols are data arguments is"
            " API-specific.")

    def view(self):
        '''
        Print a representation of this Symbol Table to stdout.
        '''
        print(str(self))

    def __str__(self):
        return ("Symbol Table:\n" +
                "\n".join(map(str, self._symbols.values())) +
                "\n")


class KernelSchedule(Schedule):
    '''
    A kernelSchedule inherits the functionality from Schedule and adds a symbol
    table to keep a record of the declared variables and their attributes.

    :param str name: Kernel subroutine name

    '''
    def __init__(self, name):
        super(KernelSchedule, self).__init__(children=None, parent=None)
        self._name = name
        self._symbol_table = SymbolTable(self)

    @property
    def name(self):
        '''
        :returns: Name of the Kernel
        :rtype: str
        '''
        return self._name

    @name.setter
    def name(self, new_name):
        '''
        Sets a new name for the kernel.

        :param str new_name: New name for the kernel.
        '''
        self._name = new_name

    @property
    def symbol_table(self):
        '''
        :returns: Table containing symbol information for the kernel.
        :rtype: :py:class:`psyclone.psyGen.SymbolTable`
        '''
        return self._symbol_table

    def node_str(self, colour=True):
        ''' Returns the name of this node with (optional) control codes
        to generate coloured output in a terminal that supports it.

        :param bool colour: whether or not to include colour control codes.

        :returns: description of this node, possibly coloured.
        :rtype: str
        '''
        return self.coloured_name(colour) + "[name:'" + self._name + "']"

    def __str__(self):
        result = self.node_str(False) + ":\n"
        for entity in self._children:
            result += str(entity)
        result += "End KernelSchedule\n"
        return result


class CodeBlock(Node):
    '''Node representing some generic Fortran code that PSyclone does not
    attempt to manipulate. As such it is a leaf in the PSyIR and therefore
    has no children.

    :param fp2_nodes: list of fparser2 AST nodes representing the Fortran \
                      code constituting the code block.
    :type fp2_nodes: list of :py:class:`fparser.two.utils.Base`
    :param structure: argument indicating whether this code block is a \
    statement or an expression.
    :type structure: :py:class:`psyclone.psyGen.CodeBlock.Structure`
    :param parent: the parent node of this code block in the PSyIR.
    :type parent: :py:class:`psyclone.psyGen.Node`

    '''
    class Structure(Enum):
        '''
        Enumeration that captures the structure of the code block which
        may be required when processing.

        '''
        # The Code Block comprises one or more Fortran statements
        # (which themselves may contain expressions).
        STATEMENT = 1
        # The Code Block comprises one or more Fortran expressions.
        EXPRESSION = 2

    def __init__(self, fp2_nodes, structure, parent=None):
        super(CodeBlock, self).__init__(parent=parent)
        # Store a list of the parser objects holding the code associated
        # with this block. We make a copy of the contents of the list because
        # the list itself is a temporary product of the process of converting
        # from the fparser2 AST to the PSyIR.
        self._fp2_nodes = fp2_nodes[:]
        # Store references back into the fparser2 AST
        if fp2_nodes:
            self.ast = self._fp2_nodes[0]
            self.ast_end = self._fp2_nodes[-1]
        else:
            self.ast = None
            self.ast_end = None
        # Store the structure of the code block.
        self._structure = structure

    @property
    def structure(self):
        '''
        :returns: whether this code block is a statement or an expression.
        :rtype: :py:class:`psyclone.psyGen.CodeBlock.Structure`

        '''
        return self._structure

    @property
    def get_ast_nodes(self):
        '''
        :returns: the list of nodes associated with this code block in \
        the original AST.
        :rtype: list of subclass of \
        `:py:classfparser.two.Fortran2003.Base`

        '''
        return self._fp2_nodes

    def node_str(self, colour=True):
        ''' Create a text description of this node in the schedule, optionally
        including control codes for colour.

        :param bool colour: whether or not to include control codes for colour.

        :return: text description of this node.
        :rtype: str
        '''
        return self.coloured_name(colour) + \
            "[" + str(list(map(type, self._fp2_nodes))) + "]"

    def __str__(self):
        return "CodeBlock[{0} nodes]".format(len(self._fp2_nodes))


class Assignment(Node):
    '''
    Node representing an Assignment statement. As such it has a LHS and RHS
    as children 0 and 1 respectively.

    :param ast: node in the fparser2 AST representing the assignment.
    :type ast: :py:class:`fparser.two.Fortran2003.Assignment_Stmt.
    :param parent: the parent node of this Assignment in the PSyIR.
    :type parent: :py:class:`psyclone.psyGen.Node`
    '''
    def __init__(self, ast=None, parent=None):
        super(Assignment, self).__init__(ast=ast, parent=parent)

    @property
    def lhs(self):
        '''
        :returns: the child node representing the Left-Hand Side of the \
            assignment.
        :rtype: :py:class:`psyclone.psyGen.Node`

        :raises InternalError: Node has fewer children than expected.
        '''
        if not self._children:
            raise InternalError(
                "Assignment '{0}' malformed or incomplete. It "
                "needs at least 1 child to have a lhs.".format(repr(self)))

        return self._children[0]

    @property
    def rhs(self):
        '''
        :returns: the child node representing the Right-Hand Side of the \
            assignment.
        :rtype: :py:class:`psyclone.psyGen.Node`

        :raises InternalError: Node has fewer children than expected.
        '''
        if len(self._children) < 2:
            raise InternalError(
                "Assignment '{0}' malformed or incomplete. It "
                "needs at least 2 children to have a rhs.".format(repr(self)))

        return self._children[1]

    def __str__(self):
        result = "Assignment[]\n"
        for entity in self._children:
            result += str(entity)
        return result

    def reference_accesses(self, var_accesses):
        '''Get all variable access information from this node. The assigned-to
        variable will be set to 'WRITE'.

        :param var_accesses: VariablesAccessInfo instance that stores the \
            information about variable accesses.
        :type var_accesses: \
            :py:class:`psyclone.core.access_info.VariablesAccessInfo`
        '''

        # It is important that a new instance is used to handle the LHS,
        # since a check in 'change_read_to_write' makes sure that there
        # is only one access to the variable!
        accesses_left = VariablesAccessInfo()
        self.lhs.reference_accesses(accesses_left)

        # Now change the (one) access to the assigned variable to be WRITE:
        if isinstance(self.lhs, CodeBlock):
            # TODO #363: Assignment to user defined type, not supported yet.
            # Here an absolute hack to get at least some information out
            # from the AST - though indices are just strings, which will
            # likely cause problems later as well.
            name = str(self.lhs.ast)
            # A regular expression that tries to find the last parenthesis
            # pair in the name ("a(i,j)" --> "(i,j)")
            ind = re.search(r"\([^\(]+\)$", name)
            if ind:
                # Remove the index part of the name
                name = name.replace(ind.group(0), "")
                # The index must be added as a list
                accesses_left.add_access(name, AccessType.WRITE, self,
                                         [ind.group(0)])
            else:
                accesses_left.add_access(name, AccessType.WRITE, self)
        else:
            var_info = accesses_left[self.lhs.name]
            try:
                var_info.change_read_to_write()
            except InternalError:
                # An internal error typically indicates that the same variable
                # is used twice on the LHS, e.g.: g(g(1)) = ... This is not
                # supported in PSyclone.
                from psyclone.parse.utils import ParseError
                raise ParseError("The variable '{0}' appears more than once "
                                 "on the left-hand side of an assignment."
                                 .format(self.lhs.name))

        # Merge the data (that shows now WRITE for the variable) with the
        # parameter to this function. It is important that first the
        # RHS is added, so that in statements like 'a=a+1' the read on
        # the RHS comes before the write on the LHS (they have the same
        # location otherwise, but the order is still important)
        self.rhs.reference_accesses(var_accesses)
        var_accesses.merge(accesses_left)
        var_accesses.next_location()


class Reference(Node):
    '''
    Node representing a Reference Expression.

    :param ast: node in the fparser2 AST representing the reference.
    :type ast: :py:class:`fparser.two.Fortran2003.Name.
    :param parent: the parent node of this Reference in the PSyIR.
    :type parent: :py:class:`psyclone.psyGen.Node`
    '''
    def __init__(self, reference_name, parent):
        super(Reference, self).__init__(parent=parent)
        self._reference = reference_name

    @property
    def name(self):
        ''' Return the name of the referenced symbol.

        :returns: Name of the referenced symbol.
        :rtype: str
        '''
        return self._reference

    def node_str(self, colour=True):
        ''' Create a text description of this node in the schedule, optionally
        including control codes for colour.

        :param bool colour: whether or not to include colour control codes.

        :return: text description of this node.
        :rtype: str
        '''
        return self.coloured_name(colour) + "[name:'" + self._reference + "']"

    def __str__(self):
        return self.node_str(False)

    def math_equal(self, other):
        ''':param other: the node to compare self with.
        :type other: py:class:`psyclone.psyGen.Node`

        :returns: True if the self has the same results as other.
        :rtype: bool
        '''
        if not super(Reference, self).math_equal(other):
            return False
        return self.name == other.name

    def reference_accesses(self, var_accesses):
        '''Get all variable access information from this node, i.e.
        it sets this variable to be read.

        :param var_accesses: VariablesAccessInfo instance that stores the \
            information about variable accesses.
        :type var_accesses: \
            :py:class:`psyclone.core.access_info.VariablesAccessInfo`
        '''
        var_accesses.add_access(self._reference, AccessType.READ, self)

    def check_declared(self):
        '''Check whether this reference has an associated symbol table entry.

        raises SymbolError: if one or more ancestor symbol table(s) \
        are found and the name of this reference is not found in any \
        of them.

        '''
        found_symbol_table = False
        test_node = self.parent
        while test_node:
            if hasattr(test_node, 'symbol_table'):
                found_symbol_table = True
                symbol_table = test_node.symbol_table
                if self.name in symbol_table:
                    return
            test_node = test_node.parent

        # TODO: remove this if test, remove the initialisation of the
        # found_symbol_table boolean variable and update the doc
        # string when SymbolTables are suppported in the NEMO API, see
        # issue #500. After this change has been made this method could
        # make use of the symbol method to determine
        # whether the reference has been declared (or not).
        if found_symbol_table:
            raise SymbolError(
                "Undeclared reference '{0}' found.".format(self.name))

    def symbol(self, scope_limit=None):
        '''Returns the symbol from a symbol table associated with this
        reference or None is it is not found. The scope_limit variable
        limits the symbol table search to nodes within the scope.

        :param scope_limit: optional Node which limits the symbol \
        search space to the symbol tables of the nodes within the \
        given scope. If it is None (the default), the whole scope (all \
        symbol tables in ancestor nodes) is searched.
        :type scope_limit: :py:class:`psyclone.psyGen.Node` or `None`

        :returns: the Symbol associated with this reference if one is \
        found or None if not.
        :rtype: :py:class:`psyclone.psyGen.Symbol` or `None`

        '''
        if scope_limit:

            if not isinstance(scope_limit, Node):
                raise TypeError(
                    "The scope_limit argument '{0}' provided to the symbol "
                    "method, is not of type `Node`."
                    "".format(str(scope_limit), str(self)))

            # Check that the scope_limit Node is an ancestor of this
            # Reference Node and raise an exception if not.
            found = False
            mynode = self.parent
            while mynode is not None:
                if mynode is scope_limit:
                    found = True
                    break
                mynode = mynode.parent
            if not found:
                # The scope_limit node is not an ancestor of this reference
                # so raise an exception.
                raise ValueError(
                    "The scope_limit node '{0}' provided to the symbol "
                    "method, is not an ancestor of this reference node '{1}'."
                    "".format(str(scope_limit), str(self)))
        test_node = self.parent
        # Iterate over ancestor Nodes of this Reference Node.
        while test_node:
            # For simplicity, test every Node for the existence of a
            # SymbolTable (rather than checking for the particular
            # Node types which we know to have SymbolTables).
            if hasattr(test_node, 'symbol_table'):
                # This Node does have a SymbolTable.
                symbol_table = test_node.symbol_table
                try:
                    # If the reference matches a Symbol in this
                    # SymbolTable then return the Symbol.
                    return symbol_table.lookup(self.name)
                except KeyError:
                    # The Reference Node does not match any Symbols in
                    # this SymbolTable.
                    pass
            if test_node is scope_limit:
                # The ancestor scope Node has been reached and nothing
                # has matched so return with None.
                return None
            # Move on to the next ancestor.
            test_node = test_node.parent
        # scope has not been set and all Nodes have been checked (up
        # to the root Node) but there has been no match so return with
        # None.
        return None


@six.add_metaclass(abc.ABCMeta)
class Operation(Node):
    '''
    Abstract base class for PSyIR nodes representing operators.

    :param operator: the operator used in the operation.
    :type operator: :py:class:`psyclone.psyGen.UnaryOperation.Operator` or \
                    :py:class:`psyclone.psyGen.BinaryOperation.Operator` or \
                    :py:class:`psyclone.psyGen.NaryOperation.Operator`
    :param parent: the parent node of this Operation in the PSyIR.
    :type parent: :py:class:`psyclone.psyGen.Node`

    :raises TypeError: if the supplied operator is not an instance of \
                       self.Operator.

    '''
    # Must be overridden in sub-class to hold an Enumeration of the Operators
    # that it can represent.
    Operator = None

    def __init__(self, operator, parent=None):
        super(Operation, self).__init__(parent=parent)

        if not isinstance(operator, self.Operator):
            raise TypeError(
                "{0} operator argument must be of type "
                "{0}.Operator but found {1}.".format(type(self).__name__,
                                                     type(operator).__name__))
        self._operator = operator
        self._text_name = "Operation"
        self._colour_key = "Operation"

    @property
    def operator(self):
        '''
        Return the operator.

        :returns: Enumerated type capturing the operator.
        :rtype: :py:class:`psyclone.psyGen.UnaryOperation.Operator` or \
                :py:class:`psyclone.psyGen.BinaryOperation.Operator` or \
                :py:class:`psyclone.psyGen.NaryOperation.Operator`

        '''
        return self._operator

    def node_str(self, colour=True):
        '''
        Construct a text representation of this node, optionally with control
        codes for coloured display in a suitable terminal.

        :param bool colour: whether or not to include colour control codes.

        :returns: description of this PSyIR node.
        :rtype: str
        '''
        return self.coloured_name(colour) + \
            "[operator:'" + self._operator.name + "']"

    def __str__(self):
        result = self.node_str(False) + "\n"
        for entity in self._children:
            result += str(entity) + "\n"

        # Delete last line break
        if result[-1] == "\n":
            result = result[:-1]
        return result


class UnaryOperation(Operation):
    '''
    Node representing a UnaryOperation expression. As such it has one operand
    as child 0, and an attribute with the operator type.

    :param operator: Enumerated type capturing the unary operator.
    :type operator: :py:class:`psyclone.psyGen.UnaryOperation.Operator`
    :param parent: the parent node of this UnaryOperation in the PSyIR.
    :type parent: :py:class:`psyclone.psyGen.Node`

    '''
    Operator = Enum('Operator', [
        # Arithmetic Operators
        'MINUS', 'PLUS', 'SQRT', 'EXP', 'LOG', 'LOG10',
        # Logical Operators
        'NOT',
        # Trigonometric Operators
        'COS', 'SIN', 'TAN', 'ACOS', 'ASIN', 'ATAN',
        # Other Maths Operators
        'ABS', 'CEIL',
        # Casting Operators
        'REAL', 'INT'
        ])

    def __init__(self, operation, parent=None):
        super(UnaryOperation, self).__init__(operation, parent)
        self._text_name = "UnaryOperation"


class BinaryOperation(Operation):
    '''
    Node representing a BinaryOperation expression. As such it has two operands
    as children 0 and 1, and an attribute with the operator type.

    :param operator: the operator used in the operation.
    :type operator: :py:class:`psyclone.psyGen.BinaryOperation.Operator`
    :param parent: the parent node of this Operation in the PSyIR.
    :type parent: :py:class:`psyclone.psyGen.Node`

    '''
    Operator = Enum('Operator', [
        # Arithmetic Operators. ('REM' is remainder AKA 'MOD' in Fortran.)
        'ADD', 'SUB', 'MUL', 'DIV', 'REM', 'POW', 'SUM',
        # Relational Operators
        'EQ', 'NE', 'GT', 'LT', 'GE', 'LE',
        # Logical Operators
        'AND', 'OR',
        # Other Maths Operators
        'SIGN', 'MIN', 'MAX',
        # Query Operators
        'SIZE'
        ])

    def __init__(self, operator, parent=None):
        super(BinaryOperation, self).__init__(operator, parent)
        self._text_name = "BinaryOperation"

    def math_equal(self, other):
        ''':param other: the node to compare self with.
        :type other: py:class:`psyclone.psyGen.Node`
        :returns: True if the self has the same results as other.
        :rtype: bool
        '''
        if not super(BinaryOperation, self).math_equal(other):
            # Support some commutative law, unfortunately we now need
            # to repeat some tests already done in super(), since we
            # don't know why the above test failed
            # TODO #533 for documenting restrictions
            # pylint: disable=unidiomatic-typecheck
            if type(self) != type(other):
                return False
            if self.operator != other.operator:
                return False
            if self.operator not in [self.Operator.ADD, self.Operator.MUL,
                                     self.Operator.AND, self.Operator.OR,
                                     self.Operator.EQ]:
                return False
            return self._children[0].math_equal(other.children[1]) and \
                self._children[1].math_equal(other.children[0])
        return self.operator == other.operator


class NaryOperation(Operation):
    '''
    Node representing a n-ary operation expression. The n operands are the
    stored as the 0 - n-1th children of this node and the type of the operator
    is held in an attribute.


    :param operator: the operator used in the operation.
    :type operator: :py:class:`psyclone.psyGen.NaryOperation.Operator`
    :param parent: the parent node of this Operation in the PSyIR.
    :type parent: :py:class:`psyclone.psyGen.Node`

    '''
    Operator = Enum('Operator', [
        # Arithmetic Operators
        'MAX', 'MIN', 'SUM'
        ])

    def __init__(self, operator, parent=None):
        super(NaryOperation, self).__init__(operator, parent)
        self._text_name = "NaryOperation"


class Array(Reference):
    '''
    Node representing an Array reference. As such it has a reference and a
    subscript list as children 0 and 1, respectively.

    :param reference_name: node in the fparser2 parse tree representing array.
    :type reference_name: :py:class:`fparser.two.Fortran2003.Part_Ref.
    :param parent: the parent node of this Array in the PSyIR.
    :type parent: :py:class:`psyclone.psyGen.Node`

    '''
    def __init__(self, reference_name, parent):
        super(Array, self).__init__(reference_name, parent=parent)
        self._text_name = "ArrayReference"
        self._colour_key = "Reference"

    def __str__(self):
        result = "Array" + super(Array, self).__str__() + "\n"
        for entity in self._children:
            result += str(entity) + "\n"
        return result

    def reference_accesses(self, var_accesses):
        '''Get all variable access information. All variables used as indices
        in the access of the array will be added as READ.
        :param var_accesses: \
            :py:class:`psyclone.core.access_info.VariablesAccessInfo`
        '''

        # This will set the array-name as READ
        super(Array, self).reference_accesses(var_accesses)

        # Now add all children: Note that the class Reference
        # does not recurse to the children (which store the indices), so at
        # this stage no index information has been stored:
        list_indices = []
        for child in self._children:
            child.reference_accesses(var_accesses)
            list_indices.append(child)

        if list_indices:
            var_info = var_accesses[self._reference]
            # The last entry in all_accesses is the one added above
            # in super(Array...). Add the indices to that entry.
            var_info.all_accesses[-1].indices = list_indices


class Literal(Node):
    '''
    Node representing a Literal

    :param str value: String representing the literal value.
    :param parent: the parent node of this Literal in the PSyIR.
    :type parent: :py:class:`psyclone.psyGen.Node`
    '''
    def __init__(self, value, parent=None):
        super(Literal, self).__init__(parent=parent)
        self._value = value

    @property
    def value(self):
        '''
        Return the value of the literal.

        :returns: String representing the literal value.
        :rtype: str
        '''
        return self._value

    def node_str(self, colour=True):
        '''
        Construct a text representation of this node, optionally containing
        colour control codes.

        :param bool colour: whether or not to include colour control codes.

        :returns: description of this PSyIR node.
        :rtype: str
        '''
        return "{0}[value:'{1}']".format(self.coloured_name(colour),
                                         self._value)

    def math_equal(self, other):
        ''':param other: the node to compare self with.
        :type other: py:class:`psyclone.psyGen.Node`

        :return: if the self has the same results as other.
        :type: bool
        '''

        return self.value == other.value


class Return(Node):
    '''
    Node representing a Return statement (subroutine break without return
    value).

    :param parent: the parent node of this Return in the PSyIR.
    :type parent: :py:class:`psyclone.psyGen.Node`
    '''
    def __init__(self, parent=None):
        super(Return, self).__init__(parent=parent)

    def __str__(self):
        return "Return[]\n"


class Container(Node):
    '''Node representing a set of KernelSchedule and/or Container nodes,
    as well as a name and a SymbolTable. This construct can be used to
    scope symbols of variables, KernelSchedule names and Container
    names. In Fortran a container would naturally represent a module
    or a submodule.

    :param str name: the name of the container.
    :param parent: optional parent node of this Container in the PSyIR.
    :type parent: :py:class:`psyclone.psyGen.Node`

    '''
    def __init__(self, name, parent=None):
        super(Container, self).__init__(parent=parent)
        self._name = name
        self._symbol_table = SymbolTable(self)

    @property
    def name(self):
        '''
        :returns: name of the container.
        :rtype: str

        '''
        return self._name

    @name.setter
    def name(self, new_name):
        '''Sets a new name for the container.

        :param str new_name: new name for the container.

        '''
        self._name = new_name

    @property
    def symbol_table(self):
        '''
        :returns: table containing symbol information for the container.
        :rtype: :py:class:`psyclone.psyGen.SymbolTable`

        '''
        return self._symbol_table

    def node_str(self, colour=True):
        '''
        Returns the name of this node with appropriate control codes
        to generate coloured output in a terminal that supports it.

        :param bool colour: whether or not to include colour control codes.

        :returns: description of this node, possibly coloured.
        :rtype: str
        '''
        return self.coloured_name(colour) + "[{0}]".format(self.name)

    def __str__(self):
        return "Container[{0}]\n".format(self.name)


__all__ = ['UnaryOperation', 'BinaryOperation', 'NaryOperation',
           'Literal', 'Return', 'Container']<|MERGE_RESOLUTION|>--- conflicted
+++ resolved
@@ -1675,33 +1675,7 @@
         :returns: The name of this node in the dag.
         :rtype: str
         '''
-<<<<<<< HEAD
         return "schedule_" + str(self.abs_position)
-
-    def view(self, indent=0):
-        '''
-        Print a text representation of this node to stdout and then
-        call the view() method of any children.
-
-        :param int indent: Depth of indent for output text.
-        '''
-        print(self.indent(indent) + self.coloured_text + "[]")
-        for entity in self._children:
-            entity.view(indent=indent + 1)
-
-    @property
-    def coloured_text(self):
-        '''
-        Returns the name of this node with appropriate control codes
-        to generate coloured output in a terminal that supports it.
-
-        :returns: Text containing the name of this node, possibly coloured.
-        :rtype: str
-        '''
-        return colored("Schedule", SCHEDULE_COLOUR_MAP["Schedule"])
-=======
-        return self._text_name
->>>>>>> 48b23036
 
     def __getitem__(self, index):
         '''
