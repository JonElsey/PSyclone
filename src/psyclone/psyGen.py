# -----------------------------------------------------------------------------
# BSD 3-Clause License
#
# Copyright (c) 2017-2019, Science and Technology Facilities Council.
# All rights reserved.
#
# Redistribution and use in source and binary forms, with or without
# modification, are permitted provided that the following conditions are met:
#
# * Redistributions of source code must retain the above copyright notice, this
#   list of conditions and the following disclaimer.
#
# * Redistributions in binary form must reproduce the above copyright notice,
#   this list of conditions and the following disclaimer in the documentation
#   and/or other materials provided with the distribution.
#
# * Neither the name of the copyright holder nor the names of its
#   contributors may be used to endorse or promote products derived from
#   this software without specific prior written permission.
#
# THIS SOFTWARE IS PROVIDED BY THE COPYRIGHT HOLDERS AND CONTRIBUTORS
# "AS IS" AND ANY EXPRESS OR IMPLIED WARRANTIES, INCLUDING, BUT NOT
# LIMITED TO, THE IMPLIED WARRANTIES OF MERCHANTABILITY AND FITNESS
# FOR A PARTICULAR PURPOSE ARE DISCLAIMED. IN NO EVENT SHALL THE
# COPYRIGHT HOLDER OR CONTRIBUTORS BE LIABLE FOR ANY DIRECT, INDIRECT,
# INCIDENTAL, SPECIAL, EXEMPLARY, OR CONSEQUENTIAL DAMAGES (INCLUDING,
# BUT NOT LIMITED TO, PROCUREMENT OF SUBSTITUTE GOODS OR SERVICES;
# LOSS OF USE, DATA, OR PROFITS; OR BUSINESS INTERRUPTION) HOWEVER
# CAUSED AND ON ANY THEORY OF LIABILITY, WHETHER IN CONTRACT, STRICT
# LIABILITY, OR TORT (INCLUDING NEGLIGENCE OR OTHERWISE) ARISING IN
# ANY WAY OUT OF THE USE OF THIS SOFTWARE, EVEN IF ADVISED OF THE
# POSSIBILITY OF SUCH DAMAGE.
# -----------------------------------------------------------------------------
# Authors R. W. Ford, A. R. Porter and S. Siso, STFC Daresbury Lab
# Modified I. Kavcic, Met Office
# -----------------------------------------------------------------------------

''' This module provides generic support for PSyclone's PSy code optimisation
    and generation. The classes in this method need to be specialised for a
    particular API and implementation. '''

from __future__ import print_function, absolute_import
from enum import Enum
import abc
from collections import OrderedDict
import six
from fparser.two import Fortran2003
from psyclone.configuration import Config
from psyclone.core.access_info import VariablesAccessInfo, AccessType

# We use the termcolor module (if available) to enable us to produce
# coloured, textual representations of Invoke schedules. If it's not
# available then we don't use colour.
try:
    from termcolor import colored
except ImportError:
    # We don't have the termcolor package available so provide
    # alternative routine
    def colored(text, _):
        '''
        Returns the supplied text argument unchanged. This is a swap-in
        replacement for when termcolor.colored is not available.

        :param text: Text to return
        :type text: string
        :param _: Fake argument, only required to match interface
                  provided by termcolor.colored
        :returns: The supplied text, unchanged
        :rtype: string
        '''
        return text


# The types of 'intent' that an argument to a Fortran subroutine
# may have
FORTRAN_INTENT_NAMES = ["inout", "out", "in"]

# The list of Fortran instrinsic functions that we know about (and can
# therefore distinguish from array accesses). These are taken from
# fparser.
FORTRAN_INTRINSICS = Fortran2003.Intrinsic_Name.function_names

# OMP_OPERATOR_MAPPING is used to determine the operator to use in the
# reduction clause of an OpenMP directive. All code for OpenMP
# directives exists in psyGen.py so this mapping should not be
# overidden.
OMP_OPERATOR_MAPPING = {AccessType.SUM: "+"}

# Names of types of scalar variable
MAPPING_SCALARS = {"iscalar": "iscalar", "rscalar": "rscalar"}


# Valid types of argument to a kernel call
VALID_ARG_TYPE_NAMES = []

# Mapping of access type to operator.
REDUCTION_OPERATOR_MAPPING = {AccessType.SUM: "+"}

# Colour map to use when writing Invoke schedule to terminal. (Requires
# that the termcolor package be installed. If it isn't then output is not
# coloured.) See https://pypi.python.org/pypi/termcolor for details.
SCHEDULE_COLOUR_MAP = {"Schedule": "white",
                       "Loop": "red",
                       "GlobalSum": "cyan",
                       "Directive": "green",
                       "HaloExchange": "blue",
                       "HaloExchangeStart": "yellow",
                       "HaloExchangeEnd": "yellow",
                       "BuiltIn": "magenta",
                       "CodedKern": "magenta",
                       "Profile": "green",
                       "Extract": "green",
                       "If": "red",
                       "Assignment": "blue",
                       "Reference": "yellow",
                       "Operation": "blue",
                       "Literal": "yellow",
                       "Return": "yellow",
                       "CodeBlock": "red"}

# Default indentation string
INDENTATION_STRING = "    "


def object_index(alist, item):
    '''
    A version of the `list.index()` method that checks object identity
    rather that the content of the object.

    TODO this is a workaround for the fact that fparser2 overrides the
    comparison operator for all nodes in the parse tree. See fparser
    issue 174.

    :param alist: single object or list of objects to search.
    :type alist: list or :py:class:`fparser.two.utils.Base`
    :param obj item: object to search for in the list.
    :returns: index of the item in the list.
    :rtype: int
    :raises ValueError: if object is not in the list.
    '''
    if item is None:
        raise InternalError("Cannot search for None item in list.")
    for idx, entry in enumerate(alist):
        if entry is item:
            return idx
    raise ValueError(
        "Item '{0}' not found in list: {1}".format(str(item), alist))


def get_api(api):
    ''' If no API is specified then return the default. Otherwise, check that
    the supplied API is valid.
    :param str api: The PSyclone API to check or an empty string.
    :returns: The API that is in use.
    :rtype: str
    :raises GenerationError: if the specified API is not supported.

    '''
    if api == "":
        api = Config.get().default_api
    else:
        if api not in Config.get().supported_apis:
            raise GenerationError("get_api: Unsupported API '{0}' "
                                  "specified. Supported types are "
                                  "{1}.".format(api,
                                                Config.get().supported_apis))
    return api


def zero_reduction_variables(red_call_list, parent):
    '''zero all reduction variables associated with the calls in the call
    list'''
    if red_call_list:
        from psyclone.f2pygen import CommentGen
        parent.add(CommentGen(parent, ""))
        parent.add(CommentGen(parent, " Zero summation variables"))
        parent.add(CommentGen(parent, ""))
        for call in red_call_list:
            call.zero_reduction_variable(parent)
        parent.add(CommentGen(parent, ""))


def args_filter(arg_list, arg_types=None, arg_accesses=None, arg_meshes=None,
                is_literal=True):
    '''
    Return all arguments in the supplied list that are of type
    arg_types and with access in arg_accesses. If these are not set
    then return all arguments.

    :param arg_list: List of kernel arguments to filter
    :type arg_list: list of :py:class:`psyclone.parse.algorithm.Descriptor`
    :param arg_types: List of argument types (e.g. "GH_FIELD")
    :type arg_types: list of str
    :param arg_accesses: List of access types that arguments must have
    :type arg_accesses: List of \
        :py:class:`psyclone.core.access_type.AccessType`.
    :param arg_meshes: List of meshes that arguments must be on
    :type arg_meshes: list of str
    :param bool is_literal: Whether or not to include literal arguments in \
                            the returned list.
    :returns: list of kernel arguments matching the requirements
    :rtype: list of :py:class:`psyclone.parse.algorithm.Descriptor`
    '''
    arguments = []
    for argument in arg_list:
        if arg_types:
            if argument.type.lower() not in arg_types:
                continue
        if arg_accesses:
            if argument.access not in arg_accesses:
                continue
        if arg_meshes:
            if argument.mesh not in arg_meshes:
                continue
        if not is_literal:
            # We're not including literal arguments so skip this argument
            # if it is literal.
            if argument.is_literal:
                continue
        arguments.append(argument)
    return arguments


class GenerationError(Exception):
    ''' Provides a PSyclone specific error class for errors found during PSy
        code generation. '''
    def __init__(self, value):
        Exception.__init__(self, value)
        self.value = "Generation Error: "+value

    def __str__(self):
        return str(self.value)


class FieldNotFoundError(Exception):
    ''' Provides a PSyclone-specific error class when a field with the
    requested property/ies is not found '''
    def __init__(self, value):
        Exception.__init__(self, value)
        self.value = "Field not found error: "+value

    def __str__(self):
        return str(self.value)


class InternalError(Exception):
    '''
    PSyclone-specific exception for use when an internal error occurs (i.e.
    something that 'should not happen').

    :param str value: the message associated with the error.
    '''
    def __init__(self, value):
        Exception.__init__(self, value)
        self.value = "PSyclone internal error: "+value

    def __str__(self):
        return str(self.value)


class PSyFactory(object):
    '''
    Creates a specific version of the PSy. If a particular api is not
    provided then the default api, as specified in the psyclone.cfg
    file, is chosen.
    '''
    def __init__(self, api="", distributed_memory=None):
        '''Initialises a factory which can create API specific PSY objects.
        :param str api: Name of the API to use.
        :param bool distributed_memory: True if distributed memory should be \
                                        supported.
        '''
        if distributed_memory is None:
            _distributed_memory = Config.get().distributed_memory
        else:
            _distributed_memory = distributed_memory

        if _distributed_memory not in [True, False]:
            raise GenerationError(
                "The distributed_memory flag in PSyFactory must be set to"
                " 'True' or 'False'")
        Config.get().distributed_memory = _distributed_memory
        self._type = get_api(api)

    def create(self, invoke_info):
        '''
        Create the API-specific PSy instance.

        :param invoke_info: information on the invoke()s found by parsing
                            the Algorithm layer.
        :type invoke_info: :py:class:`psyclone.parse.algorithm.FileInfo`

        :returns: an instance of the API-specifc sub-class of PSy.
        :rtype: subclass of :py:class:`psyclone.psyGen.PSy`
        '''
        if self._type == "dynamo0.1":
            from psyclone.dynamo0p1 import DynamoPSy as PSyClass
        elif self._type == "dynamo0.3":
            from psyclone.dynamo0p3 import DynamoPSy as PSyClass
        elif self._type == "gocean0.1":
            from psyclone.gocean0p1 import GOPSy as PSyClass
        elif self._type == "gocean1.0":
            from psyclone.gocean1p0 import GOPSy as PSyClass
        elif self._type == "nemo":
            from psyclone.nemo import NemoPSy as PSyClass
            # For this API, the 'invoke_info' is actually the fparser2 AST
            # of the Fortran file being processed
        else:
            raise GenerationError("PSyFactory: Internal Error: Unsupported "
                                  "api type '{0}' found. Should not be "
                                  "possible.".format(self._type))
        return PSyClass(invoke_info)


class PSy(object):
    '''
    Base class to help manage and generate PSy code for a single
    algorithm file. Takes the invocation information output from the
    function :func:`parse.algorithm.parse` as its input and stores this in a
    way suitable for optimisation and code generation.

    :param FileInfo invoke_info: An object containing the required \
                                 invocation information for code \
                                 optimisation and generation. Produced \
                                 by the function :func:`parse.algorithm.parse`.
    :type invoke_info: :py:class:`psyclone.parse.algorithm.FileInfo`

    For example:

    >>> from psyclone.parse.algorithm import parse
    >>> ast, info = parse("argspec.F90")
    >>> from psyclone.psyGen import PSyFactory
    >>> api = "..."
    >>> psy = PSyFactory(api).create(info)
    >>> print(psy.gen)

    '''
    def __init__(self, invoke_info):
        self._name = invoke_info.name
        self._invokes = None

    def __str__(self):
        return "PSy"

    @property
    def invokes(self):
        return self._invokes

    @property
    def name(self):
        return "psy_"+self._name

    @property
    @abc.abstractmethod
    def gen(self):
        '''Abstract base class for code generation function.
        :param parent: the parent of this Node in the PSyIR.
        :type parent: :py:class:`psyclone.psyGen.Node`.
        '''

    def inline(self, module):
        ''' inline all kernel subroutines into the module that are marked for
            inlining. Avoid inlining the same kernel more than once. '''
        inlined_kernel_names = []
        for invoke in self.invokes.invoke_list:
            schedule = invoke.schedule
            for kernel in schedule.walk(CodedKern):
                if kernel.module_inline:
                    if kernel.name.lower() not in inlined_kernel_names:
                        inlined_kernel_names.append(kernel.name.lower())
                        module.add_raw_subroutine(kernel._kernel_code)


class Invokes(object):
    '''Manage the invoke calls

    :param alg_calls: A list of invoke metadata extracted by the \
    parser.
    :type alg_calls: list of \
    :py:class:`psyclone.parse.algorithm.InvokeCall`
    :param Invoke: An api-specific Invoke class
    :type Invoke: Specialisation of :py:class:`psyclone.psyGen.Invoke`

    '''
    def __init__(self, alg_calls, Invoke):
        self.invoke_map = {}
        self.invoke_list = []
        from psyclone.profiler import Profiler
        for idx, alg_invocation in enumerate(alg_calls):
            my_invoke = Invoke(alg_invocation, idx)
            self.invoke_map[my_invoke.name] = my_invoke
            self.invoke_list.append(my_invoke)
            # Add profiling nodes to schedule if automatic profiling has been
            # requested.
            Profiler.add_profile_nodes(my_invoke.schedule, Loop)

    def __str__(self):
        return "Invokes object containing "+str(self.names)

    @property
    def names(self):
        return self.invoke_map.keys()

    def get(self, invoke_name):
        # add a try here for keyerror
        try:
            return self.invoke_map[invoke_name]
        except KeyError:
            raise RuntimeError("Cannot find an invoke named '{0}' in {1}".
                               format(invoke_name,
                                      str(self.names)))

    def gen_code(self, parent):
        '''
        Create the f2pygen AST for each Invoke in the PSy layer.

        :param parent: the parent node in the AST to which to add content.
        :type parent: `psyclone.f2pygen.ModuleGen`
        '''
        opencl_kernels = []
        for invoke in self.invoke_list:
            invoke.gen_code(parent)
            # If we are generating OpenCL for an Invoke then we need to
            # create routine(s) to set the arguments of the Kernel(s) it
            # calls. We do it here as this enables us to prevent
            # duplication.
            if invoke.schedule.opencl:
                for kern in invoke.schedule.coded_kernels():
                    if kern.name not in opencl_kernels:
                        opencl_kernels.append(kern.name)
                        kern.gen_arg_setter_code(parent)
                # We must also ensure that we have a kernel object for
                # each kernel called from the PSy layer
                self.gen_ocl_init(parent, opencl_kernels)

    @staticmethod
    def gen_ocl_init(parent, kernels):
        '''
        Generates a subroutine to initialise the OpenCL environment and
        construct the list of OpenCL kernel objects used by this PSy layer.

        :param parent: the node in the f2pygen AST representing the module \
                       that will contain the generated subroutine.
        :type parent: :py:class:`psyclone.f2pygen.ModuleGen`
        :param kernels: List of kernel names called by the PSy layer.
        :type kernels: list of str
        '''
        from psyclone.f2pygen import SubroutineGen, DeclGen, AssignGen, \
            CallGen, UseGen, CommentGen, CharDeclGen, IfThenGen

        sub = SubroutineGen(parent, "psy_init")
        parent.add(sub)
        sub.add(UseGen(sub, name="fortcl", only=True,
                       funcnames=["ocl_env_init", "add_kernels"]))
        # Add a logical variable used to ensure that this routine is only
        # executed once.
        sub.add(DeclGen(sub, datatype="logical", save=True,
                        entity_decls=["initialised"],
                        initial_values=[".False."]))
        # Check whether or not this is our first time in the routine
        sub.add(CommentGen(sub, " Check to make sure we only execute this "
                           "routine once"))
        ifthen = IfThenGen(sub, ".not. initialised")
        sub.add(ifthen)
        ifthen.add(AssignGen(ifthen, lhs="initialised", rhs=".True."))

        # Initialise the OpenCL environment
        ifthen.add(CommentGen(ifthen,
                              " Initialise the OpenCL environment/device"))
        ifthen.add(CallGen(ifthen, "ocl_env_init"))

        # Create a list of our kernels
        ifthen.add(CommentGen(ifthen,
                              " The kernels this PSy layer module requires"))
        nkernstr = str(len(kernels))

        # Declare array of character strings
        ifthen.add(CharDeclGen(
            ifthen, length="30",
            entity_decls=["kernel_names({0})".format(nkernstr)]))
        for idx, kern in enumerate(kernels):
            ifthen.add(AssignGen(ifthen, lhs="kernel_names({0})".format(idx+1),
                                 rhs='"{0}"'.format(kern)))
        ifthen.add(CommentGen(ifthen,
                              " Create the OpenCL kernel objects. Expects "
                              "to find all of the compiled"))
        ifthen.add(CommentGen(ifthen, " kernels in PSYCLONE_KERNELS_FILE."))
        ifthen.add(CallGen(ifthen, "add_kernels", [nkernstr, "kernel_names"]))


class NameSpaceFactory(object):
    # storage for the instance reference
    _instance = None

    def __init__(self, reset=False):
        """ Create singleton instance """
        # Check whether we already have an instance
        if NameSpaceFactory._instance is None or reset:
            # Create and remember instance
            NameSpaceFactory._instance = NameSpace()

    def create(self):
        return NameSpaceFactory._instance


class NameSpace(object):
    '''keeps a record of reserved names and used names for clashes and
        provides a new name if there is a clash. '''

    def __init__(self, case_sensitive=False):
        self._reserved_names = []
        self._added_names = []
        self._context = {}
        self._case_sensitive = case_sensitive

    def create_name(self, root_name=None, context=None, label=None):
        '''Returns a unique name. If root_name is supplied, the name returned
            is based on this name, otherwise one is made up.  If
            context and label are supplied and a previous create_name
            has been called with the same context and label then the
            name provided by the previous create_name is returned.
        '''
        # make up a base name if one has not been supplied
        if root_name is None:
            root_name = "anon"
        # if not case sensitive then make the name lower case
        if not self._case_sensitive:
            lname = root_name.lower()
        else:
            lname = root_name
        # check context and label validity
        if context is None and label is not None or \
                context is not None and label is None:
            raise RuntimeError(
                "NameSpace:create_name() requires both context and label to "
                "be set")

        # if the same context and label have already been supplied
        # then return the previous name
        if context is not None and label is not None:
            # labels may have spurious white space
            label = label.strip()
            if not self._case_sensitive:
                label = label.lower()
                context = context.lower()
            if context in self._context:
                if label in self._context[context]:
                    # context and label have already been supplied
                    return self._context[context][label]
            else:
                # initialise the context so we can add the label value later
                self._context[context] = {}

        # create our name
        if lname not in self._reserved_names and \
                lname not in self._added_names:
            proposed_name = lname
        else:
            count = 1
            proposed_name = lname + "_" + str(count)
            while proposed_name in self._reserved_names or \
                    proposed_name in self._added_names:
                count += 1
                proposed_name = lname+"_"+str(count)

        # store our name
        self._added_names.append(proposed_name)
        if context is not None and label is not None:
            self._context[context][label] = proposed_name

        return proposed_name

    def add_reserved_name(self, name):
        ''' adds a reserved name. create_name() will not return this name '''
        if not self._case_sensitive:
            lname = name.lower()
        else:
            lname = name
        # silently ignore if this is already a reserved name
        if lname not in self._reserved_names:
            if lname in self._added_names:
                raise RuntimeError(
                    "attempted to add a reserved name to a namespace that"
                    " has already used that name")
            self._reserved_names.append(lname)

    def add_reserved_names(self, names):
        ''' adds a list of reserved names '''
        for name in names:
            self.add_reserved_name(name)


class Invoke(object):
    ''' Manage an individual invoke call '''

    def __str__(self):
        return self._name+"("+", ".join([str(arg) for arg in
                                         self._alg_unique_args])+")"

    def __init__(self, alg_invocation, idx, schedule_class,
                 reserved_names=None):
        '''Constructs an invoke object. Parameters:

        :param alg_invocation:
        :type alg_invocation:
        :param idx: Position/index of this invoke call in the subroutine.
            If not None, this number is added to the name ("invoke_").
        :type idx: Integer.
        :param schedule_class: The schedule class to create for this invoke.
        :type schedule_class: :py:class:`psyclone.psyGen.InvokeSchedule`.
        :param reserved_names: Optional argument: list of reserved names,
               i.e. names that should not be used e.g. as psyclone created
               variable name.
        :type reserved_names: List of strings.
        '''

        self._name = "invoke"
        self._alg_unique_args = []

        if alg_invocation is None and idx is None:
            return

        # create a name for the call if one does not already exist
        if alg_invocation.name is not None:
            self._name = alg_invocation.name
        elif len(alg_invocation.kcalls) == 1 and \
                alg_invocation.kcalls[0].type == "kernelCall":
            # use the name of the kernel call with the position appended.
            # Appended position is needed in case we have two separate invokes
            # in the same algorithm code containing the same (single) kernel
            self._name = "invoke_" + str(idx) + "_" + \
                alg_invocation.kcalls[0].ktype.name
        else:
            # use the position of the invoke
            self._name = "invoke_"+str(idx)

        # create our namespace manager - must be done before creating the
        # schedule
        self._name_space_manager = NameSpaceFactory(reset=True).create()

        # Add the name for the call to the list of reserved names. This
        # ensures we don't get a name clash with any variables we subsequently
        # generate.
        if reserved_names:
            reserved_names.append(self._name)
        else:
            reserved_names = [self._name]
        self._name_space_manager.add_reserved_names(reserved_names)

        # create the schedule
        self._schedule = schedule_class(alg_invocation.kcalls)

        # let the schedule have access to me
        self._schedule.invoke = self

        # extract the argument list for the algorithm call and psy
        # layer subroutine.
        self._alg_unique_args = []
        self._psy_unique_vars = []
        tmp_arg_names = []
        for call in self.schedule.kernels():
            for arg in call.arguments.args:
                if arg.text is not None:
                    if arg.text not in self._alg_unique_args:
                        self._alg_unique_args.append(arg.text)
                    if arg.name not in tmp_arg_names:
                        tmp_arg_names.append(arg.name)
                        self._psy_unique_vars.append(arg)
                else:
                    # literals have no name
                    pass

        # work out the unique dofs required in this subroutine
        self._dofs = {}
        for kern_call in self._schedule.coded_kernels():
            dofs = kern_call.arguments.dofs
            for dof in dofs:
                if dof not in self._dofs:
                    # Only keep the first occurence for the moment. We will
                    # need to change this logic at some point as we need to
                    # cope with writes determining the dofs that are used.
                    self._dofs[dof] = [kern_call, dofs[dof][0]]

    @property
    def name(self):
        return self._name

    @property
    def alg_unique_args(self):
        return self._alg_unique_args

    @property
    def psy_unique_vars(self):
        return self._psy_unique_vars

    @property
    def psy_unique_var_names(self):
        names = []
        for var in self._psy_unique_vars:
            names.append(var.name)
        return names

    @property
    def schedule(self):
        return self._schedule

    @schedule.setter
    def schedule(self, obj):
        self._schedule = obj

    def unique_declarations(self, datatype, access=None):
        ''' Returns a list of all required declarations for the
        specified datatype. If access is supplied (e.g. "write") then
        only declarations with that access are returned.
        :param string datatype: The type of the kernel argument for the \
                                particular API for which the intent is \
                                required
        :param access: Optional AccessType that the declaration should have.
        :returns: List of all declared names.
        :rtype: A list of strings.
        :raises: GenerationError if an invalid datatype is given.
        :raises: InternalError if an invalid access is specified.
        '''
        if datatype not in VALID_ARG_TYPE_NAMES:
            raise GenerationError(
                "unique_declarations called with an invalid datatype. "
                "Expected one of '{0}' but found '{1}'".
                format(str(VALID_ARG_TYPE_NAMES), datatype))

        if access and not isinstance(access, AccessType):
            raise InternalError(
                "unique_declarations called with an invalid access type. "
                "Type is {0} instead of AccessType".
                format(type(access)))

        declarations = []
        for call in self.schedule.kernels():
            for arg in call.arguments.args:
                if not access or arg.access == access:
                    if arg.text is not None:
                        if arg.type == datatype:
                            test_name = arg.declaration_name
                            if test_name not in declarations:
                                declarations.append(test_name)
        return declarations

    def first_access(self, arg_name):
        ''' Returns the first argument with the specified name passed to
        a kernel in our schedule '''
        for call in self.schedule.kernels():
            for arg in call.arguments.args:
                if arg.text is not None:
                    if arg.declaration_name == arg_name:
                        return arg
        raise GenerationError("Failed to find any kernel argument with name "
                              "'{0}'".format(arg_name))

    def unique_declns_by_intent(self, datatype):
        '''
        Returns a dictionary listing all required declarations for each
        type of intent ('inout', 'out' and 'in').

        :param string datatype: the type of the kernel argument for the \
                                particular API for which the intent is \
                                required
        :returns: dictionary containing 'intent' keys holding the kernel \
                  argument intent and declarations of all kernel arguments \
                  for each type of intent
        :rtype: dict
        :raises GenerationError: if the kernel argument is not a valid \
                                 datatype for the particular API.

        '''
        if datatype not in VALID_ARG_TYPE_NAMES:
            raise GenerationError(
                "unique_declns_by_intent called with an invalid datatype. "
                "Expected one of '{0}' but found '{1}'".
                format(str(VALID_ARG_TYPE_NAMES), datatype))

        # Get the lists of all kernel arguments that are accessed as
        # inc (shared update), write, read and readwrite (independent
        # update). A single argument may be accessed in different ways
        # by different kernels.
        inc_args = self.unique_declarations(datatype, access=AccessType.INC)
        write_args = self.unique_declarations(datatype,
                                              access=AccessType.WRITE)
        read_args = self.unique_declarations(datatype, access=AccessType.READ)
        readwrite_args = self.unique_declarations(datatype,
                                                  AccessType.READWRITE)
        sum_args = self.unique_declarations(datatype, access=AccessType.SUM)
        # sum_args behave as if they are write_args from
        # the PSy-layer's perspective.
        write_args += sum_args
        # readwrite_args behave in the same way as inc_args
        # from the perspective of first access and intents
        inc_args += readwrite_args
        # Rationalise our lists so that any fields that are updated
        # (have inc or readwrite access) do not appear in the list
        # of those that are only written to
        for arg in write_args[:]:
            if arg in inc_args:
                write_args.remove(arg)
        # Fields that are only ever read by any kernel that
        # accesses them
        for arg in read_args[:]:
            if arg in write_args or arg in inc_args:
                read_args.remove(arg)

        # We will return a dictionary containing as many lists
        # as there are types of intent
        declns = {}
        for intent in FORTRAN_INTENT_NAMES:
            declns[intent] = []

        for name in inc_args:
            # For every arg that is updated ('inc'd' or readwritten)
            # by at least one kernel, identify the type of the first
            # access. If it is 'write' then the arg is only
            # intent(out), otherwise it is intent(inout)
            first_arg = self.first_access(name)
            if first_arg.access != AccessType.WRITE:
                if name not in declns["inout"]:
                    declns["inout"].append(name)
            else:
                if name not in declns["out"]:
                    declns["out"].append(name)

        for name in write_args:
            # For every argument that is written to by at least one kernel,
            # identify the type of the first access - if it is read
            # or inc'd before it is written then it must have intent(inout).
            # However, we deal with inc and readwrite args separately so we
            # do not consider those here.
            first_arg = self.first_access(name)
            if first_arg.access == AccessType.READ:
                if name not in declns["inout"]:
                    declns["inout"].append(name)
            else:
                if name not in declns["out"]:
                    declns["out"].append(name)

        for name in read_args:
            # Anything we have left must be declared as intent(in)
            if name not in declns["in"]:
                declns["in"].append(name)

        return declns

    def gen(self):
        from psyclone.f2pygen import ModuleGen
        module = ModuleGen("container")
        self.gen_code(module)
        return module.root

    def gen_code(self, parent):
        from psyclone.f2pygen import SubroutineGen, TypeDeclGen, DeclGen, \
            SelectionGen, AssignGen
        # create the subroutine
        invoke_sub = SubroutineGen(parent, name=self.name,
                                   args=self.psy_unique_vars)
        # add the subroutine argument declarations
        my_typedecl = TypeDeclGen(invoke_sub, datatype="field_type",
                                  entity_decls=self.psy_unique_vars,
                                  intent="inout")
        invoke_sub.add(my_typedecl)
        # declare field-type, column topology and function-space types
        column_topology_name = "topology"
        my_typedecl = TypeDeclGen(invoke_sub, datatype="ColumnTopology",
                                  entity_decls=[column_topology_name],
                                  pointer=True)
        invoke_sub.add(my_typedecl)
        # declare any basic types required
        my_decl = DeclGen(invoke_sub, datatype="integer",
                          entity_decls=["nlayers"])
        invoke_sub.add(my_decl)

        for (idx, dof) in enumerate(self._dofs):
            call = self._dofs[dof][0]
            arg = self._dofs[dof][1]
            # declare a type select clause which is used to map from a base
            # class to FunctionSpace_type
            type_select = SelectionGen(invoke_sub,
                                       expr=arg.name + "_space=>" + arg.name +
                                       "%function_space", typeselect=True)
            invoke_sub.add(type_select)

            my_typedecl = TypeDeclGen(invoke_sub,
                                      datatype="FunctionSpace_type",
                                      entity_decls=[arg.name+"_space"],
                                      pointer=True)
            invoke_sub.add(my_typedecl)

            content = []
            if idx == 0:
                # use the first model to provide nlayers
                # *** assumption that all fields operate over the same number
                # of layers
                assign_1 = AssignGen(type_select, lhs="topology",
                                     rhs=arg.name+"_space%topology",
                                     pointer=True)
                assign_2 = AssignGen(type_select, lhs="nlayers",
                                     rhs="topology%layer_count()")
                content.append(assign_1)
                content.append(assign_2)
            iterates_over = call.iterates_over
            stencil = arg.stencil
            assign_3 = AssignGen(type_select, lhs=dof+"dofmap",
                                 rhs=arg.name +
                                 "_space%dof_map(" + iterates_over + ", " +
                                 stencil + ")",
                                 pointer=True)
            content.append(assign_3)
            type_select.addcase(["FunctionSpace_type"], content=content)
            # declare our dofmap
            my_decl = DeclGen(invoke_sub, datatype="integer",
                              entity_decls=[dof+"dofmap(:,:)"], pointer=True)
            invoke_sub.add(my_decl)

        # create the subroutine kernel call content
        self.schedule.gen_code(invoke_sub)
        parent.add(invoke_sub)


class Node(object):
    '''
    Base class for a node in the PSyIR (schedule).

    :param ast: reference into the fparser2 AST corresponding to this node.
    :type ast: sub-class of :py:class:`fparser.two.Fortran2003.Base`
    :param children: the PSyIR nodes that are children of this node.
    :type children: list of :py:class:`psyclone.psyGen.Node`
    :param parent: that parent of this node in the PSyIR tree.
    :type parent: :py:class:`psyclone.psyGen.Node`

    '''
    # Define two class constants: START_DEPTH and START_POSITION
    # START_DEPTH is used to calculate depth of all Nodes in the tree
    # (1 for main Nodes and increasing for their descendants).
    START_DEPTH = 0
    # START_POSITION is used to to calculate position of all Nodes in
    # the tree (absolute or relative to a parent).
    START_POSITION = 0

    def __init__(self, ast=None, children=None, parent=None):
        if not children:
            self._children = []
        else:
            self._children = children
        self._parent = parent
        # Reference into fparser2 AST (if any)
        self._ast = ast
        # Ref. to last fparser2 parse tree node associated with this Node.
        # This is required when adding directives.
        self._ast_end = None
        # List of tags that provide additional information about this Node.
        self._annotations = []

    def __str__(self):
        raise NotImplementedError("Please implement me")

    @property
    def ast(self):
        '''
        :returns: a reference to that part of the fparser2 parse tree that \
                  this node represents or None.
        :rtype: sub-class of :py:class:`fparser.two.utils.Base`
        '''
        return self._ast

    @property
    def ast_end(self):
        '''
        :returns: a reference to the last node in the fparser2 parse tree \
                  that represents a child of this PSyIR node or None.
        :rtype: sub-class of :py:class:`fparser.two.utils.Base`
        '''
        return self._ast_end

    @ast.setter
    def ast(self, ast):
        '''
        Set a reference to the fparser2 node associated with this Node.

        :param ast: fparser2 node associated with this Node.
        :type ast: :py:class:`fparser.two.utils.Base`
        '''
        self._ast = ast

    @ast_end.setter
    def ast_end(self, ast_end):
        '''
        Set a reference to the last fparser2 node associated with this Node.

        :param ast: last fparser2 node associated with this Node.
        :type ast: :py:class:`fparser.two.utils.Base`
        '''
        self._ast_end = ast_end

    @property
    def annotations(self):
        ''' Return the list of annotations attached to this Node.

        :return: List of anotations
        :rtype: list of str
        '''
        return self._annotations

    def dag(self, file_name='dag', file_format='svg'):
        '''Create a dag of this node and its children.'''
        try:
            import graphviz as gv
        except ImportError:
            # todo: add a warning to a log file here
            # silently return if graphviz bindings are not installed
            return
        try:
            graph = gv.Digraph(format=file_format)
        except ValueError:
            raise GenerationError(
                "unsupported graphviz file format '{0}' provided".
                format(file_format))
        self.dag_gen(graph)
        graph.render(filename=file_name)

    def dag_gen(self, graph):
        '''Output my node's graph (dag) information and call any
        children. Nodes with children are represented as two vertices,
        a start and an end. Forward dependencies are represented as
        green edges, backward dependencies are represented as red
        edges (but their direction is reversed so the layout looks
        reasonable) and parent child dependencies are represented as
        blue edges.'''
        # names to append to my default name to create start and end vertices
        start_postfix = "_start"
        end_postfix = "_end"
        if self.children:
            # I am represented by two vertices, a start and an end
            graph.node(self.dag_name+start_postfix)
            graph.node(self.dag_name+end_postfix)
        else:
            # I am represented by a single vertex
            graph.node(self.dag_name)
        # first deal with forward dependencies
        remote_node = self.forward_dependence()
        local_name = self.dag_name
        if self.children:
            # edge will come from my end vertex as I am a forward dependence
            local_name += end_postfix
        if remote_node:
            # this node has a forward dependence
            remote_name = remote_node.dag_name
            if remote_node.children:
                # the remote node has children so I will connect to
                # its start vertex
                remote_name += start_postfix
            # Create the forward dependence edge in green
            graph.edge(local_name, remote_name, color="green")
        elif self.parent:
            # this node is a child of another node and has no forward
            # dependence. Therefore connect it to the the end vertex
            # of its parent. Use blue to indicate a parent child
            # relationship.
            remote_name = self.parent.dag_name + end_postfix
            graph.edge(local_name, remote_name, color="blue")
        # now deal with backward dependencies. When creating the edges
        # we reverse the direction of the dependence (place
        # remote_node before local_node) to help with the graph
        # layout
        remote_node = self.backward_dependence()
        local_name = self.dag_name
        if self.children:
            # the edge will come from my start vertex as I am a
            # backward dependence
            local_name += start_postfix
        if remote_node:
            # this node has a backward dependence.
            remote_name = remote_node.dag_name
            if remote_node.children:
                # the remote node has children so I will connect to
                # its end vertex
                remote_name += end_postfix
            # Create the backward dependence edge in red.
            graph.edge(remote_name, local_name, color="red")
        elif self.parent:
            # this node has a parent and has no backward
            # dependence. Therefore connect it to the the start vertex
            # of its parent. Use blue to indicate a parent child
            # relationship.
            remote_name = self.parent.dag_name + start_postfix
            graph.edge(remote_name, local_name, color="blue")
        # now call any children so they can add their information to
        # the graph
        for child in self.children:
            child.dag_gen(graph)

    @property
    def dag_name(self):
        '''Return the base dag name for this node.'''
        return "node_" + str(self.abs_position)

    @property
    def args(self):
        '''Return the list of arguments associated with this Node. The default
        implementation assumes the Node has no directly associated
        arguments (i.e. is not a Kern class or subclass). Arguments of
        any of this nodes descendants are considered to be
        associated. '''
        args = []
        for call in self.kernels():
            args.extend(call.args)
        return args

    def backward_dependence(self):
        '''Returns the closest preceding Node that this Node has a direct
        dependence with or None if there is not one. Only Nodes with
        the same parent as self are returned. Nodes inherit their
        descendants' dependencies. The reason for this is that for
        correctness a node must maintain its parent if it is
        moved. For example a halo exchange and a kernel call may have
        a dependence between them but it is the loop body containing
        the kernel call that the halo exchange must not move beyond
        i.e. the loop body inherits the dependencies of the routines
        within it.'''
        dependence = None
        # look through all the backward dependencies of my arguments
        for arg in self.args:
            dependent_arg = arg.backward_dependence()
            if dependent_arg:
                # this argument has a backward dependence
                node = dependent_arg.call
                # if the remote node is deeper in the tree than me
                # then find the ancestor that is at the same level of
                # the tree as me.
                while node.depth > self.depth:
                    node = node.parent
                if self.sameParent(node):
                    # The remote node (or one of its ancestors) shares
                    # the same parent as me
                    if not dependence:
                        # this is the first dependence found so keep it
                        dependence = node
                    else:
                        # we have already found a dependence
                        if dependence.position < node.position:
                            # the new dependence is closer to me than
                            # the previous dependence so keep it
                            dependence = node
        return dependence

    def forward_dependence(self):
        '''Returns the closest following Node that this Node has a direct
        dependence with or None if there is not one. Only Nodes with
        the same parent as self are returned. Nodes inherit their
        descendants' dependencies. The reason for this is that for
        correctness a node must maintain its parent if it is
        moved. For example a halo exchange and a kernel call may have
        a dependence between them but it is the loop body containing
        the kernel call that the halo exchange must not move beyond
        i.e. the loop body inherits the dependencies of the routines
        within it.'''
        dependence = None
        # look through all the forward dependencies of my arguments
        for arg in self.args:
            dependent_arg = arg.forward_dependence()
            if dependent_arg:
                # this argument has a forward dependence
                node = dependent_arg.call
                # if the remote node is deeper in the tree than me
                # then find the ancestor that is at the same level of
                # the tree as me.
                while node.depth > self.depth:
                    node = node.parent
                if self.sameParent(node):
                    # The remote node (or one of its ancestors) shares
                    # the same parent as me
                    if not dependence:
                        # this is the first dependence found so keep it
                        dependence = node
                    else:
                        if dependence.position > node.position:
                            # the new dependence is closer to me than
                            # the previous dependence so keep it
                            dependence = node
        return dependence

    def is_valid_location(self, new_node, position="before"):
        '''If this Node can be moved to the new_node
        (where position determines whether it is before of after the
        new_node) without breaking any data dependencies then return True,
        otherwise return False. '''
        # First perform correctness checks
        # 1: check new_node is a Node
        if not isinstance(new_node, Node):
            raise GenerationError(
                "In the psyGen.Node.is_valid_location() method the "
                "supplied argument is not a Node, it is a '{0}'.".
                format(type(new_node).__name__))

        # 2: check position has a valid value
        valid_positions = ["before", "after"]
        if position not in valid_positions:
            raise GenerationError(
                "The position argument in the psyGenNode.is_valid_location() "
                "method must be one of {0} but found '{1}'".format(
                    valid_positions, position))

        # 3: check self and new_node have the same parent
        if not self.sameParent(new_node):
            raise GenerationError(
                "In the psyGen.Node.is_valid_location() method "
                "the node and the location do not have the same parent")

        # 4: check proposed new position is not the same as current position
        new_position = new_node.position
        if new_position < self.position and position == "after":
            new_position += 1
        elif new_position > self.position and position == "before":
            new_position -= 1

        if self.position == new_position:
            raise GenerationError(
                "In the psyGen.Node.is_valid_location() method, the "
                "node and the location are the same so this transformation "
                "would have no effect.")

        # Now determine whether the new location is valid in terms of
        # data dependencies
        # Treat forward and backward dependencies separately
        if new_position < self.position:
            # the new_node is before this node in the schedule
            prev_dep_node = self.backward_dependence()
            if not prev_dep_node:
                # There are no backward dependencies so the move is valid
                return True
            else:
                # return (is the dependent node before the new_position?)
                return prev_dep_node.position < new_position
        else:  # new_node.position > self.position
            # the new_node is after this node in the schedule
            next_dep_node = self.forward_dependence()
            if not next_dep_node:
                # There are no forward dependencies so the move is valid
                return True
            else:
                # return (is the dependent node after the new_position?)
                return next_dep_node.position > new_position

    @property
    def depth(self):
        '''
        Returns this Node's depth in the tree: 1 for the Schedule
        and increasing for its descendants at each level.
        :returns: depth of the Node in the tree
        :rtype: int
        '''
        my_depth = self.START_DEPTH
        node = self
        while node is not None:
            node = node.parent
            my_depth += 1
        return my_depth

    @abc.abstractmethod
    def view(self, indent=0):
        '''Abstract function to prints a text representation of the node.

        :param int indent: depth of indent for output text.
        '''

    @staticmethod
    def indent(count, indent=INDENTATION_STRING):
        '''
        Helper function to produce indentation strings.

        :param int count: Number of indentation levels.
        :param str indent: String representing one indentation level.
        :returns: Complete indentation string.
        :rtype: str
        '''
        return count * indent

    def list(self, indent=0):
        result = ""
        for entity in self._children:
            result += str(entity)+"\n"
        return result

    def list_to_string(self, my_list):
        result = ""
        for idx, value in enumerate(my_list):
            result += str(value)
            if idx < (len(my_list) - 1):
                result += ","
        return result

    def addchild(self, child, index=None):
        if index is not None:
            self._children.insert(index, child)
        else:
            self._children.append(child)

    @property
    def children(self):
        return self._children

    @children.setter
    def children(self, my_children):
        self._children = my_children

    @property
    def parent(self):
        return self._parent

    @parent.setter
    def parent(self, my_parent):
        self._parent = my_parent

    @property
    def position(self):
        '''
        Find a Node's position relative to its parent Node (starting
        with 0 if it does not have a parent).

        :returns: relative position of a Node to its parent
        :rtype: int
        '''
        if self.parent is None:
            return self.START_POSITION
        return self.parent.children.index(self)

    @property
    def abs_position(self):
        '''
        Find a Node's absolute position in the tree (starting with 0 if
        it is the root). Needs to be computed dynamically from the
        starting position (0) as its position may change.

        :returns: absolute position of a Node in the tree
        :rtype: int

        :raises InternalError: if the absolute position cannot be found
        '''
        if self.root == self and isinstance(self.root, Schedule):
            return self.START_POSITION
        found, position = self._find_position(self.root.children,
                                              self.START_POSITION)
        if not found:
            raise InternalError("Error in search for Node position "
                                "in the tree")
        return position

    def _find_position(self, children, position):
        '''
        Recurse through the tree depth first returning position of
        a Node if found.
        :param children: list of Nodes which are children of this Node
        :type children: list of :py:class:`psyclone.psyGen.Node`
        :returns: position of the Node in the tree
        :rtype: int
        :raises InternalError: if the starting position is < 0
        '''
        if position < self.START_POSITION:
            raise InternalError(
                "Search for Node position started from {0} "
                "instead of {1}.".format(position, self.START_POSITION))
        for child in children:
            position += 1
            if child == self:
                return True, position
            if child.children:
                found, position = self._find_position(child.children, position)
                if found:
                    return True, position
        return False, position

    @property
    def root(self):
        node = self
        while node.parent is not None:
            node = node.parent
        return node

    def sameRoot(self, node_2):
        if self.root == node_2.root:
            return True
        return False

    def sameParent(self, node_2):
        if self.parent is None or node_2.parent is None:
            return False
        if self.parent == node_2.parent:
            return True
        return False

    def walk(self, my_type):
        ''' Recurse through the PSyIR tree and return all objects that are
        an instance of 'my_type', which is either a single class or a tuple
        of classes. In the latter case all nodes are returned that are
        instances of any classes in the tuple.

        :param my_type: the class(es) for which the instances are collected.
        :type my_type: either a single :py:class:`psyclone.Node` class\
            or a tuple of such classes.
        :return: list with all nodes that are instances of my_type \
            starting at and including this node.
        :rtype: list of :py:class:`psyclone.Node` instances.
        '''
        local_list = []
        if isinstance(self, my_type):
            local_list.append(self)
        for child in self.children:
            local_list += child.walk(my_type)
        return local_list

    def ancestor(self, my_type, excluding=None):
        '''
        Search back up tree and check whether we have an ancestor that is
        an instance of the supplied type. If we do then we return
        it otherwise we return None. A list of (sub-) classes to ignore
        may be provided via the `excluding` argument.

        :param type my_type: Class to search for.
        :param list excluding: list of (sub-)classes to ignore or None.
        :returns: First ancestor Node that is an instance of the requested \
                  class or None if not found.
        '''
        myparent = self.parent
        while myparent is not None:
            if isinstance(myparent, my_type):
                matched = True
                if excluding:
                    # We have one or more sub-classes we must exclude
                    for etype in excluding:
                        if isinstance(myparent, etype):
                            matched = False
                            break
                if matched:
                    return myparent
            myparent = myparent.parent
        return None

    def kernels(self):
        '''
        :returns: all kernels that are descendants of this node in the PSyIR.
        :rtype: list of :py:class:`psyclone.psyGen.Kern` sub-classes.
        '''
        return self.walk(Kern)

    def following(self):
        '''Return all :py:class:`psyclone.psyGen.Node` nodes after me in the
        schedule. Ordering is depth first.

        :returns: a list of nodes
        :rtype: :func:`list` of :py:class:`psyclone.psyGen.Node`

        '''
        all_nodes = self.root.walk(Node)
        position = all_nodes.index(self)
        return all_nodes[position+1:]

    def preceding(self, reverse=None):
        '''Return all :py:class:`psyclone.psyGen.Node` nodes before me in the
        schedule. Ordering is depth first. If the `reverse` argument
        is set to `True` then the node ordering is reversed
        i.e. returning the nodes closest to me first

        :param: reverse: An optional, default `False`, boolean flag
        :type: reverse: bool
        :returns: A list of nodes
        :rtype: :func:`list` of :py:class:`psyclone.psyGen.Node`

        '''
        all_nodes = self.root.walk(Node)
        position = all_nodes.index(self)
        nodes = all_nodes[:position]
        if reverse:
            nodes.reverse()
        return nodes

    def coded_kernels(self):
        '''
        Returns a list of all of the user-supplied kernels that are beneath
        this node in the PSyIR.

        :returns: all user-supplied kernel calls below this node.
        :rtype: list of :py:class:`psyclone.psyGen.CodedKern`
        '''
        return self.walk(CodedKern)

    def loops(self):
        '''Return all loops currently in this schedule.'''
        return self.walk(Loop)

    def reductions(self, reprod=None):
        '''Return all calls that have reductions and are decendents of this
        node. If reprod is not provided, all reductions are
        returned. If reprod is False, all builtin reductions that are
        not set to reproducible are returned. If reprod is True, all
        builtins that are set to reproducible are returned.'''

        call_reduction_list = []
        for call in self.walk(Kern):
            if call.is_reduction:
                if reprod is None:
                    call_reduction_list.append(call)
                elif reprod:
                    if call.reprod_reduction:
                        call_reduction_list.append(call)
                else:
                    if not call.reprod_reduction:
                        call_reduction_list.append(call)
        return call_reduction_list

    def is_openmp_parallel(self):
        '''Returns true if this Node is within an OpenMP parallel region.

        '''
        omp_dir = self.ancestor(OMPParallelDirective)
        if omp_dir:
            return True
        return False

    def gen_code(self, parent):
        '''Abstract base class for code generation function.

        :param parent: the parent of this Node in the PSyIR.
        :type parent: :py:class:`psyclone.psyGen.Node`
        '''
        raise NotImplementedError("Please implement me")

    def update(self):
        ''' By default we assume there is no need to update the existing
        fparser2 AST which this Node represents. We simply call the update()
        method of any children. '''
        for child in self._children:
            child.update()

    def reference_accesses(self, var_accesses):
        '''Get all variable access information. The default implementation
        just recurses down to all children.

        :param var_accesses: Stores the output results.
        :type var_accesses: \
            :py:class:`psyclone.core.access_info.VariablesAccessInfo`
        '''
        for child in self._children:
            child.reference_accesses(var_accesses)


class Schedule(Node):
    ''' Stores schedule information for a sequence of statements.

    :param sequence: the sequence of PSyIR nodes that make up the schedule.
    :type sequence: list of :py:class:`psyclone.psyGen.Node`
    :param parent: that parent of this node in the PSyIR tree.
    :type parent:  :py:class:`psyclone.psyGen.Node`
    '''

    def __init__(self, sequence=None, parent=None):
        Node.__init__(self, children=sequence, parent=parent)

    @property
    def dag_name(self):
        '''
        :returns: The name of this node in the dag.
        :rtype: str
        '''
        return "schedule"

    def view(self, indent=0):
        '''
        Print a text representation of this node to stdout and then
        call the view() method of any children.

        :param int indent: Depth of indent for output text.
        '''
        print(self.indent(indent) + self.coloured_text + "[]")
        for entity in self._children:
            entity.view(indent=indent + 1)

    @property
    def coloured_text(self):
        '''
        Returns the name of this node with appropriate control codes
        to generate coloured output in a terminal that supports it.

        :return: Text containing the name of this node, possibly coloured.
        :rtype: str
        '''
        return colored("Schedule", SCHEDULE_COLOUR_MAP["Schedule"])

    def __getitem__(self, index):
        '''
        Overload the subscript notation ([int]) to access specific statements
        in the Schedule.

        :param int index: index of the statement to access.
        :return: statement in a given position in the Schedule sequence.
        :rtype: :py:class:`psyclone.psyGen.Node`
        '''
        return self._children[index]

    def __str__(self):
        result = "Schedule:\n"
        for entity in self._children:
            result += str(entity) + "\n"
        result += "End Schedule"
        return result


class InvokeSchedule(Schedule):
    '''
    Stores schedule information for an invocation call. Schedules can be
    optimised using transformations.

    >>> from psyclone.parse.algorithm import parse
    >>> ast, info = parse("algorithm.f90")
    >>> from psyclone.psyGen import PSyFactory
    >>> api = "..."
    >>> psy = PSyFactory(api).create(info)
    >>> invokes = psy.invokes
    >>> invokes.names
    >>> invoke = invokes.get("name")
    >>> schedule = invoke.schedule
    >>> schedule.view()

    :param type KernFactory: class instance of the factory to use when \
     creating Kernels. e.g. :py:class:`psyclone.dynamo0p3.DynKernCallFactory`.
    :param type BuiltInFactory: class instance of the factory to use when \
     creating built-ins. e.g. \
     :py:class:`psyclone.dynamo0p3_builtins.DynBuiltInCallFactory`.
    :param alg_calls: list of Kernel calls in the schedule.
    :type alg_calls: list of :py:class:`psyclone.parse.algorithm.KernelCall`

    '''

    def __init__(self, KernFactory, BuiltInFactory, alg_calls=None):
        # we need to separate calls into loops (an iteration space really)
        # and calls so that we can perform optimisations separately on the
        # two entities.
        if alg_calls is None:
            alg_calls = []
        sequence = []
        from psyclone.parse.algorithm import BuiltInCall
        for call in alg_calls:
            if isinstance(call, BuiltInCall):
                sequence.append(BuiltInFactory.create(call, parent=self))
            else:
                sequence.append(KernFactory.create(call, parent=self))
        Schedule.__init__(self, sequence=sequence, parent=None)
        self._invoke = None
        self._opencl = False  # Whether or not to generate OpenCL
        self._name_space_manager = NameSpaceFactory().create()

    @property
    def invoke(self):
        return self._invoke

    @invoke.setter
    def invoke(self, my_invoke):
        self._invoke = my_invoke

    def view(self, indent=0):
        '''
        Print a text representation of this node to stdout and then
        call the view() method of any children.

        :param indent: Depth of indent for output text
        :type indent: integer
        '''
        print(self.indent(indent) + self.coloured_text +
              "[invoke='" + self.invoke.name + "']")
        for entity in self._children:
            entity.view(indent=indent + 1)

    @property
    def coloured_text(self):
        '''
        Returns the name of this node with appropriate control codes
        to generate coloured output in a terminal that supports it.

        :returns: Text containing the name of this node, possibly coloured
        :rtype: string
        '''
        return colored("InvokeSchedule", SCHEDULE_COLOUR_MAP["Schedule"])

    def __str__(self):
        result = "InvokeSchedule:\n"
        for entity in self._children:
            result += str(entity) + "\n"
        result += "End InvokeSchedule\n"
        return result

    def gen_code(self, parent):
        '''
        Generate the Nodes in the f2pygen AST for this schedule.

        :param parent: the parent Node (i.e. the enclosing subroutine) to \
                       which to add content.
        :type parent: :py:class:`psyclone.f2pygen.SubroutineGen`
        '''
        from psyclone.f2pygen import UseGen, DeclGen, AssignGen, CommentGen, \
            IfThenGen, CallGen

        if self._opencl:
            parent.add(UseGen(parent, name="iso_c_binding"))
            parent.add(UseGen(parent, name="clfortran"))
            parent.add(UseGen(parent, name="fortcl", only=True,
                              funcnames=["get_num_cmd_queues",
                                         "get_cmd_queues",
                                         "get_kernel_by_name"]))
            # Command queues
            nqueues = self._name_space_manager.create_name(
                root_name="num_cmd_queues", context="PSyVars",
                label="num_cmd_queues")
            qlist = self._name_space_manager.create_name(
                root_name="cmd_queues", context="PSyVars", label="cmd_queues")
            first = self._name_space_manager.create_name(
                root_name="first_time", context="PSyVars", label="first_time")
            flag = self._name_space_manager.create_name(
                root_name="ierr", context="PSyVars", label="ierr")
            parent.add(DeclGen(parent, datatype="integer", save=True,
                               entity_decls=[nqueues]))
            parent.add(DeclGen(parent, datatype="integer", save=True,
                               pointer=True, kind="c_intptr_t",
                               entity_decls=[qlist + "(:)"]))
            parent.add(DeclGen(parent, datatype="integer",
                               entity_decls=[flag]))
            parent.add(DeclGen(parent, datatype="logical", save=True,
                               entity_decls=[first],
                               initial_values=[".true."]))
            if_first = IfThenGen(parent, first)
            parent.add(if_first)
            if_first.add(AssignGen(if_first, lhs=first, rhs=".false."))
            if_first.add(CommentGen(if_first,
                                    " Ensure OpenCL run-time is initialised "
                                    "for this PSy-layer module"))
            if_first.add(CallGen(if_first, "psy_init"))
            if_first.add(AssignGen(if_first, lhs=nqueues,
                                   rhs="get_num_cmd_queues()"))
            if_first.add(AssignGen(if_first, lhs=qlist, pointer=True,
                                   rhs="get_cmd_queues()"))
            # Kernel pointers
            kernels = self.walk(Kern)
            for kern in kernels:
                base = "kernel_" + kern.name
                kernel = self._name_space_manager.create_name(
                    root_name=base, context="PSyVars", label=base)
                parent.add(
                    DeclGen(parent, datatype="integer", kind="c_intptr_t",
                            save=True, target=True, entity_decls=[kernel]))
                if_first.add(
                    AssignGen(
                        if_first, lhs=kernel,
                        rhs='get_kernel_by_name("{0}")'.format(kern.name)))

        for entity in self._children:
            entity.gen_code(parent)

        if self.opencl:
            # Ensure we block at the end of the invoke to ensure all
            # kernels have completed before we return.
            # This code ASSUMES only the first command queue is used for
            # executing kernels.
            parent.add(CommentGen(parent,
                                  " Block until all kernels have finished"))
            parent.add(AssignGen(parent, lhs=flag,
                                 rhs="clFinish(" + qlist + "(1))"))

    @property
    def opencl(self):
        '''
        :returns: Whether or not we are generating OpenCL for this \
            InvokeSchedule.
        :rtype: bool
        '''
        return self._opencl

    @opencl.setter
    def opencl(self, value):
        '''
        Setter for whether or not to generate the OpenCL version of this
        schedule.

        :param bool value: whether or not to generate OpenCL.
        '''
        if not isinstance(value, bool):
            raise ValueError(
                "InvokeSchedule.opencl must be a bool but got {0}".
                format(type(value)))
        self._opencl = value


class Directive(Node):
    '''
    Base class for all Directive statements.

    All classes that generate Directive statments (e.g. OpenMP,
    OpenACC, compiler-specific) inherit from this class.

    '''

    def view(self, indent=0):
        '''
        Print a text representation of this node to stdout and then
        call the view() method of any children.

        :param indent: Depth of indent for output text
        :type indent: integer
        '''
        print(self.indent(indent) + self.coloured_text)
        for entity in self._children:
            entity.view(indent=indent + 1)

    @property
    def coloured_text(self):
        '''
        Returns a string containing the name of this element with
        control codes for colouring in terminals that support it.

        :returns: Text containing the name of this node, possibly coloured
        :rtype: string
        '''
        return colored("Directive", SCHEDULE_COLOUR_MAP["Directive"])

    @property
    def dag_name(self):
        ''' return the base dag name for this node '''
        return "directive_" + str(self.abs_position)


class ACCDirective(Directive):
    ''' Base class for all OpenACC directive statements. '''

    @abc.abstractmethod
    def view(self, indent=0):
        '''
        Print text representation of this node to stdout.

        :param int indent: size of indent to use for output
        '''

    @property
    def dag_name(self):
        ''' Return the name to use in a dag for this node.

        :returns: Name of corresponding node in DAG
        :rtype: str
        '''
        return "ACC_directive_" + str(self.abs_position)

    def _add_region(self, start_text, end_text=None, data_movement=None):
        '''
        Modifies the underlying fparser2 parse tree to include a subset
        of nodes within a region. (e.g. a 'kernels' or 'data' region.)

        :param str start_text: the directive body to insert at the \
                               beginning of the region. "!$ACC " is \
                               prepended to the supplied text.
        :param str end_text: the directive body to insert at the end of \
                             the region (or None). "!$ACC " is \
                             prepended to the supplied text.
        :param str data_movement: whether to include data-movement clauses and\
                               if so, whether to determine them by analysing \
                               the code within the region ("analyse") or to \
                               specify 'default(present)' ("present").

        :raises InternalError: if either start_text or end_text already
                               begin with '!'.
        :raises InternalError: if data_movement is not None and not one of \
                               "present" or "analyse".
        '''
        from fparser.common.readfortran import FortranStringReader
        from fparser.two.Fortran2003 import Comment
        valid_data_movement = ["present", "analyse"]

        # Ensure the fparser2 AST is up-to-date for all of our children
        Node.update(self)

        # Check that we haven't already been called
        if self.ast:
            return

        # Sanity check the supplied begin/end text
        if start_text.lstrip()[0] == "!":
            raise InternalError(
                "_add_region: start_text must be a plain label without "
                "directive or comment characters but got: '{0}'".
                format(start_text))
        if end_text and end_text.lstrip()[0] == "!":
            raise InternalError(
                "_add_region: end_text must be a plain label without directive"
                " or comment characters but got: '{0}'".format(end_text))

        # Find a reference to the fparser2 parse tree that belongs to
        # the contents of this region. Then go back up one level in the
        # parse tree to find the node to which we will add directives as
        # children. (We do this because our parent PSyIR node may be a
        # directive which has no associated entry in the fparser2 parse tree.)
        # TODO this should be simplified/improved once
        # the fparser2 parse tree has parent information (fparser/#102).
        content_ast = self.children[0].ast
        fp_parent = content_ast._parent

        # Find the location of the AST of our first child node in the
        # list of child nodes of our parent in the fparser parse tree.
        ast_start_index = object_index(fp_parent.content,
                                       content_ast)
        if end_text:
            if self.children[-1].ast_end:
                ast_end_index = object_index(fp_parent.content,
                                             self.children[-1].ast_end)
            else:
                ast_end_index = object_index(fp_parent.content,
                                             self.children[-1].ast)

            text = "!$ACC " + end_text
            directive = Comment(FortranStringReader(text,
                                                    ignore_comments=False))
            fp_parent.content.insert(ast_end_index+1, directive)
            # Retro-fit parent information. # TODO remove/modify this once
            # fparser/#102 is done (i.e. probably supply parent info as option
            # to the Comment() constructor).
            directive._parent = fp_parent
            # Ensure this end directive is included with the set of statements
            # belonging to this PSyIR node.
            self.ast_end = directive

        text = "!$ACC " + start_text

        if data_movement:
            if data_movement == "analyse":
                # Identify the inputs and outputs to the region (variables that
                # are read and written).
                processor = Fparser2ASTProcessor()
                readers, writers, readwrites = processor.get_inputs_outputs(
                    fp_parent.content[ast_start_index:ast_end_index+1])

                if readers:
                    text += " COPYIN({0})".format(",".join(readers))
                if writers:
                    text += " COPYOUT({0})".format(",".join(writers))
                if readwrites:
                    text += " COPY({0})".format(",".join(readwrites))

            elif data_movement == "present":
                text += " DEFAULT(PRESENT)"
            else:
                raise InternalError(
                    "_add_region: the optional data_movement argument must be "
                    "one of {0} but got '{1}'".format(valid_data_movement,
                                                      data_movement))
        directive = Comment(FortranStringReader(text,
                                                ignore_comments=False))
        fp_parent.content.insert(ast_start_index, directive)
        # Retro-fit parent information. # TODO remove/modify this once
        # fparser/#102 is done (i.e. probably supply parent info as option
        # to the Comment() constructor).
        directive._parent = fp_parent

        self.ast = directive


@six.add_metaclass(abc.ABCMeta)
class ACCEnterDataDirective(ACCDirective):
    '''
    Abstract class representing a "!$ACC enter data" OpenACC directive in
    an InvokeSchedule. Must be sub-classed for a particular API because the way
    in which fields are marked as being on the remote device is API-
    -dependent.

    :param children: list of nodes which this directive should \
                     have as children.
    :type children: list of :py:class:`psyclone.psyGen.Node`.
    :param parent: the node in the InvokeSchedule to which to add this \
                   directive as a child.
    :type parent: :py:class:`psyclone.psyGen.Node`.
    '''
    def __init__(self, children=None, parent=None):
        super(ACCEnterDataDirective, self).__init__(children=children,
                                                    parent=parent)
        self._acc_dirs = None  # List of parallel directives

    def view(self, indent=0):
        '''
        Print a text representation of this Node to stdout.

        :param int indent: the amount by which to indent the output.
        '''
        print(self.indent(indent)+self.coloured_text+"[ACC enter data]")
        for entity in self._children:
            entity.view(indent=indent + 1)

    @property
    def dag_name(self):
        '''
        :returns: the name to use for this Node in a DAG
        :rtype: str
        '''
        return "ACC_data_" + str(self.abs_position)

    def gen_code(self, parent):
        '''
        Generate the elements of the f2pygen AST for this Node in the Schedule.

        :param parent: node in the f2pygen AST to which to add node(s).
        :type parent: :py:class:`psyclone.f2pygen.BaseGen`
        '''
        from psyclone.f2pygen import DeclGen, DirectiveGen, CommentGen, \
            IfThenGen, AssignGen, CallGen, UseGen

        # We must generate a list of all of the fields accessed by
        # OpenACC kernels (calls within an OpenACC parallel directive)
        # 1. Find all parallel directives. We store this list for later
        #    use in any sub-class.
        self._acc_dirs = self.root.walk(ACCParallelDirective)
        # 2. For each directive, loop over each of the fields used by
        #    the kernels it contains (this list is given by var_list)
        #    and add it to our list if we don't already have it
        var_list = []
        # TODO grid properties are effectively duplicated in this list (but
        # the OpenACC deep-copy support should spot this).
        for pdir in self._acc_dirs:
            for var in pdir.ref_list:
                if var not in var_list:
                    var_list.append(var)
        # 3. Convert this list of objects into a comma-delimited string
        var_str = self.list_to_string(var_list)

        # 4. Declare and initialise a logical variable to keep track of
        #    whether this is the first time we've entered this Invoke
        name_space_manager = NameSpaceFactory().create()
        first_time = name_space_manager.create_name(
            root_name="first_time", context="PSyVars", label="first_time")
        parent.add(DeclGen(parent, datatype="logical",
                           entity_decls=[first_time],
                           initial_values=[".True."],
                           save=True))
        parent.add(CommentGen(parent,
                              " Ensure all fields are on the device and"))
        parent.add(CommentGen(parent, " copy them over if not."))
        # 5. Put the enter data directive inside an if-block so that we
        #    only ever do it once
        ifthen = IfThenGen(parent, first_time)
        parent.add(ifthen)
        ifthen.add(DirectiveGen(ifthen, "acc", "begin", "enter data",
                                "copyin("+var_str+")"))
        # 6. Flag that we have now entered this routine at least once
        ifthen.add(AssignGen(ifthen, lhs=first_time, rhs=".false."))
        # 7. Flag that the data is now on the device. This calls down
        #    into the API-specific subclass of this class.
        self.data_on_device(ifthen)
        parent.add(CommentGen(parent, ""))

        # 8. Ensure that any scalars are up-to-date
        var_list = []
        for pdir in self._acc_dirs:
            for var in pdir.scalars:
                if var not in var_list:
                    var_list.append(var)
        if var_list:
            # We need to 'use' the openacc module in order to access
            # the OpenACC run-time library
            parent.add(UseGen(parent, name="openacc", only=True,
                              funcnames=["acc_update_device"]))
            parent.add(
                CommentGen(parent,
                           " Ensure all scalars on the device are up-to-date"))
            for var in var_list:
                parent.add(CallGen(parent, "acc_update_device", [var, "1"]))
            parent.add(CommentGen(parent, ""))

    @abc.abstractmethod
    def data_on_device(self, parent):
        '''
        Adds nodes into an InvokeSchedule to flag that the data required by the
        kernels in the data region is now on the device.

        :param parent: the node in the InvokeSchedule to which to add nodes
        :type parent: :py:class:`psyclone.psyGen.Node`
        '''


class ACCParallelDirective(ACCDirective):
    '''
    Class representing the !$ACC PARALLEL directive of OpenACC
    in the PSyIR.

    '''
    def view(self, indent=0):
        '''
        Print a text representation of this Node to stdout.

        :param int indent: the amount by which to indent the output.
        '''
        print(self.indent(indent)+self.coloured_text+"[ACC Parallel]")
        for entity in self._children:
            entity.view(indent=indent + 1)

    @property
    def dag_name(self):
        '''
        :returns: the name to use for this Node in a DAG
        :rtype: str
        '''
        return "ACC_parallel_" + str(self.abs_position)

    def gen_code(self, parent):
        '''
        Generate the elements of the f2pygen AST for this Node in the Schedule.

        :param parent: node in the f2pygen AST to which to add node(s).
        :type parent: :py:class:`psyclone.f2pygen.BaseGen`
        '''
        from psyclone.f2pygen import DirectiveGen

        # Since we use "default(present)" the Schedule must contain an
        # 'enter data' directive. We don't mandate the order in which
        # transformations are applied so we have to check for that here.
        # We can't use Node.ancestor() because the data directive does
        # not have children. Instead, we go back up to the Schedule and
        # walk down from there.
        nodes = self.root.walk(ACCEnterDataDirective)
        if len(nodes) != 1:
            raise GenerationError(
                "A Schedule containing an ACC parallel region must also "
                "contain an ACC enter data directive but none was found for "
                "{0}".format(self.root.invoke.name))
        # Check that the enter-data directive comes before this parallel
        # directive
        if nodes[0].abs_position > self.abs_position:
            raise GenerationError(
                "An ACC parallel region must be preceeded by an ACC enter-"
                "data directive but in {0} this is not the case.".
                format(self.root.invoke.name))

        # "default(present)" means that the compiler is to assume that
        # all data required by the parallel region is already present
        # on the device. If we've made a mistake and it isn't present
        # then we'll get a run-time error.
        parent.add(DirectiveGen(parent, "acc", "begin", "parallel",
                                "default(present)"))

        for child in self.children:
            child.gen_code(parent)

        parent.add(DirectiveGen(parent, "acc", "end", "parallel", ""))

    @property
    def ref_list(self):
        '''
        Returns a list of the references (whether to arrays or objects)
        required by the Kernel call(s) that are children of this
        directive. This is the list of quantities that must be
        available on the remote device (probably a GPU) before
        the parallel region can be begun.

        :returns: list of variable names
        :rtype: list of str
        '''
        variables = []

        # Look-up the kernels that are children of this node
        for call in self.kernels():
            for arg in call.arguments.acc_args:
                if arg not in variables:
                    variables.append(arg)
        return variables

    @property
    def fields(self):
        '''
        Returns a list of the names of field objects required by the Kernel
        call(s) that are children of this directive.

        :returns: list of names of field arguments.
        :rtype: list of str
        '''
        # Look-up the kernels that are children of this node
        fld_list = []
        for call in self.kernels():
            for arg in call.arguments.fields:
                if arg not in fld_list:
                    fld_list.append(arg)
        return fld_list

    @property
    def scalars(self):
        '''
        Returns a list of the scalar quantities required by the Kernels in
        this region.

        :returns: list of names of scalar arguments.
        :rtype: list of str
        '''
        scalars = []
        for call in self.kernels():
            for arg in call.arguments.scalars:
                if arg not in scalars:
                    scalars.append(arg)
        return scalars

    def update(self):
        '''
        Update the underlying fparser2 parse tree with nodes for the start
        and end of this parallel region.
        '''
        self._add_region(start_text="PARALLEL", end_text="END PARALLEL")


class ACCLoopDirective(ACCDirective):
    '''
    Class managing the creation of a '!$acc loop' OpenACC directive.

    :param children: list of nodes that will be children of this directive.
    :type children: list of :py:class:`psyclone.psyGen.Node`.
    :param parent: the node in the Schedule to which to add this directive.
    :type parent: :py:class:`psyclone.psyGen.Node`.
    :param int collapse: Number of nested loops to collapse into a single \
                         iteration space or None.
    :param bool independent: Whether or not to add the `independent` clause \
                             to the loop directive.
    '''
    def __init__(self, children=None, parent=None, collapse=None,
                 independent=True, sequential=False):
        self._collapse = collapse
        self._independent = independent
        self._sequential = sequential
        super(ACCLoopDirective, self).__init__(children=children,
                                               parent=parent)

    @property
    def dag_name(self):
        '''
        :returns: the name to use for this Node in a DAG
        :rtype: str
        '''
        return "ACC_loop_" + str(self.abs_position)

    def view(self, indent=0):
        '''
        Print a textual representation of this Node to stdout.

        :param int indent: amount to indent output by
        '''
        text = self.indent(indent)+self.coloured_text+"[ACC Loop"
        if self._sequential:
            text += ", seq"
        else:
            if self._collapse:
                text += ", collapse={0}".format(self._collapse)
            if self._independent:
                text += ", independent"
        text += "]"
        print(text)
        for entity in self._children:
            entity.view(indent=indent + 1)

    def gen_code(self, parent):
        '''
        Generate the f2pygen AST entries in the Schedule for this OpenACC
        loop directive.

        :param parent: the parent Node in the Schedule to which to add our
                       content.
        :type parent: sub-class of :py:class:`psyclone.f2pygen.BaseGen`
        :raises GenerationError: if this "!$acc loop" is not enclosed within \
                                 an ACC Parallel region.
        '''
        from psyclone.f2pygen import DirectiveGen

        # It is only at the point of code generation that we can check for
        # correctness (given that we don't mandate the order that a user can
        # apply transformations to the code). As an orphaned loop directive,
        # we must have an ACCParallelDirective as an ancestor somewhere
        # back up the tree.
        if not self.ancestor(ACCParallelDirective):
            raise GenerationError(
                "ACCLoopDirective must have an ACCParallelDirective as an "
                "ancestor in the Schedule")

        # Add any clauses to the directive
        options = []
        if self._sequential:
            options.append("seq")
        else:
            if self._collapse:
                options.append("collapse({0})".format(self._collapse))
            if self._independent:
                options.append("independent")
        options_str = " ".join(options)

        parent.add(DirectiveGen(parent, "acc", "begin", "loop", options_str))

        for child in self.children:
            child.gen_code(parent)

    def update(self):
        '''
        Update the existing fparser2 parse tree with the code associated with
        this ACC LOOP directive.
        '''
        text = "LOOP"
        if self._sequential:
            text += " SEQ"
        else:
            if self._independent:
                text += " INDEPENDENT"
            if self._collapse:
                text += " COLLAPSE({0})".format(self._collapse)
        self._add_region(start_text=text)


class OMPDirective(Directive):
    '''
    Base class for all OpenMP-related directives

    '''
    @property
    def dag_name(self):
        '''
        :returns: the name to use in a dag for this node
        :rtype: str
        '''
        return "OMP_directive_" + str(self.abs_position)

    def view(self, indent=0):
        '''
        Print a text representation of this node to stdout and then
        call the view() method of any children.

        :param indent: Depth of indent for output text
        :type indent: integer
        '''
        print(self.indent(indent) + self.coloured_text + "[OMP]")
        for entity in self._children:
            entity.view(indent=indent + 1)

    def _get_reductions_list(self, reduction_type):
        '''Return the name of all scalars within this region that require a
        reduction of type reduction_type. Returned names will be unique.
        :param reduction_type: The reduction type (e.g. AccessType.SUM) to \
            search for.
        :type reduction_type: :py:class:`psyclone.core.access_type.AccessType`
        '''
        result = []
        for call in self.kernels():
            for arg in call.arguments.args:
                if arg.type in MAPPING_SCALARS.values():
                    if arg.descriptor.access == reduction_type:
                        if arg.name not in result:
                            result.append(arg.name)
        return result


class OMPParallelDirective(OMPDirective):

    @property
    def dag_name(self):
        ''' Return the name to use in a dag for this node'''
        return "OMP_parallel_" + str(self.abs_position)

    def view(self, indent=0):
        '''
        Print a text representation of this node to stdout and then
        call the view() method of any children.

        :param indent: Depth of indent for output text
        :type indent: integer
        '''
        print(self.indent(indent) + self.coloured_text + "[OMP parallel]")
        for entity in self._children:
            entity.view(indent=indent + 1)

    def gen_code(self, parent):
        '''Generate the fortran OMP Parallel Directive and any associated
        code'''
        from psyclone.f2pygen import DirectiveGen, AssignGen, UseGen, \
            CommentGen, DeclGen

        private_list = self._get_private_list()

        reprod_red_call_list = self.reductions(reprod=True)
        if reprod_red_call_list:
            # we will use a private thread index variable
            name_space_manager = NameSpaceFactory().create()
            thread_idx = name_space_manager.create_name(
                root_name="th_idx", context="PSyVars", label="thread_index")
            private_list.append(thread_idx)
            # declare the variable
            parent.add(DeclGen(parent, datatype="integer",
                               entity_decls=[thread_idx]))
        private_str = self.list_to_string(private_list)

        # We're not doing nested parallelism so make sure that this
        # omp parallel region is not already within some parallel region
        self._not_within_omp_parallel_region()

        # Check that this OpenMP PARALLEL directive encloses other
        # OpenMP directives. Although it is valid OpenMP if it doesn't,
        # this almost certainly indicates a user error.
        self._encloses_omp_directive()

        calls = self.reductions()

        # first check whether we have more than one reduction with the same
        # name in this Schedule. If so, raise an error as this is not
        # supported for a parallel region.
        names = []
        for call in calls:
            name = call.reduction_arg.name
            if name in names:
                raise GenerationError(
                    "Reduction variables can only be used once in an invoke. "
                    "'{0}' is used multiple times, please use a different "
                    "reduction variable".format(name))
            else:
                names.append(name)

        zero_reduction_variables(calls, parent)

        parent.add(DirectiveGen(parent, "omp", "begin", "parallel",
                                "default(shared), private({0})".
                                format(private_str)))

        if reprod_red_call_list:
            # add in a local thread index
            parent.add(UseGen(parent, name="omp_lib", only=True,
                              funcnames=["omp_get_thread_num"]))
            parent.add(AssignGen(parent, lhs=thread_idx,
                                 rhs="omp_get_thread_num()+1"))

        first_type = type(self.children[0])
        for child in self.children:
            if first_type != type(child):
                raise NotImplementedError("Cannot correctly generate code"
                                          " for an OpenMP parallel region"
                                          " containing children of "
                                          "different types")
            child.gen_code(parent)

        parent.add(DirectiveGen(parent, "omp", "end", "parallel", ""))

        if reprod_red_call_list:
            parent.add(CommentGen(parent, ""))
            parent.add(CommentGen(parent, " sum the partial results "
                                  "sequentially"))
            parent.add(CommentGen(parent, ""))
            for call in reprod_red_call_list:
                call.reduction_sum_loop(parent)

    def _get_private_list(self):
        '''
        Returns the variable names used for any loops within a directive
        and any variables that have been declared private by a Kernel
        within the directive.

        :returns: list of variables to declare as thread private.
        :rtype: list of str

        :raises InternalError: if a Kernel has local variable(s) but they \
                               aren't named.
        '''
        result = set()
        # get variable names from all calls that are a child of this node
        for call in self.kernels():
            for variable_name in call.local_vars():
                if variable_name == "":
                    raise InternalError(
                        "call '{0}' has a local variable but its "
                        "name is not set.".format(call.name))
                result.add(variable_name.lower())

        # Now determine scalar variables that must be private:
        var_accesses = VariablesAccessInfo()
        self.reference_accesses(var_accesses)
        for var_name in var_accesses.all_vars:
            accesses = var_accesses[var_name].all_accesses
            # Ignore variables that have indices, we only look at scalar
            if accesses[0].indices is not None:
                continue

            # If a variable is only accessed once, it is either an error
            # or a shared variable - anyway it is not private
            if len(accesses) == 1:
                continue

            # We have at least two accesses. If the first one is a write,
            # assume the variable should be private:
            if accesses[0].access_type == AccessType.WRITE:
                result.add(var_name.lower())

        # Convert the set into a list and sort it, so that we get
        # reproducible results
        list_result = list(result)
        list_result.sort()
        return list_result

    def _not_within_omp_parallel_region(self):
        ''' Check that this Directive is not within any other
            parallel region '''
        if self.ancestor(OMPParallelDirective) is not None:
            raise GenerationError("Cannot nest OpenMP parallel regions.")

    def _encloses_omp_directive(self):
        ''' Check that this Parallel region contains other OpenMP
            directives. While it doesn't have to (in order to be valid
            OpenMP), it is likely that an absence of directives
            is an error on the part of the user. '''
        # We need to recurse down through all our children and check
        # whether any of them are an OMPDirective.
        node_list = self.walk(OMPDirective)
        if not node_list:
            # TODO raise a warning here so that the user can decide
            # whether or not this is OK.
            pass
            # raise GenerationError("OpenMP parallel region does not enclose "
            #                       "any OpenMP directives. This is probably "
            #                       "not what you want.")

    def update(self):
        '''
        Updates the fparser2 AST by inserting nodes for this OpenMP
        parallel region.

        :raises InternalError: if the existing AST doesn't have the \
                               correct structure to permit the insertion \
                               of the OpenMP parallel region.
        '''
        from fparser.common.readfortran import FortranStringReader
        from fparser.two.Fortran2003 import Comment

        # Ensure the fparser2 AST is up-to-date for all of our children
        Node.update(self)

        # Check that we haven't already been called
        if self.ast:
            return

        # Find the locations in which we must insert the begin/end
        # directives...
        # Find the children of this node in the AST of our parent node
        try:
            start_idx = object_index(self._parent.ast.content,
                                     self._children[0].ast)
            end_idx = object_index(self._parent.ast.content,
                                   self._children[-1].ast)
        except (IndexError, ValueError):
            raise InternalError("Failed to find locations to insert "
                                "begin/end directives.")
        # Create the start directive
        text = "!$omp parallel default(shared), private({0})".format(
            ",".join(self._get_private_list()))
        startdir = Comment(FortranStringReader(text,
                                               ignore_comments=False))
        # Create the end directive and insert it after the node in
        # the AST representing our last child
        enddir = Comment(FortranStringReader("!$omp end parallel",
                                             ignore_comments=False))
        self.ast_end = enddir
        # If end_idx+1 takes us beyond the range of the list then the
        # element is appended to the list
        self._parent.ast.content.insert(end_idx+1, enddir)

        # Insert the start directive (do this second so we don't have
        # to correct end_idx)
        self.ast = startdir
        self._parent.ast.content.insert(start_idx, self.ast)


class OMPDoDirective(OMPDirective):
    '''
    Class representing an OpenMP DO directive in the PSyclone AST.

    :param list children: list of Nodes that are children of this Node.
    :param parent: the Node in the AST that has this directive as a child.
    :type parent: :py:class:`psyclone.psyGen.Node`
    :param str omp_schedule: the OpenMP schedule to use.
    :param bool reprod: whether or not to generate code for run-reproducible \
                        OpenMP reductions.

    '''
    def __init__(self, children=None, parent=None, omp_schedule="static",
                 reprod=None):

        if children is None:
            children = []

        if reprod is None:
            self._reprod = Config.get().reproducible_reductions
        else:
            self._reprod = reprod

        self._omp_schedule = omp_schedule

        # Call the init method of the base class once we've stored
        # the OpenMP schedule
        super(OMPDoDirective, self).__init__(children=children,
                                             parent=parent)

    @property
    def dag_name(self):
        ''' Return the name to use in a dag for this node'''
        return "OMP_do_" + str(self.abs_position)

    def view(self, indent=0):
        '''
        Write out a textual summary of the OpenMP Do Directive and then
        call the view() method of any children.

        :param indent: Depth of indent for output text
        :type indent: integer
        '''
        if self.reductions():
            reprod = "[reprod={0}]".format(self._reprod)
        else:
            reprod = ""
        print(self.indent(indent) + self.coloured_text +
              "[OMP do]{0}".format(reprod))

        for entity in self._children:
            entity.view(indent=indent + 1)

    def _reduction_string(self):
        ''' Return the OMP reduction information as a string '''
        reduction_str = ""
        for reduction_type in AccessType.get_valid_reduction_modes():
            reductions = self._get_reductions_list(reduction_type)
            for reduction in reductions:
                reduction_str += ", reduction({0}:{1})".format(
                    OMP_OPERATOR_MAPPING[reduction_type], reduction)
        return reduction_str

    @property
    def reprod(self):
        ''' returns whether reprod has been set for this object or not '''
        return self._reprod

    def gen_code(self, parent):
        '''
        Generate the f2pygen AST entries in the Schedule for this OpenMP do
        directive.

        :param parent: the parent Node in the Schedule to which to add our \
                       content.
        :type parent: sub-class of :py:class:`psyclone.f2pygen.BaseGen`
        :raises GenerationError: if this "!$omp do" is not enclosed within \
                                 an OMP Parallel region.
        '''
        from psyclone.f2pygen import DirectiveGen

        # It is only at the point of code generation that we can check for
        # correctness (given that we don't mandate the order that a user
        # can apply transformations to the code). As an orphaned loop
        # directive, we must have an OMPRegionDirective as an ancestor
        # somewhere back up the tree.
        if not self.ancestor(OMPParallelDirective,
                             excluding=[OMPParallelDoDirective]):
            raise GenerationError("OMPOrphanLoopDirective must have an "
                                  "OMPRegionDirective as ancestor")

        if self._reprod:
            local_reduction_string = ""
        else:
            local_reduction_string = self._reduction_string()

        # As we're an orphaned loop we don't specify the scope
        # of any variables so we don't have to generate the
        # list of private variables
        options = "schedule({0})".format(self._omp_schedule) + \
                  local_reduction_string
        parent.add(DirectiveGen(parent, "omp", "begin", "do", options))

        for child in self.children:
            child.gen_code(parent)

        # make sure the directive occurs straight after the loop body
        position = parent.previous_loop()
        parent.add(DirectiveGen(parent, "omp", "end", "do", ""),
                   position=["after", position])


class OMPParallelDoDirective(OMPParallelDirective, OMPDoDirective):
    ''' Class for the !$OMP PARALLEL DO directive. This inherits from
        both OMPParallelDirective (because it creates a new OpenMP
        thread-parallel region) and OMPDoDirective (because it
        causes a loop to be parallelised). '''

    def __init__(self, children=[], parent=None, omp_schedule="static"):
        OMPDoDirective.__init__(self,
                                children=children,
                                parent=parent,
                                omp_schedule=omp_schedule)

    @property
    def dag_name(self):
        ''' Return the name to use in a dag for this node'''
        return "OMP_parallel_do_" + str(self.abs_position)

    def view(self, indent=0):
        '''
        Write out a textual summary of the OpenMP Parallel Do Directive
        and then call the view() method of any children.

        :param indent: Depth of indent for output text
        :type indent: integer
        '''
        print(self.indent(indent) + self.coloured_text +
              "[OMP parallel do]")
        for entity in self._children:
            entity.view(indent=indent + 1)

    def gen_code(self, parent):
        from psyclone.f2pygen import DirectiveGen

        # We're not doing nested parallelism so make sure that this
        # omp parallel do is not already within some parallel region
        self._not_within_omp_parallel_region()

        calls = self.reductions()
        zero_reduction_variables(calls, parent)
        private_str = self.list_to_string(self._get_private_list())
        parent.add(DirectiveGen(parent, "omp", "begin", "parallel do",
                                "default(shared), private({0}), "
                                "schedule({1})".
                                format(private_str, self._omp_schedule) +
                                self._reduction_string()))
        for child in self.children:
            child.gen_code(parent)

        # make sure the directive occurs straight after the loop body
        position = parent.previous_loop()
        parent.add(DirectiveGen(parent, "omp", "end", "parallel do", ""),
                   position=["after", position])

    def update(self):
        '''
        Updates the fparser2 AST by inserting nodes for this OpenMP
        parallel do.

        :raises GenerationError: if the existing AST doesn't have the \
                                 correct structure to permit the insertion \
                                 of the OpenMP parallel do.
        '''
        from fparser.common.readfortran import FortranStringReader
        from fparser.two.Fortran2003 import Comment

        # Ensure the fparser2 AST is up-to-date for all of our children
        Node.update(self)

        # Check that we haven't already been called
        if self.ast:
            return

        # Since this is an OpenMP (parallel) do, it can only be applied
        # to a single loop.
        if len(self._children) != 1:
            raise GenerationError(
                "An OpenMP PARALLEL DO can only be applied to a single loop "
                "but this Node has {0} children: {1}".
                format(len(self._children), self._children))

        # Find the locations in which we must insert the begin/end
        # directives...
        # Find the child of this node in the AST of our parent node
        # TODO make this robust by using the new 'children' method to
        # be introduced in fparser#105
        # We have to take care to find a parent node (in the fparser2 AST)
        # that has 'content'. This is because If-else-if blocks have their
        # 'content' as siblings of the If-then and else-if nodes.
        parent = self._parent.ast
        while parent:
            if hasattr(parent, "content") and \
               parent is not self.children[0].ast:
                break
            parent = parent._parent
        if not parent:
            raise InternalError("Failed to find parent node in which to "
                                "insert OpenMP parallel do directive")
        start_idx = object_index(parent.content,
                                 self._children[0].ast)

        # Create the start directive
        private_vars = self._get_private_list()
        text = ("!$omp parallel do default(shared), private({0}), "
                "schedule({1})".format(",".join(private_vars),
                                       self._omp_schedule))
        startdir = Comment(FortranStringReader(text,
                                               ignore_comments=False))

        # Create the end directive and insert it after the node in
        # the AST representing our last child
        enddir = Comment(FortranStringReader("!$omp end parallel do",
                                             ignore_comments=False))
        if start_idx == len(parent.content) - 1:
            parent.content.append(enddir)
        else:
            parent.content.insert(start_idx+1, enddir)
        self.ast_end = enddir

        # Insert the start directive (do this second so we don't have
        # to correct the location)
        self.ast = startdir
        parent.content.insert(start_idx, self.ast)


class GlobalSum(Node):
    '''
    Generic Global Sum class which can be added to and manipulated
    in, a schedule.

    :param scalar: the scalar that the global sum is stored into
    :type scalar: :py:class:`psyclone.dynamo0p3.DynKernelArgument`
    :param parent: optional parent (default None) of this object
    :type parent: :py:class:`psyclone.psyGen.node`

    '''
    def __init__(self, scalar, parent=None):
        Node.__init__(self, children=[], parent=parent)
        import copy
        self._scalar = copy.copy(scalar)
        if scalar:
            # Update scalar values appropriately
            # Here "readwrite" denotes how the class GlobalSum
            # accesses/updates a scalar
            self._scalar.access = AccessType.READWRITE
            self._scalar.call = self

    @property
    def scalar(self):
        ''' Return the scalar field that this global sum acts on '''
        return self._scalar

    @property
    def dag_name(self):
        ''' Return the name to use in a dag for this node'''
        return "globalsum({0})_".format(self._scalar.name) + str(self.position)

    @property
    def args(self):
        ''' Return the list of arguments associated with this node. Override
        the base method and simply return our argument.'''
        return [self._scalar]

    def view(self, indent):
        '''
        Print text describing this object to stdout and then
        call the view() method of any children.

        :param indent: Depth of indent for output text
        :type indent: integer
        '''
        print(self.indent(indent) + (
            "{0}[scalar='{1}']".format(self.coloured_text, self._scalar.name)))

    def __str__(self):
        return "GlobalSum[scalar='" + self._scalar.name + "']\n"

    @property
    def coloured_text(self):
        '''
        Return a string containing the (coloured) name of this node
        type

        :returns: A string containing the name of this node, possibly with
                  control codes for colour
        :rtype: string
        '''
        return colored("GlobalSum", SCHEDULE_COLOUR_MAP["GlobalSum"])


class HaloExchange(Node):
    '''
    Generic Halo Exchange class which can be added to and
    manipulated in, a schedule.

    :param field: the field that this halo exchange will act on
    :type field: :py:class:`psyclone.dynamo0p3.DynKernelArgument`
    :param check_dirty: optional argument default True indicating
    whether this halo exchange should be subject to a run-time check
    for clean/dirty halos.
    :type check_dirty: bool
    :param vector_index: optional vector index (default None) to
    identify which index of a vector field this halo exchange is
    responsible for
    :type vector_index: int
    :param parent: optional parent (default None) of this object
    :type parent: :py:class:`psyclone.psyGen.node`

    '''
    def __init__(self, field, check_dirty=True,
                 vector_index=None, parent=None):
        Node.__init__(self, children=[], parent=parent)
        import copy
        self._field = copy.copy(field)
        if field:
            # Update fields values appropriately
            # Here "readwrite" denotes how the class HaloExchange
            # accesses a field rather than the field's continuity
            self._field.access = AccessType.READWRITE
            self._field.call = self
        self._halo_type = None
        self._halo_depth = None
        self._check_dirty = check_dirty
        self._vector_index = vector_index
        self._text_name = "HaloExchange"
        self._colour_map_name = "HaloExchange"
        self._dag_name = "haloexchange"

    @property
    def vector_index(self):
        '''If the field is a vector then return the vector index associated
        with this halo exchange. Otherwise return None'''
        return self._vector_index

    @property
    def halo_depth(self):
        ''' Return the depth of the halo exchange '''
        return self._halo_depth

    @halo_depth.setter
    def halo_depth(self, value):
        ''' Set the depth of the halo exchange '''
        self._halo_depth = value

    @property
    def field(self):
        ''' Return the field that the halo exchange acts on '''
        return self._field

    @property
    def dag_name(self):
        ''' Return the name to use in a dag for this node'''
        name = ("{0}({1})_{2}".format(self._dag_name, self._field.name,
                                      self.position))
        if self._check_dirty:
            name = "check" + name
        return name

    @property
    def args(self):
        '''Return the list of arguments associated with this node. Overide the
        base method and simply return our argument. '''
        return [self._field]

    def check_vector_halos_differ(self, node):
        '''helper method which checks that two halo exchange nodes (one being
        self and the other being passed by argument) operating on the
        same field, both have vector fields of the same size and use
        different vector indices. If this is the case then the halo
        exchange nodes do not depend on each other. If this is not the
        case then an internal error will have occured and we raise an
        appropriate exception.

        :param node: a halo exchange which should exchange the same
        field as self
        :type node: :py:class:`psyclone.psyGen.HaloExchange`
        :raises GenerationError: if the argument passed is not a halo exchange
        :raises GenerationError: if the field name in the halo
        exchange passed in has a different name to the field in this
        halo exchange
        :raises GenerationError: if the field in this halo exchange is
        not a vector field
        :raises GenerationError: if the vector size of the field in
        this halo exchange is different to vector size of the field in
        the halo exchange passed by argument.
        :raises GenerationError: if the vector index of the field in
        this halo exchange is the same as the vector index of the
        field in the halo exchange passed by argument.

        '''

        if not isinstance(node, HaloExchange):
            raise GenerationError(
                "Internal error, the argument passed to "
                "HaloExchange.check_vector_halos_differ() is not "
                "a halo exchange object")

        if self.field.name != node.field.name:
            raise GenerationError(
                "Internal error, the halo exchange object passed to "
                "HaloExchange.check_vector_halos_differ() has a different "
                "field name '{0}' to self "
                "'{1}'".format(node.field.name, self.field.name))

        if self.field.vector_size <= 1:
            raise GenerationError(
                "Internal error, HaloExchange.check_vector_halos_differ() "
                "a halo exchange depends on another halo "
                "exchange but the vector size of field '{0}' is 1".
                format(self.field.name))

        if self.field.vector_size != node.field.vector_size:
            raise GenerationError(
                "Internal error, HaloExchange.check_vector_halos_differ() "
                "a halo exchange depends on another halo "
                "exchange but the vector sizes for field '{0}' differ".
                format(self.field.name))

        if self.vector_index == \
           node.vector_index:
            raise GenerationError(
                "Internal error, HaloExchange.check_vector_halos_differ() "
                "a halo exchange depends on another halo "
                "exchange but both vector id's ('{0}') of field '{1}' are "
                "the same".format(self.vector_index, self.field.name))

    def view(self, indent=0):
        '''
        Write out a textual summary of the OpenMP Parallel Do Directive
        and then call the view() method of any children.

        :param indent: Depth of indent for output text
        :type indent: integer
        '''
        print(self.indent(indent) + (
            "{0}[field='{1}', type='{2}', depth={3}, "
            "check_dirty={4}]".format(self.coloured_text, self._field.name,
                                      self._halo_type,
                                      self._halo_depth, self._check_dirty)))

    def __str__(self):
        result = "HaloExchange["
        result += "field='" + str(self._field.name) + "', "
        result += "type='" + str(self._halo_type) + "', "
        result += "depth='" + str(self._halo_depth) + "', "
        result += "check_dirty='" + str(self._check_dirty) + "']\n"
        return result

    @property
    def coloured_text(self):
        '''
        Return a string containing the (coloured) name of this node type

        :returns: Name of this node type, possibly with colour control codes
        :rtype: string
        '''
        return colored(
            self._text_name, SCHEDULE_COLOUR_MAP[self._colour_map_name])


class Loop(Node):
    '''
    Node representing a loop within the PSyIR. It has 4 mandatory children:
    the first one represents the loop lower bound, the second one represents
    the loop upper bound, the third one represents the step value and the
    fourth one is always a PSyIR Schedule node containing the statements inside
    the loop body.

    (Note: currently this loop only represents the equivalent to Fortran do
    loops. This means the loop is bounded by start/stop/step expressions
    evaluated before the loop starts.)

    :param parent: parent of this node in the PSyIR.
    :type parent: sub-class of :py:class:`psyclone.psyGen.Node`
    :param str variable_name: optional name of the loop iterator \
        variable. Defaults to an empty string.
    :param valid_loop_types: a list of loop types that are specific \
        to a particular API.
    :type valid_loop_types: list of str

    '''

    def __init__(self, parent=None, variable_name="", valid_loop_types=None):
        Node.__init__(self, parent=parent)

        # we need to determine whether this is a built-in or kernel
        # call so our schedule can do the right thing.

        if valid_loop_types is None:
            self._valid_loop_types = []
        else:
            self._valid_loop_types = valid_loop_types
        self._loop_type = None        # inner, outer, colour, colours, ...
        self._field = None
        self._field_name = None       # name of the field
        self._field_space = None      # v0, v1, ...,     cu, cv, ...
        self._iteration_space = None  # cells, ...,      cu, cv, ...
        self._kern = None             # Kernel associated with this loop

        # TODO replace iterates_over with iteration_space
        self._iterates_over = "unknown"

        self._variable_name = variable_name
        self._id = ""

    def _check_completeness(self):
        ''' Check that the Loop has 4 children and the 4th is a Schedule.

        :raises InternalError: If the loop does not have 4 children or the
            4th one is not a Schedule
        '''
        if len(self.children) < 4:
            raise InternalError(
                "Loop malformed or incomplete. It should have exactly 4 "
                "children, but found loop with '{0}'.".format(str(self)))

        if not isinstance(self.children[3], Schedule):
            raise InternalError(
                "Loop malformed or incomplete. Fourth child should be a "
                "Schedule node, but found loop with '{0}'.".format(str(self)))

    @property
    def start_expr(self):
        '''
        :return: the PSyIR Node representing the Loop start expression.
        :rtype: :py:class:`psyclone.psyGen.Node`

        '''
        self._check_completeness()
        return self._children[0]

    @start_expr.setter
    def start_expr(self, expr):
        ''' Setter for Loop start_expr attribute.

        :param expr: New PSyIR start expression.
        :type expr: :py:class:`psyclone.psyGen.Node`

        :raises TypeError: if expr is not a PSyIR node.

        '''
        if not isinstance(expr, Node):
            raise TypeError(
                "Only PSyIR nodes can be assigned as the Loop start expression"
                ", but found '{0}' instead".format(type(expr)))
        self._check_completeness()
        self._children[0] = expr

    @property
    def stop_expr(self):
        '''
        :return: the PSyIR Node representing the Loop stop expression.
        :rtype: :py:class:`psyclone.psyGen.Node`

        '''
        self._check_completeness()
        return self._children[1]

    @stop_expr.setter
    def stop_expr(self, expr):
        ''' Setter for Loop stop_expr attribute.

        :param expr: New PSyIR stop expression.
        :type expr: :py:class:`psyclone.psyGen.Node`

        :raises TypeError: if expr is not a PSyIR node.

        '''
        if not isinstance(expr, Node):
            raise TypeError(
                "Only PSyIR nodes can be assigned as the Loop stop expression"
                ", but found '{0}' instead".format(type(expr)))
        self._check_completeness()
        self._children[1] = expr

    @property
    def step_expr(self):
        '''
        :return: the PSyIR Node representing the Loop step expression.
        :rtype: :py:class:`psyclone.psyGen.Node`

        '''
        self._check_completeness()
        return self._children[2]

    @step_expr.setter
    def step_expr(self, expr):
        ''' Setter for Loop step_expr attribute.

        :param expr: New PSyIR step expression.
        :type expr: :py:class:`psyclone.psyGen.Node`

        :raises TypeError: if expr is not a PSyIR node.

        '''
        if not isinstance(expr, Node):
            raise TypeError(
                "Only PSyIR nodes can be assigned as the Loop step expression"
                ", but found '{0}' instead".format(type(expr)))
        self._check_completeness()
        self._children[2] = expr

    @property
    def loop_body(self):
        '''
        :return: the PSyIR Schedule with the loop body statements.
        :rtype: :py:class:`psyclone.psyGen.Schedule`

        '''
        self._check_completeness()
        return self._children[3]

    @property
    def dag_name(self):
        ''' Return the name to use in a dag for this node

        :returns: Return the dag name for this loop
        :rtype: string

        '''
        if self.loop_type:
            name = "loop_[{0}]_".format(self.loop_type) + \
                   str(self.abs_position)
        else:
            name = "loop_" + str(self.abs_position)
        return name

    @property
    def loop_type(self):
        return self._loop_type

    @loop_type.setter
    def loop_type(self, value):
        '''
        Set the type of this Loop.

        :param str value: the type of this loop.
        :raises GenerationError: if the specified value is not a recognised \
                                 loop type.
        '''
        if value not in self._valid_loop_types:
            raise GenerationError(
                "Error, loop_type value ({0}) is invalid. Must be one of "
                "{1}.".format(value, self._valid_loop_types))
        self._loop_type = value

    def view(self, indent=0):
        '''
        Write out a textual summary of this Loop node to stdout
        and then call the view() method of any children.

        :param int indent: Depth of indent for output text
        '''
        print(self.indent(indent) + self.coloured_text +
              "[type='{0}', field_space='{1}', it_space='{2}']".
              format(self._loop_type, self._field_space, self.iteration_space))
        for entity in self._children:
            entity.view(indent=indent + 1)

    @property
    def coloured_text(self):
        '''
        Returns a string containing the name of this node along with
        control characters for colouring in terminals that support it.

        :returns: The name of this node, possibly with control codes for
                  colouring
        :rtype: string
        '''
        return colored("Loop", SCHEDULE_COLOUR_MAP["Loop"])

    @property
    def field_space(self):
        return self._field_space

    @field_space.setter
    def field_space(self, my_field_space):
        self._field_space = my_field_space

    @property
    def field_name(self):
        return self._field_name

    @property
    def field(self):
        return self._field

    @field_name.setter
    def field_name(self, my_field_name):
        self._field_name = my_field_name

    @property
    def iteration_space(self):
        return self._iteration_space

    @iteration_space.setter
    def iteration_space(self, it_space):
        self._iteration_space = it_space

    @property
    def kernel(self):
        '''
        :returns: the kernel object associated with this Loop (if any).
        :rtype: :py:class:`psyclone.psyGen.Kern`
        '''
        return self._kern

    @kernel.setter
    def kernel(self, kern):
        '''
        Setter for kernel object associated with this loop.

        :param kern: a kernel object.
        :type kern: :py:class:`psyclone.psyGen.Kern`
        '''
        self._kern = kern

    @property
    def variable_name(self):
        '''
        :returns: the name of the control variable for this loop.
        :rtype: str
        '''
        return self._variable_name

    def __str__(self):
        # Give Loop sub-classes a specialised name
        name = self.__class__.__name__
        result = name + "["
        result += "id:'" + self._id
        result += "', variable:'" + self._variable_name
        if self.loop_type:
            result += "', loop_type:'" + self._loop_type
        result += "']\n"
        for entity in self._children:
            result += str(entity) + "\n"
        result += "End " + name
        return result

    def reference_accesses(self, var_accesses):
        '''Get all variable access information. It combines the data from
        the loop bounds (start, stop and step), as well as the loop body.
        The loop variable is marked as 'READ+WRITE' and references in start,
        stop and step are marked as 'READ'.

        :param var_accesses: VariablesAccessInfo instance that stores the \
            information about variable accesses.
        :type var_accesses: \
            :py:class:`psyclone.core.access_info.VariablesAccessInfo`
        '''

        # It is important to first add the WRITE access, since this way
        # the dependency analysis for declaring openmp private variables
        # will automatically declare the loop variables to be private
        # (write access before read)
        var_accesses.add_access(self.variable_name, AccessType.WRITE, self)
        var_accesses.add_access(self.variable_name, AccessType.READ, self)

        # Accesses of the start/stop/step expressions
        self.start_expr.reference_accesses(var_accesses)
        self.stop_expr.reference_accesses(var_accesses)
        self.step_expr.reference_accesses(var_accesses)
        var_accesses.next_location()

        for child in self.loop_body.children:
            child.reference_accesses(var_accesses)
            var_accesses.next_location()

    def has_inc_arg(self):
        ''' Returns True if any of the Kernels called within this
        loop have an argument with INC access. Returns False otherwise '''
        for kern_call in self.coded_kernels():
            for arg in kern_call.arguments.args:
                if arg.access == AccessType.INC:
                    return True
        return False

    def unique_modified_args(self, arg_type):
        '''Return all unique arguments of the given type from kernels inside
        this loop that are modified.

        :param str arg_type: the type of kernel argument (e.g. field, \
                             operator) to search for.
        :returns: all unique arguments of the given type from kernels inside \
            this loop that are modified.
        :rtype: list of :py:class:`psyclone.psyGen.DynKernelArgument`
        '''
        arg_names = []
        args = []
        for call in self.kernels():
            for arg in call.arguments.args:
                if arg.type.lower() == arg_type:
                    if arg.access != AccessType.READ:
                        if arg.name not in arg_names:
                            arg_names.append(arg.name)
                            args.append(arg)
        return args

    def args_filter(self, arg_types=None, arg_accesses=None, unique=False):
        '''Return all arguments of type arg_types and arg_accesses. If these
        are not set then return all arguments. If unique is set to
        True then only return uniquely named arguments'''
        all_args = []
        all_arg_names = []
        for call in self.kernels():
            call_args = args_filter(call.arguments.args, arg_types,
                                    arg_accesses)
            if unique:
                for arg in call_args:
                    if arg.name not in all_arg_names:
                        all_args.append(arg)
                        all_arg_names.append(arg.name)
            else:
                all_args.extend(call_args)
        return all_args

    def gen_code(self, parent):
        '''
        Generate the Fortran Loop and any associated code.

        :param parent: the node in the f2pygen AST to which to add content.
        :type parent: :py:class:`psyclone.f2pygen.SubroutineGen`

        '''
        def is_unit_literal(expr):
            ''' Check if the given expression is equal to the literal '1'.

            :param expr: a PSyIR expression.
            :type expr: :py:class:`psyclone.psyGen.Node`

            :return: True if it is equal to the literal '1', false otherwise.
            '''
            return isinstance(expr, Literal) and expr.value == '1'

        if not self.is_openmp_parallel():
            calls = self.reductions()
            zero_reduction_variables(calls, parent)

        if self.root.opencl or (is_unit_literal(self.start_expr) and
                                is_unit_literal(self.stop_expr)):
            # no need for a loop
            for child in self.loop_body:
                child.gen_code(parent)
        else:
            from psyclone.psyir.backend.fortran import FortranWriter
            from psyclone.f2pygen import DoGen, DeclGen
            # start/stop/step_expr are generated with the FortranWriter
            # backend, the rest of the loop with f2pygen.
            fwriter = FortranWriter()
            if is_unit_literal(self.step_expr):
                step_str = None
            else:
                step_str = fwriter(self.step_expr)

            do = DoGen(parent, self._variable_name,
                       fwriter(self.start_expr),
                       fwriter(self.stop_expr),
                       step_str)
            # need to add do loop before children as children may want to add
            # info outside of do loop
            parent.add(do)
            for child in self.loop_body:
                child.gen_code(do)
            my_decl = DeclGen(parent, datatype="integer",
                              entity_decls=[self._variable_name])
            parent.add(my_decl)


class Kern(Node):
    '''
    Base class representing a call to a sub-program unit from within the
    PSy layer. It is possible for this unit to be in-lined within the
    PSy layer.

    :param parent: parent of this node in the PSyIR.
    :type parent: sub-class of :py:class:`psyclone.psyGen.Node`
    :param call: information on the call itself, as obtained by parsing \
                 the Algorithm layer code.
    :type call: :py:class:`psyclone.parse.algorithm.KernelCall`
    :param str name: the name of the routine being called.
    :param arguments: object holding information on the kernel arguments, \
                      as extracted from kernel meta-data.
    :type arguments: :py:class:`psyclone.psyGen.Arguments`

    :raises GenerationError: if any of the arguments to the call are \
                             duplicated.
    '''
    def __init__(self, parent, call, name, arguments):
        Node.__init__(self, children=[], parent=parent)
        self._arguments = arguments
        self._name = name
        self._iterates_over = call.ktype.iterates_over

        # check algorithm arguments are unique for a kernel or
        # built-in call
        arg_names = []
        for arg in self._arguments.args:
            if arg.text:
                text = arg.text.lower().replace(" ", "")
                if text in arg_names:
                    raise GenerationError(
                        "Argument '{0}' is passed into kernel '{1}' code more "
                        "than once from the algorithm layer. This is not "
                        "allowed.".format(arg.text, self._name))
                else:
                    arg_names.append(text)

        self._arg_descriptors = None

        # initialise any reduction information
        reduction_modes = AccessType.get_valid_reduction_modes()
        args = args_filter(arguments.args,
                           arg_types=MAPPING_SCALARS.values(),
                           arg_accesses=reduction_modes)
        if args:
            self._reduction = True
            if len(args) != 1:
                raise GenerationError(
                    "PSyclone currently only supports a single reduction "
                    "in a kernel or builtin")
            self._reduction_arg = args[0]
        else:
            self._reduction = False
            self._reduction_arg = None

    @property
    def args(self):
        '''Return the list of arguments associated with this node. Overide the
        base method and simply return our arguments. '''
        return self.arguments.args

    def view(self, indent=0):
        '''
        Write out a textual summary of this Kern node to stdout
        and then call the view() method of any children.

        :param indent: Depth of indent for output text
        :type indent: integer
        '''
        print(self.indent(indent) + self.coloured_text,
              self.name + "(" + self.arguments.names + ")")
        for entity in self._children:
            entity.view(indent=indent + 1)

    def reference_accesses(self, var_accesses):
        '''Get all variable access information. The API specific classes
        add the accesses to the arguments. So the code here only calls
        the baseclass, and increases the location.

        :param var_accesses: VariablesAccessInfo instance that stores the \
            information about variable accesses.
        :type var_accesses: \
            :py:class:`psyclone.core.access_info.VariablesAccessInfo`
        '''
        super(Kern, self).reference_accesses(var_accesses)
        var_accesses.next_location()

    @property
    def coloured_text(self):
        ''' Return a string containing the (coloured) name of this node
        type '''
        return colored("Kernel", SCHEDULE_COLOUR_MAP["CodedKern"])

    @property
    def is_reduction(self):
        '''if this kernel/builtin contains a reduction variable then return
        True, otherwise return False'''
        return self._reduction

    @property
    def reduction_arg(self):
        ''' if this kernel/builtin contains a reduction variable then return
        the variable, otherwise return None'''
        return self._reduction_arg

    @property
    def reprod_reduction(self):
        '''Determine whether this kernel/builtin is enclosed within an OpenMP
        do loop. If so report whether it has the reproducible flag
        set. Note, this also catches OMPParallelDo Directives but they
        have reprod set to False so it is OK.'''
        ancestor = self.ancestor(OMPDoDirective)
        if ancestor:
            return ancestor.reprod
        else:
            return False

    @property
    def local_reduction_name(self):
        '''Generate a local variable name that is unique for the current
        reduction argument name. This is used for thread-local
        reductions with reproducible reductions '''
        var_name = self._reduction_arg.name
        return self._name_space_manager.\
            create_name(root_name="l_"+var_name,
                        context="PSyVars",
                        label=var_name)

    def zero_reduction_variable(self, parent, position=None):
        '''
        Generate code to zero the reduction variable and to zero the local
        reduction variable if one exists. The latter is used for reproducible
        reductions, if specified.

        :param parent: the Node in the AST to which to add new code.
        :type parent: :py:class:`psyclone.psyGen.Node`
        :param str position: where to position the new code in the AST.
        :raises GenerationError: if the variable to zero is not of type \
                                 gh_real or gh_integer.
        :raises GenerationError: if the reprod_pad_size (read from the \
                                 configuration file) is less than 1.

        '''
        from psyclone.f2pygen import AssignGen, DeclGen, AllocateGen
        if not position:
            position = ["auto"]
        var_name = self._reduction_arg.name
        local_var_name = self.local_reduction_name
        var_type = self._reduction_arg.type
        if var_type == "gh_real":
            zero = "0.0_r_def"
            kind_type = "r_def"
            data_type = "real"
        elif var_type == "gh_integer":
            zero = "0"
            kind_type = None
            data_type = "integer"
        else:
            raise GenerationError(
                "zero_reduction variable should be one of ['gh_real', "
                "'gh_integer'] but found '{0}'".format(var_type))

        parent.add(AssignGen(parent, lhs=var_name, rhs=zero),
                   position=position)
        if self.reprod_reduction:
            parent.add(DeclGen(parent, datatype=data_type,
                               entity_decls=[local_var_name],
                               allocatable=True, kind=kind_type,
                               dimension=":,:"))
            nthreads = self._name_space_manager.create_name(
                root_name="nthreads", context="PSyVars", label="nthreads")
            if Config.get().reprod_pad_size < 1:
                raise GenerationError(
                    "REPROD_PAD_SIZE in {0} should be a positive "
                    "integer, but it is set to '{1}'.".format(
                        Config.get().filename, Config.get().reprod_pad_size))
            pad_size = str(Config.get().reprod_pad_size)
            parent.add(AllocateGen(parent, local_var_name + "(" + pad_size +
                                   "," + nthreads + ")"), position=position)
            parent.add(AssignGen(parent, lhs=local_var_name,
                                 rhs=zero), position=position)

    def reduction_sum_loop(self, parent):
        '''generate the appropriate code to place after the end parallel
        region'''
        from psyclone.f2pygen import DoGen, AssignGen, DeallocateGen
        # TODO we should initialise self._name_space_manager in the
        # constructor!
        self._name_space_manager = NameSpaceFactory().create()
        thread_idx = self._name_space_manager.create_name(
            root_name="th_idx", context="PSyVars", label="thread_index")
        nthreads = self._name_space_manager.create_name(
            root_name="nthreads", context="PSyVars", label="nthreads")
        var_name = self._reduction_arg.name
        local_var_name = self.local_reduction_name
        local_var_ref = self._reduction_ref(var_name)
        reduction_access = self._reduction_arg.access
        try:
            reduction_operator = REDUCTION_OPERATOR_MAPPING[reduction_access]
        except KeyError:
            api_strings = [access.api_specific_name()
                           for access in REDUCTION_OPERATOR_MAPPING]
            raise GenerationError(
                "unsupported reduction access '{0}' found in DynBuiltin:"
                "reduction_sum_loop(). Expected one of '{1}'".
                format(reduction_access.api_specific_name(), api_strings))
        do_loop = DoGen(parent, thread_idx, "1", nthreads)
        do_loop.add(AssignGen(do_loop, lhs=var_name, rhs=var_name +
                              reduction_operator + local_var_ref))
        parent.add(do_loop)
        parent.add(DeallocateGen(parent, local_var_name))

    def _reduction_ref(self, name):
        '''Return the name unchanged if OpenMP is set to be unreproducible, as
        we will be using the OpenMP reduction clause. Otherwise we
        will be computing the reduction ourselves and therefore need
        to store values into a (padded) array separately for each
        thread.'''
        if self.reprod_reduction:
            idx_name = self._name_space_manager.create_name(
                root_name="th_idx",
                context="PSyVars",
                label="thread_index")
            local_name = self._name_space_manager.create_name(
                root_name="l_"+name,
                context="PSyVars",
                label=name)
            return local_name + "(1," + idx_name + ")"
        else:
            return name

    @property
    def arg_descriptors(self):
        return self._arg_descriptors

    @arg_descriptors.setter
    def arg_descriptors(self, obj):
        self._arg_descriptors = obj

    @property
    def arguments(self):
        return self._arguments

    @property
    def name(self):
        '''
        :returns: the name of the kernel.
        :rtype: str
        '''
        return self._name

    @name.setter
    def name(self, value):
        '''
        Set the name of the kernel.

        :param str value: The name of the kernel.
        '''
        self._name = value

    def is_coloured(self):
        '''
        :returns: True if this kernel is being called from within a \
                  coloured loop.
        :rtype: bool
        '''
        return self.parent.parent.loop_type == "colour"

    @property
    def iterates_over(self):
        return self._iterates_over

    def local_vars(self):
        raise NotImplementedError("Kern.local_vars should be implemented")

    def __str__(self):
        raise NotImplementedError("Kern.__str__ should be implemented")

    def gen_code(self, parent):
        raise NotImplementedError("Kern.gen_code should be implemented")


class CodedKern(Kern):
    '''
    Class representing a call to a PSyclone Kernel with a user-provided
    implementation. The kernel may or may not be in-lined.

    :param type KernelArguments: the API-specific sub-class of \
                                 :py:class:`psyclone.psyGen.Arguments` to \
                                 create.
    :param call: Details of the call to this kernel in the Algorithm layer.
    :type call: :py:class:`psyclone.parse.algorithm.KernelCall`.
    :param parent: the parent of this Node (kernel call) in the Schedule.
    :type parent: sub-class of :py:class:`psyclone.psyGen.Node`.
    :param bool check: Whether or not to check that the number of arguments \
                       specified in the kernel meta-data matches the number \
                       provided by the call in the Algorithm layer.

    :raises GenerationError: if(check) and the number of arguments in the \
                             call does not match that in the meta-data.

    '''
    def __init__(self, KernelArguments, call, parent=None, check=True):
        super(CodedKern, self).__init__(parent, call,
                                        call.ktype.procedure.name,
                                        KernelArguments(call, self))
        self._module_name = call.module_name
        self._module_code = call.ktype._ast
        self._kernel_code = call.ktype.procedure
        self._fp2_ast = None  # The fparser2 AST for the kernel
        self._kern_schedule = None  # PSyIR schedule for the kernel
        # Whether or not this kernel has been transformed
        self._modified = False
        # Whether or not to in-line this kernel into the module containing
        # the PSy layer
        self._module_inline = False
        if check and len(call.ktype.arg_descriptors) != len(call.args):
            raise GenerationError(
                "error: In kernel '{0}' the number of arguments specified "
                "in the kernel metadata '{1}', must equal the number of "
                "arguments in the algorithm layer. However, I found '{2}'".
                format(call.ktype.procedure.name,
                       len(call.ktype.arg_descriptors),
                       len(call.args)))
        self.arg_descriptors = call.ktype.arg_descriptors

    def get_kernel_schedule(self):
        '''
        Returns a PSyIR Schedule representing the kernel code. The Schedule
        is just generated on first invocation, this allows us to retain
        transformations that may subsequently be applied to the Schedule
        (but will not adapt to transformations applied to the fparser2 AST).

        :returns: Schedule representing the kernel code.
        :rtype: :py:class:`psyclone.psyGen.KernelSchedule`
        '''
        if self._kern_schedule is None:
            astp = Fparser2ASTProcessor()
            self._kern_schedule = astp.generate_schedule(self.name, self.ast)
        return self._kern_schedule

    def __str__(self):
        return "kern call: " + self._name

    @property
    def module_name(self):
        '''
        :returns: The name of the Fortran module that contains this kernel
        :rtype: string
        '''
        return self._module_name

    @property
    def dag_name(self):
        ''' Return the name to use in a dag for this node'''
        return "kernel_{0}_{1}".format(self.name, str(self.abs_position))

    @property
    def module_inline(self):
        return self._module_inline

    @module_inline.setter
    def module_inline(self, value):
        '''
        Setter for whether or not to module-inline this kernel.

        :param bool value: Whether or not to module-inline this kernel.
        :raises NotImplementedError: if module-inlining is enabled and the \
                                     kernel has been transformed.
        '''
        # check all kernels in the same invoke as this one and set any
        # with the same name to the same value as this one. This is
        # required as inlining (or not) affects all calls to the same
        # kernel within an invoke. Note, this will set this kernel as
        # well so there is no need to set it locally.
        if value and self._fp2_ast:
            # TODO #229. We take the existence of an fparser2 AST for
            # this kernel to mean that it has been transformed. Since
            # kernel in-lining is currently implemented via
            # manipulation of the fparser1 AST, there is at present no
            # way to inline such a kernel.
            raise NotImplementedError(
                "Cannot module-inline a transformed kernel ({0}).".
                format(self.name))
<<<<<<< HEAD
        my_schedule = self.ancestor(InvokeSchedule)
        for kernel in self.walk(my_schedule.children, Kern):
=======
        my_schedule = self.ancestor(Schedule)
        for kernel in my_schedule.walk(Kern):
>>>>>>> 84bc02c5
            if kernel.name == self.name:
                kernel._module_inline = value

    def view(self, indent=0):
        '''
        Write out a textual summary of this Kernel-call node to stdout
        and then call the view() method of any children.

        :param indent: Depth of indent for output text
        :type indent: integer
        '''
        print(self.indent(indent) + self.coloured_text,
              self.name + "(" + self.arguments.names + ")",
              "[module_inline=" + str(self._module_inline) + "]")
        for entity in self._children:
            entity.view(indent=indent + 1)

    @property
    def coloured_text(self):
        '''
        Return text containing the (coloured) name of this node type

        :returns: the name of this node type, possibly with control codes
                  for colour
        :rtype: string
        '''
        return colored("CodedKern", SCHEDULE_COLOUR_MAP["CodedKern"])

    def gen_code(self, parent):
        '''
        Generates the f2pygen AST of the Fortran for this kernel call and
        writes the kernel itself to file if it has been transformed.

        :param parent: The parent of this kernel call in the f2pygen AST.
        :type parent: :py:calls:`psyclone.f2pygen.LoopGen`
        '''
        from psyclone.f2pygen import CallGen, UseGen

        # If the kernel has been transformed then we rename it. If it
        # is *not* being module inlined then we also write it to file.
        self.rename_and_write()

        parent.add(CallGen(parent, self._name,
                           self.arguments.raw_arg_list()))

        if not self.module_inline:
            parent.add(UseGen(parent, name=self._module_name, only=True,
                              funcnames=[self._name]))

    def gen_arg_setter_code(self, parent):
        '''
        Creates a Fortran routine to set the arguments of the OpenCL
        version of this kernel.

        :param parent: Parent node of the set-kernel-arguments routine.
        :type parent: :py:class:`psyclone.f2pygen.ModuleGen`
        '''
        raise NotImplementedError("gen_arg_setter_code must be implemented "
                                  "by sub-class.")

    def incremented_arg(self):
        ''' Returns the argument that has INC access. Raises a
        FieldNotFoundError if none is found.

        :rtype: str
        :raises FieldNotFoundError: if none is found.
        :returns: a Fortran argument name.
        '''
        for arg in self.arguments.args:
            if arg.access == AccessType.INC:
                return arg

        raise FieldNotFoundError("Kernel {0} does not have an argument with "
                                 "{1} access".
                                 format(self.name,
                                        AccessType.INC.api_specific_name()))

    @property
    def ast(self):
        '''
        Generate and return the fparser2 AST of the kernel source.

        :returns: fparser2 AST of the Fortran file containing this kernel.
        :rtype: :py:class:`fparser.two.Fortran2003.Program`
        '''
        from fparser.common.readfortran import FortranStringReader
        from fparser.two import parser
        # If we've already got the AST then just return it
        if self._fp2_ast:
            return self._fp2_ast
        # Use the fparser1 AST to generate Fortran source
        fortran = self._module_code.tofortran()
        # Create an fparser2 Fortran2003 parser
        my_parser = parser.ParserFactory().create()
        # Parse that Fortran using our parser
        reader = FortranStringReader(fortran)
        self._fp2_ast = my_parser(reader)
        return self._fp2_ast

    @staticmethod
    def _new_name(original, tag, suffix):
        '''
        Construct a new name given the original, a tag and a suffix (which
        may or may not terminate the original name). If suffix is present
        in the original name then the `tag` is inserted before it.

        :param str original: The original name
        :param str tag: Tag to insert into new name
        :param str suffix: Suffix with which to end new name.
        :returns: New name made of original + tag + suffix
        :rtype: str
        '''
        if original.endswith(suffix):
            return original[:-len(suffix)] + tag + suffix
        return original + tag + suffix

    def rename_and_write(self):
        '''
        Writes the (transformed) AST of this kernel to file and resets the
        'modified' flag to False. By default (config.kernel_naming ==
        "multiple"), the kernel is re-named so as to be unique within
        the kernel output directory stored within the configuration
        object. Alternatively, if config.kernel_naming is "single"
        then no re-naming and output is performed if there is already
        a transformed copy of the kernel in the output dir. (In this
        case a check is performed that the transformed kernel already
        present is identical to the one that we would otherwise write
        to file. If this is not the case then we raise a GenerationError.)

        :raises GenerationError: if config.kernel_naming == "single" and a \
                                 different, transformed version of this \
                                 kernel is already in the output directory.
        :raises NotImplementedError: if the kernel has been transformed but \
                                     is also flagged for module-inlining.

        '''
        import os
        from psyclone.line_length import FortLineLength

        # If this kernel has not been transformed we do nothing
        if not self.modified and not self.root.opencl:
            return

        # Remove any "_mod" if the file follows the PSyclone naming convention
        orig_mod_name = self.module_name[:]
        if orig_mod_name.endswith("_mod"):
            old_base_name = orig_mod_name[:-4]
        else:
            old_base_name = orig_mod_name[:]

        # We could create a hash of a string built from the name of the
        # Algorithm (module), the name/position of the Invoke and the
        # index of this kernel within that Invoke. However, that creates
        # a very long name so we simply ensure that kernel names are unique
        # within the user-supplied kernel-output directory.
        name_idx = -1
        fdesc = None
        while not fdesc:
            name_idx += 1
            new_suffix = "_{0}".format(name_idx)
            if self.root.opencl:
                new_name = old_base_name + new_suffix + ".cl"
            else:
                new_name = old_base_name + new_suffix + "_mod.f90"

            try:
                # Atomically attempt to open the new kernel file (in case
                # this is part of a parallel build)
                fdesc = os.open(
                    os.path.join(Config.get().kernel_output_dir, new_name),
                    os.O_CREAT | os.O_WRONLY | os.O_EXCL)
            except (OSError, IOError):
                # The os.O_CREATE and os.O_EXCL flags in combination mean
                # that open() raises an error if the file exists
                if Config.get().kernel_naming == "single":
                    # If the kernel-renaming scheme is such that we only ever
                    # create one copy of a transformed kernel then we're done
                    break
                continue

        # Use the suffix we have determined to rename all relevant quantities
        # within the AST of the kernel code.
        # We can't rename OpenCL kernels as the Invoke set_args functions
        # have already been generated. The link to an specific kernel
        # implementation is delayed to run-time in OpenCL. (e.g. FortCL has
        # the  PSYCLONE_KERNELS_FILE environment variable)
        if not self.root.opencl:
            self._rename_ast(new_suffix)

        # Kernel is now self-consistent so unset the modified flag
        self.modified = False

        # If this kernel is being module in-lined then we do not need to
        # write it to file.
        if self.module_inline:
            # TODO #229. We cannot currently inline transformed kernels
            # (because that requires an fparser1 AST and we only have an
            # fparser2 AST of the modified kernel) so raise an error.
            raise NotImplementedError("Cannot module-inline a transformed "
                                      "kernel ({0})".format(self.name))

        if self.root.opencl:
            from psyclone.psyir.backend.opencl import OpenCLWriter
            ocl_writer = OpenCLWriter()
            new_kern_code = ocl_writer(self.get_kernel_schedule())
        else:
            # Generate the Fortran for this transformed kernel, ensuring that
            # we limit the line lengths
            fll = FortLineLength()
            new_kern_code = fll.process(str(self.ast))

        if not fdesc:
            # If we've not got a file descriptor at this point then that's
            # because the file already exists and the kernel-naming scheme
            # ("single") means we're not creating a new one.
            # Check that what we've got is the same as what's in the file
            with open(os.path.join(Config.get().kernel_output_dir,
                                   new_name), "r") as ffile:
                kern_code = ffile.read()
                if kern_code != new_kern_code:
                    raise GenerationError(
                        "A transformed version of this Kernel '{0}' already "
                        "exists in the kernel-output directory ({1}) but is "
                        "not the same as the current, transformed kernel and "
                        "the kernel-renaming scheme is set to '{2}'. (If you "
                        "wish to generate a new, unique kernel for every "
                        "kernel that is transformed then use "
                        "'--kernel-renaming multiple'.)".
                        format(self._module_name+".f90",
                               Config.get().kernel_output_dir,
                               Config.get().kernel_naming))
        else:
            # Write the modified AST out to file
            os.write(fdesc, new_kern_code.encode())
            # Close the new kernel file
            os.close(fdesc)

    def _rename_ast(self, suffix):
        '''
        Renames all quantities (module, kernel routine, kernel derived type)
        in the kernel AST by inserting the supplied suffix. The resulting
        names follow the PSyclone naming convention (modules end with "_mod",
        types with "_type" and kernels with "_code").

        :param str suffix: the string to insert into the quantity names.
        '''
        from fparser.two.utils import walk_ast

        # Use the suffix we have determined to create a new kernel name.
        # This will conform to the PSyclone convention of ending in "_code"
        orig_mod_name = self.module_name[:]
        orig_kern_name = self.name[:]

        new_kern_name = self._new_name(orig_kern_name, suffix, "_code")
        new_mod_name = self._new_name(orig_mod_name, suffix, "_mod")

        # Query the fparser2 AST to determine the name of the type that
        # contains the kernel subroutine as a type-bound procedure
        orig_type_name = ""
        new_type_name = ""
        dtypes = walk_ast(self.ast.content, [Fortran2003.Derived_Type_Def])
        for dtype in dtypes:
            tbound_proc = walk_ast(dtype.content,
                                   [Fortran2003.Type_Bound_Procedure_Part])
            names = walk_ast(tbound_proc[0].content, [Fortran2003.Name])
            if str(names[-1]) == self.name:
                # This is the derived type for this kernel. Now we need
                # its name...
                tnames = walk_ast(dtype.content, [Fortran2003.Type_Name])
                orig_type_name = str(tnames[0])

                # The new name for the type containing kernel metadata will
                # conform to the PSyclone convention of ending in "_type"
                new_type_name = self._new_name(orig_type_name, suffix, "_type")
                # Rename the derived type. We do this here rather than
                # search for Type_Name in the AST again below. We loop over
                # the list of type names so as to ensure we rename the type
                # in the end-type statement too.
                for name in tnames:
                    if str(name) == orig_type_name:
                        name.string = new_type_name

        # Change the name of this kernel and the associated module
        self.name = new_kern_name[:]
        self._module_name = new_mod_name[:]

        # Construct a dictionary for mapping from old kernel/type/module
        # names to the corresponding new ones
        rename_map = {orig_mod_name: new_mod_name,
                      orig_kern_name: new_kern_name,
                      orig_type_name: new_type_name}

        # Re-write the values in the AST
        names = walk_ast(self.ast.content, [Fortran2003.Name])
        for name in names:
            try:
                new_value = rename_map[str(name)]
                name.string = new_value[:]
            except KeyError:
                # This is not one of the names we are looking for
                continue

    @property
    def modified(self):
        '''
        :returns: Whether or not this kernel has been modified (transformed).
        :rtype: bool
        '''
        return self._modified

    @modified.setter
    def modified(self, value):
        '''
        Setter for whether or not this kernel has been modified.

        :param bool value: True if kernel modified, False otherwise.
        '''
        self._modified = value


class BuiltIn(Kern):
    '''
    Parent class for all built-ins (field operations for which the user
    does not have to provide an implementation).
    '''
    def __init__(self):
        # We cannot call Kern.__init__ as don't have necessary information
        # here. Instead we provide a load() method that can be called once
        # that information is available.
        self._arg_descriptors = None
        self._func_descriptors = None
        self._fs_descriptors = None
        self._reduction = None

    @property
    def dag_name(self):
        ''' Return the name to use in a dag for this node'''
        return "builtin_{0}_".format(self.name) + str(self.abs_position)

    def load(self, call, arguments, parent=None):
        ''' Set-up the state of this BuiltIn call '''
        name = call.ktype.name
        super(BuiltIn, self).__init__(parent, call, name, arguments)

    def local_vars(self):
        '''Variables that are local to this built-in and therefore need to be
        made private when parallelising using OpenMP or similar. By default
        builtin's do not have any local variables so set to nothing'''
        return []

    @property
    def coloured_text(self):
        '''
        :returns: the name of this node type, possibly with control codes
                  for colour.
        :rtype: str

        '''
        return colored("BuiltIn", SCHEDULE_COLOUR_MAP["BuiltIn"])


class Arguments(object):
    '''
    Arguments abstract base class.

    :param parent_call: kernel call with which the arguments are associated.
    :type parent_call: sub-class of :py:class:`psyclone.psyGen.Kern`
    '''
    def __init__(self, parent_call):
        self._parent_call = parent_call
        # The container object holding information on all arguments
        # (derived from both kernel meta-data and the kernel call
        # in the Algorithm layer).
        self._args = []
        # The actual list of arguments that must be supplied to a
        # subroutine call.
        self._raw_arg_list = []

    def raw_arg_list(self):
        '''
        Abstract method to construct the class-specific argument list for a
        kernel call. Must be overridden in API-specific sub-class.

        :raises NotImplementedError: abstract method.
        '''
        raise NotImplementedError("Arguments.raw_arg_list must be "
                                  "implemented in sub-class")

    @property
    def names(self):
        '''
        :returns: the Algorithm-visible kernel arguments in a \
                  comma-delimited string.
        :rtype: str
        '''
        return ",".join([arg.name for arg in self.args])

    @property
    def args(self):
        return self._args

    def iteration_space_arg(self):
        '''
        Returns an argument that can be iterated over, i.e. modified
        (has WRITE, READWRITE or INC access), but not the result of
        a reduction operation.

        :returns: a Fortran argument name
        :rtype: string
        :raises GenerationError: if none such argument is found.

        '''
        for arg in self._args:
            if arg.access in AccessType.all_write_accesses() and \
                    arg.access not in AccessType.get_valid_reduction_modes():
                return arg
        raise GenerationError("psyGen:Arguments:iteration_space_arg Error, "
                              "we assume there is at least one writer, "
                              "reader/writer, or increment as an argument")

    @property
    def acc_args(self):
        '''
        :returns: the list of quantities that must be available on an \
                  OpenACC device before the associated kernel can be launched
        :rtype: list of str
        '''
        raise NotImplementedError(
            "Arguments.acc_args must be implemented in sub-class")

    @property
    def scalars(self):
        '''
        :returns: the list of scalar quantities belonging to this object
        :rtype: list of str
        '''
        raise NotImplementedError(
            "Arguments.scalars must be implemented in sub-class")


class DataAccess(object):
    '''A helper class to simplify the determination of dependencies due to
    overlapping accesses to data associated with instances of the
    Argument class.

    '''

    def __init__(self, arg):
        '''Store the argument associated with the instance of this class and
        the Call, HaloExchange or GlobalSum (or a subclass thereof)
        instance with which the argument is associated.

        :param arg: the argument that we are concerned with. An \
        argument can be found in a `Kern` a `HaloExchange` or a \
        `GlobalSum` (or a subclass thereof)
        :type arg: :py:class:`psyclone.psyGen.Argument`

        '''
        # the `psyclone.psyGen.Argument` we are concerned with
        self._arg = arg
        # The call (Kern, HaloExchange, GlobalSum or subclass)
        # instance with which the argument is associated
        self._call = arg.call
        # initialise _covered and _vector_index_access to keep pylint
        # happy
        self._covered = None
        self._vector_index_access = None
        # Now actually set them to the required initial values
        self.reset_coverage()

    def overlaps(self, arg):
        '''Determine whether the accesses to the provided argument overlap
        with the accesses of the source argument. Overlap means that
        the accesses share at least one memory location. For example,
        the arguments both access the 1st index of the same field.

        We do not currently deal with accesses to a subset of an
        argument (unless it is a vector). This distinction will need
        to be added once loop splitting is supported.

        :param arg: the argument to compare with our internal argument
        :type arg: :py:class:`psyclone.psyGen.Argument`
        :return bool: True if there are overlapping accesses between \
                      arguments (i.e. accesses share at least one memory \
                      location) and False if not.

        '''
        if self._arg.name != arg.name:
            # the arguments are different args so do not overlap
            return False

        if isinstance(self._call, HaloExchange) and \
           isinstance(arg.call, HaloExchange) and \
           (self._arg.vector_size > 1 or arg.vector_size > 1):
            # This is a vector field and both accesses come from halo
            # exchanges. As halo exchanges only access a particular
            # vector, the accesses do not overlap if the vector indices
            # being accessed differ.

            # sanity check
            if self._arg.vector_size != arg.vector_size:
                raise InternalError(
                    "DataAccess.overlaps(): vector sizes differ for field "
                    "'{0}' in two halo exchange calls. Found '{1}' and "
                    "'{2}'".format(arg.name, self._arg.vector_size,
                                   arg.vector_size))
            if self._call.vector_index != arg.call.vector_index:
                # accesses are to different vector indices so do not overlap
                return False
        # accesses do overlap
        return True

    def reset_coverage(self):
        '''Reset internal state to allow re-use of the object for a different
        situation.

        '''
        # False unless all data accessed by our local argument has
        # also been accessed by other arguments.
        self._covered = False
        # Used to store individual vector component accesses when
        # checking that all vector components have been accessed.
        self._vector_index_access = []

    def update_coverage(self, arg):
        '''Record any overlap between accesses to the supplied argument and
        the internal argument. Overlap means that the accesses to the
        two arguments share at least one memory location. If the
        overlap results in all of the accesses to the internal
        argument being covered (either directly or as a combination
        with previous arguments) then ensure that the covered() method
        returns True. Covered means that all memory accesses by the
        internal argument have at least one corresponding access by
        the supplied arguments.

        :param arg: the argument used to compare with our internal \
                    argument in order to update coverage information
        :type arg: :py:class:`psyclone.psyGen.Argument`

        '''

        if not self.overlaps(arg):
            # There is no overlap so there is nothing to update.
            return

        if isinstance(arg.call, HaloExchange) and \
           self._arg.vector_size > 1:
            # The supplied argument is a vector field coming from a
            # halo exchange and therefore only accesses one of the
            # vectors

            if isinstance(self._call, HaloExchange):
                # I am also a halo exchange so only access one of the
                # vectors. At this point the vector indices of the two
                # halo exchange fields must be the same, which should
                # never happen due to checks in the `overlaps()`
                # method earlier
                raise InternalError(
                    "DataAccess:update_coverage() The halo exchange vector "
                    "indices for '{0}' are the same. This should never "
                    "happen".format(self._arg.name))
            else:
                # I am not a halo exchange so access all components of
                # the vector. However, the supplied argument is a halo
                # exchange so only accesses one of the
                # components. This results in partial coverage
                # (i.e. the overlap in accesses is partial). Therefore
                # record the index that is accessed and check whether
                # all indices are now covered (which would mean `full`
                # coverage).
                if arg.call.vector_index in self._vector_index_access:
                    raise InternalError(
                        "DataAccess:update_coverage() Found more than one "
                        "dependent halo exchange with the same vector index")
                self._vector_index_access.append(arg.call.vector_index)
                if len(self._vector_index_access) != self._arg.vector_size:
                    return
        # This argument is covered i.e. all accesses by the
        # internal argument have a corresponding access in one of the
        # supplied arguments.
        self._covered = True

    @property
    def covered(self):
        '''Returns true if all of the data associated with this argument has
        been covered by the arguments provided in update_coverage

        :return bool: True if all of an argument is covered by \
        previous accesses and False if not.

        '''
        return self._covered


class Argument(object):
    ''' Argument base class '''

    def __init__(self, call, arg_info, access):
        '''
        :param call: the call that this argument is associated with.
        :type call: :py:class:`psyclone.psyGen.Kern`
        :param arg_info: Information about this argument collected by \
                         the parser.
        :type arg_info: :py:class:`psyclone.parse.algorithm.Arg`
        :param access: the way in which this argument is accessed in \
                 the 'Kern'. Valid values are specified in the config object \
                 of the current API.
        :type access: str

        '''
        self._call = call
        if arg_info is not None:
            self._text = arg_info.text
            self._orig_name = arg_info.varname
            self._form = arg_info.form
            self._is_literal = arg_info.is_literal()
        else:
            self._text = ""
            self._orig_name = ""
            self._form = ""
            self._is_literal = False
        self._access = access
        self._name_space_manager = NameSpaceFactory().create()

        if self._orig_name is None:
            # this is an infrastructure call literal argument. Therefore
            # we do not want an argument (_text=None) but we do want to
            # keep the value (_name)
            self._name = arg_info.text
            self._text = None
        else:
            # Use our namespace manager to create a unique name unless
            # the context and label match in which case return the
            # previous name.
            self._name = self._name_space_manager.create_name(
                root_name=self._orig_name, context="AlgArgs", label=self._text)
        self._vector_size = 1

    def __str__(self):
        return self._name

    @property
    def name(self):
        return self._name

    @property
    def text(self):
        return self._text

    @property
    def form(self):
        return self._form

    @property
    def is_literal(self):
        return self._is_literal

    @property
    def access(self):
        return self._access

    @access.setter
    def access(self, value):
        '''Set the access type for this argument.
        :param value: New access type.
        :type value: :py:class:`psyclone.core.access_type.AccessType`.
        :raisesInternalError if value is not an AccessType.
        '''
        if not isinstance(value, AccessType):
            raise InternalError("Invalid access type '{0}' of type '{1}."
                                .format(value, type(value)))

        self._access = value

    @property
    def type(self):
        '''Return the type of the argument. API's that do not have this
        concept (such as gocean0.1 and dynamo0.1) can use this
        baseclass version which just returns "field" in all
        cases. API's with this concept can override this method '''
        return "field"

    @property
    def call(self):
        ''' Return the call that this argument is associated with '''
        return self._call

    @call.setter
    def call(self, value):
        ''' set the node that this argument is associated with '''
        self._call = value

    def set_kernel_arg(self, parent, index, kname):
        '''
        Generate the code to set this argument for an OpenCL kernel.

        :param parent: the node in the Schedule to which to add the code.
        :type parent: :py:class:`psyclone.f2pygen.SubroutineGen`
        :param int index: the (zero-based) index of this argument in the \
                          list of kernel arguments.
        :param str kname: the name of the OpenCL kernel.
        '''
        from psyclone.f2pygen import AssignGen, CallGen
        # Look up variable names from name-space manager
        err_name = self._name_space_manager.create_name(
            root_name="ierr", context="PSyVars", label="ierr")
        kobj = self._name_space_manager.create_name(
            root_name="kernel_obj", context="ArgSetter", label="kernel_obj")
        parent.add(AssignGen(
            parent, lhs=err_name,
            rhs="clSetKernelArg({0}, {1}, C_SIZEOF({2}), C_LOC({2}))".
            format(kobj, index, self.name)))
        parent.add(CallGen(
            parent, "check_status",
            ["'clSetKernelArg: arg {0} of {1}'".format(index, kname),
             err_name]))

    def backward_dependence(self):
        '''Returns the preceding argument that this argument has a direct
        dependence with, or None if there is not one. The argument may
        exist in a call, a haloexchange, or a globalsum.

        :returns: the first preceding argument this argument has a
        dependence with
        :rtype: :py:class:`psyclone.psyGen.Argument`

        '''
        nodes = self._call.preceding(reverse=True)
        return self._find_argument(nodes)

    def backward_write_dependencies(self, ignore_halos=False):
        '''Returns a list of previous write arguments that this argument has
        dependencies with. The arguments may exist in a call, a
        haloexchange (unless `ignore_halos` is `True`), or a globalsum. If
        none are found then return an empty list. If self is not a
        reader then return an empty list.

        :param: ignore_halos: An optional, default `False`, boolean flag
        :type: ignore_halos: bool
        :returns: a list of arguments that this argument has a dependence with
        :rtype: :func:`list` of :py:class:`psyclone.psyGen.Argument`

        '''
        nodes = self._call.preceding(reverse=True)
        results = self._find_write_arguments(nodes, ignore_halos=ignore_halos)
        return results

    def forward_dependence(self):
        '''Returns the following argument that this argument has a direct
        dependence with, or `None` if there is not one. The argument may
        exist in a call, a haloexchange, or a globalsum.

        :returns: the first following argument this argument has a
        dependence with
        :rtype: :py:class:`psyclone.psyGen.Argument`

        '''
        nodes = self._call.following()
        return self._find_argument(nodes)

    def forward_read_dependencies(self):
        '''Returns a list of following read arguments that this argument has
        dependencies with. The arguments may exist in a call, a
        haloexchange, or a globalsum. If none are found then
        return an empty list. If self is not a writer then return an
        empty list.

        :returns: a list of arguments that this argument has a dependence with
        :rtype: :func:`list` of :py:class:`psyclone.psyGen.Argument`

        '''
        nodes = self._call.following()
        return self._find_read_arguments(nodes)

    def _find_argument(self, nodes):
        '''Return the first argument in the list of nodes that has a
        dependency with self. If one is not found return None

        :param: the list of nodes that this method examines
        :type: :func:`list` of :py:class:`psyclone.psyGen.Node`
        :returns: An argument object or None
        :rtype: :py:class:`psyclone.psyGen.Argument`

        '''
        nodes_with_args = [x for x in nodes if
                           isinstance(x, (Kern, HaloExchange, GlobalSum))]
        for node in nodes_with_args:
            for argument in node.args:
                if self._depends_on(argument):
                    return argument
        return None

    def _find_read_arguments(self, nodes):
        '''Return a list of arguments from the list of nodes that have a read
        dependency with self. If none are found then return an empty
        list. If self is not a writer then return an empty list.

        :param: the list of nodes that this method examines
        :type: :func:`list` of :py:class:`psyclone.psyGen.Node`
        :returns: a list of arguments that this argument has a dependence with
        :rtype: :func:`list` of :py:class:`psyclone.psyGen.Argument`

        '''
        if self.access not in AccessType.all_write_accesses():
            # I am not a writer so there will be no read dependencies
            return []

        # We only need consider nodes that have arguments
        nodes_with_args = [x for x in nodes if
                           isinstance(x, (Kern, HaloExchange, GlobalSum))]
        access = DataAccess(self)
        arguments = []
        for node in nodes_with_args:
            for argument in node.args:
                # look at all arguments in our nodes
                if argument.access in AccessType.all_read_accesses() and \
                   access.overlaps(argument):
                    arguments.append(argument)
                if argument.access in AccessType.all_write_accesses():
                    access.update_coverage(argument)
                    if access.covered:
                        # We have now found all arguments upon which
                        # this argument depends so return the list.
                        return arguments

        # we did not find a terminating write dependence in the list
        # of nodes so we return any read dependencies that were found
        return arguments

    def _find_write_arguments(self, nodes, ignore_halos=False):
        '''Return a list of arguments from the list of nodes that have a write
        dependency with self. If none are found then return an empty
        list. If self is not a reader then return an empty list.

        :param: the list of nodes that this method examines
        :type: :func:`list` of :py:class:`psyclone.psyGen.Node`
        :param: ignore_halos: An optional, default `False`, boolean flag
        :type: ignore_halos: bool
        :returns: a list of arguments that this argument has a dependence with
        :rtype: :func:`list` of :py:class:`psyclone.psyGen.Argument`

        '''
        if self.access not in AccessType.all_read_accesses():
            # I am not a reader so there will be no write dependencies
            return []

        # We only need consider nodes that have arguments
        nodes_with_args = [x for x in nodes if
                           isinstance(x, (Kern, GlobalSum)) or
                           (isinstance(x, HaloExchange) and not ignore_halos)]
        access = DataAccess(self)
        arguments = []
        for node in nodes_with_args:
            for argument in node.args:
                # look at all arguments in our nodes
                if argument.access not in AccessType.all_write_accesses():
                    # no dependence if not a writer
                    continue
                if not access.overlaps(argument):
                    # Accesses are independent of each other
                    continue
                arguments.append(argument)
                access.update_coverage(argument)
                if access.covered:
                    # sanity check
                    if not isinstance(node, HaloExchange) and \
                       len(arguments) > 1:
                        raise InternalError(
                            "Found a writer dependence but there are already "
                            "dependencies. This should not happen.")
                    # We have now found all arguments upon which this
                    # argument depends so return the list.
                    return arguments
        if arguments:
            raise InternalError(
                "Argument()._field_write_arguments() There are no more nodes "
                "but there are already dependencies. This should not happen.")
        # no dependencies have been found
        return []

    def _depends_on(self, argument):
        '''If there is a dependency between the argument and self then return
        True, otherwise return False. We consider there to be a
        dependency between two arguments if the names are the same and
        if one reads and one writes, or if both write. Dependencies
        are often defined as being read-after-write (RAW),
        write-after-read (WAR) and write after write (WAW). These
        dependencies can be considered to be forward dependencies, in
        the sense that RAW means that the read is after the write in
        the schedule. Similarly for WAR and WAW. We capture these
        dependencies in this method. However we also capture
        dependencies in the opposite direction (backward
        dependencies). These are the same dependencies as forward
        dependencies but are reversed. One could consider these to be
        read-before-write, write-before-read, and
        write-before-write. The terminology of forward and backward to
        indicate whether the argument we depend on is after or before
        us in the schedule is borrowed from loop dependence analysis
        where a forward dependence indicates a dependence in a future
        loop iteration and a backward dependence indicates a
        dependence on a previous loop iteration. Note, we currently
        assume that any read or write to an argument results in a
        dependence i.e. we do not consider the internal structure of
        the argument (e.g. it may be an array). However, this
        assumption is OK as all elements of an array are typically
        accessed. However, we may need to revisit this when we change
        the iteration spaces of loops e.g. for overlapping
        communication and computation.

        :param argument: the argument we will check to see whether
        there is a dependence with this argument instance (self)
        :type argument: :py:class:`psyclone.psyGen.Argument`
        :returns: True if there is a dependence and False if not
        :rtype: bool

        '''
        if argument.name == self._name:
            if self.access in AccessType.all_write_accesses() and \
               argument.access in AccessType.all_read_accesses():
                return True
            if self.access in AccessType.all_read_accesses() and \
               argument.access in AccessType.all_write_accesses():
                return True
            if self.access in AccessType.all_write_accesses() and \
               argument.access in AccessType.all_write_accesses():
                return True
        return False


class KernelArgument(Argument):
    def __init__(self, arg, arg_info, call):
        self._arg = arg
        Argument.__init__(self, call, arg_info, arg.access)

    @property
    def space(self):
        return self._arg.function_space

    @property
    def stencil(self):
        return self._arg.stencil

    @abc.abstractmethod
    def is_scalar(self):
        ''':return: whether this variable is a scalar variable or not.
        :rtype: bool'''


class TransInfo(object):
    '''
    This class provides information about, and access, to the available
    transformations in this implementation of PSyclone. New transformations
    will be picked up automatically as long as they subclass the abstract
    Transformation class.

    For example:

    >>> from psyclone.psyGen import TransInfo
    >>> t = TransInfo()
    >>> print(t.list)
    There is 1 transformation available:
      1: SwapTrans, A test transformation
    >>> # accessing a transformation by index
    >>> trans = t.get_trans_num(1)
    >>> # accessing a transformation by name
    >>> trans = t.get_trans_name("SwapTrans")

    '''

    def __init__(self, module=None, base_class=None):
        ''' if module and/or baseclass are provided then use these else use
            the default module "Transformations" and the default base_class
            "Transformation"'''

        if False:
            self._0_to_n = DummyTransformation()  # only here for pyreverse!

        if module is None:
            # default to the transformation module
            from psyclone import transformations
            module = transformations
        if base_class is None:
            from psyclone import psyGen
            base_class = psyGen.Transformation
        # find our transformations
        self._classes = self._find_subclasses(module, base_class)

        # create our transformations
        self._objects = []
        self._obj_map = {}
        for my_class in self._classes:
            my_object = my_class()
            self._objects.append(my_object)
            self._obj_map[my_object.name] = my_object

    @property
    def list(self):
        ''' return a string with a human readable list of the available
            transformations '''
        import os
        if len(self._objects) == 1:
            result = "There is 1 transformation available:"
        else:
            result = "There are {0} transformations available:".format(
                len(self._objects))
        result += os.linesep
        for idx, my_object in enumerate(self._objects):
            result += "  " + str(idx+1) + ": " + my_object.name + ": " + \
                      str(my_object) + os.linesep
        return result

    @property
    def num_trans(self):
        ''' return the number of transformations available '''
        return len(self._objects)

    def get_trans_num(self, number):
        ''' return the transformation with this number (use list() first to
            see available transformations) '''
        if number < 1 or number > len(self._objects):
            raise GenerationError("Invalid transformation number supplied")
        return self._objects[number-1]

    def get_trans_name(self, name):
        ''' return the transformation with this name (use list() first to see
            available transformations) '''
        try:
            return self._obj_map[name]
        except KeyError:
            raise GenerationError("Invalid transformation name: got {0} "
                                  "but expected one of {1}".
                                  format(name, self._obj_map.keys()))

    def _find_subclasses(self, module, base_class):
        ''' return a list of classes defined within the specified module that
            are a subclass of the specified baseclass. '''
        import inspect
        return [cls for name, cls in inspect.getmembers(module)
                if inspect.isclass(cls) and not inspect.isabstract(cls) and
                issubclass(cls, base_class) and cls is not base_class]


@six.add_metaclass(abc.ABCMeta)
class Transformation(object):
    '''Abstract baseclass for a transformation. Uses the abc module so it
        can not be instantiated. '''

    @abc.abstractproperty
    def name(self):
        '''Returns the name of the transformation.'''
        return

    @abc.abstractmethod
    def apply(self, *args):
        '''Abstract method that applies the transformation. This function
        must be implemented by each transform.

        :param args: Arguments for the transformation - specific to\
                    the actual transform used.
        :type args: Type depends on actual transformation.
        :returns: A tuple of the new schedule, and a momento.
        :rtype: Tuple.
        '''
        # pylint: disable=no-self-use
        schedule = None
        momento = None
        return schedule, momento

    def _validate(self, *args):
        '''Method that validates that the input data is correct.
        It will raise exceptions if the input data is incorrect. This function
        needs to be implemented by each transformation.

        :param args: Arguments for the applying the transformation - specific\
                    to the actual transform used.
        :type args: Type depends on actual transformation.
        '''
        # pylint: disable=no-self-use, unused-argument
        return


class DummyTransformation(Transformation):
    '''Dummy transformation use elsewhere to keep pyreverse happy.'''
    def name(self):
        return

    def apply(self):
        return None, None


class IfBlock(Node):
    '''
    Node representing an if-block within the PSyIR. It has two mandatory
    children: the first one represents the if-condition and the second one
    the if-body; and an optional third child representing the else-body.

    :param parent: the parent of this node within the PSyIR tree.
    :type parent: :py:class:`psyclone.psyGen.Node`
    :param str annotation: Tags that provide additional information about \
        the node. The node should still be functionally correct when \
        ignoring these tags. Currently, it includes: 'was_elseif' to tag
        nested ifs originally written with the 'else if' languague syntactic \
        constructs, 'was_single_stmt' to tag ifs with a 1-statement body \
        which were originally written in a single line, and 'was_case' to \
        tag an conditional structure which was originally written with the \
        Fortran 'case' or C 'switch' syntactic constructs.
    :raises InternalError: when initialised with invalid parameters.
    '''
    valid_annotations = ('was_elseif', 'was_single_stmt', 'was_case')

    def __init__(self, parent=None, annotation=None):
        super(IfBlock, self).__init__(parent=parent)
        if annotation in IfBlock.valid_annotations:
            self._annotations.append(annotation)
        elif annotation:
            raise InternalError(
                "IfBlock with unrecognized annotation '{0}', valid annotations"
                " are: {1}.".format(annotation, IfBlock.valid_annotations))

    @property
    def condition(self):
        ''' Return the PSyIR Node representing the conditional expression
        of this IfBlock.

        :return: IfBlock conditional expression.
        :rtype: :py:class:`psyclone.psyGen.Node`
        :raises InternalError: If the IfBlock node does not have the correct \
            number of children.
        '''
        if len(self.children) < 2:
            raise InternalError(
                "IfBlock malformed or incomplete. It should have at least 2 "
                "children, but found {0}.".format(len(self.children)))
        return self._children[0]

    @property
    def if_body(self):
        ''' Return the Schedule executed when the IfBlock evaluates to True.

        :return: Schedule to be executed when IfBlock evaluates to True.
        :rtype: :py:class:`psyclone.psyGen.Schedule`
        :raises InternalError: If the IfBlock node does not have the correct \
            number of children.
        '''

        if len(self.children) < 2:
            raise InternalError(
                "IfBlock malformed or incomplete. It should have at least 2 "
                "children, but found {0}.".format(len(self.children)))

        return self._children[1]

    @property
    def else_body(self):
        ''' If available return the Schedule executed when the IfBlock
        evaluates to False, otherwise return None.

        :return: Schedule to be executed when IfBlock evaluates \
            to False, if it doesn't exist returns None.
        :rtype: :py:class:`psyclone.psyGen.Schedule` or NoneType
        '''
        if len(self._children) == 3:
            return self._children[2]
        return None

    @property
    def coloured_text(self):
        '''
        Return text containing the (coloured) name of this node type.

        :returns: the name of this node type, possibly with control codes \
                  for colour.
        :rtype: str
        '''
        return colored("If", SCHEDULE_COLOUR_MAP["If"])

    def view(self, indent=0):
        '''
        Print representation of this node to stdout.

        :param int indent: the level to which to indent the output.
        '''
        print(self.indent(indent) + self.coloured_text + "[", end='')
        if self.annotations:
            print("annotations='" + ','.join(self.annotations) + "'", end='')
        print("]")
        for entity in self._children:
            entity.view(indent=indent + 1)

    def __str__(self):
        result = "If[]\n"
        for entity in self._children:
            result += str(entity)
        return result

    def reference_accesses(self, var_accesses):
        '''Get all variable access information. It combines the data from
        the condition, if-body and (if available) else-body. This could
        later be extended to handle cases where a variable is only written
        in one of the two branches.

        :param var_accesses: VariablesAccessInfo instance that stores the \
            information about variable accesses.
        :type var_accesses: \
            :py:class:`psyclone.core.access_info.VariablesAccessInfo`
        '''

        # The first child is the if condition - all variables are read-only
        self.condition.reference_accesses(var_accesses)
        var_accesses.next_location()
        self.if_body.reference_accesses(var_accesses)
        var_accesses.next_location()

        if self.else_body:
            self.else_body.reference_accesses(var_accesses)
            var_accesses.next_location()


class ACCKernelsDirective(ACCDirective):
    '''
    Class representing the !$ACC KERNELS directive in the PSyIR.

    :param children: the PSyIR nodes to be enclosed in the Kernels region \
                     and which are therefore children of this node.
    :type children: list of sub-classes of :py:class:`psyclone.psyGen.Node`
    :param parent: the parent of this node in the PSyIR.
    :type parent: sub-class of :py:class:`psyclone.psyGen.Node`
    :param bool default_present: whether or not to add the "default(present)" \
                                 clause to the kernels directive.

    :raises NotImplementedError: if default_present is False.

    '''
    def __init__(self, children=None, parent=None, default_present=True):
        super(ACCKernelsDirective, self).__init__(children=children,
                                                  parent=parent)
        self._default_present = default_present

    @property
    def dag_name(self):
        '''
        :returns: the name to use for this node in a dag.
        :rtype: str
        '''
        return "ACC_kernels_" + str(self.abs_position)

    def view(self, indent=0):
        '''
        Write out a textual summary of the OpenMP Parallel Do Directive
        and then call the view() method of any children.

        :param indent: Depth of indent for output text
        :type indent: integer
        '''
        print(self.indent(indent) + self.coloured_text +
              "[ACC Kernels]")
        for entity in self._children:
            entity.view(indent=indent + 1)

    def gen_code(self, _):
        '''
        :raises InternalError: the ACC Kernels directive is currently only \
                               supported for the NEMO API and that uses the \
                               update() method to alter the underlying \
                               fparser2 parse tree.
        '''
        raise InternalError(
            "ACCKernelsDirective.gen_code should not have been called.")

    def update(self):
        '''
        Updates the fparser2 AST by inserting nodes for this ACC kernels
        directive.
        '''
        data_movement = None
        if self._default_present:
            data_movement = "present"
        self._add_region(start_text="KERNELS", end_text="END KERNELS",
                         data_movement=data_movement)


class ACCDataDirective(ACCDirective):
    '''
    Class representing the !$ACC DATA ... !$ACC END DATA directive
    in the PSyIR.

    '''
    @property
    def dag_name(self):
        '''
        :returns: the name to use in a dag for this node.
        :rtype: str
        '''
        return "ACC_data_" + str(self.abs_position)

    def view(self, indent=0):
        '''
        Write out a textual summary of the OpenMP Parallel Do Directive
        and then call the view() method of any children.

        :param indent: Depth of indent for output text
        :type indent: integer
        '''
        print(self.indent(indent) + self.coloured_text +
              "[ACC DATA]")
        for entity in self._children:
            entity.view(indent=indent + 1)

    def gen_code(self, _):
        '''
        :raises InternalError: the ACC data directive is currently only \
                               supported for the NEMO API and that uses the \
                               update() method to alter the underlying \
                               fparser2 parse tree.
        '''
        raise InternalError(
            "ACCDataDirective.gen_code should not have been called.")

    def update(self):
        '''
        Updates the fparser2 AST by inserting nodes for this OpenACC Data
        directive.

        '''
        self._add_region(start_text="DATA", end_text="END DATA",
                         data_movement="analyse")


@six.add_metaclass(abc.ABCMeta)
class SymbolInterface(object):
    '''
    Abstract base class for capturing the access mechanism for symbols that
    represent data that exists outside the section of code being represented
    in the PSyIR.

    :param access: How the symbol is accessed within the section of code or \
                   None (if unknown).
    :type access: :py:class:`psyclone.psyGen.SymbolAccess`
    '''
    def __init__(self, access=None):
        self._access = None
        # Use the setter as that has error checking
        if not access:
            self.access = Symbol.Access.UNKNOWN
        else:
            self.access = access

    @property
    def access(self):
        '''
        :returns: the access-type for this symbol.
        :rtype: :py:class:`psyclone.psyGen.Symbol.Access`
        '''
        return self._access

    @access.setter
    def access(self, value):
        '''
        Setter for the access type of this symbol.

        :param value: the new access type.
        :type value: :py:class:`psyclon.psyGen.SymbolAccess`

        :raises TypeError: if the supplied value is not of the correct type.
        '''
        if not isinstance(value, Symbol.Access):
            raise TypeError("SymbolInterface.access must be a 'Symbol.Access' "
                            "but got '{0}'.".format(type(value)))
        self._access = value


class Symbol(object):
    '''
    Symbol item for the Symbol Table. It contains information about: the name,
    the datatype, the shape (in column-major order) and, for a symbol
    representing data that exists outside of the local scope, the interface
    to that symbol (i.e. the mechanism by which it is accessed).

    :param str name: Name of the symbol.
    :param str datatype: Data type of the symbol. (One of \
                     :py:attr:`psyclone.psyGen.Symbol.valid_data_types`.)
    :param list shape: Shape of the symbol in column-major order (leftmost \
                       index is contiguous in memory). Each entry represents \
                       an array dimension. If it is 'None' the extent of that \
                       dimension is unknown, otherwise it holds an integer \
                       literal or a reference to an integer symbol with the \
                       extent. If it is an empty list then the symbol \
                       represents a scalar.
    :param interface: Object describing the interface to this symbol (i.e. \
                      whether it is passed as a routine argument or accessed \
                      in some other way) or None if the symbol is local.
    :type interface: :py:class:`psyclone.psyGen.SymbolInterface` or NoneType.
    :param constant_value: Sets a fixed known value for this \
                           Symbol. If the value is None (the default) \
                           then this symbol is not a constant. The \
                           datatype of the constant value must be \
                           compatible with the datatype of the symbol.
    :type constant_value: int, str or bool

    :raises NotImplementedError: Provided parameters are not supported yet.
    :raises TypeError: Provided parameters have invalid error type.
    :raises ValueError: Provided parameters contain invalid values.

    '''
    ## Tuple with the valid datatypes.
    valid_data_types = ('real',  # Floating point
                        'integer',
                        'character',
                        'boolean',
                        'deferred')  # Type of this symbol not yet determined
    ## Mapping from supported data types for constant values to
    #  internal Python types
    mapping = {'integer': int, 'character': str, 'boolean': bool}

    class Access(Enum):
        '''
        Enumeration for the different types of access that a Symbol is
        permitted to have.

        '''
        ## The symbol is only ever read within the current scoping block.
        READ = 1
        ## The first access of the symbol in the scoping block is a write and
        # therefore any value that it may have had upon entry is discarded.
        WRITE = 2
        ## The first access of the symbol in the scoping block is a read but
        # it is subsequently written to.
        READWRITE = 3
        ## The way in which the symbol is accessed in the scoping block is
        # unknown
        UNKNOWN = 4

    class Argument(SymbolInterface):
        '''
        Captures the interface to a symbol that is accessed as a routine
        argument.

        :param access: how the symbol is accessed within the local scope.
        :type access: :py:class:`psyclone.psyGen.Symbol.Access`
        '''
        def __init__(self, access=None):
            super(Symbol.Argument, self).__init__(access=access)
            self._pass_by_value = False

        def __str__(self):
            return "Argument(pass-by-value={0})".format(self._pass_by_value)

    class FortranGlobal(SymbolInterface):
        '''
        Describes the interface to a Fortran Symbol representing data that
        is supplied as some sort of global variable. Currently only supports
        data accessed via a module 'USE' statement.

        :param str module_use: the name of the Fortran module from which the \
                               symbol is imported.
        :param access: the manner in which the Symbol is accessed in the \
                       associated code section. If None is supplied then the \
                       access is Symbol.Access.UNKNOWN.
        :type access: :py:class:`psyclone.psyGen.Symbol.Access` or None.
        '''
        def __init__(self, module_use, access=None):
            self._module_name = ""
            super(Symbol.FortranGlobal, self).__init__(access=access)
            self.module_name = module_use

        def __str__(self):
            return "FortranModule({0})".format(self.module_name)

        @property
        def module_name(self):
            '''
            :returns: the name of the Fortran module from which the symbol is \
                      imported or None if it is not a module variable.
            :rtype: str or None
            '''
            return self._module_name

        @module_name.setter
        def module_name(self, value):
            '''
            Setter for the name of the Fortran module from which this symbol
            is imported.

            :param str value: the name of the Fortran module.

            :raises TypeError: if the supplied value is not a str.
            :raises ValueError: if the supplied string is not at least one \
                                character long.
            '''
            if not isinstance(value, str):
                raise TypeError("module_name must be a str but got '{0}'".
                                format(type(value)))
            if not value:
                raise ValueError("module_name must be one or more characters "
                                 "long")
            self._module_name = value

    def __init__(self, name, datatype, shape=None, constant_value=None,
                 interface=None):

        self._name = name

        if datatype not in Symbol.valid_data_types:
            raise NotImplementedError(
                "Symbol can only be initialised with {0} datatypes but found "
                "'{1}'.".format(str(Symbol.valid_data_types), datatype))
        self._datatype = datatype

        if shape is None:
            shape = []
        elif not isinstance(shape, list):
            raise TypeError("Symbol shape attribute must be a list.")

        for dimension in shape:
            if isinstance(dimension, Symbol):
                if dimension.datatype != "integer" or dimension.shape:
                    raise TypeError(
                        "Symbols that are part of another symbol shape can "
                        "only be scalar integers, but found '{0}'."
                        "".format(str(dimension)))
            elif not isinstance(dimension, (type(None), int)):
                raise TypeError("Symbol shape list elements can only be "
                                "'Symbol', 'integer' or 'None'.")
        self._shape = shape
        # The following attributes have setter methods (with error checking)
        self._constant_value = None
        self._interface = None
        # If an interface is specified for this symbol then the data with
        # which it is associated must exist outside of this kernel.
        self.interface = interface
        self.constant_value = constant_value

    @property
    def name(self):
        '''
        :returns: Name of the Symbol.
        :rtype: str
        '''
        return self._name

    @property
    def datatype(self):
        '''
        :returns: Datatype of the Symbol.
        :rtype: str
        '''
        return self._datatype

    @property
    def access(self):
        '''
        :returns: How this symbol is accessed (read, readwrite etc.) within \
                  the local scope.
        :rtype: :py:class:`psyclone.psyGen.Symbol.Access` or NoneType.
        '''
        if self._interface:
            return self._interface.access
        # This symbol has no interface info and therefore is local
        return None

    @property
    def shape(self):
        '''
        :returns: Shape of the symbol in column-major order (leftmost \
                  index is contiguous in memory). Each entry represents \
                  an array dimension. If it is 'None' the extent of that \
                  dimension is unknown, otherwise it holds an integer \
                  literal or a reference to an integer symbol with the \
                  extent. If it is an empty list then the symbol \
                  represents a scalar.
        :rtype: list
        '''
        return self._shape

    @property
    def scope(self):
        '''
        :returns: Whether the symbol is 'local' (just exists inside the \
                  kernel scope) or 'global' (data also lives outside the \
                  kernel). Global-scoped symbols must have an associated \
                  'interface' that specifies the mechanism by which the \
                  kernel accesses the associated data.
        :rtype: str
        '''
        if self._interface:
            return "global"
        return "local"

    @property
    def interface(self):
        '''
        :returns: the an object describing the external interface to \
                  this Symbol or None (if it is local).
        :rtype: Sub-class of :py:class:`psyclone.psyGen.SymbolInterface` or \
                NoneType.
        '''
        return self._interface

    @interface.setter
    def interface(self, value):
        '''
        Setter for the Interface associated with this Symbol.

        :param value: an Interface object describing how the Symbol is \
                      accessed by the code or None if it is local.
        :type value: Sub-class of :py:class:`psyclone.psyGen.SymbolInterface` \
                     or NoneType.

        :raises TypeError: if the supplied `value` is of the wrong type.
        '''
        if value is not None and not isinstance(value, SymbolInterface):
            raise TypeError("The interface to a Symbol must be a "
                            "SymbolInterface or None but got '{0}'".
                            format(type(value)))
        self._interface = value

    @property
    def is_constant(self):
        '''
        :returns: Whether the symbol is a constant with a fixed known \
        value (True) or not (False).
        :rtype: bool

        '''
        return self._constant_value is not None

    @property
    def is_scalar(self):
        '''
        :returns: True if this symbol is a scalar and False otherwise.
        :rtype: bool

        '''
        # If the shape variable is an empty list then this symbol is a
        # scalar.
        return self.shape == []

    @property
    def is_array(self):
        '''
        :returns: True if this symbol is an array and False otherwise.
        :rtype: bool

        '''
        # The assumption in this method is that if this symbol is not
        # a scalar then it is an array. If this assumption becomes
        # invalid then this logic will need to be changed
        # appropriately.
        return not self.is_scalar

    @property
    def constant_value(self):
        '''
        :returns: The fixed known value for this symbol if one has \
        been set or None if not.
        :rtype: int, str, bool or NoneType

        '''
        return self._constant_value

    @constant_value.setter
    def constant_value(self, new_value):
        '''
        :param constant_value: Set or change the fixed known value of \
        the constant for this Symbol. If the value is None then this \
        symbol does not have a fixed constant. The datatype of \
        new_value must be compatible with the datatype of the symbol.
        :type constant_value: int, str or bool

        :raises ValueError: If a non-None value is provided and 1) \
        this Symbol instance does not have local scope, or 2) this \
        Symbol instance is not a scalar (as the shape attribute is not \
        empty), or 3) a constant value is provided but the type of the \
        value does not support this, or 4) the type of the value \
        provided is not compatible with the datatype of this Symbol \
        instance.

        '''
        if new_value is not None:
            if self.scope != "local":
                raise ValueError(
                    "Symbol with a constant value is currently limited to "
                    "having local scope but found '{0}'.".format(self.scope))
            if self.is_array:
                raise ValueError(
                    "Symbol with a constant value must be a scalar but the "
                    "shape attribute is not empty.")
            try:
                lookup = Symbol.mapping[self.datatype]
            except KeyError:
                raise ValueError(
                    "A constant value is not currently supported for "
                    "datatype '{0}'.".format(self.datatype))
            if not isinstance(new_value, lookup):
                raise ValueError(
                    "This Symbol instance's datatype is '{0}' which means "
                    "the constant value is expected to be '{1}' but found "
                    "'{2}'.".format(self.datatype,
                                    Symbol.mapping[self.datatype],
                                    type(new_value)))
        self._constant_value = new_value

    def __str__(self):
        ret = self.name + ": <" + self.datatype + ", "
        if self.is_array:
            ret += "Array["
            for dimension in self.shape:
                if isinstance(dimension, Symbol):
                    ret += dimension.name
                elif isinstance(dimension, int):
                    ret += str(dimension)
                elif dimension is None:
                    ret += "'Unknown bound'"
                else:
                    raise InternalError(
                        "Symbol shape list elements can only be 'Symbol', "
                        "'integer' or 'None', but found '{0}'."
                        "".format(type(dimension)))
                ret += ", "
            ret = ret[:-2] + "]"  # Deletes last ", " and adds "]"
        else:
            ret += "Scalar"
        if self.interface:
            ret += ", global=" + str(self.interface)
        else:
            ret += ", local"
        if self.is_constant:
            ret += ", constant_value={0}".format(self.constant_value)
        return ret + ">"

    def copy(self):
        '''Create and return a copy of this object. Any references to the
        original will not be affected so the copy will not be referred
        to by any other object.

        :returns: A symbol object with the same properties as this \
                  symbol object.
        :rtype: :py:class:`psyclone.psyGen.Symbol`

        '''
        return Symbol(self.name, self.datatype, shape=self.shape[:],
                      constant_value=self.constant_value,
                      interface=self.interface)

    def copy_properties(self, symbol_in):
        '''Replace all properties in this object with the properties from
        symbol_in, apart from the name which is immutable.

        :param symbol_in: The symbol from which the properties are \
                          copied from.
        :type symbol_in: :py:class:`psyclone.psyGen.Symbol`

        :raises TypeError: If the argument is not the expected type.

        '''
        if not isinstance(symbol_in, Symbol):
            raise TypeError("Argument should be of type 'Symbol' but found "
                            "'{0}'.".format(type(symbol_in).__name__))

        self._datatype = symbol_in.datatype
        self._shape = symbol_in.shape[:]
        self._constant_value = symbol_in.constant_value
        self._interface = symbol_in.interface


class SymbolTable(object):
    '''
    Encapsulates the symbol table and provides methods to add new symbols
    and look up existing symbols. It is implemented as a single scope
    symbol table (nested scopes not supported).

    :param kernel: Reference to the KernelSchedule to which this symbol table \
        belongs.
    :type kernel: :py:class:`psyclone.psyGen.KernelSchedule` or NoneType
    '''
    # TODO: (Issue #321) Explore how the SymbolTable overlaps with the
    # NameSpace class functionality.
    def __init__(self, kernel=None):
        # Dict of Symbol objects with the symbol names as keys. Make
        # this ordered so that different versions of Python always
        # produce code with declarations in the same order.
        self._symbols = OrderedDict()
        # Ordered list of the arguments.
        self._argument_list = []
        # Reference to KernelSchedule to which this symbol table belongs.
        self._kernel = kernel

    def add(self, new_symbol):
        '''Add a new symbol to the symbol table.

        :param new_symbol: The symbol to add to the symbol table.
        :type new_symbol: :py:class:`psyclone.psyGen.Symbol`

        :raises KeyError: If the symbol name is already in use.

        '''
        if new_symbol.name in self._symbols:
            raise KeyError("Symbol table already contains a symbol with"
                           " name '{0}'.".format(new_symbol.name))
        self._symbols[new_symbol.name] = new_symbol

    def swap_symbol_properties(self, symbol1, symbol2):
        '''Swaps the properties of symbol1 and symbol2 apart from the symbol
        name. Argument list positions are also updated appropriately.

        :param symbol1: The first symbol.
        :type symbol1: :py:class:`psyclone.psyGen.Symbol`
        :param symbol2: The second symbol.
        :type symbol2: :py:class:`psyclone.psyGen.Symbol`

        :raises KeyError: If either of the supplied symbols are not in \
                          the symbol table.
        :raises TypeError: If the supplied arguments are not symbols, \
                 or the names of the symbols are the same in the SymbolTable \
                 instance.

        '''
        for symbol in [symbol1, symbol2]:
            if not isinstance(symbol, Symbol):
                raise TypeError("Arguments should be of type 'Symbol' but "
                                "found '{0}'.".format(type(symbol).__name__))
            if symbol.name not in self._symbols:
                raise KeyError("Symbol '{0}' is not in the symbol table."
                               "".format(symbol.name))
        if symbol1.name == symbol2.name:
            raise ValueError("The symbols should have different names, but "
                             "found '{0}' for both.".format(symbol1.name))

        tmp_symbol = symbol1.copy()
        symbol1.copy_properties(symbol2)
        symbol2.copy_properties(tmp_symbol)

        # Update argument list if necessary
        index1 = None
        if symbol1 in self._argument_list:
            index1 = self._argument_list.index(symbol1)
        index2 = None
        if symbol2 in self._argument_list:
            index2 = self._argument_list.index(symbol2)
        if index1 is not None:
            self._argument_list[index1] = symbol2
        if index2 is not None:
            self._argument_list[index2] = symbol1

    def specify_argument_list(self, argument_symbols):
        '''
        Sets-up the internal list storing the order of the arguments to this
        kernel.

        :param list argument_symbols: Ordered list of the Symbols representing\
                                      the kernel arguments.

        :raises ValueError: If the new argument_list is not consistent with \
                            the existing entries in the SymbolTable.

        '''
        self._validate_arg_list(argument_symbols)
        self._argument_list = argument_symbols[:]

    def lookup(self, name):
        '''
        Look up a symbol in the symbol table.

        :param str name: Name of the symbol
        :raises KeyError: If the given name is not in the Symbol Table.

        '''
        try:
            return self._symbols[name]
        except KeyError:
            raise KeyError("Could not find '{0}' in the Symbol Table."
                           "".format(name))

    def __contains__(self, key):
        '''Check if the given key is part of the Symbol Table.

        :param str key: key to check for existance.
        :returns: Whether the Symbol Table contains the given key.
        :rtype: bool
        '''
        return key in self._symbols

    @property
    def argument_list(self):
        '''
        Checks that the contents of the SymbolTable are self-consistent
        and then returns the list of kernel arguments.

        :returns: Ordered list of arguments.
        :rtype: list of :py:class:`psyclone.psyGen.Symbol`

        :raises InternalError: If the entries of the SymbolTable are not \
                               self-consistent.

        '''
        try:
            self._validate_arg_list(self._argument_list)
            self._validate_non_args()
        except ValueError as err:
            # If the SymbolTable is inconsistent at this point then
            # we have an InternalError.
            raise InternalError(str(err.args))
        return self._argument_list

    @staticmethod
    def _validate_arg_list(arg_list):
        '''
        Checks that the supplied list of Symbols are valid kernel arguments.

        :param arg_list: the proposed kernel arguments.
        :type param_list: list of :py:class:`psyclone.psyGen.Symbol`

        :raises TypeError: if any item in the supplied list is not a Symbol.
        :raises ValueError: if any of the symbols has no Interface.
        :raises ValueError: if any of the symbols has an Interface that is \
                            not a :py:class:`psyclone.psyGen.Symbol.Argument`.

        '''
        for symbol in arg_list:
            if not isinstance(symbol, Symbol):
                raise TypeError("Expected a list of Symbols but found an "
                                "object of type '{0}'.".format(type(symbol)))
            # All symbols in the argument list must have a
            # 'Symbol.Argument' interface
            if symbol.scope == 'local':
                raise ValueError(
                    "Symbol '{0}' is listed as a kernel argument but has "
                    "no associated Interface.".format(str(symbol)))
            if not isinstance(symbol.interface, Symbol.Argument):
                raise ValueError(
                    "Symbol '{0}' is listed as a kernel argument but has "
                    "an interface of type '{1}' rather than "
                    "Symbol.Argument".format(str(symbol),
                                             type(symbol.interface)))

    def _validate_non_args(self):
        '''
        Performs internal consistency checks on the current entries in the
        SymbolTable that do not represent kernel arguments.

        :raises ValueError: If a symbol that is not in the argument list \
                            has a Symbol.Argument interface.

        '''
        for symbol in self._symbols.values():
            if symbol not in self._argument_list:
                # Symbols not in the argument list must not have a
                # Symbol.Argument interface
                if symbol.interface and isinstance(symbol.interface,
                                                   Symbol.Argument):
                    raise ValueError(
                        "Symbol '{0}' is not listed as a kernel argument and "
                        "yet has a Symbol.Argument interface.".format(
                            str(symbol)))

    @property
    def symbols(self):
        '''
        :returns:  List of symbols.
        :rtype: list of :py:class:`psyclone.psyGen.Symbol`
        '''
        return list(self._symbols.values())

    @property
    def local_symbols(self):
        '''
        :returns:  List of local symbols.
        :rtype: list of :py:class:`psyclone.psyGen.Symbol`
        '''
        return [sym for sym in self._symbols.values() if sym.scope == "local"]

    @property
    def iteration_indices(self):
        '''
        :return: List of symbols representing kernel iteration indices.
        :rtype: list of :py:class:`psyclone.psyGen.Symbol`

        :raises NotImplementedError: this method is abstract.
        '''
        raise NotImplementedError(
            "Abstract property. Which symbols are iteration indices is"
            " API-specific.")

    @property
    def data_arguments(self):
        '''
        :return: List of symbols representing kernel data arguments.
        :rtype: list of :py:class:`psyclone.psyGen.Symbol`

        :raises NotImplementedError: this method is abstract.
        '''
        raise NotImplementedError(
            "Abstract property. Which symbols are data arguments is"
            " API-specific.")

    def view(self):
        '''
        Print a representation of this Symbol Table to stdout.
        '''
        print(str(self))

    def __str__(self):
        return ("Symbol Table:\n" +
                "\n".join(map(str, self._symbols.values())) +
                "\n")


class KernelSchedule(Schedule):
    '''
    A kernelSchedule inherits the functionality from Schedule and adds a symbol
    table to keep a record of the declared variables and their attributes.

    :param str name: Kernel subroutine name
    '''

    def __init__(self, name):
        super(KernelSchedule, self).__init__(sequence=None, parent=None)
        self._name = name
        self._symbol_table = SymbolTable(self)

    @property
    def name(self):
        '''
        :returns: Name of the Kernel
        :rtype: str
        '''
        return self._name

    @name.setter
    def name(self, new_name):
        '''
        Sets a new name for the kernel.

        :param str new_name: New name for the kernel.
        '''
        self._name = new_name

    @property
    def symbol_table(self):
        '''
        :returns: Table containing symbol information for the kernel.
        :rtype: :py:class:`psyclone.psyGen.SymbolTable`
        '''
        return self._symbol_table

    def view(self, indent=0):
        '''
        Print a text representation of this node to stdout and then
        call the view() method of any children.

        :param int indent: Depth of indent for output text
        '''
        print(self.indent(indent) + self.coloured_text + "[name:'" + self._name
              + "']")
        for entity in self._children:
            entity.view(indent=indent + 1)

    def __str__(self):
        result = "KernelSchedule[name:'" + self._name + "']:\n"
        for entity in self._children:
            result += str(entity)
        result += "End KernelSchedule\n"
        return result


class CodeBlock(Node):
    '''
    Node representing some generic Fortran code that PSyclone does not attempt
    to manipulate. As such it is a leaf in the PSyIR and therefore has no
    children.

    :param statements: list of fparser2 AST nodes representing the Fortran \
                       code constituting the code block.
    :type statements: list of :py:class:`fparser.two.utils.Base`
    :param parent: the parent node of this code block in the PSyIR.
    :type parent: :py:class:`psyclone.psyGen.Node`
    '''
    def __init__(self, statements, parent=None):
        super(CodeBlock, self).__init__(parent=parent)
        # Store a list of the parser objects holding the code associated
        # with this block. We make a copy of the contents of the list because
        # the list itself is a temporary product of the process of converting
        # from the fparser2 AST to the PSyIR.
        self._statements = statements[:]
        # Store references back into the fparser2 AST
        if statements:
            self.ast = self._statements[0]
            self.ast_end = self._statements[-1]
        else:
            self.ast = None
            self.ast_end = None

    @property
    def coloured_text(self):
        '''
        Return the name of this node type with control codes for
        terminal colouring.

        :returns: Name of node + control chars for colour.
        :rtype: str
        '''
        return colored("CodeBlock", SCHEDULE_COLOUR_MAP["CodeBlock"])

    def view(self, indent=0):
        '''
        Print a representation of this node in the schedule to stdout.

        :param int indent: level to which to indent output.
        '''
        print(self.indent(indent) + self.coloured_text + "[" +
              str(list(map(type, self._statements))) + "]")

    def __str__(self):
        return "CodeBlock[{0} statements]".format(len(self._statements))


class Assignment(Node):
    '''
    Node representing an Assignment statement. As such it has a LHS and RHS
    as children 0 and 1 respectively.

    :param ast: node in the fparser2 AST representing the assignment.
    :type ast: :py:class:`fparser.two.Fortran2003.Assignment_Stmt.
    :param parent: the parent node of this Assignment in the PSyIR.
    :type parent: :py:class:`psyclone.psyGen.Node`
    '''
    def __init__(self, ast=None, parent=None):
        super(Assignment, self).__init__(ast=ast, parent=parent)

    @property
    def lhs(self):
        '''
        :returns: the child node representing the Left-Hand Side of the \
            assignment.
        :rtype: :py:class:`psyclone.psyGen.Node`

        :raises InternalError: Node has fewer children than expected.
        '''
        if not self._children:
            raise InternalError(
                "Assignment '{0}' malformed or incomplete. It "
                "needs at least 1 child to have a lhs.".format(repr(self)))

        return self._children[0]

    @property
    def rhs(self):
        '''
        :returns: the child node representing the Right-Hand Side of the \
            assignment.
        :rtype: :py:class:`psyclone.psyGen.Node`

        :raises InternalError: Node has lest children than expected
        '''
        if len(self._children) < 2:
            raise InternalError(
                "Assignment '{0}' malformed or incomplete. It "
                "needs at least 2 children to have a rhs.".format(repr(self)))

        return self._children[1]

    @property
    def coloured_text(self):
        '''
        Return the name of this node type with control codes for
        terminal colouring.

        :returns: Name of node + control chars for colour.
        :rtype: str
        '''
        return colored("Assignment", SCHEDULE_COLOUR_MAP["Assignment"])

    def view(self, indent=0):
        '''
        Print a representation of this node in the schedule to stdout.

        :param int indent: level to which to indent output.
        '''
        print(self.indent(indent) + self.coloured_text + "[]")
        for entity in self._children:
            entity.view(indent=indent + 1)

    def __str__(self):
        result = "Assignment[]\n"
        for entity in self._children:
            result += str(entity)
        return result

    def reference_accesses(self, var_accesses):
        '''Get all variable access information from this node. The assigned-to
        variable will be set to 'WRITE'.

        :param var_accesses: VariablesAccessInfo instance that stores the \
            information about variable accesses.
        :type var_accesses: \
            :py:class:`psyclone.core.access_info.VariablesAccessInfo`
        '''

        # It is important that a new instance is used to handle the LHS,
        # since a check in 'change_read_to_write' makes sure that there
        # is only one access to the variable!
        accesses_left = VariablesAccessInfo()
        self.lhs.reference_accesses(accesses_left)

        # Now change the (one) access to the assigned variable to be WRITE:
        var_info = accesses_left[self.lhs.name]
        try:
            var_info.change_read_to_write()
        except InternalError:
            # An internal error typically indicates that the same variable
            # is used twice on the LHS, e.g.: g(g(1)) = ... This is not
            # supported in PSyclone.
            from psyclone.parse.utils import ParseError
            raise ParseError("The variable '{0}' appears more than once on "
                             "the left-hand side of an assignment."
                             .format(self.lhs.name))

        # Merge the data (that shows now WRITE for the variable) with the
        # parameter to this function:
        self.rhs.reference_accesses(var_accesses)
        var_accesses.merge(accesses_left)
        var_accesses.next_location()


class Reference(Node):
    '''
    Node representing a Reference Expression.

    :param ast: node in the fparser2 AST representing the reference.
    :type ast: :py:class:`fparser.two.Fortran2003.Name.
    :param parent: the parent node of this Reference in the PSyIR.
    :type parent: :py:class:`psyclone.psyGen.Node`
    '''
    def __init__(self, reference_name, parent):
        super(Reference, self).__init__(parent=parent)
        self._reference = reference_name

    @property
    def name(self):
        ''' Return the name of the referenced symbol.

        :return: Name of the referenced symbol.
        :rtype: str
        '''
        return self._reference

    @property
    def coloured_text(self):
        '''
        Return the name of this node type with control codes for
        terminal colouring.

        :returns: Name of node + control chars for colour.
        :rtype: str
        '''
        return colored("Reference", SCHEDULE_COLOUR_MAP["Reference"])

    def view(self, indent=0):
        '''
        Print a representation of this node in the schedule to stdout.

        :param int indent: level to which to indent output.
        '''
        print(self.indent(indent) + self.coloured_text + "[name:'"
              + self._reference + "']")

    def __str__(self):
        return "Reference[name:'" + self._reference + "']"

    def reference_accesses(self, var_accesses):
        '''Get all variable access information from this node, i.e.
        it sets this variable to be read.

        :param var_accesses: VariablesAccessInfo instance that stores the \
            information about variable accesses.
        :type var_accesses: \
            :py:class:`psyclone.core.access_info.VariablesAccessInfo`
        '''
        var_accesses.add_access(self._reference, AccessType.READ, self)


@six.add_metaclass(abc.ABCMeta)
class Operation(Node):
    '''
    Abstract base class for PSyIR nodes representing operators.

    :param operator: the operator used in the operation.
    :type operator: :py:class:`psyclone.psyGen.UnaryOperation.Operator` or \
                    :py:class:`psyclone.psyGen.BinaryOperation.Operator` or \
                    :py:class:`psyclone.psyGen.NaryOperation.Operator`
    :param parent: the parent node of this Operation in the PSyIR.
    :type parent: :py:class:`psyclone.psyGen.Node`

    :raises TypeError: if the supplied operator is not an instance of \
                       self.Operator.

    '''
    # Must be overridden in sub-class to hold an Enumeration of the Operators
    # that it can represent.
    Operator = None

    def __init__(self, operator, parent=None):
        super(Operation, self).__init__(parent=parent)

        if not isinstance(operator, self.Operator):
            raise TypeError(
                "{0} operator argument must be of type "
                "{0}.Operator but found {1}.".format(type(self).__name__,
                                                     type(operator).__name__))
        self._operator = operator

    @property
    @abc.abstractmethod
    def coloured_text(self):
        '''
        Abstract method to return the name of this node type with control
        codes for terminal colouring.

        :return: Name of node + control chars for colour.
        :rtype: str
        '''

    @property
    def operator(self):
        '''
        Return the operator.

        :return: Enumerated type capturing the operator.
        :rtype: :py:class:`psyclone.psyGen.UnaryOperation.Operator` or \
                :py:class:`psyclone.psyGen.BinaryOperation.Operator` or \
                :py:class:`psyclone.psyGen.NaryOperation.Operator`

        '''
        return self._operator

    def view(self, indent=0):
        '''
        Print a representation of this node in the schedule to stdout.

        :param int indent: level to which to indent output.

        '''
        print(self.indent(indent) + self.coloured_text + "[operator:'" +
              self._operator.name + "']")
        for entity in self._children:
            entity.view(indent=indent + 1)

    def __str__(self):
        result = "{0}[operator:'{1}']\n".format(type(self).__name__,
                                                self._operator.name)
        for entity in self._children:
            result += str(entity) + "\n"

        # Delete last line break
        if result[-1] == "\n":
            result = result[:-1]
        return result


class UnaryOperation(Operation):
    '''
    Node representing a UnaryOperation expression. As such it has one operand
    as child 0, and an attribute with the operator type.

    :param operator: Enumerated type capturing the unary operator.
    :type operator: :py:class:`psyclone.psyGen.UnaryOperation.Operator`
    :param parent: the parent node of this UnaryOperation in the PSyIR.
    :type parent: :py:class:`psyclone.psyGen.Node`

    '''
    Operator = Enum('Operator', [
        # Arithmetic Operators
        'MINUS', 'PLUS', 'SQRT', 'EXP', 'LOG', 'LOG10',
        # Logical Operators
        'NOT',
        # Trigonometric Operators
        'COS', 'SIN', 'TAN', 'ACOS', 'ASIN', 'ATAN',
        # Other Maths Operators
        'ABS', 'CEIL',
        # Casting Operators
        'REAL', 'INT'
        ])

    @property
    def coloured_text(self):
        '''
        Return the name of this node type with control codes for
        terminal colouring.

        :return: Name of node + control chars for colour.
        :rtype: str

        '''
        return colored("UnaryOperation",
                       SCHEDULE_COLOUR_MAP["Operation"])


class BinaryOperation(Operation):
    '''
    Node representing a BinaryOperation expression. As such it has two operands
    as children 0 and 1, and an attribute with the operator type.

    :param operator: the operator used in the operation.
    :type operator: :py:class:`psyclone.psyGen.BinaryOperation.Operator`
    :param parent: the parent node of this Operation in the PSyIR.
    :type parent: :py:class:`psyclone.psyGen.Node`

    '''
    Operator = Enum('Operator', [
        # Arithmetic Operators. ('REM' is remainder AKA 'MOD' in Fortran.)
        'ADD', 'SUB', 'MUL', 'DIV', 'REM', 'POW', 'SUM',
        # Relational Operators
        'EQ', 'NE', 'GT', 'LT', 'GE', 'LE',
        # Logical Operators
        'AND', 'OR',
        # Other Maths Operators
        'SIGN', 'MIN', 'MAX'
        ])

    @property
    def coloured_text(self):
        '''
        Return the name of this node type with control codes for
        terminal colouring.

        :returns: Name of node + control chars for colour.
        :rtype: str
        '''
        return colored("BinaryOperation",
                       SCHEDULE_COLOUR_MAP["Operation"])


class NaryOperation(Operation):
    '''
    Node representing a n-ary operation expression. The n operands are the
    stored as the 0 - n-1th children of this node and the type of the operator
    is held in an attribute.


    :param operator: the operator used in the operation.
    :type operator: :py:class:`psyclone.psyGen.NaryOperation.Operator`
    :param parent: the parent node of this Operation in the PSyIR.
    :type parent: :py:class:`psyclone.psyGen.Node`

    '''
    Operator = Enum('Operator', [
        # Arithmetic Operators
        'MAX', 'MIN', 'SUM'
        ])

    @property
    def coloured_text(self):
        '''
        Return the name of this node type with control codes for
        terminal colouring.

        :returns: Name of node + control chars for colour.
        :rtype: str

        '''
        return colored("NaryOperation", SCHEDULE_COLOUR_MAP["Operation"])


class Array(Reference):
    '''
    Node representing an Array reference. As such it has a reference and a
    subscript list as children 0 and 1, respectively.

    :param reference_name: node in the fparser2 parse tree representing array.
    :type reference_name: :py:class:`fparser.two.Fortran2003.Part_Ref.
    :param parent: the parent node of this Array in the PSyIR.
    :type parent: :py:class:`psyclone.psyGen.Node`

    '''
    def __init__(self, reference_name, parent):
        super(Array, self).__init__(reference_name, parent=parent)

    @property
    def coloured_text(self):
        '''
        Return the name of this node type with control codes for
        terminal colouring.

        :returns: Name of node + control chars for colour.
        :rtype: str
        '''
        return colored("ArrayReference", SCHEDULE_COLOUR_MAP["Reference"])

    def view(self, indent=0):
        '''
        Print a representation of this node in the schedule to stdout.

        :param int indent: level to which to indent output.
        '''
        super(Array, self).view(indent)
        for entity in self._children:
            entity.view(indent=indent + 1)

    def __str__(self):
        result = "Array" + super(Array, self).__str__() + "\n"
        for entity in self._children:
            result += str(entity) + "\n"
        return result

    def reference_accesses(self, var_accesses):
        '''Get all variable access information. All variables used as indices
        in the access of the array will be added as READ.
        :param var_accesses: \
            :py:class:`psyclone.core.access_info.VariablesAccessInfo`
        '''

        # This will set the array-name as READ
        super(Array, self).reference_accesses(var_accesses)

        # Now add all children: Note that the class Reference
        # does not recurse to the children (which store the indices), so at
        # this stage no index information has been stored:
        list_indices = []
        for child in self._children:
            child.reference_accesses(var_accesses)
            list_indices.append(child)

        if list_indices:
            var_info = var_accesses[self._reference]
            # The last entry in all_accesses is the one added above
            # in super(Array...). Add the indices to that entry.
            var_info.all_accesses[-1].indices = list_indices


class Literal(Node):
    '''
    Node representing a Literal

    :param str value: String representing the literal value.
    :param parent: the parent node of this Literal in the PSyIR.
    :type parent: :py:class:`psyclone.psyGen.Node`
    '''
    def __init__(self, value, parent=None):
        super(Literal, self).__init__(parent=parent)
        self._value = value

    @property
    def value(self):
        '''
        Return the value of the literal.

        :return: String representing the literal value.
        :rtype: str
        '''
        return self._value

    @property
    def coloured_text(self):
        '''
        Return the name of this node type with control codes for
        terminal colouring.

        :returns: Name of node + control chars for colour.
        :rtype: str
        '''
        return colored("Literal", SCHEDULE_COLOUR_MAP["Literal"])

    def view(self, indent=0):
        '''
        Print a representation of this node in the schedule to stdout.

        :param int indent: level to which to indent output.
        '''
        print(self.indent(indent) + self.coloured_text + "["
              + "value:'" + self._value + "']")

    def __str__(self):
        return "Literal[value:'" + self._value + "']"


class Return(Node):
    '''
    Node representing a Return statement (subroutine break without return
    value).

    :param parent: the parent node of this Return in the PSyIR.
    :type parent: :py:class:`psyclone.psyGen.Node`
    '''
    def __init__(self, parent=None):
        super(Return, self).__init__(parent=parent)

    @property
    def coloured_text(self):
        '''
        Return the name of this node type with control codes for
        terminal colouring.

        :return: Name of node + control chars for colour.
        :rtype: str
        '''
        return colored("Return", SCHEDULE_COLOUR_MAP["Return"])

    def view(self, indent=0):
        '''
        Print a representation of this node in the schedule to stdout.

        :param int indent: level to which to indent output.
        '''
        print(self.indent(indent) + self.coloured_text + "[]")

    def __str__(self):
        return "Return[]\n"


class Fparser2ASTProcessor(object):
    '''
    Class to encapsulate the functionality for processing the fparser2 AST and
    convert the nodes to PSyIR.
    '''

    unary_operators = OrderedDict([
        ('+', UnaryOperation.Operator.PLUS),
        ('-', UnaryOperation.Operator.MINUS),
        ('.not.', UnaryOperation.Operator.NOT),
        ('abs', UnaryOperation.Operator.ABS),
        ('ceiling', UnaryOperation.Operator.CEIL),
        ('exp', UnaryOperation.Operator.EXP),
        ('log', UnaryOperation.Operator.LOG),
        ('log10', UnaryOperation.Operator.LOG10),
        ('sin', UnaryOperation.Operator.SIN),
        ('asin', UnaryOperation.Operator.ASIN),
        ('cos', UnaryOperation.Operator.COS),
        ('acos', UnaryOperation.Operator.ACOS),
        ('tan', UnaryOperation.Operator.TAN),
        ('atan', UnaryOperation.Operator.ATAN),
        ('sqrt', UnaryOperation.Operator.SQRT),
        ('real', UnaryOperation.Operator.REAL),
        ('int', UnaryOperation.Operator.INT)])

    binary_operators = OrderedDict([
        ('+', BinaryOperation.Operator.ADD),
        ('-', BinaryOperation.Operator.SUB),
        ('*', BinaryOperation.Operator.MUL),
        ('/', BinaryOperation.Operator.DIV),
        ('**', BinaryOperation.Operator.POW),
        ('==', BinaryOperation.Operator.EQ),
        ('.eq.', BinaryOperation.Operator.EQ),
        ('/=', BinaryOperation.Operator.NE),
        ('.ne.', BinaryOperation.Operator.NE),
        ('<=', BinaryOperation.Operator.LE),
        ('.le.', BinaryOperation.Operator.LE),
        ('<', BinaryOperation.Operator.LT),
        ('.lt.', BinaryOperation.Operator.LT),
        ('>=', BinaryOperation.Operator.GE),
        ('.ge.', BinaryOperation.Operator.GE),
        ('>', BinaryOperation.Operator.GT),
        ('.gt.', BinaryOperation.Operator.GT),
        ('.and.', BinaryOperation.Operator.AND),
        ('.or.', BinaryOperation.Operator.OR),
        ('sign', BinaryOperation.Operator.SIGN),
        ('sum', BinaryOperation.Operator.SUM),
        ('max', BinaryOperation.Operator.MAX),
        ('min', BinaryOperation.Operator.MIN),
        ('mod', BinaryOperation.Operator.REM)])

    nary_operators = OrderedDict([
        ('max', NaryOperation.Operator.MAX),
        ('min', NaryOperation.Operator.MIN),
        ('sum', NaryOperation.Operator.SUM)])

    def __init__(self):
        from fparser.two import utils
        # Map of fparser2 node types to handlers (which are class methods)
        self.handlers = {
            Fortran2003.Assignment_Stmt: self._assignment_handler,
            Fortran2003.Name: self._name_handler,
            Fortran2003.Parenthesis: self._parenthesis_handler,
            Fortran2003.Part_Ref: self._part_ref_handler,
            Fortran2003.If_Stmt: self._if_stmt_handler,
            utils.NumberBase: self._number_handler,
            utils.BinaryOpBase: self._binary_op_handler,
            Fortran2003.End_Do_Stmt: self._ignore_handler,
            Fortran2003.End_Subroutine_Stmt: self._ignore_handler,
            Fortran2003.If_Construct: self._if_construct_handler,
            Fortran2003.Case_Construct: self._case_construct_handler,
            Fortran2003.Return_Stmt: self._return_handler,
            Fortran2003.UnaryOpBase: self._unary_op_handler,
            Fortran2003.Block_Nonlabel_Do_Construct:
                self._do_construct_handler,
            Fortran2003.Intrinsic_Function_Reference: self._intrinsic_handler,
        }

    @staticmethod
    def nodes_to_code_block(parent, statements):
        '''
        Create a CodeBlock for the supplied list of statements
        and then wipe the list of statements. A CodeBlock is a node
        in the PSyIR (Schedule) that represents a sequence of one or more
        Fortran statements which PSyclone does not attempt to handle.

        :param parent: Node in the PSyclone AST to which to add this code \
                       block.
        :type parent: :py:class:`psyclone.psyGen.Node`
        :param list statements: List of fparser2 AST nodes constituting the \
                                code block.
        :rtype: :py:class:`psyclone.CodeBlock`
        '''
        if not statements:
            return None

        code_block = CodeBlock(statements, parent=parent)
        parent.addchild(code_block)
        del statements[:]
        return code_block

    @staticmethod
    def get_inputs_outputs(nodes):
        '''
        Identify variables that are inputs and outputs to the section of
        Fortran code represented by the supplied list of nodes in the
        fparser2 parse tree. Loop variables are ignored.

        :param nodes: list of Nodes in the fparser2 AST to analyse.
        :type nodes: list of :py:class:`fparser.two.utils.Base`

        :return: 3-tuple of list of inputs, list of outputs, list of in-outs
        :rtype: (list of str, list of str, list of str)
        '''
        from fparser.two.Fortran2003 import Assignment_Stmt, Part_Ref, \
            Data_Ref, If_Then_Stmt, Array_Section
        from fparser.two.utils import walk_ast
        readers = set()
        writers = set()
        readwrites = set()
        # A dictionary of all array accesses that we encounter - used to
        # sanity check the readers and writers we identify.
        all_array_refs = {}

        # Loop over a flat list of all the nodes in the supplied region
        for node in walk_ast(nodes):

            if isinstance(node, Assignment_Stmt):
                # Found lhs = rhs
                structure_name_str = None

                lhs = node.items[0]
                rhs = node.items[2]
                # Do RHS first as we cull readers after writers but want to
                # keep a = a + ... as the RHS is computed before assigning
                # to the LHS
                for node2 in walk_ast([rhs]):
                    if isinstance(node2, Part_Ref):
                        name = node2.items[0].string
                        if name.upper() not in FORTRAN_INTRINSICS:
                            if name not in writers:
                                readers.add(name)
                    if isinstance(node2, Data_Ref):
                        # TODO we need a robust implementation - issue #309.
                        raise NotImplementedError(
                            "get_inputs_outputs: derived-type references on "
                            "the RHS of assignments are not yet supported.")
                # Now do LHS
                if isinstance(lhs, Data_Ref):
                    # This is a structure which contains an array access.
                    structure_name_str = lhs.items[0].string
                    writers.add(structure_name_str)
                    lhs = lhs.items[1]
                if isinstance(lhs, (Part_Ref, Array_Section)):
                    # This is an array reference
                    name_str = lhs.items[0].string
                    if structure_name_str:
                        # Array ref is part of a derived type
                        name_str = "{0}%{1}".format(structure_name_str,
                                                    name_str)
                        structure_name_str = None
                    writers.add(name_str)
            elif isinstance(node, If_Then_Stmt):
                # Check for array accesses in IF statements
                array_refs = walk_ast([node], [Part_Ref])
                for ref in array_refs:
                    name = ref.items[0].string
                    if name.upper() not in FORTRAN_INTRINSICS:
                        if name not in writers:
                            readers.add(name)
            elif isinstance(node, Part_Ref):
                # Keep a record of all array references to check that we
                # haven't missed anything. Once #309 is done we should be
                # able to get rid of this check.
                name = node.items[0].string
                if name.upper() not in FORTRAN_INTRINSICS and \
                   name not in all_array_refs:
                    all_array_refs[name] = node
            elif node:
                # TODO #309 handle array accesses in other contexts, e.g. as
                # loop bounds in DO statements.
                pass

        # Sanity check that we haven't missed anything. To be replaced when
        # #309 is done.
        accesses = list(readers) + list(writers)
        for name, node in all_array_refs.items():
            if name not in accesses:
                # A matching bare array access hasn't been found but it
                # might have been part of a derived-type access so check
                # for that.
                found = False
                for access in accesses:
                    if "%"+name in access:
                        found = True
                        break
                if not found:
                    raise InternalError(
                        "Array '{0}' present in source code ('{1}') but not "
                        "identified as being read or written.".
                        format(name, str(node)))
        # Now we check for any arrays that are both read and written
        readwrites = readers & writers
        # Remove them from the readers and writers sets
        readers = readers - readwrites
        writers = writers - readwrites
        # Convert sets to lists and sort so that we get consistent results
        # between Python versions (for testing)
        rlist = list(readers)
        rlist.sort()
        wlist = list(writers)
        wlist.sort()
        rwlist = list(readwrites)
        rwlist.sort()

        return (rlist, wlist, rwlist)

    @staticmethod
    def _create_schedule(name):
        '''
        Create an empty KernelSchedule.

        :param str name: Name of the subroutine represented by the kernel.
        :returns: New KernelSchedule empty object.
        :rtype: py:class:`psyclone.psyGen.KernelSchedule`
        '''
        return KernelSchedule(name)

    def generate_schedule(self, name, module_ast):
        '''
        Create a KernelSchedule from the supplied fparser2 AST.

        :param str name: Name of the subroutine represented by the kernel.
        :param module_ast: fparser2 AST of the full module where the kernel \
                           code is located.
        :type module_ast: :py:class:`fparser.two.Fortran2003.Program`
        :raises GenerationError: Unable to generate a kernel schedule from the
                                 provided fpaser2 parse tree.
        '''
        def first_type_match(nodelist, typekind):
            '''
            Returns the first instance of the specified type in the given
            node list.

            :param list nodelist: List of fparser2 nodes.
            :param type typekind: The fparse2 Type we are searching for.
            '''
            for node in nodelist:
                if isinstance(node, typekind):
                    return node
            raise ValueError  # Type not found

        def search_subroutine(nodelist, searchname):
            '''
            Returns the first instance of the specified subroutine in the given
            node list.

            :param list nodelist: List of fparser2 nodes.
            :param str searchname: Name of the subroutine we are searching for.
            '''
            for node in nodelist:
                if (isinstance(node, Fortran2003.Subroutine_Subprogram) and
                        str(node.content[0].get_name()) == searchname):
                    return node
            raise ValueError  # Subroutine not found

        new_schedule = self._create_schedule(name)

        # Assume just 1 Fortran module definition in the file
        if len(module_ast.content) > 1:
            raise GenerationError("Unexpected AST when generating '{0}' "
                                  "kernel schedule. Just one "
                                  "module definition per file supported."
                                  "".format(name))

        # TODO: Metadata can be also accessed for validation (issue #288)

        try:
            mod_content = module_ast.content[0].content
            subroutines = first_type_match(mod_content,
                                           Fortran2003.Module_Subprogram_Part)
            subroutine = search_subroutine(subroutines.content, name)
        except (ValueError, IndexError):
            raise GenerationError("Unexpected kernel AST. Could not find "
                                  "subroutine: {0}".format(name))

        try:
            sub_spec = first_type_match(subroutine.content,
                                        Fortran2003.Specification_Part)
            decl_list = sub_spec.content
            arg_list = subroutine.content[0].items[2].items
        except ValueError:
            # Subroutine without declarations, continue with empty lists.
            decl_list = []
            arg_list = []
        except (IndexError, AttributeError):
            # Subroutine without argument list, continue with empty list.
            arg_list = []
        finally:
            self.process_declarations(new_schedule, decl_list, arg_list)

        try:
            sub_exec = first_type_match(subroutine.content,
                                        Fortran2003.Execution_Part)
        except ValueError:
            pass
        else:
            self.process_nodes(new_schedule, sub_exec.content, sub_exec)

        return new_schedule

    @staticmethod
    def _parse_dimensions(dimensions, symbol_table):
        '''
        Parse the fparser dimension attribute into a shape list with
        the extent of each dimension.

        :param dimensions: fparser dimension attribute
        :type dimensions: \
            :py:class:`fparser.two.Fortran2003.Dimension_Attr_Spec`
        :param symbol_table: Symbol table of the declaration context.
        :type symbol_table: :py:class:`psyclone.psyGen.SymbolTable`
        :returns: Shape of the attribute in column-major order (leftmost \
                  index is contiguous in memory). Each entry represents \
                  an array dimension. If it is 'None' the extent of that \
                  dimension is unknown, otherwise it holds an integer \
                  with the extent. If it is an empty list then the symbol \
                  represents a scalar.
        :rtype: list
        '''
        from fparser.two.utils import walk_ast
        shape = []

        # Traverse shape specs in Depth-first-search order
        for dim in walk_ast([dimensions], [Fortran2003.Assumed_Shape_Spec,
                                           Fortran2003.Explicit_Shape_Spec,
                                           Fortran2003.Assumed_Size_Spec]):

            if isinstance(dim, Fortran2003.Assumed_Size_Spec):
                raise NotImplementedError(
                    "Could not process {0}. Assumed-size arrays"
                    " are not supported.".format(dimensions))

            elif isinstance(dim, Fortran2003.Assumed_Shape_Spec):
                shape.append(None)

            elif isinstance(dim, Fortran2003.Explicit_Shape_Spec):
                def _unsupported_type_error(dimensions):
                    raise NotImplementedError(
                        "Could not process {0}. Only scalar integer literals"
                        " or symbols are supported for explicit shape array "
                        "declarations.".format(dimensions))
                if isinstance(dim.items[1],
                              Fortran2003.Int_Literal_Constant):
                    shape.append(int(dim.items[1].items[0]))
                elif isinstance(dim.items[1], Fortran2003.Name):
                    sym = symbol_table.lookup(dim.items[1].string)
                    if sym.datatype != 'integer' or sym.shape:
                        _unsupported_type_error(dimensions)
                    shape.append(sym)
                else:
                    _unsupported_type_error(dimensions)

            else:
                raise InternalError(
                    "Reached end of loop body and {0} has"
                    " not been handled.".format(type(dim)))

        return shape

    def process_declarations(self, parent, nodes, arg_list):
        '''
        Transform the variable declarations in the fparser2 parse tree into
        symbols in the PSyIR parent node symbol table.

        :param parent: PSyIR node in which to insert the symbols found.
        :type parent: :py:class:`psyclone.psyGen.KernelSchedule`
        :param nodes: fparser2 AST nodes to search for declaration statements.
        :type nodes: list of :py:class:`fparser.two.utils.Base`
        :param arg_list: fparser2 AST node containing the argument list.
        :type arg_list: :py:class:`fparser.Fortran2003.Dummy_Arg_List`
        :raises NotImplementedError: The provided declarations contain
                                     attributes which are not supported yet.
        :raises GenerationError: If the parse tree for a USE statement does \
                                 not have the expected structure.
        '''
        from fparser.two.utils import walk_ast

        def iterateitems(nodes):
            '''
            At the moment fparser nodes can be of type None, a single element
            or a list of elements. This helper function provide a common
            iteration interface. This could be improved when fpaser/#170 is
            fixed.
            :param nodes: fparser2 AST node.
            :type nodes: None or List or :py:class:`fparser.two.utils.Base`
            :returns: Returns nodes but always encapsulated in a list
            :rtype: list
            '''
            if nodes is None:
                return []
            if type(nodes).__name__.endswith("_List"):
                return nodes.items
            return [nodes]

        # Look at any USE statments
        for decl in walk_ast(nodes, [Fortran2003.Use_Stmt]):

            # Check that the parse tree is what we expect
            if len(decl.items) != 5:
                # We can't just do str(decl) as that also checks that items
                # is of length 5
                text = ""
                for item in decl.items:
                    if item:
                        text += str(item)
                raise GenerationError(
                    "Expected the parse tree for a USE statement to contain "
                    "5 items but found {0} for '{1}'".format(len(decl.items),
                                                             text))
            if not isinstance(decl.items[4],
                              (Fortran2003.Name, Fortran2003.Only_List)):
                # This USE doesn't have an ONLY clause so we skip it. We
                # don't raise an error as this will only become a problem if
                # this Schedule represents a kernel that is the target of a
                # transformation. See #315.
                continue
            mod_name = str(decl.items[2])
            for name in iterateitems(decl.items[4]):
                # Create an entry in the SymbolTable for each symbol named
                # in the ONLY clause.
                parent.symbol_table.add(
                    Symbol(str(name), datatype='deferred',
                           interface=Symbol.FortranGlobal(mod_name)))

        for decl in walk_ast(nodes, [Fortran2003.Type_Declaration_Stmt]):
            (type_spec, attr_specs, entities) = decl.items

            # Parse type_spec, currently just 'real', 'integer', 'logical' and
            # 'character' intrinsic types are supported.
            datatype = None
            if isinstance(type_spec, Fortran2003.Intrinsic_Type_Spec):
                if str(type_spec.items[0]).lower() == 'real':
                    datatype = 'real'
                elif str(type_spec.items[0]).lower() == 'integer':
                    datatype = 'integer'
                elif str(type_spec.items[0]).lower() == 'character':
                    datatype = 'character'
                elif str(type_spec.items[0]).lower() == 'logical':
                    datatype = 'boolean'
            if datatype is None:
                raise NotImplementedError(
                    "Could not process {0}. Only 'real', 'integer', "
                    "'logical' and 'character' intrinsic types are "
                    "supported.".format(str(decl.items)))

            # Parse declaration attributes:
            # 1) If no dimension attribute is provided, it defaults to scalar.
            attribute_shape = []
            # 2) If no intent attribute is provided, it is provisionally
            # marked as a local variable (when the argument list is parsed,
            # arguments with no explicit intent are updated appropriately).
            interface = None
            for attr in iterateitems(attr_specs):
                if isinstance(attr, Fortran2003.Attr_Spec):
                    normalized_string = str(attr).lower().replace(' ', '')
                    if "intent(in)" in normalized_string:
                        interface = Symbol.Argument(access=Symbol.Access.READ)
                    elif "intent(out)" in normalized_string:
                        interface = Symbol.Argument(access=Symbol.Access.WRITE)
                    elif "intent(inout)" in normalized_string:
                        interface = Symbol.Argument(
                            access=Symbol.Access.READWRITE)
                    else:
                        raise NotImplementedError(
                            "Could not process {0}. Unrecognized attribute "
                            "'{1}'.".format(decl.items, str(attr)))
                elif isinstance(attr, Fortran2003.Dimension_Attr_Spec):
                    attribute_shape = \
                        self._parse_dimensions(attr, parent.symbol_table)
                else:
                    raise NotImplementedError(
                        "Could not process {0}. Unrecognized attribute "
                        "type {1}.".format(decl.items, str(type(attr))))

            # Parse declarations RHS and declare new symbol into the
            # parent symbol table for each entity found.
            for entity in iterateitems(entities):
                (name, array_spec, char_len, initialisation) = entity.items

                # If the entity has an array-spec shape, it has priority.
                # Otherwise use the declaration attribute shape.
                if array_spec is not None:
                    entity_shape = \
                        self._parse_dimensions(array_spec, parent.symbol_table)
                else:
                    entity_shape = attribute_shape

                if initialisation is not None:
                    raise NotImplementedError(
                        "Could not process {0}. Initialisations on the"
                        " declaration statements are not supported."
                        "".format(decl.items))

                if char_len is not None:
                    raise NotImplementedError(
                        "Could not process {0}. Character length "
                        "specifications are not supported."
                        "".format(decl.items))

                parent.symbol_table.add(Symbol(str(name), datatype,
                                               shape=entity_shape,
                                               interface=interface))

        try:
            arg_symbols = []
            # Ensure each associated symbol has the correct interface info.
            for arg_name in [x.string for x in arg_list]:
                symbol = parent.symbol_table.lookup(arg_name)
                if symbol.scope == 'local':
                    # We didn't previously know that this Symbol was an
                    # argument (as it had no 'intent' qualifier). Mark
                    # that it is an argument by specifying its interface.
                    # A Fortran argument has intent(inout) by default
                    symbol.interface = Symbol.Argument(
                        access=Symbol.Access.READWRITE)
                arg_symbols.append(symbol)
            # Now that we've updated the Symbols themselves, set the
            # argument list
            parent.symbol_table.specify_argument_list(arg_symbols)
        except KeyError:
            raise InternalError("The kernel argument "
                                "list '{0}' does not match the variable "
                                "declarations for fparser nodes {1}."
                                "".format(str(arg_list), nodes))

        # fparser2 does not always handle Statement Functions correctly, this
        # loop checks for Stmt_Functions that should be an array statement
        # and recovers them, otherwise it raises an error as currently
        # Statement Functions are not supported in PSyIR.
        for stmtfn in walk_ast(nodes, [Fortran2003.Stmt_Function_Stmt]):
            (fn_name, arg_list, scalar_expr) = stmtfn.items
            try:
                symbol = parent.symbol_table.lookup(fn_name.string)
                if symbol.is_array:
                    # This is an array assignment wrongly categorized as a
                    # statement_function by fparser2.
                    array_name = fn_name
                    if hasattr(arg_list, 'items'):
                        array_subscript = arg_list.items
                    else:
                        array_subscript = [arg_list]
                    assignment_rhs = scalar_expr

                    # Create assingment node
                    assignment = Assignment(parent=parent)
                    parent.addchild(assignment)

                    # Build lhs
                    lhs = Array(array_name.string, parent=assignment)
                    self.process_nodes(parent=lhs, nodes=array_subscript,
                                       nodes_parent=arg_list)
                    assignment.addchild(lhs)

                    # Build rhs
                    self.process_nodes(parent=assignment,
                                       nodes=[assignment_rhs],
                                       nodes_parent=scalar_expr)
                else:
                    raise InternalError(
                        "Could not process '{0}'. Symbol '{1}' is in the"
                        " SymbolTable but it is not an array as expected, so"
                        " it can not be recovered as an array assignment."
                        "".format(str(stmtfn), symbol.name))
            except KeyError:
                raise NotImplementedError(
                    "Could not process '{0}'. Statement Function declarations "
                    "are not supported.".format(str(stmtfn)))

    # TODO remove nodes_parent argument once fparser2 AST contains
    # parent information (fparser/#102).
    def process_nodes(self, parent, nodes, nodes_parent):
        '''
        Create the PSyIR of the supplied list of nodes in the
        fparser2 AST. Currently also inserts parent information back
        into the fparser2 AST. This is a workaround until fparser2
        itself generates and stores this information.

        :param parent: Parent node in the PSyIR we are constructing.
        :type parent: :py:class:`psyclone.psyGen.Node`
        :param nodes: List of sibling nodes in fparser2 AST.
        :type nodes: list of :py:class:`fparser.two.utils.Base`
        :param nodes_parent: the parent of the supplied list of nodes in \
                             the fparser2 AST.
        :type nodes_parent: :py:class:`fparser.two.utils.Base`
        '''
        code_block_nodes = []
        for child in nodes:
            # TODO remove this line once fparser2 contains parent
            # information (fparser/#102)
            child._parent = nodes_parent  # Retro-fit parent info

            try:
                psy_child = self._create_child(child, parent)
            except NotImplementedError:
                # If child type implementation not found, add them on the
                # ongoing code_block node list.
                code_block_nodes.append(child)
            else:
                if psy_child:
                    self.nodes_to_code_block(parent, code_block_nodes)
                    parent.addchild(psy_child)
                # If psy_child is not initialised but it didn't produce a
                # NotImplementedError, it means it is safe to ignore it.

        # Complete any unfinished code-block
        self.nodes_to_code_block(parent, code_block_nodes)

    def _create_child(self, child, parent=None):
        '''
        Create a PSyIR node representing the supplied fparser 2 node.

        :param child: node in fparser2 AST.
        :type child: :py:class:`fparser.two.utils.Base`
        :param parent: Parent node of the PSyIR node we are constructing.
        :type parent: :py:class:`psyclone.psyGen.Node`
        :raises NotImplementedError: There isn't a handler for the provided \
                child type.
        :returns: Returns the PSyIR representation of child, which can be a \
                  single node, a tree of nodes or None if the child can be \
                  ignored.
        :rtype: :py:class:`psyclone.psyGen.Node` or NoneType
        '''
        handler = self.handlers.get(type(child))
        if handler is None:
            # If the handler is not found then check with the first
            # level parent class. This is done to simplify the
            # handlers map when multiple fparser2 types can be
            # processed with the same handler. (e.g. Subclasses of
            # BinaryOpBase: Mult_Operand, Add_Operand, Level_2_Expr,
            # ... can use the same handler.)
            generic_type = type(child).__bases__[0]
            handler = self.handlers.get(generic_type)
            if not handler:
                raise NotImplementedError()
        return handler(child, parent)

    def _ignore_handler(self, *_):
        '''
        This handler returns None indicating that the associated
        fparser2 node can be ignored.

        Note that this method contains ignored arguments to comform with
        the handler(node, parent) method interface.

        :returns: None
        :rtype: NoneType
        '''
        return None

    def _create_loop(self, parent, variable_name):
        '''
        Create a Loop instance. This is done outside _do_construct_handler
        because some APIs may want to instantiate a specialised Loop.

        :param parent: the parent of the node.
        :type parent: :py:class:`psyclone.psyGen.Node`
        :param str variable_name: name of the iteration variable.

        :return: a new Loop instance.
        :rtype: :py:class:`psyclone.psyGen.Loop`

        '''
        return Loop(parent=parent, variable_name=variable_name)

    def _process_loopbody(self, loop_body, node):
        ''' Process the loop body. This is done outside _do_construct_handler
        because some APIs may want to perform specialised actions. By default
        continue processing the tree nodes inside the loop body.

        :param loop_body: Schedule representing the body of the loop.
        :type loop_body: :py:class:`psyclone.psyGen.Schedule`
        :param node: fparser loop node being processed.
        :type node: \
            :py:class:`fparser.two.Fortran2003.Block_Nonlabel_Do_Construct`
        '''
        # Process loop body (ignore 'do' and 'end do' statements with [1:-1])
        self.process_nodes(parent=loop_body, nodes=node.content[1:-1],
                           nodes_parent=node)

    def _do_construct_handler(self, node, parent):
        '''
        Transforms a fparser2 Do Construct into its PSyIR representation.

        :param node: node in fparser2 tree.
        :type node: \
            :py:class:`fparser.two.Fortran2003.Block_Nonlabel_Do_Construct`
        :param parent: parent node of the PSyIR node we are constructing.
        :type parent: :py:class:`psyclone.psyGen.Node`

        :returns: PSyIR representation of node
        :rtype: :py:class:`psyclone.psyGen.Loop`

        :raises InternalError: if the fparser2 tree has an unexpected \
            structure.
        '''
        from fparser.two.utils import walk_ast
        from fparser.two import Fortran2003
        ctrl = walk_ast(node.content, [Fortran2003.Loop_Control])
        if not ctrl:
            raise InternalError(
                "Unrecognised form of DO loop - failed to find Loop_Control "
                "element in the node '{0}'.".format(str(node)))
        if ctrl[0].items[0]:
            # If this is a DO WHILE then the first element of items will not
            # be None. (See `fparser.two.Fortran2003.Loop_Control`.)
            # TODO #359 DO WHILE's are currently just put into CodeBlocks
            # rather than being properly described in the PSyIR.
            raise NotImplementedError()

        # Second element of items member of Loop Control is itself a tuple
        # containing:
        #   Loop variable, [start value expression, end value expression, step
        #   expression]
        # Loop variable will be an instance of Fortran2003.Name
        loop_var = str(ctrl[0].items[1][0])
        variable_name = str(loop_var)
        loop = self._create_loop(parent, variable_name)
        loop._ast = node

        # Get the loop limits. These are given in a list which is the second
        # element of a tuple which is itself the second element of the items
        # tuple:
        # (None, (Name('jk'), [Int_Literal_Constant('1', None), Name('jpk'),
        #                      Int_Literal_Constant('1', None)]), None)
        limits_list = ctrl[0].items[1][1]

        # Start expression child
        self.process_nodes(parent=loop, nodes=[limits_list[0]],
                           nodes_parent=ctrl)

        # Stop expression child
        self.process_nodes(parent=loop, nodes=[limits_list[1]],
                           nodes_parent=ctrl)

        # Step expression child
        if len(limits_list) == 3:
            self.process_nodes(parent=loop, nodes=[limits_list[2]],
                               nodes_parent=ctrl)
        else:
            # Default loop increment is 1
            default_step = Literal("1", parent=loop)
            loop.addchild(default_step)

        # Create Loop body Schedule
        loop_body = Schedule(parent=loop)
        loop_body._ast = node
        loop.addchild(loop_body)
        self._process_loopbody(loop_body, node)

        return loop

    def _if_construct_handler(self, node, parent):
        '''
        Transforms an fparser2 If_Construct to the PSyIR representation.

        :param node: node in fparser2 tree.
        :type node: :py:class:`fparser.two.Fortran2003.If_Construct`
        :param parent: Parent node of the PSyIR node we are constructing.
        :type parent: :py:class:`psyclone.psyGen.Node`
        :returns: PSyIR representation of node
        :rtype: :py:class:`psyclone.psyGen.IfBlock`
        :raises InternalError: If the fparser2 tree has an unexpected \
            structure.
        '''

        # Check that the fparser2 parsetree has the expected structure
        if not isinstance(node.content[0], Fortran2003.If_Then_Stmt):
            raise InternalError(
                "Failed to find opening if then statement in: "
                "{0}".format(str(node)))
        if not isinstance(node.content[-1], Fortran2003.End_If_Stmt):
            raise InternalError(
                "Failed to find closing end if statement in: "
                "{0}".format(str(node)))

        # Search for all the conditional clauses in the If_Construct
        clause_indices = []
        for idx, child in enumerate(node.content):
            child._parent = node  # Retrofit parent info
            if isinstance(child, (Fortran2003.If_Then_Stmt,
                                  Fortran2003.Else_Stmt,
                                  Fortran2003.Else_If_Stmt,
                                  Fortran2003.End_If_Stmt)):
                clause_indices.append(idx)

        # Deal with each clause: "if", "else if" or "else".
        ifblock = None
        currentparent = parent
        num_clauses = len(clause_indices) - 1
        for idx in range(num_clauses):
            start_idx = clause_indices[idx]
            end_idx = clause_indices[idx+1]
            clause = node.content[start_idx]

            if isinstance(clause, (Fortran2003.If_Then_Stmt,
                                   Fortran2003.Else_If_Stmt)):
                # If it's an 'IF' clause just create an IfBlock, otherwise
                # it is an 'ELSE' clause and it needs an IfBlock annotated
                # with 'was_elseif' inside a Schedule.
                newifblock = None
                if isinstance(clause, Fortran2003.If_Then_Stmt):
                    ifblock = IfBlock(parent=currentparent)
                    ifblock.ast = node  # Keep pointer to fpaser2 AST
                    newifblock = ifblock
                else:
                    elsebody = Schedule(parent=currentparent)
                    currentparent.addchild(elsebody)
                    newifblock = IfBlock(parent=elsebody,
                                         annotation='was_elseif')
                    elsebody.addchild(newifblock)

                    # Keep pointer to fpaser2 AST
                    elsebody.ast = node.content[start_idx]
                    newifblock.ast = node.content[start_idx]

                # Create condition as first child
                self.process_nodes(parent=newifblock,
                                   nodes=[clause.items[0]],
                                   nodes_parent=node)

                # Create if-body as second child
                ifbody = Schedule(parent=ifblock)
                ifbody.ast = node.content[start_idx + 1]
                ifbody.ast_end = node.content[end_idx - 1]
                newifblock.addchild(ifbody)
                self.process_nodes(parent=ifbody,
                                   nodes=node.content[start_idx + 1:end_idx],
                                   nodes_parent=node)

                currentparent = newifblock

            elif isinstance(clause, Fortran2003.Else_Stmt):
                if not idx == num_clauses - 1:
                    raise InternalError(
                        "Else clause should only be found next to last "
                        "clause, but found {0}".format(node.content))
                elsebody = Schedule(parent=currentparent)
                currentparent.addchild(elsebody)
                elsebody.ast = node.content[start_idx]
                elsebody.ast_end = node.content[end_idx]
                self.process_nodes(parent=elsebody,
                                   nodes=node.content[start_idx + 1:end_idx],
                                   nodes_parent=node)
            else:
                raise InternalError(
                    "Only fparser2 If_Then_Stmt, Else_If_Stmt and Else_Stmt "
                    "are expected, but found {0}.".format(clause))

        return ifblock

    def _if_stmt_handler(self, node, parent):
        '''
        Transforms an fparser2 If_Stmt to the PSyIR representation.

        :param node: node in fparser2 AST.
        :type node: :py:class:`fparser.two.Fortran2003.If_Stmt`
        :param parent: Parent node of the PSyIR node we are constructing.
        :type parent: :py:class:`psyclone.psyGen.Node`
        :returns: PSyIR representation of node
        :rtype: :py:class:`psyclone.psyGen.IfBlock`
        '''
        ifblock = IfBlock(parent=parent, annotation='was_single_stmt')
        ifblock.ast = node
        self.process_nodes(parent=ifblock, nodes=[node.items[0]],
                           nodes_parent=node)
        ifbody = Schedule(parent=ifblock)
        ifblock.addchild(ifbody)
        self.process_nodes(parent=ifbody, nodes=[node.items[1]],
                           nodes_parent=node)
        return ifblock

    def _case_construct_handler(self, node, parent):
        '''
        Transforms an fparser2 Case_Construct to the PSyIR representation.

        :param node: node in fparser2 tree.
        :type node: :py:class:`fparser.two.Fortran2003.Case_Construct`
        :param parent: Parent node of the PSyIR node we are constructing.
        :type parent: :py:class:`psyclone.psyGen.Node`

        :returns: PSyIR representation of node
        :rtype: :py:class:`psyclone.psyGen.IfBlock`

        :raises InternalError: If the fparser2 tree has an unexpected \
            structure.
        :raises NotImplementedError: If the fparser2 tree contains an \
            unsupported structure and should be placed in a CodeBlock.

        '''
        # Check that the fparser2 parsetree has the expected structure
        if not isinstance(node.content[0], Fortran2003.Select_Case_Stmt):
            raise InternalError(
                "Failed to find opening case statement in: "
                "{0}".format(str(node)))
        if not isinstance(node.content[-1], Fortran2003.End_Select_Stmt):
            raise InternalError(
                "Failed to find closing case statement in: "
                "{0}".format(str(node)))

        # Search for all the CASE clauses in the Case_Construct. We do this
        # because the fp2 parse tree has a flat structure at this point with
        # the clauses being siblings of the contents of the clauses. The
        # final index in this list will hold the position of the end-select
        # statement.
        clause_indices = []
        selector = None
        # The position of the 'case default' clause, if any
        default_clause_idx = None
        for idx, child in enumerate(node.content):
            child._parent = node  # Retrofit parent info
            if isinstance(child, Fortran2003.Select_Case_Stmt):
                selector = child.items[0]
            if isinstance(child, Fortran2003.Case_Stmt):
                if not isinstance(child.items[0], Fortran2003.Case_Selector):
                    raise InternalError(
                        "Unexpected parse tree structure. Expected child of "
                        "Case_Stmt to be a Case_Selector but got: '{0}'".
                        format(type(child.items[0]).__name__))
                case_expression = child.items[0].items[0]
                if case_expression is None:
                    # This is a 'case default' clause - store its position.
                    # We do this separately as this clause is special and
                    # will be added as a final 'else'.
                    default_clause_idx = idx
                clause_indices.append(idx)
            if isinstance(child, Fortran2003.End_Select_Stmt):
                clause_indices.append(idx)

        # Deal with each Case_Stmt
        rootif = None
        currentparent = parent
        num_clauses = len(clause_indices) - 1
        for idx in range(num_clauses):
            # Skip the 'default' clause for now because we handle it last
            if clause_indices[idx] == default_clause_idx:
                continue
            start_idx = clause_indices[idx]
            end_idx = clause_indices[idx+1]
            clause = node.content[start_idx]
            case = clause.items[0]

            ifblock = IfBlock(parent=currentparent,
                              annotation='was_case')
            ifblock.ast = node.content[start_idx]
            ifblock.ast_end = node.content[end_idx - 1]

            if isinstance(case.items[0],
                          Fortran2003.Case_Value_Range_List):
                # We have a list of conditions in one CASE stmt which
                # we need to combine with OR operators
                self._process_case_value_list(selector,
                                              case.items[0].items,
                                              case.items[0], ifblock)
            else:
                # We only have a single condition
                # TODO once fparser/#170 is done we might never take
                # this branch...
                self._process_case_value(selector, case.items[0],
                                         case, ifblock)

            # Add If_body
            ifbody = Schedule(parent=ifblock)
            self.process_nodes(parent=ifbody,
                               nodes=node.content[start_idx + 1:
                                                  end_idx],
                               nodes_parent=node)
            ifblock.addchild(ifbody)
            ifbody.ast = node.content[start_idx + 1]
            ifbody.ast_end = node.content[end_idx - 1]

            if rootif:
                # If rootif is already initialised we chain the new
                # case in the last else branch.
                elsebody = Schedule(parent=currentparent)
                currentparent.addchild(elsebody)
                elsebody.addchild(ifblock)
                elsebody.ast = node.content[start_idx + 1]
                elsebody.ast_end = node.content[end_idx - 1]
            else:
                rootif = ifblock

            currentparent = ifblock

        if default_clause_idx:
            # Finally, add the content of the 'default' clause as a last
            # 'else' clause.
            elsebody = Schedule(parent=currentparent)
            start_idx = default_clause_idx
            # Find the next 'case' clause that occurs after 'case default'
            # (if any)
            end_idx = -1
            for idx in clause_indices:
                if idx > default_clause_idx:
                    end_idx = idx
                    break
            self.process_nodes(parent=elsebody,
                               nodes=node.content[start_idx + 1:
                                                  end_idx],
                               nodes_parent=node)
            currentparent.addchild(elsebody)
            elsebody.ast = node.content[start_idx + 1]
            elsebody.ast_end = node.content[end_idx - 1]
        return rootif

    def _process_case_value_list(self, selector, nodes, nodes_parent, parent):
        '''
        Processes the supplied list of fparser2 nodes representing case-value
        expressions and constructs the equivalent PSyIR representation.
        e.g. for:

               SELECT CASE(my_flag)
               CASE(var1, var2:var3, :var5)
                 my_switch = .true.
               END SELECT

        the equivalent logical expression is:

        my_flag == var1 OR (myflag>=var2 AND myflag <= var3) OR my_flag <= var5

        and the corresponding structure of the PSyIR that we create is:

                    OR
                   /  \
                 EQ    OR
                      /  \
                   AND    LE
                  /  \
                GE    LE

        :param selector: the fparser2 parse tree representing the \
                      selector_expression in SELECT CASE(selector_expression).
        :type selector: sub-class of :py:class:`fparser.two.utils.Base`
        :param nodes: the nodes representing the label-list of the current \
                      CASE() clause.
        :type nodes: list of :py:class:`fparser.two.Fortran2003.Name` or \
                     :py:class:`fparser.two.Fortran2003.Case_Value_Range`
        :param nodes_parent: the parent in the fparser2 parse tree of the \
                             nodes making up the label-list.
        :type nodes_parent: sub-class of :py:class:`fparser.two.utils.Base`
        :param parent: parent node in the PSyIR.
        :type parent: :py:class:`psyclone.psyGen.Node`

        '''
        if len(nodes) == 1:
            # Only one item in list so process it
            self._process_case_value(selector, nodes[0], nodes_parent, parent)
            return
        # More than one item in list. Create an OR node with the first item
        # on the list as one arg then recurse down to handle the remainder
        # of the list.
        orop = BinaryOperation(BinaryOperation.Operator.OR,
                               parent=parent)
        self._process_case_value(selector, nodes[0], nodes_parent, orop)
        self._process_case_value_list(selector, nodes[1:], nodes_parent, orop)
        parent.addchild(orop)

    def _process_case_value(self, selector, node, node_parent, parent):
        '''
        Handles an individual condition inside a CASE statement. This can
        be a single scalar expression (e.g. CASE(1)) or a range specification
        (e.g. CASE(lim1:lim2)).

        :param selector: the node in the fparser2 parse tree representing the
                         'some_expr' of the SELECT CASE(some_expr).
        :type selector: sub-class of :py:class:`fparser.two.utils.Base`
        :param node: the node representing the case-value expression in the \
                     fparser2 parse tree.
        :type node: sub-class of :py:class:`fparser.two.utils.Base`
        :param node_parent: the parent in the fparser2 parse tree of the \
                            node representing this case-value.
        :type node_parent: sub-class of :py:class:`fparser.two.utils.Base`
        :param parent: parent node in the PSyIR.
        :type parent: :py:class:`psyclone.psyGen.Node`

        '''
        node._parent = node_parent  # Retrofit parent information

        if isinstance(node, Fortran2003.Case_Value_Range):
            # The case value is a range (e.g. lim1:lim2)
            if node.items[0] and node.items[1]:
                # Have lower and upper limits so need a parent AND
                aop = BinaryOperation(BinaryOperation.Operator.AND,
                                      parent=parent)
                parent.addchild(aop)
                new_parent = aop
            else:
                # No need to create new parent node
                new_parent = parent

            if node.items[0]:
                # A lower limit is specified
                geop = BinaryOperation(BinaryOperation.Operator.GE,
                                       parent=new_parent)
                self.process_nodes(parent=geop,
                                   nodes=[selector],
                                   nodes_parent=node)
                self.process_nodes(parent=geop,
                                   nodes=[node.items[0]],
                                   nodes_parent=node)
                new_parent.addchild(geop)
            if node.items[1]:
                # An upper limit is specified
                leop = BinaryOperation(BinaryOperation.Operator.LE,
                                       parent=new_parent)
                self.process_nodes(parent=leop,
                                   nodes=[selector],
                                   nodes_parent=node)
                self.process_nodes(parent=leop,
                                   nodes=[node.items[1]],
                                   nodes_parent=node)
                new_parent.addchild(leop)
        else:
            # The case value is some scalar initialisation expression
            bop = BinaryOperation(BinaryOperation.Operator.EQ,
                                  parent=parent)
            parent.addchild(bop)
            self.process_nodes(parent=bop,
                               nodes=[selector],
                               nodes_parent=node)
            self.process_nodes(parent=bop,
                               nodes=[node],
                               nodes_parent=node_parent)

    def _return_handler(self, _, parent):
        '''
        Transforms an fparser2 Return_Stmt to the PSyIR representation.

        Note that this method contains ignored arguments to comform with
        the handler(node, parent) method interface.

        :param parent: Parent node of the PSyIR node we are constructing.
        :type parent: :py:class:`psyclone.psyGen.Node`
        :return: PSyIR representation of node
        :rtype: :py:class:`psyclone.psyGen.Return`
        '''
        return Return(parent=parent)

    def _assignment_handler(self, node, parent):
        '''
        Transforms an fparser2 Assignment_Stmt to the PSyIR representation.

        :param node: node in fparser2 AST.
        :type node: :py:class:`fparser.two.Fortran2003.Assignment_Stmt`
        :param parent: Parent node of the PSyIR node we are constructing.
        :type parent: :py:class:`psyclone.psyGen.Node`

        :returns: PSyIR representation of node.
        :rtype: :py:class:`psyclone.psyGen.Assignment`
        '''
        assignment = Assignment(node, parent=parent)
        self.process_nodes(parent=assignment, nodes=[node.items[0]],
                           nodes_parent=node)
        self.process_nodes(parent=assignment, nodes=[node.items[2]],
                           nodes_parent=node)

        return assignment

    def _unary_op_handler(self, node, parent):
        '''
        Transforms an fparser2 UnaryOpBase or Intrinsic_Function_Reference
        to the PSyIR representation.

        :param node: node in fparser2 AST.
        :type node: :py:class:`fparser.two.utils.UnaryOpBase` or \
               :py:class:`fparser.two.Fortran2003.Intrinsic_Function_Reference`
        :param parent: Parent node of the PSyIR node we are constructing.
        :type parent: :py:class:`psyclone.psyGen.Node`

        :return: PSyIR representation of node
        :rtype: :py:class:`psyclone.psyGen.UnaryOperation`

        :raises NotImplementedError: if the supplied operator is not \
                                     supported by this handler.
        :raises InternalError: if the fparser parse tree does not have the \
                               expected structure.

        '''
        from fparser.two.Fortran2003 import Actual_Arg_Spec_List

        operator_str = str(node.items[0]).lower()
        try:
            operator = Fparser2ASTProcessor.unary_operators[operator_str]
        except KeyError:
            # Operator not supported, it will produce a CodeBlock instead
            raise NotImplementedError(operator_str)

        if isinstance(node.items[1], Actual_Arg_Spec_List) and \
                len(node.items[1].items) > 1:
            # We have more than one argument and therefore this is not a
            # unary operation!
            raise InternalError("Operation '{0}' has more than one argument "
                                "and is therefore not unary!".
                                format(str(node)))

        unary_op = UnaryOperation(operator, parent=parent)
        self.process_nodes(parent=unary_op, nodes=[node.items[1]],
                           nodes_parent=node)

        return unary_op

    def _binary_op_handler(self, node, parent):
        '''
        Transforms an fparser2 BinaryOp or Intrinsic_Function_Reference to
        the PSyIR representation.

        :param node: node in fparser2 AST.
        :type node: :py:class:`fparser.two.utils.BinaryOpBase` or \
               :py:class:`fparser.two.Fortran2003.Intrinsic_Function_Reference`
        :param parent: Parent node of the PSyIR node we are constructing.
        :type parent: :py:class:`psyclone.psyGen.Node`

        :returns: PSyIR representation of node
        :rtype: :py:class:`psyclone.psyGen.BinaryOperation`

        :raises NotImplementedError: if the supplied operator/intrinsic is \
                                     not supported by this handler.
        :raises InternalError: if the fparser parse tree does not have the \
                               expected structure.

        '''
        from fparser.two.Fortran2003 import Intrinsic_Function_Reference, \
            Actual_Arg_Spec_List

        if isinstance(node, Intrinsic_Function_Reference):
            operator_str = node.items[0].string.lower()
            # Arguments are held in an Actual_Arg_Spec_List
            if not isinstance(node.items[1], Actual_Arg_Spec_List):
                raise InternalError(
                    "Unexpected fparser parse tree for binary intrinsic "
                    "operation '{0}'. Expected second child to be "
                    "Actual_Arg_Spec_List but got '{1}'.".format(
                        str(node), type(node.items[1])))
            arg_nodes = node.items[1].items
            if len(arg_nodes) != 2:
                raise InternalError(
                    "Binary operator should have exactly two arguments but "
                    "found {0} for '{1}'.".format(len(arg_nodes), str(node)))
        else:
            operator_str = node.items[1].lower()
            arg_nodes = [node.items[0], node.items[2]]

        try:
            operator = Fparser2ASTProcessor.binary_operators[operator_str]
        except KeyError:
            # Operator not supported, it will produce a CodeBlock instead
            raise NotImplementedError(operator_str)

        binary_op = BinaryOperation(operator, parent=parent)
        self.process_nodes(parent=binary_op, nodes=[arg_nodes[0]],
                           nodes_parent=node)
        self.process_nodes(parent=binary_op, nodes=[arg_nodes[1]],
                           nodes_parent=node)

        return binary_op

    def _nary_op_handler(self, node, parent):
        '''
        Transforms an fparser2 Intrinsic_Function_Reference with three or
        more arguments to the PSyIR representation.
        :param node: node in fparser2 Parse Tree.
        :type node: \
             :py:class:`fparser.two.Fortran2003.Intrinsic_Function_Reference`
        :param parent: Parent node of the PSyIR node we are constructing.
        :type parent: :py:class:`psyclone.psyGen.Node`

        :returns: PSyIR representation of node.
        :rtype: :py:class:`psyclone.psyGen.NaryOperation`

        :raises NotImplementedError: if the supplied Intrinsic is not \
                                     supported by this handler.
        :raises InternalError: if the fparser parse tree does not have the \
                               expected structure.

        '''
        from fparser.two.Fortran2003 import Actual_Arg_Spec_List

        operator_str = str(node.items[0]).lower()
        try:
            operator = Fparser2ASTProcessor.nary_operators[operator_str]
        except KeyError:
            # Intrinsic not supported, it will produce a CodeBlock instead
            raise NotImplementedError(operator_str)

        nary_op = NaryOperation(operator, parent=parent)

        if not isinstance(node.items[1], Actual_Arg_Spec_List):
            raise InternalError(
                "Expected second 'item' of N-ary intrinsic '{0}' in fparser "
                "parse tree to be an Actual_Arg_Spec_List but found '{1}'.".
                format(str(node), type(node.items[1])))
        if len(node.items[1].items) < 3:
            raise InternalError(
                "An N-ary operation must have more than two arguments but "
                "found {0} for '{1}'.".format(len(node.items[1].items),
                                              str(node)))

        # node.items[1] is a Fortran2003.Actual_Arg_Spec_List so we have
        # to process the `items` of that...
        self.process_nodes(parent=nary_op, nodes=list(node.items[1].items),
                           nodes_parent=node.items[1])
        return nary_op

    def _intrinsic_handler(self, node, parent):
        '''
        Transforms an fparser2 Intrinsic_Function_Reference to the PSyIR
        representation. Since Fortran Intrinsics can be unary, binary or
        nary this handler identifies the appropriate 'sub handler' by
        examining the number of arguments present.

        :param node: node in fparser2 Parse Tree.
        :type node: \
            :py:class:`fparser.two.Fortran2003.Intrinsic_Function_Reference`
        :param parent: Parent node of the PSyIR node we are constructing.
        :type parent: :py:class:`psyclone.psyGen.Node`

        :returns: PSyIR representation of node
        :rtype: :py:class:`psyclone.psyGen.UnaryOperation` or \
                :py:class:`psyclone.psyGen.BinaryOperation` or \
                :py:class:`psyclone.psyGen.NaryOperation`

        '''
        from fparser.two.Fortran2003 import Actual_Arg_Spec_List
        # First item is the name of the intrinsic
        name = node.items[0].string.upper()
        # Now work out how many arguments it has
        num_args = 0
        if len(node.items) > 1:
            # TODO Once fparser #203 is on master this check on isinstance
            # will probably be unnecessary.
            if isinstance(node.items[1], Actual_Arg_Spec_List):
                num_args = len(node.items[1].items)
            else:
                num_args = len(node.items) - 1

        # We don't handle any intrinsics that don't have arguments
        if num_args == 1:
            return self._unary_op_handler(node, parent)
        if num_args == 2:
            return self._binary_op_handler(node, parent)
        if num_args > 2:
            return self._nary_op_handler(node, parent)

        # Intrinsic is not handled - this will result in a CodeBlock
        raise NotImplementedError(name)

    def _name_handler(self, node, parent):
        '''
        Transforms an fparser2 Name to the PSyIR representation. If the node
        is connected to a SymbolTable, it checks the reference has been
        previously declared.

        :param node: node in fparser2 AST.
        :type node: :py:class:`fparser.two.Fortran2003.Name`
        :param parent: Parent node of the PSyIR node we are constructing.
        :type parent: :py:class:`psyclone.psyGen.Node`
        :returns: PSyIR representation of node
        :rtype: :py:class:`psyclone.psyGen.Reference`
        '''
        if hasattr(parent.root, 'symbol_table'):
            symbol_table = parent.root.symbol_table
            try:
                symbol_table.lookup(node.string)
            except KeyError:
                raise GenerationError(
                    "Undeclared reference '{0}' found when parsing fparser2 "
                    "node '{1}' inside '{2}'."
                    "".format(str(node.string), repr(node), parent.root.name))

        return Reference(node.string, parent)

    def _parenthesis_handler(self, node, parent):
        '''
        Transforms an fparser2 Parenthesis to the PSyIR representation.
        This means ignoring the parentheis and process the fparser2 children
        inside.

        :param node: node in fparser2 AST.
        :type node: :py:class:`fparser.two.Fortran2003.Parenthesis`
        :param parent: Parent node of the PSyIR node we are constructing.
        :type parent: :py:class:`psyclone.psyGen.Node`
        :returns: PSyIR representation of node
        :rtype: :py:class:`psyclone.psyGen.Node`
        '''
        # Use the items[1] content of the node as it contains the required
        # information (items[0] and items[2] just contain the left and right
        # brackets as strings so can be disregarded.
        return self._create_child(node.items[1], parent)

    def _part_ref_handler(self, node, parent):
        '''
        Transforms an fparser2 Part_Ref to the PSyIR representation. If the
        node is connected to a SymbolTable, it checks the reference has been
        previously declared.

        :param node: node in fparser2 AST.
        :type node: :py:class:`fparser.two.Fortran2003.Part_Ref`
        :param parent: Parent node of the PSyIR node we are constructing.
        :type parent: :py:class:`psyclone.psyGen.Node`

        :raises NotImplementedError: If the fparser node represents \
            unsupported PSyIR features and should be placed in a CodeBlock.

        :returns: PSyIR representation of node
        :rtype: :py:class:`psyclone.psyGen.Array`

        '''
        reference_name = node.items[0].string.lower()

        if hasattr(parent.root, 'symbol_table'):
            symbol_table = parent.root.symbol_table
            try:
                symbol_table.lookup(reference_name)
            except KeyError:
                raise GenerationError(
                    "Undeclared reference '{0}' found when parsing fparser2 "
                    "node '{1}' inside '{2}'."
                    "".format(str(reference_name), repr(node),
                              parent.root.name))

        array = Array(reference_name, parent)

        if isinstance(node.items[1], Fortran2003.Section_Subscript_List):
            subscript_list = node.items[1].items

            self.process_nodes(parent=array, nodes=subscript_list,
                               nodes_parent=node.items[1])
        else:
            # When there is only one dimension fparser does not have
            # a Subscript_List
            self.process_nodes(parent=array, nodes=[node.items[1]],
                               nodes_parent=node)

        return array

    def _number_handler(self, node, parent):
        '''
        Transforms an fparser2 NumberBase to the PSyIR representation.

        :param node: node in fparser2 AST.
        :type node: :py:class:`fparser.two.utils.NumberBase`
        :param parent: Parent node of the PSyIR node we are constructing.
        :type parent: :py:class:`psyclone.psyGen.Node`
        :returns: PSyIR representation of node
        :rtype: :py:class:`psyclone.psyGen.Literal`
        '''
        return Literal(str(node.items[0]), parent=parent)


__all__ = ['UnaryOperation', 'BinaryOperation', 'NaryOperation']<|MERGE_RESOLUTION|>--- conflicted
+++ resolved
@@ -3833,13 +3833,8 @@
             raise NotImplementedError(
                 "Cannot module-inline a transformed kernel ({0}).".
                 format(self.name))
-<<<<<<< HEAD
         my_schedule = self.ancestor(InvokeSchedule)
-        for kernel in self.walk(my_schedule.children, Kern):
-=======
-        my_schedule = self.ancestor(Schedule)
         for kernel in my_schedule.walk(Kern):
->>>>>>> 84bc02c5
             if kernel.name == self.name:
                 kernel._module_inline = value
 
