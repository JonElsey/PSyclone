--- conflicted
+++ resolved
@@ -2253,11 +2253,7 @@
         '''
         Infer the datatype of this argument using the API rules. If no
         specialisation of this method has been provided make the type
-<<<<<<< HEAD
-        `DeferredType` for now (it may be provided later in the execution).
-=======
         UnresolvedType for now (it may be provided later in the execution).
->>>>>>> 106543da
 
         :returns: the datatype of this argument.
         :rtype: :py:class::`psyclone.psyir.symbols.DataType`
