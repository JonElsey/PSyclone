--- conflicted
+++ resolved
@@ -1250,14 +1250,6 @@
     def iterates_over(self):
         return self._iterates_over
 
-<<<<<<< HEAD
-    def local_vars(self):
-        raise NotImplementedError("Kern.local_vars should be implemented")
-=======
-    def gen_code(self, parent):
-        raise NotImplementedError("Kern.gen_code should be implemented")
->>>>>>> 06e0257f
-
 
 class CodedKern(Kern):
     '''
