--- conflicted
+++ resolved
@@ -38,15 +38,9 @@
 translated to adjoint PSyIR.
 
 '''
-<<<<<<< HEAD
 from psyclone.psyir.nodes import BinaryOperation, Assignment
 from psyclone.psyir.transformations import DotProduct2CodeTrans, \
-    ArrayRange2LoopTrans, TransformationError
-=======
-from psyclone.psyir.nodes import BinaryOperation
-from psyclone.psyir.transformations import (DotProduct2CodeTrans,
-                                            Matmul2CodeTrans)
->>>>>>> 9f383a8c
+    Matmul2CodeTrans, ArrayRange2LoopTrans, TransformationError
 
 
 def preprocess_trans(kernel_psyir):
@@ -61,7 +55,7 @@
 
     '''
     dot_product_trans = DotProduct2CodeTrans()
-<<<<<<< HEAD
+    matmul_trans = Matmul2CodeTrans()
     arrayrange2loop_trans = ArrayRange2LoopTrans()
 
     # Replace array-ranges with explicit loops
@@ -71,9 +65,6 @@
                 arrayrange2loop_trans.apply(assignment)
             except TransformationError:
                 break
-=======
-    matmul_trans = Matmul2CodeTrans()
->>>>>>> 9f383a8c
 
     for oper in kernel_psyir.walk(BinaryOperation):
         if oper.operator == BinaryOperation.Operator.DOT_PRODUCT:
