--- conflicted
+++ resolved
@@ -47,12 +47,8 @@
 from psyclone.psyir.backend.language_writer import LanguageWriter
 from psyclone.psyir.backend.visitor import PSyIRVisitor, VisitorError
 from psyclone.psyir.nodes import (Routine, Schedule, Reference, Node, Literal,
-<<<<<<< HEAD
-                                  CodeBlock, BinaryOperation)
-=======
                                   CodeBlock, BinaryOperation, Assignment,
                                   Container)
->>>>>>> b4e710c0
 from psyclone.psyir.symbols import ArgumentInterface
 from psyclone.psyir.tools import DependencyTools
 
