# -----------------------------------------------------------------------------
# BSD 3-Clause License
#
# Copyright (c) 2017-2019, Science and Technology Facilities Council.
# All rights reserved.
#
# Redistribution and use in source and binary forms, with or without
# modification, are permitted provided that the following conditions are met:
#
# * Redistributions of source code must retain the above copyright notice, this
#   list of conditions and the following disclaimer.
#
# * Redistributions in binary form must reproduce the above copyright notice,
#   this list of conditions and the following disclaimer in the documentation
#   and/or other materials provided with the distribution.
#
# * Neither the name of the copyright holder nor the names of its
#   contributors may be used to endorse or promote products derived from
#   this software without specific prior written permission.
#
# THIS SOFTWARE IS PROVIDED BY THE COPYRIGHT HOLDERS AND CONTRIBUTORS
# "AS IS" AND ANY EXPRESS OR IMPLIED WARRANTIES, INCLUDING, BUT NOT
# LIMITED TO, THE IMPLIED WARRANTIES OF MERCHANTABILITY AND FITNESS
# FOR A PARTICULAR PURPOSE ARE DISCLAIMED. IN NO EVENT SHALL THE
# COPYRIGHT HOLDER OR CONTRIBUTORS BE LIABLE FOR ANY DIRECT, INDIRECT,
# INCIDENTAL, SPECIAL, EXEMPLARY, OR CONSEQUENTIAL DAMAGES (INCLUDING,
# BUT NOT LIMITED TO, PROCUREMENT OF SUBSTITUTE GOODS OR SERVICES;
# LOSS OF USE, DATA, OR PROFITS; OR BUSINESS INTERRUPTION) HOWEVER
# CAUSED AND ON ANY THEORY OF LIABILITY, WHETHER IN CONTRACT, STRICT
# LIABILITY, OR TORT (INCLUDING NEGLIGENCE OR OTHERWISE) ARISING IN
# ANY WAY OUT OF THE USE OF THIS SOFTWARE, EVEN IF ADVISED OF THE
# POSSIBILITY OF SUCH DAMAGE.
# -----------------------------------------------------------------------------
# Authors R. W. Ford, A. R. Porter and S. Siso, STFC Daresbury Lab
#        J. Henrichs, Bureau of Meteorology
# Modified I. Kavcic, Met Office

''' This module provides the various transformations that can be applied to
    PSyIR nodes. There are both general and API-specific transformation
    classes in this module where the latter typically apply API-specific
    checks before calling the base class for the actual transformation. '''

from __future__ import absolute_import, print_function
import abc
import six
from psyclone.psyGen import Transformation, InternalError, Schedule
from psyclone.configuration import Config
from psyclone.undoredo import Memento
from psyclone.dynamo0p3 import VALID_ANY_SPACE_NAMES, \
    VALID_ANY_DISCONTINUOUS_SPACE_NAMES

VALID_OMP_SCHEDULES = ["runtime", "static", "dynamic", "guided", "auto"]


def check_intergrid(node):
    '''
    Utility function to check that the supplied node does not have
    an intergrid kernel amongst its descendants.

    This is used ensure any attempt to apply loop-fusion and redundant-
    computation transformations to loops containing inter-grid kernels is
    rejected (since support for those is not yet implemented).

    :param node: the PSyIR node to check.
    :type node: :py:class:`psyGen.Node`

    :raises TransformationError: if the supplied node has an inter-grid \
                                 kernel as a descendant.

    '''
    if not node.children:
        return
    from psyclone.dynamo0p3 import DynKern
    child_kernels = node.walk(DynKern)
    for kern in child_kernels:
        if kern.is_intergrid:
            raise TransformationError(
                "This Transformation cannot currently be applied to nodes "
                "which have inter-grid kernels as descendents and {0} is "
                "such a kernel.".format(kern.name))


class TransformationError(Exception):
    ''' Provides a PSyclone-specific error class for errors found during
        code transformation operations. '''

    def __init__(self, value):
        Exception.__init__(self, value)
        self.value = "Transformation Error: "+value

    def __str__(self):
        return repr(self.value)


@six.add_metaclass(abc.ABCMeta)
class RegionTrans(Transformation):
    '''
    This abstract class is a base class for all transformations that act
    on a list of nodes. It gives access to a _validate function that
    makes sure that the nodes in the list are in the same order as in
    the original AST, no node is duplicated, and that all nodes have
    the same parent. We also check that all nodes to be enclosed are
    valid for this transformation - this requires that the sub-class
    populate the `valid_node_types` tuple.

    '''
    # The types of Node that we support within this region. Must be
    # populated by sub-class.
    valid_node_types = ()

    # Avoid pylint warning about abstract functions (apply, name) not
    # overwritten:
    # pylint: disable=abstract-method,arguments-differ

    def validate(self, node_list, options=None):
        '''
        Checks that the nodes in node_list are valid for a region
        transformation.

        :param node_list: list of PSyIR nodes.
        :type node_list: list of :py:class:`psyclone.psyGen.Node`
        :param options: a dictionary with options for transformations.
        :type options: dictionary of string:values or None
        :param bool options["node-type-check"]: this flag controls if the \
                type of the nodes enclosed in the region should be tested \
                to avoid using unsupported nodes inside a region.

        :raises TransformationError: if the nodes in the list are not \
                in the original order in which they are in the AST, \
                a node is duplicated or the nodes have different parents.
        :raises TransformationError: if any of the nodes to be enclosed in \
                the region are of an unsupported type.
        :raises TransformationError: if the condition part of an IfBlock \
                                     is erroneously included in the region.
        :raises TransformationError: if the nodes are in a NEMO Schedule and \
                                     the transformation acts on the child of \
                                     a single-line if statment.

        '''
        # pylint: disable=too-many-branches
        from psyclone.psyGen import IfBlock
        from psyclone.nemo import NemoInvokeSchedule
        if not options:
            options = {}
        node_parent = node_list[0].parent
        prev_position = -1
        for child in node_list:
            if child.parent is not node_parent:
                raise TransformationError(
                    "Error in {0} transformation: supplied nodes "
                    "are not children of the same parent."
                    .format(self.name))
            if prev_position >= 0 and prev_position+1 != child.position:
                raise TransformationError(
                    "Children are not consecutive children of one parent: "
                    "child '{0}' has position {1}, but previous child had "
                    "position {2}."
                    .format(str(child), child.position, prev_position))
            prev_position = child.position

        # Check that the proposed region contains only supported node types
        if options.get("node-type-check", True):
            for child in node_list:
                flat_list = [item for item in child.walk(object)
                             if not isinstance(item, Schedule)]
                for item in flat_list:
                    if not isinstance(item, self.valid_node_types):
                        raise TransformationError(
                            "Nodes of type '{0}' cannot be enclosed by a {1} "
                            "transformation".format(type(item), self.name))

        # Sanity check that we've not been passed the condition part of
        # an If statement (which is child 0)
        if isinstance(node_parent, IfBlock):
            if node_parent.children[0] in node_list:
                raise TransformationError(
                    "Cannot apply transformation to the conditional expression"
                    " (first child) of an If/Case statement. Error in "
                    "transformation script.")

            # Check that we've not been supplied with both the if and
            # else clauses of an IfBlock as we can't put them both in
            # a region without their parent.
            if len(node_list) > 1:
                raise TransformationError(
                    "Cannot enclose both the if- and else- clauses of an "
                    "IfBlock by a {0} transformation. Apply the "
                    "transformation to the IfBlock node instead.".
                    format(self.name))

        # The checks below this point only apply to the NEMO API and can be
        # removed once #435 is done.
        node = node_list[0]
        if not isinstance(node.root, NemoInvokeSchedule):
            return

        ifblock = None
        if isinstance(node.parent, IfBlock):
            ifblock = node.parent
        if isinstance(node.parent, Schedule) and isinstance(node.parent.parent,
                                                            IfBlock):
            ifblock = node.parent.parent
        if ifblock and "was_single_stmt" in ifblock.annotations:
            # This limitation is because the NEMO API currently relies on
            # manipulation of the fparser2 parse tree
            # TODO #435.
            raise TransformationError(
                "Cannot apply a transformation to the child of a single-line "
                "if statement in the NEMO API.")


class KernelTrans(Transformation):
    '''
    Base class for all Kernel transformations.

    '''
    @staticmethod
    def validate(kern, options=None):
        '''
        Checks that the supplied node is a Kernel and that it is possible to
        construct the PSyIR of its contents.

        :param kern: the kernel which is the target of the transformation.
        :type kern: :py:class:`psyclone.psyGen.Kern` or sub-class
        :param options: a dictionary with options for transformations.
        :type options: dictionary of string:values or None

        :raises TransformationError: if the target node is not a sub-class of \
                                     psyGen.Kern.
        :raises TransformationError: if the subroutine containing the \
                                     implementation of the kernel cannot be \
                                     found in the fparser2 Parse Tree.
        :raises TransformationError: if the PSyIR cannot be constructed \
                                     because there are symbols of unknown type.

        '''
        from psyclone.psyGen import GenerationError, SymbolError, Kern

        if not isinstance(kern, Kern):
            raise TransformationError(
                "Target of a kernel transformation must be a sub-class of "
                "psyGen.Kern but got '{0}'".format(type(kern).__name__))

        # Check that the PSyIR and associated Symbol table of the Kernel is OK.
        # If this kernel contains symbols that are not captured in the PSyIR
        # SymbolTable then this raises an exception.
        try:
            kernel_schedule = kern.get_kernel_schedule()
        except GenerationError:
            raise TransformationError(
                "Failed to find subroutine source for kernel {0}".
                format(kern.name))
        except SymbolError as err:
            raise TransformationError(
                "Kernel '{0}' contains accesses to data that are not captured "
                "in the PSyIR Symbol Table(s) ({1}). Cannot transform such a "
                "kernel.".format(kern.name, str(err.args[0])))
        # Check that all kernel symbols are declared in the kernel
        # symbol table(s). At this point they may be declared in a
        # container containing this kernel which is not supported.
        from psyclone.psyGen import Reference, KernelSchedule
        for var in kernel_schedule.walk(Reference):
            if not var.symbol(scope_limit=var.ancestor(KernelSchedule)):
                raise TransformationError(
                    "Kernel '{0}' contains accesses to data (variable '{1}') "
                    "that are not captured in the PSyIR Symbol Table(s) "
                    "within KernelSchedule scope. Cannot transform such a "
                    "kernel.".format(kern.name, var.name))


class LoopFuseTrans(Transformation):
    ''' Provides a generic loop-fuse transformation to two Nodes in the
    PSyIR of a Schedule after performing validity checks for the supplied
    Nodes. Examples are given in the descriptions of any children classes.
    '''

    def __str__(self):
        return "Fuse two adjacent loops together"

    @property
    def name(self):
        ''' Returns the name of this transformation as a string.'''
        return "LoopFuse"

    def validate(self, node1, node2, options=None):
        # pylint: disable=arguments-differ
        ''' Performs various checks to ensure that it is valid to apply
        the LoopFuseTrans transformation to the supplied Nodes.

        :param node1: the first Node that is being checked.
        :type node1: :py:class:`psyclone.psyGen.Node`
        :param node2: the second Node that is being checked.
        :type node2: :py:class:`psyclone.psyGen.Node`
        :param options: a dictionary with options for transformations.
        :type options: dictionary of string:values or None

        :raises TransformationError: if one or both of the Nodes is/are \
                                     not a :py:class:`psyclone.psyGen.Loop`.
        :raises TransformationError: if one or both Nodes are not fully-formed.
        :raises TransformationError: if the Nodes do not have the same parent.
        :raises TransformationError: if the Nodes are not next to each \
                                     other in the tree.
        :raises TransformationError: if the two Loops do not have the same \
                                     iteration space.
        '''

        # Check that the supplied Node is a Loop
        from psyclone.psyGen import Loop
        if not isinstance(node1, Loop) or not isinstance(node2, Loop):
            raise TransformationError("Error in {0} transformation. "
                                      "At least one of the nodes is not "
                                      "a loop.".format(self.name))

        # If they are loops, they must be fully-formed.
        if len(node1.children) != 4:
            raise TransformationError(
                "Error in {0} transformation. The first loop "
                "does not have 4 children.".format(self.name))

        if len(node2.children) != 4:
            raise TransformationError(
                "Error in {0} transformation. The second loop "
                "does not have 4 children.".format(self.name))

        # Check loop1 and loop2 have the same parent
        if not node1.sameParent(node2):
            raise TransformationError(
                "Error in {0} transformation. Loops do not have "
                "the same parent.".format(self.name))

        # Check node1 and node2 are next to each other
        if abs(node1.position-node2.position) != 1:
            raise TransformationError(
                "Error in {0} transformation. Nodes are not siblings "
                "who are next to each other.".format(self.name))
        # Check that the iteration space is the same
        if node1.iteration_space != node2.iteration_space:
            raise TransformationError(
                "Error in {0} transformation. Loops do not have the "
                "same iteration space.".format(self.name))

    def apply(self, node1, node2, options=None):
        # pylint: disable=arguments-differ
        ''' Fuses two loops represented by `psyclone.psyGen.Node` objects
        after performing validity checks.

        :param node1: the first Node that is being checked.
        :type node1: :py:class:`psyclone.psyGen.Node`
        :param node2: the second Node that is being checked.
        :type node2: :py:class:`psyclone.psyGen.Node`
        :param options: a dictionary with options for transformations.
        :type options: dictionary of string:values or None

        :returns: two-tuple of the modified Schedule and a record of \
                  the transformation.
        :rtype: (:py:class:`psyclone.psyGen.Schedule`, \
                 :py:class:`psyclone.undoredo.Memento`).
        '''

        # Validity checks for the supplied nodes
        self.validate(node1, node2, options)

        schedule = node1.root

        # Create a memento of the schedule and the proposed transformation
        keep = Memento(schedule, self, [node1, node2])

        # Add loop contents of node2 to node1
        node1.loop_body.children.extend(node2.loop_body)

        # Change the parent of the loop contents of node2 to node1
        for child in node2.loop_body:
            child.parent = node1.loop_body

        # Remove node2
        node2.parent.children.remove(node2)

        return schedule, keep


class GOceanLoopFuseTrans(LoopFuseTrans):
    ''' GOcean API specialisation of the :py:class:`base class <LoopFuseTrans>`
    in order to fuse two GOcean loops after performing validity checks (e.g.
    that the loops are over the same grid-point type). For example:

    >>> from psyclone.parse.algorithm import parse
    >>> from psyclone.psyGen import PSyFactory
    >>> ast, invokeInfo = parse("shallow_alg.f90")
    >>> psy = PSyFactory("gocean1.0").create(invokeInfo)
    >>> schedule = psy.invokes.get('invoke_0').schedule
    >>> schedule.view()
    >>>
    >>> from psyclone.transformations import GOceanLoopFuseTrans
    >>> ftrans = GOceanLoopFuseTrans()
    >>> new_schedule, memento = ftrans.apply(schedule[0], schedule[1])
    >>> new_schedule.view()
    '''

    def __str__(self):
        return ("Fuse two adjacent loops together with GOcean-specific "
                "validity checks")

    @property
    def name(self):
        ''' Returns the name of this transformation as a string.'''
        return "GOceanLoopFuse"

    def validate(self, node1, node2, options=None):
        '''Checks if it is valid to apply the GOceanLoopFuseTrans
        transform. It ensures that the fused loops are over
        the same grid-point types, before calling the normal
        LoopFuseTrans validation function.

        :param node1: the first Node representing a GOLoop.
        :type node1: :py:class:`psyclone.gocean1p0.GOLoop`
        :param node2: the second Node representing a GOLoop.
        :type node2: :py:class:`psyclone.gocean1p0.GOLoop`
        :param options: a dictionary with options for transformations.
        :type options: dictionary of string:values or None

        :raises TransformationError: if the supplied loops are over \
                                     different grid-point types.

        :raises TransformationError: if invalid parameters are passed in.

        '''
        import psyclone.gocean1p0
        import psyclone.gocean0p1
        # Either both nodes are gocean1.0 loop nodes, or both
        # nodes are gocean0.1 loop nodes, otherwise raise an exception:
        if not ((isinstance(node1, psyclone.gocean0p1.GOLoop) and
                 isinstance(node2, psyclone.gocean0p1.GOLoop)) or
                (isinstance(node1, psyclone.gocean1p0.GOLoop) and
                 isinstance(node2, psyclone.gocean1p0.GOLoop))):
            raise TransformationError("Error in {0} transformation. "
                                      "Both nodes must be of the same "
                                      "GOLoop class.".format(self.name))

        super(GOceanLoopFuseTrans, self).validate(node1, node2, options)

        if node1.field_space != node2.field_space:
            raise TransformationError(
                "Error in {0} transformation. Cannot "
                "fuse loops that are over different grid-point types: "
                "{1} {2}".format(self.name, node1.field_space,
                                 node2.field_space))

    def apply(self, node1, node2, options=None):
        ''' Fuses two `psyclone.gocean1p0.GOLoop` loops after performing
        validity checks by calling :py:meth:`LoopFuseTrans.apply` method
        of the base class.

        :param node1: the first Node representing a GOLoop.
        :type node1: :py:class:`psyclone.gocean1p0.GOLoop`
        :param node2: the second Node representing a GOLoop.
        :type node2: :py:class:`psyclone.gocean1p0.GOLoop`
        :param options: a dictionary with options for transformations.
        :type options: dictionary of string:values or None

        :returns: two-tuple of the modified Schedule and a record of \
                  the transformation.
        :rtype: (:py:class:`psyclone.psyGen.Schedule`, \
                 :py:class:`psyclone.undoredo.Memento`)

        :raises TransformationError: if the supplied loops are over \
                                     different grid-point types.
        :raises TransformationError: if there is an unexpected exception.
        '''

        # Validate first
        self.validate(node1, node2, options)

        # Now check for GOcean-specific constraints before applying
        # the transformation
        try:
            return LoopFuseTrans.apply(self, node1, node2, options)
        except Exception as err:
            raise TransformationError(
                "Error in {0} transformation. Unexpected exception: {1}".
                format(self.name, err))


class DynamoLoopFuseTrans(LoopFuseTrans):
    ''' Dynamo0.3 API specialisation of the
    :py:class:`base class <LoopFuseTrans>` in order to fuse two Dynamo
    loops after performing validity checks. For example:

    >>> from psyclone.parse.algorithm import parse
    >>> from psyclone.psyGen import PSyFactory
    >>>
    >>> API = "dynamo0.3"
    >>> FILENAME = "alg.x90"
    >>> ast, invokeInfo = parse(FILENAME, api=API)
    >>> psy = PSyFactory(API, distributed_memory=False).create(invoke_info)
    >>> schedule = psy.invokes.get('invoke_0').schedule
    >>>
    >>> from psyclone.transformations import DynamoLoopFuseTrans
    >>> ftrans =  DynamoLoopFuseTrans()
    >>>
    >>> new_schedule, memento = ftrans.apply(schedule[0], schedule[1])
    >>> new_schedule.view()

    The optional argument `same_space` can be set as

    >>> ftrans.same_space = True

    after the instance of the transformation is created.
    '''

    def __init__(self, same_space=False):
        # Creates the 'same_space' attribute. Its value is set in via
        # the setter method below.
        # TODO: Remove when the suport for multiple options in
        # Transformations is introduced (issue #478)
        self._same_space = same_space

    def __str__(self):
        return ("Fuse two adjacent loops together with Dynamo-specific "
                "validity checks")

    @property
    def name(self):
        ''' Returns the name of this transformation as a string.'''
        return "DynamoLoopFuse"

    # TODO: Remove the 'same_space' property and the setter below and
    # reformulate the relevant tests and documentation when the suport for
    # multiple options in Transformations is introduced (issue #478)
    @property
    def same_space(self):
        ''' Returns the `same_space` flag that is specified when applying
        this transformation. The default value is `False`.
        This optional flag, set to `True`, asserts that an unknown iteration
        space (i.e. `ANY_SPACE`) matches the other iteration space. This is
        set at the user's own risk. If both iteration spaces are discontinuous
        the loops can be fused without having to use the `same_space` flag.'''
        return self._same_space

    @same_space.setter
    def same_space(self, value):
        ''' Sets value of the `same_space` flag and checks that the
        supplied value is Boolean or None.

        :param value: optional argument to determine whether two unknown \
                      function spaces are the same. The default value is \
                      False (also when no value is provided).
        :type value: Boolean or None

        :raises TransformationError: if the provided value is not Boolean \
                                     or None.
        '''

        if not value:
            self._same_space = False
        elif isinstance(value, bool):
            self._same_space = value
        else:
            raise TransformationError(
                "Error in {0} transformation: The value of the 'same_space' "
                "flag must be either Boolean or None type, but the type of "
                "flag provided was '{1}'.".
                format(self.name, type(value).__name__))

    def validate(self, node1, node2, options=None):
        ''' Performs various checks to ensure that it is valid to apply
        the DynamoLoopFuseTrans transformation to the supplied loops.

        :param node1: the first Loop to fuse.
        :type node1: :py:class:`psyclone.dynamo0p3.DynLoop`
        :param node2: the second Loop to fuse.
        :type node2: :py:class:`psyclone.dynamo0p3.DynLoop`
        :param options: a dictionary with options for transformations.
        :type options: dictionary of string:values or None

        :raises TransformationError: if either of the supplied loops contains \
                                     an inter-grid kernel.
        :raises TransformationError: if one or both function spaces have \
                                     invalid names.
        :raises TransformationError: if the `same_space` flag was set, but \
                                     does not apply because neither field \
                                     is on `ANY_SPACE` or the spaces are not \
                                     the same.
        :raises TransformationError: if one or more of the iteration spaces \
                                     is unknown (`ANY_SPACE`) and the \
                                     `same_space` flag is not set to `True`.
        :raises TransformationError: if the loops are over different spaces \
                                     that are not both discontinuous and \
                                     the loops both iterate over cells.
        :raises TransformationError: if the loops' upper bound names are \
                                     not the same.
        :raises TransformationError: if the halo-depth indices of two loops \
                                     are not the same.
        :raises TransformationError: if each loop already contains a reduction.
        :raises TransformationError: if the first loop has a reduction and \
                                     the second loop reads the result of \
                                     the reduction.
        '''
        # pylint: disable=too-many-locals,too-many-branches
        # Call the parent class validation first
        super(DynamoLoopFuseTrans, self).validate(node1, node2, options)

        # Now test for Dynamo-specific constraints

        from psyclone.dynamo0p3 import VALID_FUNCTION_SPACE_NAMES, \
            VALID_DISCONTINUOUS_FUNCTION_SPACE_NAMES

        # 1) Check that we don't have an inter-grid kernel
        check_intergrid(node1)
        check_intergrid(node2)

        # 2) Check function space names
        node1_fs_name = node1.field_space.orig_name
        node2_fs_name = node2.field_space.orig_name
        # 2.1) Check that both function spaces are valid
        if not (node1_fs_name in VALID_FUNCTION_SPACE_NAMES and
                node2_fs_name in VALID_FUNCTION_SPACE_NAMES):
            raise TransformationError(
                "Error in {0} transformation: One or both function "
                "spaces '{1}' and '{2}' have invalid names.".
                format(self.name, node1_fs_name, node2_fs_name))
        # Check whether any of the spaces is ANY_SPACE. Loop fusion over
        # ANY_SPACE is allowed only when the 'same_space' flag is set
        node_on_any_space = node1_fs_name in VALID_ANY_SPACE_NAMES or \
            node2_fs_name in VALID_ANY_SPACE_NAMES
        # 2.2) If 'same_space' is true check that both function spaces are
        # the same or that at least one of the nodes is on ANY_SPACE. The
        # former case is convenient when loop fusion is applied generically.
        if self.same_space:
            if node1_fs_name == node2_fs_name:
                pass
            elif not node_on_any_space:
                raise TransformationError(
                    "Error in {0} transformation: The 'same_space' "
                    "flag was set, but does not apply because "
                    "neither field is on 'ANY_SPACE'.".format(self))
        # 2.3) If 'same_space' is not True then make further checks
        else:
            # 2.3.1) Check whether one or more of the function spaces
            # is ANY_SPACE without the 'same_space' flag
            if node_on_any_space:
                raise TransformationError(
                    "Error in {0} transformation: One or more of the "
                    "iteration spaces is unknown ('ANY_SPACE') so loop "
                    "fusion might be invalid. If you know the spaces "
                    "are the same then please set the 'same_space' "
                    "optional argument to 'True'.".format(self.name))
            # 2.3.2) Check whether specific function spaces are the
            # same. If they are not, the loop fusion is still possible
            # but only when both function spaces are discontinuous
            # (w3, w2v, wtheta or any_discontinuous_space) and the upper
            # loop bounds are the same (checked further below).
            if node1_fs_name != node2_fs_name:
                if not (node1_fs_name in
                        VALID_DISCONTINUOUS_FUNCTION_SPACE_NAMES and
                        node2_fs_name in
                        VALID_DISCONTINUOUS_FUNCTION_SPACE_NAMES):
                    raise TransformationError(
                        "Error in {0} transformation: Cannot fuse loops "
                        "that are over different spaces '{1}' and '{2}' "
                        "unless they are both discontinuous.".
                        format(self.name, node1_fs_name,
                               node2_fs_name))

        # 3) Check upper loop bounds
        if node1.upper_bound_name != node2.upper_bound_name:
            raise TransformationError(
                "Error in {0} transformation: The upper bound names "
                "are not the same. Found '{1}' and '{2}'.".
                format(self.name, node1.upper_bound_name,
                       node2.upper_bound_name))

        # 4) Check halo depths
        if node1.upper_bound_halo_depth != node2.upper_bound_halo_depth:
            raise TransformationError(
                "Error in {0} transformation: The halo-depth indices "
                "are not the same. Found '{1}' and '{2}'.".
                format(self.name, node1.upper_bound_halo_depth,
                       node2.upper_bound_halo_depth))

        # 5) Check for reductions
        from psyclone.psyGen import MAPPING_SCALARS
        from psyclone.core.access_type import AccessType
        arg_types = MAPPING_SCALARS.values()
        all_reductions = AccessType.get_valid_reduction_modes()
        node1_red_args = node1.args_filter(arg_types=arg_types,
                                           arg_accesses=all_reductions)
        node2_red_args = node2.args_filter(arg_types=arg_types,
                                           arg_accesses=all_reductions)

        if node1_red_args and node2_red_args:
            raise TransformationError(
                "Error in {0} transformation: Cannot fuse loops "
                "when each loop already contains a reduction.".
                format(self.name))
        if node1_red_args:
            for reduction_arg in node1_red_args:
                other_args = node2.args_filter()
                for arg in other_args:
                    if reduction_arg.name == arg.name:
                        raise TransformationError(
                            "Error in {0} transformation: Cannot fuse "
                            "loops as the first loop has a reduction "
                            "and the second loop reads the result of "
                            "the reduction.".format(self.name))

    def apply(self, node1, node2, options=None):
        ''' Fuses two `psyclone.dynamo0p3.DynLoop` loops after performing
        validity checks by calling :py:meth:`LoopFuseTrans.apply` method
        of the base class.

        :param node1: the first Loop to fuse.
        :type node1: :py:class:`psyclone.dynamo0p3.DynLoop`
        :param node2: the second Loop to fuse.
        :type node2: :py:class:`psyclone.dynamo0p3.DynLoop`
        :param options: a dictionary with options for transformations.
        :type options: dictionary of string:values or None

        :returns: two-tuple of the modified Schedule and a record of \
                  the transformation.
        :rtype: (:py:class:`psyclone.psyGen.Schedule`, \
                 :py:class:`psyclone.undoredo.Memento`)
        '''

        # Validity checks for the supplied nodes
        self.validate(node1, node2, options)

        # Apply fuse method from the parent class
        return super(DynamoLoopFuseTrans, self).apply(node1, node2, options)


@six.add_metaclass(abc.ABCMeta)
class ParallelLoopTrans(Transformation):

    '''
    Adds an orphaned directive to a loop indicating that it should be
    parallelised. i.e. the directive must be inside the scope of some
    other Parallel REGION. This condition is tested at
    code-generation time.

    '''
    @abc.abstractmethod
    def __str__(self):
        return  # pragma: no cover

    @abc.abstractproperty
    def name(self):
        '''
        :returns: the name of this transformation as a string.
        :rtype: str
        '''

    @abc.abstractmethod
    def _directive(self, parent, children, collapse=None):
        '''
        Returns the directive object to insert into the Schedule.
        Must be implemented by sub-class.

        :param parent: the parent of this Directive in the Schedule.
        :type parent: :py:class:`psyclone.psyGen.Node`
        :param children: list of nodes that will be children of this Directive.
        :type children: list of :py:class:`psyclone.psyGen.Node`
        :param int collapse: the number of tightly-nested loops to which \
                             this directive applies or None.

        :returns: the new Directive node.
        :rtype: sub-class of :py:class:`psyclone.psyGen.Directive`.
        '''

    def validate(self, node, options=None):
        '''
        Perform validation checks before applying the transformation

        :param node: the node we are checking.
        :type node: :py:class:`psyclone.psyGen.Node`
        :param options: a dictionary with options for transformations.\
                        This transform supports "collapse", which is the\
                        number of nested loops to collapse.
        :type options: dictionary of string:values or None
        :param int options["collapse"]: number of nested loops to collapse \
                                        or None.

        :raises TransformationError: if the node is not a \
                :py:class:`psyclone.psyGen.Loop`.
        :raises TransformationError: if the \
                :py:class:`psyclone.psyGen.Loop` loop iterates over colours.

        '''
        # Check that the supplied node is a Loop
        from psyclone.psyGen import Loop
        if not isinstance(node, Loop):
            raise TransformationError(
                "Cannot apply a parallel-loop directive to something that is "
                "not a loop")
        # Check we are not a sequential loop
        # TODO add a list of loop types that are sequential
        if node.loop_type == 'colours':
            raise TransformationError("Error in "+self.name+" transformation. "
                                      "The target loop is over colours and "
                                      "must be computed serially.")
        if not options:
            options = {}
        collapse = options.get("collapse", None)

        # If 'collapse' is specified, check that it is an int and that the
        # loop nest has at least that number of loops in it
        if collapse:
            if not isinstance(collapse, int):
                raise TransformationError(
                    "The 'collapse' argument must be an integer but got an "
                    "object of type {0}".format(type(collapse)))
            if collapse < 2:
                raise TransformationError(
                    "It only makes sense to collapse 2 or more loops "
                    "but got a value of {0}".format(collapse))
            # Count the number of loops in the loop nest
            loop_count = 0
            cnode = node
            while isinstance(cnode, Loop):
                loop_count += 1
                # Loops must be tightly nested (no intervening statements)
                cnode = cnode.loop_body[0]
            if collapse > loop_count:
                raise TransformationError(
                    "Cannot apply COLLAPSE({0}) clause to a loop nest "
                    "containing only {1} loops".format(collapse, loop_count))

    def apply(self, node, options=None):
        '''
        Apply the Loop transformation to the specified node in a
        Schedule. This node must be a Loop since this transformation
        corresponds to wrapping the generated code with directives,
        e.g. for OpenMP:

        .. code-block:: fortran

          !$OMP DO
          do ...
             ...
          end do
          !$OMP END DO

        At code-generation time (when gen_code()` is called), this node must be
        within (i.e. a child of) a PARALLEL region.

        :param node: the supplied node to which we will apply the \
                     Loop transformation.
        :type node: :py:class:`psyclone.psyGen.Node`
        :param options: a dictionary with options for transformations. \
        :type options: dictionary of string:values or None
        :param int options["collapse"]: the number of loops to collapse into \
                single iteration space or None.

        :returns: (:py:class:`psyclone.psyGen.Schedule`, \
                   :py:class:`psyclone.undoredo.Memento`)

        '''
        if not options:
            options = {}
        self.validate(node, options)

        schedule = node.root

        collapse = options.get("collapse", None)

        # create a memento of the schedule and the proposed
        # transformation
        keep = Memento(schedule, self, [node, options])

        # keep a reference to the node's original parent and its index as these
        # are required and will change when we change the node's location
        node_parent = node.parent
        node_position = node.position

        # Add our orphan loop directive setting its parent to the node's
        # parent and its children to the node. This calls down to the sub-class
        # to get the type of directive we require.
        directive = self._directive(node_parent, [node], collapse)

        # Add the loop directive as a child of the node's parent
        node_parent.addchild(directive, index=node_position)

        # Change the node's parent to be the loop directive's Schedule.
        node.parent = directive.dir_body

        # Remove the reference to the loop from the original parent.
        node_parent.children.remove(node)

        return schedule, keep


class OMPLoopTrans(ParallelLoopTrans):

    '''
    Adds an orphaned OpenMP directive to a loop. i.e. the directive
    must be inside the scope of some other OMP Parallel
    REGION. This condition is tested at code-generation time. The
    optional 'reprod' argument in the apply method decides whether
    standard OpenMP reduction support is to be used (which is not
    reproducible) or whether a manual reproducible reproduction is
    to be used.

    :param str omp_schedule: the OpenMP schedule to use.

    For example:

    >>> from psyclone.parse.algorithm import parse
    >>> from psyclone.parse.utils import ParseError
    >>> from psyclone.psyGen import PSyFactory, GenerationError
    >>> api = "gocean1.0"
    >>> filename = "nemolite2d_alg.f90"
    >>> ast, invokeInfo = parse(filename, api=api, invoke_name="invoke")
    >>> psy = PSyFactory(api).create(invokeInfo)
    >>> print psy.invokes.names
    >>>
    >>> from psyclone.psyGen import TransInfo
    >>> t = TransInfo()
    >>> ltrans = t.get_trans_name('OMPLoopTrans')
    >>> rtrans = t.get_trans_name('OMPParallelTrans')
    >>>
    >>> schedule = psy.invokes.get('invoke_0').schedule
    >>> schedule.view()
    >>> new_schedule = schedule
    >>>
    # Apply the OpenMP Loop transformation to *every* loop
    # in the schedule
    >>> for child in schedule.children:
    >>>     newschedule, memento = ltrans.apply(child, reprod=True)
    >>>     schedule = newschedule
    >>>
    # Enclose all of these loops within a single OpenMP
    # PARALLEL region
    >>> rtrans.omp_schedule("dynamic,1")
    >>> newschedule, memento = rtrans.apply(schedule.children)
    >>>
    >>>

    '''
    def __init__(self, omp_schedule="static"):
        # Whether or not to generate code for (run-to-run on n threads)
        # reproducible OpenMP reductions. This setting can be overridden
        # via the `reprod` argument to the apply() method.
        self._reprod = Config.get().reproducible_reductions

        self._omp_schedule = ""
        # Although we create the _omp_schedule attribute above (so that
        # pylint doesn't complain), we actually set its value using
        # the setter method in order to make use of the latter's error
        # checking.
        self.omp_schedule = omp_schedule

        super(OMPLoopTrans, self).__init__()

    def __str__(self):
        return "Adds an 'OpenMP DO' directive to a loop"

    @property
    def name(self):
        ''' Returns the name of this transformation as a string.'''
        return "OMPLoopTrans"

    @property
    def omp_schedule(self):
        ''' Returns the OpenMP schedule that will be specified by
            this transformation. The default schedule is 'static'.'''
        return self._omp_schedule

    @omp_schedule.setter
    def omp_schedule(self, value):
        ''' Sets the OpenMP schedule that will be specified by
            this transformation. Checks that the string supplied in
            :py:obj:`value` is a recognised OpenMP schedule. '''

        # Some schedules have an optional chunk size following a ','
        value_parts = value.split(',')
        if value_parts[0].lower() not in VALID_OMP_SCHEDULES:
            raise TransformationError("Valid OpenMP schedules are {0} "
                                      "but got {1}".
                                      format(VALID_OMP_SCHEDULES,
                                             value_parts[0]))
        if len(value_parts) > 1:
            if value_parts[0] == "auto":
                raise TransformationError("Cannot specify a chunk size "
                                          "when using an OpenMP schedule"
                                          " of 'auto'")
            if value_parts[1].strip() == "":
                raise TransformationError("Supplied OpenMP schedule '{0}'"
                                          " has missing chunk-size.".
                                          format(value))

        self._omp_schedule = value

    def _directive(self, parent, children, collapse=None):
        '''
        Creates the type of directive needed for this sub-class of
        transformation.

        :param parent: the Node that will be the parent of the created \
                       directive Node.
        :param children: list of Nodes that will be the children of \
                         the created directive.
        :type children: list of :py:class:`psyclone.psyGen.Node`
        :param int collapse: currently un-used but required to keep \
                             interface the same as in base class.
        :returns: the new node representing the directive in the AST
        :rtype: :py:class:`psyclone.psyGen.OMPDoDirective`
        :raises NotImplementedError: if a collapse argument is supplied
        '''
        if collapse:
            raise NotImplementedError(
                "The COLLAPSE clause is not yet supported for '!$omp do' "
                "directives.")

        from psyclone.psyGen import OMPDoDirective
        _directive = OMPDoDirective(parent=parent,
                                    children=children,
                                    omp_schedule=self.omp_schedule,
                                    reprod=self._reprod)
        return _directive

    def apply(self, node, options=None):
        '''Apply the OMPLoopTrans transformation to the specified node in a
        Schedule. This node must be a Loop since this transformation
        corresponds to wrapping the generated code with directives like so:

        .. code-block:: fortran

          !$OMP DO
          do ...
             ...
          end do
          !$OMP END DO

        At code-generation time (when
        :py:meth:`OMPLoopDirective.gen_code` is called), this node must be
        within (i.e. a child of) an OpenMP PARALLEL region.

        If the keyword "reprod" is specified in the options, it will cause a
        reproducible reduction to be generated if it is set to True, otherwise
        the default value (as read from the psyclone.cfg file) will be used.
        Note, reproducible in this case means obtaining the same results
        with the same number of OpenMP threads, not for different
        numbers of OpenMP threads.

        :param node: the supplied node to which we will apply the \
                     OMPLoopTrans transformation
        :type node: :py:class:`psyclone.psyGen.Node`
        :param options: a dictionary with options for transformations\
                        and validation.
        :type options: dictionary of string:values or None
        :param bool options["reprod"]:
                indicating whether reproducible reductions should be used. \
                By default the value from the config file will be used.

        :returns: (:py:class:`psyclone.psyGen.Schedule`, \
        :py:class:`psyclone.undoredo.Memento`)

        '''
        if not options:
            options = {}
        self._reprod = options.get("reprod",
                                   Config.get().reproducible_reductions)

        return super(OMPLoopTrans, self).apply(node, options)


class ACCLoopTrans(ParallelLoopTrans):
    '''
    Adds an OpenACC loop directive to a loop. This directive must be within
    the scope of some OpenACC Parallel region (at code-generation time).

    For example:

    >>> from psyclone.parse.algorithm import parse
    >>> from psyclone.parse.utils import ParseError
    >>> from psyclone.psyGen import PSyFactory, GenerationError
    >>> api = "gocean1.0"
    >>> filename = "nemolite2d_alg.f90"
    >>> ast, invokeInfo = parse(filename, api=api, invoke_name="invoke")
    >>> psy = PSyFactory(api).create(invokeInfo)
    >>>
    >>> from psyclone.psyGen import TransInfo
    >>> t = TransInfo()
    >>> ltrans = t.get_trans_name('ACCLoopTrans')
    >>> rtrans = t.get_trans_name('ACCParallelTrans')
    >>>
    >>> schedule = psy.invokes.get('invoke_0').schedule
    >>> schedule.view()
    >>> new_schedule = schedule
    >>>
    # Apply the OpenACC Loop transformation to *every* loop
    # in the schedule
    >>> for child in schedule.children:
    >>>     newschedule, memento = ltrans.apply(child, reprod=True)
    >>>     schedule = newschedule
    >>>
    # Enclose all of these loops within a single OpenACC
    # PARALLEL region
    >>> rtrans.omp_schedule("dynamic,1")
    >>> newschedule, memento = rtrans.apply(schedule.children)
    >>>

    '''
    def __init__(self):
        # Whether to add the "independent" clause
        # to the loop directive.
        self._independent = True
        self._sequential = False
        super(ACCLoopTrans, self).__init__()

    def __str__(self):
        return "Adds an 'OpenACC loop' directive to a loop"

    @property
    def name(self):
        ''' Returns the name of this transformation as a string.'''
        return "ACCLoopTrans"

    def _directive(self, parent, children, collapse=None):
        '''
        Creates the ACCLoopDirective needed by this sub-class of
        transformation.

        :param parent: the parent Node of the new directive Node.
        :type parent: :py:class:`psyclone.psyGen.Node`
        :param children: list of child nodes of the new directive Node.
        :type children: list of :py:class:`psyclone.psyGen.Node`
        :param int collapse: number of nested loops to collapse or None if \
                             no collapse attribute is required.
        '''
        from psyclone.psyGen import ACCLoopDirective
        directive = ACCLoopDirective(parent=parent,
                                     children=children,
                                     collapse=collapse,
                                     independent=self._independent,
                                     sequential=self._sequential)
        return directive

    def apply(self, node, options=None):
        '''
        Apply the ACCLoop transformation to the specified node. This node
        must be a Loop since this transformation corresponds to
        inserting a directive immediately before a loop, e.g.:

        .. code-block:: fortran

          !$ACC LOOP
          do ...
             ...
          end do

        At code-generation time (when
        :py:meth:`psyclone.psyGen.ACCLoopDirective.gen_code` is called), this
        node must be within (i.e. a child of) a PARALLEL region.

        :param node: the supplied node to which we will apply the \
                     Loop transformation.
        :type node: :py:class:`psyclone.psyGen.Loop`
        :param options: a dictionary with options for transformations.
        :type options: dictionary of string:values or None
        :param int options["collapse"]: number of nested loops to collapse.
        :param bool options["independent"]: whether to add the "independent" \
                clause to the directive (not strictly necessary within \
                PARALLEL regions).

        :returns: 2-tuple of new schedule and memento of transform
        :rtype: (:py:class:`psyclone.dynamo0p3.DynInvokeSchedule`, \
                 :py:class:`psyclone.undoredo.Memento`)

        '''
        # Store sub-class specific options. These are used when
        # creating the directive (in the _directive() method).
        if not options:
            options = {}
        self._independent = options.get("independent", True)
        self._sequential = options.get("sequential", False)

        # Call the apply() method of the base class
        return super(ACCLoopTrans, self).apply(node, options)


class OMPParallelLoopTrans(OMPLoopTrans):

    ''' Adds an OpenMP PARALLEL DO directive to a loop.

        For example:

        >>> from psyclone.parse.algorithm import parse
        >>> from psyclone.psyGen import PSyFactory
        >>> ast, invokeInfo = parse("dynamo.F90")
        >>> psy = PSyFactory("dynamo0.1").create(invokeInfo)
        >>> schedule = psy.invokes.get('invoke_v3_kernel_type').schedule
        >>> schedule.view()
        >>>
        >>> from psyclone.transformations import OMPParallelLoopTrans
        >>> trans = OMPParallelLoopTrans()
        >>> new_schedule, memento = trans.apply(schedule.children[0])
        >>> new_schedule.view()

    '''

    @property
    def name(self):
        ''' Returns the name of this transformation as a string.'''
        return "OMPParallelLoopTrans"

    def __str__(self):
        return "Add an 'OpenMP PARALLEL DO' directive with no validity checks"

    def validate(self, node, options=None):
        '''Validity checks for input arguments.

        :param node: the PSyIR node to validate.
        :type node: :py:class:`psyclone.psyGen.Node`
        :param options: a dictionary with options for transformations.
        :type options: dictionary of string:values or None

        :raises TransformationError: if the nodes is not a Loop.
        :raises TransformationError: if the nodes is over colours.

         '''
        # Check that the supplied Node is a Loop
        from psyclone.psyGen import Loop
        if not isinstance(node, Loop):
            raise TransformationError("Error in {0} transformation. The "
                                      "node is not a loop.".format(self.name))

        # Check we are not a sequential loop
        if node.loop_type == 'colours':
            raise TransformationError("Error in "+self.name+" transformation. "
                                      "The requested loop is over colours and "
                                      "must be computed serially.")
        super(OMPParallelLoopTrans, self).validate(node, options)

    def apply(self, node, options=None):
        ''' Apply an OMPParallelLoop Transformation to the supplied node
        (which must be a Loop). In the generated code this corresponds to
        wrapping the Loop with directives:

        .. code-block:: fortran

          !$OMP PARALLEL DO ...
          do ...
            ...
          end do
          !$OMP END PARALLEL DO

        :param node: the node (loop) to which to apply the transformation.
        :type node: :py:class:`psyclone.f2pygen.DoGen`
        :param options: a dictionary with options for transformations\
                        and validation.
        :type options: dictionary of string:values or None

        :returns: two-tuple of transformed schedule and a record of the \
                  transformation.
        :rtype: (:py:class:`psyclone.psyGen.Schedule, \
                 :py:class:`psyclone.undoredo.Memento`)
        '''
        self.validate(node, options)

        schedule = node.root
        # create a memento of the schedule and the proposed transformation
        keep = Memento(schedule, self, [node])

        # keep a reference to the node's original parent and its index as these
        # are required and will change when we change the node's location
        node_parent = node.parent
        node_position = node.position

        # add our OpenMP loop directive setting its parent to the node's
        # parent and its children to the node
        from psyclone.psyGen import OMPParallelDoDirective
        directive = OMPParallelDoDirective(parent=node_parent,
                                           children=[node],
                                           omp_schedule=self.omp_schedule)

        # add the OpenMP loop directive as a child of the node's parent
        node_parent.addchild(directive, index=node_position)
 
        # change the node's parent to be the Schedule of the loop directive
        node.parent = directive.dir_body

        # remove the original loop
        node_parent.children.remove(node)

        return schedule, keep


class DynamoOMPParallelLoopTrans(OMPParallelLoopTrans):

    ''' Dynamo-specific OpenMP loop transformation. Adds Dynamo specific
        validity checks. Actual transformation is done by the
        :py:class:`base class <OMPParallelLoopTrans>`.

    '''

    @property
    def name(self):
        ''' Returns the name of this transformation as a string.'''
        return "DynamoOMPParallelLoopTrans"

    def __str__(self):
        return "Add an OpenMP Parallel Do directive to a Dynamo loop"

    def apply(self, node, options=None):

        '''Perform Dynamo specific loop validity checks then call the
        :py:meth:`~OMPParallelLoopTrans.apply` method of the
        :py:class:`base class <OMPParallelLoopTrans>`.

        :param node: the Node in the Schedule to check
        :type node: :py:class:`psyclone.psyGen.Node`
        :param options: a dictionary with options for transformations.
        :type options: dictionary of string:values or None

        :raises TransformationError: if the associated loop requires \
                colouring.

        :returns: 2-tuple of new schedule and memento of transform.
        :rtype: (:py:class:`psyclone.dynamo0p3.DynInvokeSchedule`, \
                 :py:class:`psyclone.undoredo.Memento`)

        '''
        self.validate(node, options)

        # If the loop is not already coloured then check whether or not
        # it should be. If the field space is discontinuous (including
        # any_discontinuous_space) then we don't need to worry about
        # colouring.
        from psyclone.dynamo0p3 import VALID_DISCONTINUOUS_FUNCTION_SPACE_NAMES
        if node.field_space.orig_name not in \
           VALID_DISCONTINUOUS_FUNCTION_SPACE_NAMES:
            if node.loop_type is not 'colour' and node.has_inc_arg():
                raise TransformationError(
                    "Error in {0} transformation. The kernel has an "
                    "argument with INC access. Colouring is required.".
                    format(self.name))

        return OMPParallelLoopTrans.apply(self, node)


class GOceanOMPParallelLoopTrans(OMPParallelLoopTrans):

    '''GOcean specific OpenMP Do loop transformation. Adds GOcean
       specific validity checks (that supplied Loop is an inner or outer
       loop). Actual transformation is done by
       :py:class:`base class <OMPParallelLoopTrans>`.

       :param omp_schedule: the omp schedule to be created. Must be one of
           'runtime', 'static', 'dynamic', 'guided' or 'auto'.
       '''

    @property
    def name(self):
        ''' Returns the name of this transformation as a string.'''
        return "GOceanOMPParallelLoopTrans"

    def __str__(self):
        return "Add an OpenMP Parallel Do directive to a GOcean loop"

    def apply(self, node, options=None):
        ''' Perform GOcean-specific loop validity checks then call
        :py:meth:`OMPParallelLoopTrans.apply`.

        :param node: a Loop node from an AST.
        :type node: :py:class:`psyclone.psyGen.Loop`
        :param options: a dictionary with options for transformations\
                        and validation.
        :type options: dictionary of string:values or None

        :raises TransformationError: if the supplied node is not an inner or\
            outer loop.

        :returns: 2-tuple of new schedule and memento of transform
        :rtype: (:py:class:`psyclone.dynamo0p3.GOInvokeSchedule`, \
                 :py:class:`psyclone.undoredo.Memento`)

        '''
        self.validate(node, options)

        # Check we are either an inner or outer loop
        if node.loop_type not in ["inner", "outer"]:
            raise TransformationError(
                "Error in "+self.name+" transformation.  The requested loop"
                " is not of type inner or outer.")

        return OMPParallelLoopTrans.apply(self, node)


class Dynamo0p3OMPLoopTrans(OMPLoopTrans):

    ''' Dynamo 0.3 specific orphan OpenMP loop transformation. Adds
    Dynamo-specific validity checks. Actual transformation is done by
    :py:class:`base class <OMPLoopTrans>`.

    '''

    @property
    def name(self):
        ''' Returns the name of this transformation as a string.'''
        return "Dynamo0p3OMPLoopTrans"

    def __str__(self):
        return "Add an OpenMP DO directive to a Dynamo 0.3 loop"

    def apply(self, node, options=None):
        '''Perform Dynamo 0.3 specific loop validity checks then call
        :py:meth:`OMPLoopTrans.apply`.

        :param node: the Node in the Schedule to check
        :type node: :py:class:`psyclone.psyGen.Node`
        :param options: a dictionary with options for transformations \
                        and validation.
        :type options: dictionary of string:values or None
        :param bool options["reprod"]:
                indicating whether reproducible reductions should be used. \
                By default the value from the config file will be used.

        :raise TransformationError: if an OMP loop transform would create \
                incorrect code.
        '''
        if not options:
            options = {}

        # Since this function potentially modifies the user's option
        # dictionary, create a copy:
        options = options.copy()
        # Make sure the default is set:
        options["reprod"] = options.get("reprod",
                                        Config.get().reproducible_reductions)

        self.validate(node, options)

        # If the loop is not already coloured then check whether or not
        # it should be
        if node.loop_type is not 'colour' and node.has_inc_arg():
            raise TransformationError(
                "Error in {0} transformation. The kernel has an argument"
                " with INC access. Colouring is required.".
                format(self.name))

        return OMPLoopTrans.apply(self, node, options)


class GOceanOMPLoopTrans(OMPLoopTrans):

    ''' GOcean-specific orphan OpenMP loop transformation. Adds GOcean
        specific validity checks (that the node is either an inner or outer
        Loop). Actual transformation is done by
        :py:class:`base class <OMPLoopTrans>`.

        :param omp_schedule: the omp schedule to be created. Must be one of
            'runtime', 'static', 'dynamic', 'guided' or 'auto'.

        '''

    @property
    def name(self):
        ''' Returns the name of this transformation as a string.'''
        return "GOceanOMPLoopTrans"

    def __str__(self):
        return "Add an OpenMP DO directive to a GOcean loop"

    def apply(self, node, options=None):
        '''Perform GOcean specific loop validity checks then call
        :py:meth:`OMPLoopTrans.apply`.

        :param node: the loop to parallelise using OMP Do.
        :type node: :py:class:`psyclone.psyGen.Loop`
        :param options: a dictionary with options for transformations.
        :type options: dictionary of string:values or None

        '''
        # check node is a loop. Although this is not GOcean specific
        # it is required for the subsequent checks to function
        # correctly.
        from psyclone.psyGen import Loop
        if not isinstance(node, Loop):
            raise TransformationError("Error in "+self.name+" transformation."
                                      " The node is not a loop.")
        # Check we are either an inner or outer loop
        if node.loop_type not in ["inner", "outer"]:
            raise TransformationError("Error in "+self.name+" transformation."
                                      " The requested loop is not of type "
                                      "inner or outer.")

        return OMPLoopTrans.apply(self, node, options)


class ColourTrans(Transformation):
    '''
    Apply a colouring transformation to a loop (in order to permit a
    subsequent parallelisation over colours). For example:

    >>> invoke = ...
    >>> schedule = invoke.schedule
    >>>
    >>> ctrans = ColourTrans()
    >>>
    >>> # Colour all of the loops
    >>> for child in schedule.children:
    >>>     cschedule, _ = ctrans.apply(child)
    >>>
    >>> csched.view()

    '''

    def __str__(self):
        return "Split a loop into colours"

    @property
    def name(self):
        ''' Returns the name of this transformation as a string.'''
        return "LoopColourTrans"

    def apply(self, node, options=None):
        '''
        Converts the Loop represented by :py:obj:`node` into a
        nested loop where the outer loop is over colours and the inner
        loop is over cells of that colour.

        :param node: the loop to transform.
        :type node: :py:class:`psyclone.psyGen.Loop`
        :param options: a dictionary with options for transformations.
        :type options: dictionary of string:values or None

        :returns: Tuple of modified schedule and record of transformation
        :rtype: (:py:class:`psyclone.psyGen.Schedule, \
                 :py:class:`psyclone.undoredo.Memento`)
        '''
        schedule = node.root

        # create a memento of the schedule and the proposed transformation
        keep = Memento(schedule, self, [node])

        node_parent = node.parent
        node_position = node.position

        # create a colours loop. This loops over colours and must be run
        # sequentially
        colours_loop = node.__class__(parent=node_parent, loop_type="colours")
        colours_loop.field_space = node.field_space
        colours_loop.iteration_space = node.iteration_space
        colours_loop.set_lower_bound("start")
        colours_loop.set_upper_bound("ncolours")
        # Add this loop as a child of the original node's parent
        node_parent.addchild(colours_loop, index=node_position)

        # create a colour loop. This loops over a particular colour and
        # can be run in parallel
        colour_loop = node.__class__(parent=colours_loop.loop_body,
                                     loop_type="colour")
        colour_loop.field_space = node.field_space
        colour_loop.field_name = node.field_name
        colour_loop.iteration_space = node.iteration_space
        colour_loop.set_lower_bound("start")
        colour_loop.kernel = node.kernel

        if Config.get().distributed_memory:
            index = node.upper_bound_halo_depth
            colour_loop.set_upper_bound("colour_halo", index)
        else:  # no distributed memory
            colour_loop.set_upper_bound("ncolour")
        # Add this loop as a child of our loop over colours
        colours_loop.loop_body.addchild(colour_loop)

        # add contents of node to colour loop
        colour_loop.loop_body.children.extend(node.loop_body)

        # change the parent of the node's contents to the colour loop
        for child in node.loop_body:
            child.parent = colour_loop.loop_body

        # remove original loop
        node_parent.children.remove(node)

        return schedule, keep


class KernelModuleInlineTrans(KernelTrans):
    '''Switches on, or switches off, the inlining of a Kernel subroutine
    into the PSy layer module. For example:

    >>> invoke = ...
    >>> schedule = invoke.schedule
    >>>
    >>> inline_trans = KernelModuleInlineTrans()
    >>>
    >>> ischedule, _ = inline_trans.apply(schedule.children[0].loop_body[0])
    >>> ischedule.view()

    .. warning ::
        For this transformation to work correctly, the Kernel subroutine
        must only use data that is passed in by argument, declared locally
        or included via use association within the subroutine. Two
        examples where in-lining will not work are:

        #. A variable is declared within the module that ``contains`` the
           Kernel subroutine and is then accessed within that Kernel;
        #. A variable is included via use association at the module level
           and accessed within the Kernel subroutine.

        The transformation will reject attempts to in-line such kernels.
    '''

    def __str__(self):
        return ("Inline (or cancel inline of) a kernel subroutine into the "
                "PSy module")

    @property
    def name(self):
        ''' Returns the name of this transformation as a string.'''
        return "KernelModuleInline"

    def apply(self, node, options=None):
        '''Checks that the node is of the correct type (a Kernel) then marks
        the Kernel to be inlined, or not, depending on the value of
        the inline option. If the inline option is not passed the
        Kernel is marked to be inlined.

        :param node: the loop to transform.
        :type node: :py:class:`psyclone.psyGen.Loop`
        :param options: a dictionary with options for transformations.
        :type options: dictionary of string:values or None
        :param bool options["inline"]: whether the kernel should be module\
                inlined or not.

        :returns: 2-tuple of new schedule and memento of transform.
        :rtype: (:py:class:`psyclone.dynamo0p3.DynInvokeSchedule`, \
                 :py:class:`psyclone.undoredo.Memento`)

        '''
        self.validate(node, options)

        schedule = node.root

        # create a memento of the schedule and the proposed transformation
        keep = Memento(schedule, self, [node])

        if not options:
            options = {}
        inline = options.get("inline", True)

        # set kernel's inline status
        if node.module_inline == inline:
            # issue a warning here when we implement logging
            # print "Warning, Kernel inline is already set to "+str(inline)
            pass
        else:
            node.module_inline = inline

        return schedule, keep

    def validate(self, node, options=None):
        '''
        Check that the supplied kernel is eligible to be module inlined.

        :param node: the node in the PSyIR that is to be module inlined.
        :type node: sub-class of :py:class:`psyclone.psyGen.Node`
        :param bool inline: whether or not the kernel is to be inlined.
        :param options: a dictionary with options for transformations.
        :type options: dictionary of string:values or None
        :param bool options["inline"]: whether the kernel should be module \
                                       inlined or not.

        :raises TransformationError: if the supplied kernel has itself been \
                                     transformed (Issue #229).
        '''
        super(KernelModuleInlineTrans, self).validate(node, options)

        if not options:
            options = {}
        inline = options.get("inline", True)

        if inline and node.modified:
            raise TransformationError("Cannot inline kernel {0} because it "
                                      "has previously been transformed.")


class Dynamo0p3ColourTrans(ColourTrans):

    '''Split a Dynamo 0.3 loop over cells into colours so that it can be
    parallelised. For example:

    >>> from psyclone.parse.algorithm import parse
    >>> from psyclone.psyGen import PSyFactory
    >>> import transformations
    >>> import os
    >>> import pytest
    >>>
    >>> TEST_API = "dynamo0.3"
    >>> _,info=parse(os.path.join(os.path.dirname(os.path.abspath(__file__)),
    >>>              "tests", "test_files", "dynamo0p3",
    >>>              "4.6_multikernel_invokes.f90"),
    >>>              api=TEST_API)
    >>> psy = PSyFactory(TEST_API).create(info)
    >>> invoke = psy.invokes.get('invoke_0')
    >>> schedule = invoke.schedule
    >>>
    >>> ctrans = Dynamo0p3ColourTrans()
    >>> otrans = DynamoOMPParallelLoopTrans()
    >>>
    >>> # Colour all of the loops
    >>> for child in schedule.children:
    >>>     cschedule, _ = ctrans.apply(child)
    >>>
    >>> # Then apply OpenMP to each of the colour loops
    >>> schedule = cschedule
    >>> for child in schedule.children:
    >>>     newsched, _ = otrans.apply(child.children[0])
    >>>
    >>> newsched.view()

    Colouring in the Dynamo 0.3 API is subject to the following rules:

    * Only kernels with an iteration space of CELLS and which modify a
      continuous field require colouring. Any other type of loop will
      cause this transformation to raise an exception.
    * A kernel may have at most one field with 'INC' access
    * A separate colour map will be required for each field that is coloured
      (if an invoke contains >1 kernel call)

    '''

    def __str__(self):
        return "Split a Dynamo 0.3 loop over cells into colours"

    @property
    def name(self):
        ''' Returns the name of this transformation as a string.'''
        return "Dynamo0p3LoopColourTrans"

    def apply(self, node, options=None):
        '''Performs Dynamo0.3-specific error checking and then uses the parent
        class to convert the Loop represented by :py:obj:`node` into a
        nested loop where the outer loop is over colours and the inner
        loop is over cells of that colour.

        :param node: the loop to transform.
        :type node: :py:class:`psyclone.dynamo0p3.DynLoop`
        :param options: a dictionary with options for transformations.\
        :type options: dictionary of string:values or None

        :returns: 2-tuple of new schedule and memento of transform.
        :rtype: (:py:class:`psyclone.dynamo0p3.DynInvokeSchedule`, \
                 :py:class:`psyclone.undoredo.Memento`)

        '''
        # check node is a loop
        from psyclone.psyGen import Loop
        if not isinstance(node, Loop):
            raise TransformationError("Error in DynamoColour transformation. "
                                      "The supplied node is not a loop")
        # Check we need colouring
        from psyclone.dynamo0p3 import VALID_DISCONTINUOUS_FUNCTION_SPACE_NAMES
        if node.field_space.orig_name in \
           VALID_DISCONTINUOUS_FUNCTION_SPACE_NAMES:
            raise TransformationError(
                "Error in DynamoColour transformation. Loops iterating over "
                "a discontinuous function space are not currently supported.")

        # Colouring is only necessary (and permitted) if the loop is
        # over cells. Since this is the default it is represented by
        # an empty string.
        if node.loop_type != "":
            raise TransformationError(
                "Error in DynamoColour transformation. Only loops over cells "
                "may be coloured but this loop is over {0}".
                format(node.loop_type))

        # Check whether we have a field that has INC access
        if not node.has_inc_arg():
            # TODO generate a warning here as we don't need to colour
            # a loop that does not update a field with INC access
            pass

        # Check that we're not attempting to colour a loop that is
        # already within an OpenMP region (because the loop over
        # colours *must* be sequential)
        from psyclone.psyGen import OMPDirective
        if node.ancestor(OMPDirective):
            raise TransformationError("Cannot have a loop over colours "
                                      "within an OpenMP parallel region.")

        schedule, keep = ColourTrans.apply(self, node)

        return schedule, keep


@six.add_metaclass(abc.ABCMeta)
class ParallelRegionTrans(RegionTrans):
    '''
    Base class for transformations that create a parallel region.

    '''
    def __init__(self):
        # Holds the class instance for the type of parallel region
        # to generate
        self._pdirective = None
        super(ParallelRegionTrans, self).__init__()

    @abc.abstractmethod
    def __str__(self):
        pass  # pragma: no cover

    @abc.abstractproperty
    def name(self):
        ''' Returns the name of this transformation as a string.'''

    def validate(self, node_list, options=None):
        '''
        Check that the supplied list of Nodes are eligible to be
        put inside a parallel region.

        :param list node_list: list of nodes to put into a parallel region
        :param options: a dictionary with options for transformations.\
        :type options: dictionary of string:values or None
        :param bool options["node-type-check"]: this flag controls whether \
            or not the type of the nodes enclosed in the region should be \
            tested to avoid using unsupported nodes inside a region.

        :raises TransformationError: if the nodes cannot be put into a \
                                     parallel region.
        '''

        # Haloexchange calls existing within a parallel region are not
        # supported.
        from psyclone.psyGen import HaloExchange, InvokeSchedule
        for node in node_list:
            if isinstance(node, HaloExchange):
                raise TransformationError(
                    "A halo exchange within a parallel region is not "
                    "supported")

        if isinstance(node_list[0], InvokeSchedule):
            raise TransformationError(
                "A {0} transformation cannot be applied to an InvokeSchedule "
                "but only to one or more nodes from within an InvokeSchedule.".
                format(self.name))

        node_parent = node_list[0].parent

        for child in node_list:
            if child.parent is not node_parent:
                raise TransformationError(
                    "Error in {0} transformation: supplied nodes are not "
                    "children of the same parent.".format(self.name))
        super(ParallelRegionTrans, self).validate(node_list, options)

    def apply(self, nodes, options=None):
        '''
        Apply this transformation to a subset of the nodes within a
        schedule - i.e. enclose the specified Loops in the
        schedule within a single parallel region.

        :param nodes: a single Node or a list of Nodes.
        :type nodes: (list of) :py:class:`psyclone.psyGen.Node`
        :param options: a dictionary with options for transformations.
        :type options: dictionary of string:values or None
        :param bool options["node-type-check"]: this flag controls if the \
                type of the nodes enclosed in the region should be tested \
                to avoid using unsupported nodes inside a region.

        :raises TransformationError: if the nodes argument is not of the \
                                     correct type.
        :returns: 2-tuple of new schedule and memento of transform.
        :rtype: (:py:class:`psyclone.dynamo0p3.DynInvokeSchedule`, \
                 :py:class:`psyclone.undoredo.Memento`)

        '''

        # Check whether we've been passed a list of nodes or just a
        # single node. If the latter then we create ourselves a
        # list containing just that node.
        from psyclone.psyGen import Node
        if isinstance(nodes, list) and isinstance(nodes[0], Node):
            node_list = nodes
        elif isinstance(nodes, Node):
            node_list = [nodes]
        else:
            arg_type = str(type(nodes))
            raise TransformationError("Error in {0} transformation. "
                                      "Argument must be a single Node in a "
                                      "schedule or a list of Nodes in a "
                                      "schedule but have been passed an "
                                      "object of type: {1}".
                                      format(self.name, arg_type))
        self.validate(node_list, options)

        # Keep a reference to the parent of the nodes that are to be
        # enclosed within a parallel region. Also keep the index of
        # the first child to be enclosed as that will become the
        # position of the new !$omp parallel directive.
        node_parent = node_list[0].parent
        node_position = node_list[0].position

        # create a memento of the schedule and the proposed
        # transformation
        schedule = node_list[0].root

        keep = Memento(schedule, self)

        # Create the parallel directive as a child of the
        # parent of the nodes being enclosed and with those nodes
        # as its children.
        # We slice the nodes list in order to get a new list object
        # (although the actual items in the list are still those in the
        # original). If we don't do this then we get an infinite
        # recursion in the new schedule.
        directive = self._pdirective(parent=node_parent,
                                     children=node_list[:])

        # Change all of the affected children so that they have
        # the region directive's Schedule as their parent. Use a slice
        # of the list of nodes so that we're looping over a local
        # copy of the list. Otherwise things get confused when
        # we remove children from the list.
        for child in node_list[:]:
            # Remove child from the parent's list of children
            node_parent.children.remove(child)
            child.parent = directive.dir_body

        # Add the region directive as a child of the parent
        # of the nodes being enclosed and at the original location
        # of the first of these nodes
        node_parent.addchild(directive,
                             index=node_position)

        return schedule, keep


class OMPParallelTrans(ParallelRegionTrans):
    '''
    Create an OpenMP PARALLEL region by inserting directives. For
    example:

    >>> from psyclone.parse.algorithm import parse
    >>> from psyclone.parse.utils import ParseError
    >>> from psyclone.psyGen import PSyFactory, GenerationError
    >>> api = "gocean1.0"
    >>> filename = "nemolite2d_alg.f90"
    >>> ast, invokeInfo = parse(filename, api=api, invoke_name="invoke")
    >>> psy = PSyFactory(api).create(invokeInfo)
    >>>
    >>> from psyclone.psyGen import TransInfo
    >>> t = TransInfo()
    >>> ltrans = t.get_trans_name('GOceanOMPLoopTrans')
    >>> rtrans = t.get_trans_name('OMPParallelTrans')
    >>>
    >>> schedule = psy.invokes.get('invoke_0').schedule
    >>> schedule.view()
    >>> new_schedule = schedule
    >>>
    >>> # Apply the OpenMP Loop transformation to *every* loop
    >>> # in the schedule
    >>> for child in schedule.children:
    >>>     newschedule, memento = ltrans.apply(child)
    >>>     schedule = newschedule
    >>>
    >>> # Enclose all of these loops within a single OpenMP
    >>> # PARALLEL region
    >>> newschedule, _ = rtrans.apply(schedule.children)
    >>> newschedule.view()

    '''
    from psyclone import psyGen
    # The types of node that this transformation can enclose
    valid_node_types = (psyGen.Loop, psyGen.Kern, psyGen.BuiltIn,
                        psyGen.OMPDirective, psyGen.GlobalSum,
                        psyGen.Literal, psyGen.Reference,
                        psyGen.Assignment, psyGen.BinaryOperation)

    def __init__(self):
        super(OMPParallelTrans, self).__init__()
        from psyclone.psyGen import OMPParallelDirective
        # Set the type of directive that the base class will use
        self._pdirective = OMPParallelDirective

    def __str__(self):
        return "Insert an OpenMP Parallel region"

    @property
    def name(self):
        '''
        :returns: the name of this transformation as a string.
        :rtype: str
        '''
        return "OMPParallelTrans"

    def validate(self, node_list, options=None):
        '''
        Perform OpenMP-specific validation checks.

        :param node_list: list of Nodes to put within parallel region.
        :type node_list: list of :py:class:`psyclone.psyGen.Node`
        :param options: a dictionary with options for transformations.
        :type options: dictionary of string:values or None
        :param bool options["node-type-check"]: this flag controls if the \
                type of the nodes enclosed in the region should be tested \
                to avoid using unsupported nodes inside a region.

        :raises TransformationError: if the target Nodes are already within \
                                     some OMP parallel region.
        '''
        from psyclone.psyGen import OMPDirective

        if node_list[0].ancestor(OMPDirective):
            raise TransformationError("Error in OMPParallel transformation:" +
                                      " cannot create an OpenMP PARALLEL " +
                                      "region within another OpenMP region.")

        # Now call the general validation checks
        super(OMPParallelTrans, self).validate(node_list, options)


class ACCParallelTrans(ParallelRegionTrans):
    '''
    Create an OpenACC parallel region by inserting directives. This parallel
    region *must* come after an enter-data directive (see `ACCEnterDataTrans`)
    or within a data region (see `ACCDataTrans`). For example:

    >>> from psyclone.parse.algorithm import parse
    >>> from psyclone.psyGen import PSyFactory
    >>> api = "gocean1.0"
    >>> filename = "nemolite2d_alg.f90"
    >>> ast, invokeInfo = parse(filename, api=api, invoke_name="invoke")
    >>> psy = PSyFactory(api).create(invokeInfo)
    >>>
    >>> from psyclone.psyGen import TransInfo
    >>> t = TransInfo()
    >>> ptrans = t.get_trans_name('ACCParallelTrans')
    >>> dtrans = t.get_trans_name('ACCDataTrans')
    >>>
    >>> schedule = psy.invokes.get('invoke_0').schedule
    >>> schedule.view()
    >>>
    >>> # Enclose everything within a single OpenACC PARALLEL region
    >>> newschedule, _ = ptrans.apply(schedule.children)
    >>> # Add an enter-data directive
    >>> newschedule, _ = dtrans.apply(newschedule)
    >>> newschedule.view()
    '''
    from psyclone import psyGen
    valid_node_types = (
        psyGen.Loop, psyGen.Kern, psyGen.IfBlock,
        psyGen.ACCLoopDirective, psyGen.Assignment, psyGen.Reference,
        psyGen.Literal, psyGen.BinaryOperation)

    def __init__(self):
        from psyclone.psyGen import ACCParallelDirective
        super(ACCParallelTrans, self).__init__()
        # Set the type of directive that the base class will use
        self._pdirective = ACCParallelDirective

    def __str__(self):
        return "Insert an OpenACC Parallel region"

    @property
    def name(self):
        '''
        :returns: the name of this transformation as a string.
        :rtype: str
        '''
        return "ACCParallelTrans"


class GOConstLoopBoundsTrans(Transformation):
    ''' Switch on (or off) the use of constant loop bounds within
    a GOInvokeSchedule. In the absence of constant loop bounds, PSyclone will
    generate loops where the bounds are obtained by de-referencing a field
    object, e.g.:
    ::

      DO j = my_field%grid%internal%ystart, my_field%grid%internal%ystop

    Some compilers are able to produce more efficient code if they are
    provided with information on the relative trip-counts of the loops
    within an Invoke. With constant loop bounds switched on, PSyclone
    generates code like:
    ::

      ny = my_field%grid%subdomain%internal%ystop
      ...
      DO j = 1, ny-1

    In practice, the application of the constant loop bounds looks
    something like, e.g.:

    >>> from psyclone.parse.algorithm import parse
    >>> from psyclone.psyGen import PSyFactory
    >>> import os
    >>> TEST_API = "gocean1.0"
    >>> _, info = parse(os.path.join("tests", "test_files", "gocean1p0",
    >>>                              "single_invoke.f90"),
    >>>                 api=TEST_API)
    >>> psy = PSyFactory(TEST_API).create(info)
    >>> invoke = psy.invokes.get('invoke_0_compute_cu')
    >>> schedule = invoke.schedule
    >>>
    >>> from psyclone.transformations import GOConstLoopBoundsTrans
    >>> clbtrans = GOConstLoopBoundsTrans()
    >>>
    >>> newsched, _ = clbtrans.apply(schedule)
    >>> # or, to turn off const. looop bounds:
    >>> # newsched, _ = clbtrans.apply(schedule, const_bounds=False)
    >>>
    >>> newsched.view()

    '''

    def __str__(self):
        return "Use constant loop bounds for all loops in a GOInvokeSchedule"

    @property
    def name(self):
        ''' Return the name of the Transformation as a string.'''
        return "GOConstLoopBoundsTrans"

    def apply(self, node, options=None):
        '''Switches constant loop bounds on or off for all loops in a
        GOInvokeSchedule. Default is 'on'.

        :param node: the GOInvokeSchedule of which all loops will get the
            constant loop bounds switched on or off.
        :type node: :py:class:`psyclone.gocean1p0.GOInvokeSchedule`
        :param options: a dictionary with options for transformations.
        :type options: dictionary of string:values or None

        :param bool options["const_bounds"]: whether the constant loop should\
            be used (True) or not (False). Default is True.

        :returns: 2-tuple of new schedule and memento of transform.
        :rtype: (:py:class:`psyclone.dynamo0p3.DynInvokeSchedule`, \
                 :py:class:`psyclone.undoredo.Memento`)

        '''

        # Check node is a Schedule
        from psyclone.gocean1p0 import GOInvokeSchedule
        if not isinstance(node, GOInvokeSchedule):
            raise TransformationError("Error in GOConstLoopBoundsTrans: "
                                      "node is not a GOInvokeSchedule")

        keep = Memento(node, self)

        if not options:
            options = {}

        node.const_loop_bounds = options.get("const_bounds", True)

        return node, keep


class MoveTrans(Transformation):
    '''Provides a transformation to move a node in the tree. For
    example:

    >>> from psyclone.parse.algorithm import parse
    >>> from psyclone.psyGen import PSyFactory
    >>> ast,invokeInfo=parse("dynamo.F90")
    >>> psy=PSyFactory("dynamo0.3").create(invokeInfo)
    >>> schedule=psy.invokes.get('invoke_v3_kernel_type').schedule
    >>> schedule.view()
    >>>
    >>> from psyclone.transformations import MoveTrans
    >>> trans=MoveTrans()
    >>> new_schedule, memento = trans.apply(schedule.children[0],
                                            schedule.children[2],
                                            position="after")
    >>> new_schedule.view()

    Nodes may only be moved to a new location with the same parent
    and must not break any dependencies otherwise an exception is
    raised.'''

    def __str__(self):
        return "Move a node to a different location"

    @property
    def name(self):
        ''' Returns the name of this transformation as a string.'''
        return "Move"

    def validate(self, node, location, options=None):
        # pylint: disable=no-self-use
        ''' validity checks for input arguments.

        :param node: the node to be moved.
        :type node: :py:class:`psyclone.psyGen.Node`
        :param location: node before or after which the given node\
            should be moved.
        :type location: :py:class:`psyclone.psyGen.Node`
        :param options: a dictionary with options for transformations.
        :type options: dictionary of string:values or None
        :param str options["position"]: either 'before' or 'after'.

        :raises TransformationError: if the given node is not an instance \
            of :py:class:`psyclone.psyGen.Node`
        :raises TransformationError: if the location is not valid.
        '''

        # Check that the first argument is a Node
        from psyclone.psyGen import Node
        if not isinstance(node, Node):
            raise TransformationError(
                "In the Move transformation apply method the first argument "
                "is not a Node")

        # Check new location conforms to any data dependencies
        # This also checks the location and position arguments
        if not options:
            options = {}
        position = options.get("position", "before")
        if not node.is_valid_location(location, position=position):
            raise TransformationError(
                "In the Move transformation apply method, data dependencies "
                "forbid the move to the new location")

    def apply(self, node, location, options=None):
        '''Move the node represented by :py:obj:`node` before location
        :py:obj:`location` (which is also a node) by default and after
        if the optional `position` argument is set to 'after'.

        :param node: the node to be moved.
        :type node: :py:class:`psyclone.psyGen.Node`
        :param location: node before or after which the given node\
            should be moved.
        :type location: :py:class:`psyclone.psyGen.Node`
        :param options: a dictionary with options for transformations.
        :type options: dictionary of string:values or None
        :param str options["position"]: either 'before' or 'after'.

        :raises TransformationError: if the given node is not an instance \
            of :py:class:`psyclone.psyGen.Node`
        :raises TransformationError: if the location is not valid.

        :returns: 2-tuple of new schedule and memento of transform.
        :rtype: (:py:class:`psyclone.dynamo0p3.DynInvokeSchedule`, \
                 :py:class:`psyclone.undoredo.Memento`)

        '''
        # pylint:disable=arguments-differ

        self.validate(node, location, options)

        schedule = node.root

        if not options:
            options = {}
        position = options.get("position", "before")

        # Create a memento of the schedule and the proposed transformation
        keep = Memento(schedule, self, [node, location])

        parent = node.parent

        my_node = parent.children.pop(node.position)

        location_index = location.position
        if position == "before":
            schedule.children.insert(location_index, my_node)
        else:
            schedule.children.insert(location_index+1, my_node)

        return schedule, keep


class Dynamo0p3RedundantComputationTrans(Transformation):
    '''This transformation allows the user to modify a loop's bounds so
    that redundant computation will be performed. Redundant
    computation can result in halo exchanges being modified, new halo
    exchanges being added or existing halo exchanges being removed.

    * This transformation should be performed before any
      parallelisation transformations (e.g. for OpenMP) to the loop in
      question and will raise an exception if this is not the case.

    * This transformation can not be applied to a loop containing a
      reduction and will again raise an exception if this is the case.

    * This transformation can only be used to add redundant
      computation to a loop, not to remove it.

    * This transformation allows a loop that is already performing
      redundant computation to be modified, but only if the depth is
      increased.

    '''

    def __str__(self):
        return "Change iteration space to perform redundant computation"

    @property
    def name(self):
        ''' Returns the name of this transformation as a string.'''
        return "RedundantComputation"

    def validate(self, node, options=None):
        '''Perform various checks to ensure that it is valid to apply the
        RedundantComputation transformation to the supplied node

        :param node: the supplied node on which we are performing\
                     validity checks
        :type node: :py:class:`psyclone.psyGen.Node`
        :param options: a dictionary with options for transformations.
        :type options: dictionary of string:values or None
        :param int options["depth"]: the depth of the stencil if the value \
                     is provided and None if not.

        :raises GenerationError: if the node is not a\
            :py:class:`psyclone.psyGen.Loop`.
        :raises GenerationError: if the parent of the loop is a\
            :py:class:`psyclone.psyGen.Directive`.
        :raises GenerationError: if the parent of the loop is not a\
            :py:class:`psyclone.psyGen.Loop` or a\
            :py:class:`psyclone.psyGen.DynInvokeSchedule`.
        :raises GenerationError: if the parent of the loop is a\
            :py:class:`psyclone.psyGen.Loop` but the original loop does\
            not iterate over 'colour'.
        :raises GenerationError: if the parent of the loop is a\
            :py:class:`psyclone.psyGen.Loop` but the parent does not
            iterate over 'colours'.
        :raises GenerationError: if the parent of the loop is a\
            :py:class:`psyclone.psyGen.Loop` but the parent's parent is\
            not a :py:class:`psyclone.psyGen.DynInvokeSchedule`.
        :raises GenerationError: if this transformation is applied\
            when distributed memory is not switched on.
        :raises GenerationError: if the loop does not iterate over\
            cells, dofs or colour.
        :raises GenerationError: if the transformation is setting the\
            loop to the maximum halo depth but the loop already computes\
            to the maximum halo depth.
        :raises GenerationError: if the transformation is setting the\
            loop to the maximum halo depth but the loop contains a stencil\
            access (as this would result in the field being accessed\
            beyond the halo depth).
        :raises GenerationError: if the supplied depth value is not an\
            integer.
        :raises GenerationError: if the supplied depth value is less\
            than 1.
        :raises GenerationError: if the supplied depth value is not\
            greater than 1 when a continuous loop is modified as this is\
            the minimum valid value.
        :raises GenerationError: if the supplied depth value is not\
            greater than the existing depth value, as we should not need\
            to undo existing transformations.
        :raises GenerationError: if a depth value has been supplied\
            but the loop has already been set to the maximum halo depth.

        '''
        # check node is a loop
        from psyclone.psyGen import Loop, Directive
        from psyclone.dynamo0p3 import DynInvokeSchedule
        if not isinstance(node, Loop):
            raise TransformationError(
                "In the Dynamo0p3RedundantComputation transformation apply "
                "method the first argument is not a Loop")
        # Check loop's parent is the InvokeSchedule, or that it is nested
        # in a colours loop and perform other colour(s) loop checks,
        # otherwise halo exchange placement might fail. The only
        # current example where the placement would fail is when
        # directives have already been added. This could be fixed but
        # it actually makes sense to require redundant computation
        # transformations to be applied before adding directives so it
        # is not particularly important.
        dir_node = node.ancestor(Directive)
        if dir_node:
            raise TransformationError(
                "In the Dynamo0p3RedundantComputation transformation apply "
                "method the supplied loop is sits beneath a directive of "
                "type {0}. Redundant computation must be applied before "
                "directives are added.".format(type(dir_node)))
        if not (isinstance(node.parent, DynInvokeSchedule) or
                isinstance(node.parent.parent, Loop)):
<<<<<<< HEAD
=======
            if isinstance(node.parent, Directive):
                raise TransformationError(
                    "In the Dynamo0p3RedundantComputation transformation "
                    "apply method the parent of the supplied loop is a "
                    "directive of type {0}. Redundant computation must be "
                    "applied before directives are "
                    "added.".format(type(node.parent)))
>>>>>>> 18d732ee
            raise TransformationError(
                "In the Dynamo0p3RedundantComputation transformation "
                "apply method the parent of the supplied loop must be "
                "the DynInvokeSchedule, or a Loop, but found {0}".
                format(type(node.parent)))
        if isinstance(node.parent.parent, Loop):
            if node.loop_type != "colour":
                raise TransformationError(
                    "In the Dynamo0p3RedundantComputation transformation "
                    "apply method, if the parent of the supplied Loop is "
                    "also a Loop then the supplied Loop must iterate over "
                    "'colour', but found '{0}'".format(node.loop_type))
            if node.parent.parent.loop_type != "colours":
                raise TransformationError(
                    "In the Dynamo0p3RedundantComputation transformation "
                    "apply method, if the parent of the supplied Loop is "
                    "also a Loop then the parent must iterate over "
                    "'colours', but found '{0}'"
                    "".format(node.parent.parent.loop_type))
            if not isinstance(node.parent.parent.parent, DynInvokeSchedule):
                raise TransformationError(
                    "In the Dynamo0p3RedundantComputation transformation "
                    "apply method, if the parent of the supplied Loop is "
                    "also a Loop then the parent's parent must be the "
                    "DynInvokeSchedule, but found {0}"
                    .format(type(node.parent)))
        if not Config.get().distributed_memory:
            raise TransformationError(
                "In the Dynamo0p3RedundantComputation transformation apply "
                "method distributed memory must be switched on")

        # loop must iterate over cells, dofs or colour. Note, an
        # empty loop_type iterates over cells
        if node.loop_type not in ["", "dofs", "colour"]:
            raise TransformationError(
                "In the Dynamo0p3RedundantComputation transformation apply "
                "method the loop must iterate over cells, dofs or cells of "
                "a given colour, but found '{0}'".format(node.loop_type))

        from psyclone.dynamo0p3 import HALO_ACCESS_LOOP_BOUNDS

        # We don't currently support the application of transformations to
        # loops containing inter-grid kernels
        check_intergrid(node)

        if not options:
            options = {}
        depth = options.get("depth")
        if depth is None:
            if node.upper_bound_name in HALO_ACCESS_LOOP_BOUNDS:
                if not node.upper_bound_halo_depth:
                    raise TransformationError(
                        "In the Dynamo0p3RedundantComputation transformation "
                        "apply method the loop is already set to the maximum "
                        "halo depth so this transformation does nothing")
                for call in node.kernels():
                    for arg in call.arguments.args:
                        if arg.stencil:
                            raise TransformationError(
                                "In the Dynamo0p3RedundantComputation "
                                "transformation apply method the loop "
                                "contains field '{0}' with a stencil "
                                "access in kernel '{1}', so it is invalid "
                                "to set redundant computation to maximum "
                                "depth".format(arg.name, call.name))
        else:
            if not isinstance(depth, int):
                raise TransformationError(
                    "In the Dynamo0p3RedundantComputation transformation "
                    "apply method the supplied depth should be an integer but "
                    "found type '{0}'".format(type(depth)))
            if depth < 1:
                raise TransformationError(
                    "In the Dynamo0p3RedundantComputation transformation "
                    "apply method the supplied depth is less than 1")

            if node.upper_bound_name in HALO_ACCESS_LOOP_BOUNDS:
                if node.upper_bound_halo_depth:
                    if node.upper_bound_halo_depth >= depth:
                        raise TransformationError(
                            "In the Dynamo0p3RedundantComputation "
                            "transformation apply method the supplied depth "
                            "({0}) must be greater than the existing halo "
                            "depth ({1})".format(depth,
                                                 node.upper_bound_halo_depth))
                else:
                    raise TransformationError(
                        "In the Dynamo0p3RedundantComputation transformation "
                        "apply method the loop is already set to the maximum "
                        "halo depth so can't be set to a fixed value")

    def apply(self, loop, options=None):
        # pylint:disable=arguments-differ
        '''Apply the redundant computation transformation to the loop
        :py:obj:`loop`. This transformation can be applied to loops iterating
        over 'cells or 'dofs'. if :py:obj:`depth` is set to a value then the
        value will be the depth of the field's halo over which redundant
        computation will be performed. If :py:obj:`depth` is not set to a
        value then redundant computation will be performed to the full depth
        of the field's halo.

        :param loop: the loop that we are transforming.
        :type loop: :py:class:`psyclone.psyGen.DynLoop`
        :param options: a dictionary with options for transformations.
        :type options: dictionary of string:values or None
        :param int options["depth"]: the depth of the stencil. Defaults \
                to None.

        :returns: 2-tuple of new schedule and memento of transform.
        :rtype: (:py:class:`psyclone.dynamo0p3.DynInvokeSchedule`, \
                 :py:class:`psyclone.undoredo.Memento`)

        '''
        self.validate(loop, options)
        if not options:
            options = {}
        depth = options.get("depth")

        schedule = loop.root

        # create a memento of the schedule and the proposed
        # transformation
        keep = Memento(schedule, self, [loop, depth])

        if loop.loop_type == "":
            # Loop is over cells
            loop.set_upper_bound("cell_halo", depth)
        elif loop.loop_type == "colour":
            # Loop is over cells of a single colour
            loop.set_upper_bound("colour_halo", depth)
        elif loop.loop_type == "dofs":
            loop.set_upper_bound("dof_halo", depth)
        else:
            raise TransformationError(
                "Unsupported loop_type '{0}' found in Dynamo0p3Redundant"
                "ComputationTrans.apply()".format(loop.loop_type))
        # Add/remove halo exchanges as required due to the redundant
        # computation
        loop.update_halo_exchanges()

        return schedule, keep


class GOLoopSwapTrans(Transformation):
    ''' Provides a loop-swap transformation, e.g.:
    ::

      DO j=1, m
         DO i=1, n

    becomes:
    ::

      DO i=1, n
         DO j=1, m

    This transform is used as follows:

     >>> from psyclone.parse.algorithm import parse
     >>> from psyclone.psyGen import PSyFactory
     >>> ast, invokeInfo = parse("shallow_alg.f90")
     >>> psy = PSyFactory("gocean1.0").create(invokeInfo)
     >>> schedule = psy.invokes.get('invoke_0').schedule
     >>> schedule.view()
     >>>
     >>> from psyclone.transformations import GOLoopSwapTrans
     >>> swap = GOLoopSwapTrans()
     >>> new_schedule, memento = swap.apply(schedule.children[0])
     >>> new_schedule.view()
    '''

    def __str__(self):
        return "Exchange the order of two nested loops: inner becomes " + \
               "outer and vice versa"

    @property
    def name(self):
        '''Returns the name of this transformation as a string.'''
        return "GOLoopSwap"

    def validate(self, node_outer, options=None):
        # pylint: disable=no-self-use
        '''Checks if the given node contains a valid Fortran structure
        to allow swapping loops. This means the node must represent
        a loop, and it must have exactly one child that is also a loop.

        :param node_outer: a Loop node from an AST.
        :type node_outer: py:class:`psyclone.psyGen.Loop`
        :param options: a dictionary with options for transformations.
        :type options: dictionary of string:values or None

        :raises TransformationError: if the supplied node does not\
                                     allow a loop swap to be done.
         '''

        from psyclone.psyGen import Loop
        if not isinstance(node_outer, Loop):
            raise TransformationError("Error in GOLoopSwap transformation. "
                                      "Given node '{0}' is not a loop."
                                      .format(node_outer))

        from psyclone.gocean1p0 import GOLoop
        if not isinstance(node_outer, GOLoop):
            raise TransformationError("Error in GOLoopSwap transformation. "
                                      "Given node '{0}' is not a GOLoop, but "
                                      "an instance of '{1}."
                                      .format(node_outer, type(node_outer)))

        if not node_outer.loop_body or not node_outer.loop_body.children:
            raise TransformationError("Error in GOLoopSwap transformation. "
                                      "Supplied node '{0}' must be the outer "
                                      "loop of a loop nest and must have one "
                                      "inner loop, but this node does not "
                                      "have any statements inside."
                                      .format(node_outer))

        node_inner = node_outer.loop_body[0]
        # Check that the supplied Node is a Loop
        if not isinstance(node_inner, Loop):
            raise TransformationError("Error in GOLoopSwap transformation. "
                                      "Supplied node '{0}' must be the outer "
                                      "loop of a loop nest but the first "
                                      "inner statement is not a loop, got "
                                      "'{1}'."
                                      .format(node_outer, node_inner))

        if len(node_outer.loop_body.children) > 1:
            raise TransformationError(
                "Error in GOLoopSwap transformation. Supplied node '{0}' must"
                " be the outer loop of a loop nest and must have exactly one "
                "inner loop, but this node has {1} inner statements, the "
                "first two being '{2}' and '{3}'"
                "".format(node_outer, len(node_outer.loop_body.children),
                          node_outer.loop_body[0], node_outer.loop_body[1]))

    def apply(self, outer, options=None):
        # pylint: disable=arguments-differ
        '''The argument :py:obj:`outer` must be a loop which has exactly
        one inner loop. This transform then swaps the outer and inner loop.

        :param outer: the node representing the outer loop.
        :type outer: :py:class:`psyclone.psyGen.Loop`
        :param options: a dictionary with options for transformations.
        :type options: dictionary of string:values or None

        :raises TransformationError: if the supplied node does not \
                                     allow a loop swap to be done.

        :returns: 2-tuple of new schedule and memento of transform.
        :rtype: (:py:class:`psyclone.dynamo0p3.DynInvokeSchedule`, \
                 :py:class:`psyclone.undoredo.Memento`)

        '''
        self.validate(outer, options)

        schedule = outer.root
        inner = outer.loop_body[0]
        parent = outer.parent

        # create a memento of the schedule and the proposed transformation
        keep = Memento(schedule, self, [inner, outer])

        # Remove outer from parent
        index = parent.children.index(outer)
        del parent.children[index]
        outer.parent = None

        # Move inner to parent
        inner.parent = parent
        parent.children.insert(index, inner)
        outer.loop_body.children.remove(inner)

        # Move inner's schedule to outer
        outer.children[3] = inner.loop_body
        for child in outer.loop_body:
            child.parent = outer.loop_body

        # Move outer under inner (create new Schedule to remove old entries)
        inner.children[3] = Schedule()
        inner.loop_body.parent = inner
        inner.loop_body.children.append(outer)
        outer.parent = inner.loop_body

        return schedule, keep


class OCLTrans(Transformation):
    '''
    Switches on/off the generation of an OpenCL PSy layer for a given
    InvokeSchedule. Additionally, it will generate OpenCL kernels for
    each of the kernels referenced by the Invoke. For example:

    >>> invoke = ...
    >>> schedule = invoke.schedule
    >>>
    >>> ocl_trans = OCLTrans()
    >>> new_sched, _ = ocl_trans.apply(schedule)

    '''
    @property
    def name(self):
        '''
        :returns: the name of this transformation.
        :rtype: str
        '''
        return "OCLTrans"

    def apply(self, sched, options=None):
        '''
        Apply the OpenCL transformation to the supplied GOInvokeSchedule. This
        causes PSyclone to generate an OpenCL version of the corresponding
        PSy-layer routine. The generated code makes use of the FortCL
        library (https://github.com/stfc/FortCL) in order to manage the
        OpenCL device directly from Fortran.

        :param sched: the InvokeSchedule to transform.
        :type sched: :py:class:`psyclone.psyGen.GOInvokeSchedule`
        :param options: set of option to tune the OpenCL generation.
        :type options: dictionary of string:values or None
        :param bool options["opencl"]: whether or not to enable OpenCL \
                                       generation.

        :returns: 2-tuple of new schedule and memento of transform.
        :rtype: (:py:class:`psyclone.dynamo0p3.DynInvokeSchedule`, \
                 :py:class:`psyclone.undoredo.Memento`)
        '''
        if not options:
            options = {}
        opencl = options.get("opencl", True)

        if opencl:
            self.validate(sched, options)

        # Create a memento of the schedule and the proposed transformation
        keep = Memento(sched, self, [sched, opencl])
        # All we have to do here is set the flag in the Schedule. When this
        # flag is True PSyclone produces OpenCL at code-generation time.
        sched.opencl = opencl

        try:
            # Store the provided OpenCL options in the InvokeSchedule.
            sched.set_opencl_options(options)

        # The raised exceptions are converted to 'TransformationError's.
        except (TypeError, AttributeError) as error:
            raise TransformationError(str(error))

        return sched, keep

    def validate(self, sched, options=None):
        '''
        Checks that the supplied InvokeSchedule is valid and that an OpenCL
        version of it can be generated.

        :param sched: the Schedule to check.
        :type sched: :py:class:`psyclone.psyGen.InvokeSchedule`
        :param options: a dictionary with options for transformations.
        :type options: dictionary of string:values or None

        :raises TransformationError: if the InvokeSchedule is not for the \
                                     GOcean1.0 API.
        :raises NotImplementedError: if any of the kernels have arguments \
                                     passed by value.
        '''
        from psyclone.psyGen import InvokeSchedule, args_filter
        from psyclone.gocean1p0 import GOInvokeSchedule

        if isinstance(sched, InvokeSchedule):
            if not isinstance(sched, GOInvokeSchedule):
                raise TransformationError(
                    "OpenCL generation is currently only supported for the "
                    "GOcean API but got an InvokeSchedule of type: '{0}'".
                    format(type(sched)))
        else:
            raise TransformationError(
                "Error in OCLTrans: the supplied node must be a (sub-class "
                "of) InvokeSchedule but got {0}".format(type(sched)))

        # Now we need to check the arguments of all the kernels
        args = args_filter(sched.args, arg_types=["scalar"], is_literal=True)
        for arg in args:
            if arg.is_literal:
                raise NotImplementedError(
                    "Cannot generate OpenCL for Invokes that contain "
                    "kernels with arguments passed by value")

        # Check that we can construct the PSyIR and SymbolTable of each of
        # the kernels in this Schedule. Also check that none of them access
        # any form of global data (that is not a routine argument).
        for kern in sched.kernels():
            KernelTrans.validate(kern)
            ksched = kern.get_kernel_schedule()
            # TODO: While we are not able to capture the value of 'use'
            # parameters (issue 323) we have to bypass this validation and
            # provide them manually for the OpenCL kernels to compile.
            continue
            global_symbols = ksched.symbol_table.global_symbols
            if global_symbols:
                raise TransformationError(
                    "The Symbol Table for kernel '{0}' contains the following "
                    "symbols with 'global' scope: {1}. PSyclone cannot "
                    "currently transform such a kernel into OpenCL.".
                    format(kern.name, [sym.name for sym in global_symbols]))


class ProfileRegionTrans(RegionTrans):
    ''' Create a profile region around a list of statements. For
    example:

    >>> from psyclone.parse.algorithm import parse
    >>> from psyclone.parse.utils import ParseError
    >>> from psyclone.psyGen import PSyFactory, GenerationError
    >>> api = "gocean1.0"
    >>> filename = "nemolite2d_alg.f90"
    >>> ast, invokeInfo = parse(filename, api=api, invoke_name="invoke")
    >>> psy = PSyFactory(api).create(invokeInfo)
    >>>
    >>> from psyclone.psyGen import TransInfo
    >>> t = TransInfo()
    >>> p_trans = t.get_trans_name('ProfileRegionTrans')
    >>>
    >>> schedule = psy.invokes.get('invoke_0').schedule
    >>> schedule.view()
    >>>
    >>> # Enclose all children within a single profile region
    >>> newschedule, _ = p_trans.apply(schedule.children)
    >>> newschedule.view()

    '''
    from psyclone import psyGen, profiler
    # Unlike other transformations we can be fairly relaxed about the nodes
    # that a region can contain as we don't have to understand them.
    valid_node_types = (psyGen.Node,)

    def __str__(self):
        return "Insert a profile start and end call."

    @property
    def name(self):
        ''' Returns the name of this transformation as a string '''
        return "ProfileRegionTrans"

    def validate(self, nodes, options=None):
        '''
        Calls the validate method of the base class and then checks that,
        for the NEMO API, the routine that will contain the profiling
        region already has a Specification_Part (because we've not yet
        implemented the necessary support if it doesn't).

        :param nodes: a list of nodes to be profiled.
        :type nodes: :py:class:`psyclone.psyGen.Loop`

        :param options: a dictionary with options for transformations.
        :type options: dictionary of string:values or None

        :raises TransformationError: if we're using the NEMO API and the \
                                     target routine has no Specification_Part.
        '''
        from fparser.two import Fortran2003
        from fparser.two.utils import walk_ast
        from psyclone.nemo import NemoInvoke

        super(ProfileRegionTrans, self).validate(nodes, options)

        # The checks below are only for the NEMO API and can be removed
        # once #435 is done.
        invoke = nodes[0].root.invoke
        if not isinstance(invoke, NemoInvoke):
            return
        # Get the parse tree of the routine containing this region
        ptree = invoke._ast
        # Search for the Specification_Part
        if not walk_ast([ptree], [Fortran2003.Specification_Part]):
            raise TransformationError(
                "For the NEMO API, profiling can only be added to routines "
                "which contain existing variable declarations (i.e. a "
                "Specification Part) but '{0}' does not have any.".format(
                    invoke.name))

    def apply(self, nodes, options=None):
        # pylint: disable=arguments-differ
        '''Apply this transformation to a subset of the nodes within a
        schedule - i.e. enclose the specified Nodes in the
        schedule within a single profiler region.

        :param nodes: can be a single node or a list of nodes.
        :type nodes: :py:obj:`psyclone.psygen.Node` or list of\
                     :py:obj:`psyclone.psygen.Node`
        :param options: a dictionary with options for transformations.
        :type options: dictionary of string:values or None

        :returns: Tuple of the modified schedule and a record of the \
                  transformation.
        :rtype: (:py:class:`psyclone.psyGen.Schedule`, \
                :py:class:`psyclone.undoredo.Memento`)

        '''
        # Check whether we've been passed a list of nodes or just a
        # single node.
        from psyclone.psyGen import Node, OMPDoDirective, ACCLoopDirective
        if isinstance(nodes, list) and isinstance(nodes[0], Node):
            node_list = nodes
        elif isinstance(nodes, Schedule):
            # We've been passed a Schedule so default to enclosing its
            # children.
            node_list = nodes.children
        elif isinstance(nodes, Node):
            # Single node that's not a Schedule
            node_list = [nodes]
        else:
            arg_type = str(type(nodes))
            raise TransformationError("Error in {1}. "
                                      "Argument must be a single Node in a "
                                      "schedule or a list of Nodes in a "
                                      "schedule but have been passed an "
                                      "object of type: {0}".
                                      format(arg_type, str(self)))

        # Keep a reference to the parent of the nodes that are to be
        # enclosed within a profile region. Also keep the index of
        # the first child to be enclosed as that will become the
        # position of the new Profile node
        node_parent = node_list[0].parent
        if isinstance(node_parent, Schedule) and \
           isinstance(node_parent.parent, (OMPDoDirective, ACCLoopDirective)):
            raise TransformationError("A ProfileNode cannot be inserted "
                                      "between an OpenMP/ACC directive and "
                                      "the loop(s) to which it applies!")
        node_position = node_list[0].position

        # Perform validation checks
        self.validate(node_list, options)

        # create a memento of the schedule and the proposed
        # transformation
        schedule = node_list[0].root

        keep = Memento(schedule, self)

        from psyclone.profiler import ProfileNode
        profile_node = ProfileNode(parent=node_parent, children=node_list[:])

        # Change all of the affected children so that they have
        # the ProfileNode as their parent. Use a slice
        # of the list of nodes so that we're looping over a local
        # copy of the list. Otherwise things get confused when
        # we remove children from the list.
        for child in node_list[:]:
            # Remove child from the parent's list of children
            node_parent.children.remove(child)
            child.parent = profile_node

        # Add the Profile node as a child of the parent
        # of the nodes being enclosed and at the original location
        # of the first of these nodes
        node_parent.addchild(profile_node,
                             index=node_position)

        return schedule, keep


class Dynamo0p3AsyncHaloExchangeTrans(Transformation):
    '''Splits a synchronous halo exchange into a halo exchange start and
    halo exchange end. For example:

    >>> from psyclone.parse.algorithm import parse
    >>> from psyclone.psyGen import PSyFactory
    >>> api = "dynamo0.3"
    >>> ast, invokeInfo = parse("file.f90", api=api)
    >>> psy=PSyFactory(api).create(invokeInfo)
    >>> schedule = psy.invokes.get('invoke_0').schedule
    >>> schedule.view()
    >>>
    >>> from psyclone.transformations import Dynamo0p3AsyncHaloExchangeTrans
    >>> trans = Dynamo0p3AsyncHaloExchangeTrans()
    >>> new_schedule, memento = trans.apply(schedule.children[0])
    >>> new_schedule.view()

    '''

    def __str__(self):
        return "Changes a synchronous halo exchange into an asynchronous one."

    @property
    def name(self):
        '''
        :returns: the name of this transformation as a string.
        :rtype: str
        '''
        return "Dynamo0p3AsyncHaloExchangeTrans"

    def apply(self, node, options=None):
        '''Transforms a synchronous halo exchange, represented by a
        HaloExchange node, into an asynchronous halo exchange,
        represented by HaloExchangeStart and HaloExchangeEnd nodes.

        :param node: a synchronous haloexchange node.
        :type node: :py:obj:`psyclone.psygen.HaloExchange`
        :param options: a dictionary with options for transformations.
        :type options: dictionary of string:values or None

        :returns: tuple of the modified schedule and a record of the \
                  transformation.
        :rtype: (:py:class:`psyclone.psyGen.Schedule`, \
                :py:class:`psyclone.undoredo.Memento`)

        '''
        self.validate(node, options)

        schedule = node.root

        # create a memento of the schedule and the proposed transformation
        keep = Memento(schedule, self, [node])

        from psyclone.dynamo0p3 import DynHaloExchangeStart, DynHaloExchangeEnd
        # add asynchronous start and end halo exchanges and initialise
        # them using information from the existing synchronous halo
        # exchange
        node.parent.addchild(
            DynHaloExchangeStart(
                node.field, check_dirty=node._check_dirty,
                vector_index=node.vector_index, parent=node.parent),
            index=node.position)
        node.parent.addchild(
            DynHaloExchangeEnd(
                node.field, check_dirty=node._check_dirty,
                vector_index=node.vector_index, parent=node.parent),
            index=node.position)

        # remove the existing synchronous halo exchange
        node.parent.children.remove(node)

        return schedule, keep

    def validate(self, node, options):
        '''Internal method to check whether the node is valid for this
        transformation.

        :param node: a synchronous Halo Exchange node
        :type node: :py:obj:`psyclone.psygen.HaloExchange`
        :param options: a dictionary with options for transformations.
        :type options: dictionary of string:values or None

        :raises TransformationError: if the node argument is not a
                         HaloExchange (or subclass thereof)

        '''
        from psyclone.psyGen import HaloExchange
        from psyclone.dynamo0p3 import DynHaloExchangeStart, DynHaloExchangeEnd

        if not isinstance(node, HaloExchange) or \
           isinstance(node, (DynHaloExchangeStart, DynHaloExchangeEnd)):
            raise TransformationError(
                "Error in Dynamo0p3AsyncHaloExchange transformation. Supplied "
                "node must be a synchronous halo exchange but found '{0}'."
                .format(type(node)))


class Dynamo0p3KernelConstTrans(Transformation):
    '''Modifies a kernel so that the number of dofs, number of layers and
    number of quadrature points are fixed in the kernel rather than
    being passed in by argument.

    >>> from psyclone.parse.algorithm import parse
    >>> from psyclone.psyGen import PSyFactory
    >>> api = "dynamo0.3"
    >>> ast, invokeInfo = parse("file.f90", api=api)
    >>> psy=PSyFactory(api).create(invokeInfo)
    >>> schedule = psy.invokes.get('invoke_0').schedule
    >>> schedule.view()
    >>>
    >>> from psyclone.transformations import Dynamo0p3KernelConstTrans
    >>> trans = Dynamo0p3KernelConstTrans()
    >>> for kernel in schedule.coded_kernels():
    >>>     new_schedule, _ = trans.apply(kernel, number_of_layers=150)
    >>>     kernel_schedule = kernel.get_kernel_schedule()
    >>>     kernel_schedule.symbol_table.view()

    '''

    # ndofs per 3D cell for different function spaces on a quadrilateral
    # element for different orders. Formulas kindly provided by Tom Melvin and
    # Thomas Gibson. See the Qr table at http://femtable.org/background.html,
    # for computed values of w0, w1, w2 and w3 up to order 7.
    space_to_dofs = {"w3":       (lambda n: (n+1)**3),
                     "w2":       (lambda n: 3*(n+2)*(n+1)**2),
                     "w1":       (lambda n: 3*(n+2)**2*(n+1)),
                     "w0":       (lambda n: (n+2)**3),
                     "wtheta":   (lambda n: (n+2)*(n+1)**2),
                     "w2h":      (lambda n: 2*(n+2)*(n+1)**2),
                     "w2v":      (lambda n: (n+2)*(n+1)**2),
                     "w2broken": (lambda n: 3*(n+1)**2*(n+2)),
                     "w2trace":  (lambda n: 6*(n+1)**2)}

    def __str__(self):
        return ("Makes the number of degrees of freedom, the number of "
                "quadrature points and the number of layers constant in "
                "a Kernel.")

    @property
    def name(self):
        '''
        :returns: the name of this transformation as a string.
        :rtype: str
        '''
        return "Dynamo0p3KernelConstTrans"

    def apply(self, node, options=None):
        '''Transforms a kernel so that the values for the number of degrees of
        freedom (if a valid value for the element_order arg is
        provided), the number of quadrature points (if the quadrature
        arg is set to True) and the number of layers (if a valid value
        for the number_of_layers arg is provided) are constant in a
        kernel rather than being passed in by argument.

        The "cellshape", "element_order" and "number_of_layers"
        arguments are provided to mirror the namelist values that are
        input into an LFRic model when it is run.

        Quadrature support is currently limited to XYoZ in ths
        transformation. In the case of XYoZ the number of quadrature
        points (for horizontal and vertical) are set to the
        element_order + 3 in the LFRic infrastructure so their value
        is derived.

        :param node: a kernel node.
        :type node: :py:obj:`psyclone.psygen.DynKern`
        :param options: a dictionary with options for transformations.
        :type options: dictionary of string:values or None
        :param str options["cellshape"]: the shape of the cells. This is\
            provided as it helps determine the number of dofs a field has\
            for a particular function space. Currently only "quadrilateral"\
            is supported which is also the default value.
        :param int options["element_order"]: the order of the cell. In \
            combination with cellshape, this determines the number of \
            dofs a field has for a particular function space. If it is set \
            to None (the default) then the dofs values are not set as \
            constants in the kernel, otherwise they are.
        :param int options["number_of_layers"]: the number of vertical \
            layers in the LFRic model mesh used for this particular run. If \
            this is set to None (the default) then the nlayers value is not \
            set as a constant in the kernel, otherwise it is.
        :param bool options["quadrature"]: whether the number of quadrature \
            points values are set as constants in the kernel (True) or not \
            (False). The default is False.

        :returns: tuple of the modified schedule and a record of the \
                  transformation.
        :rtype: (:py:class:`psyclone.psyGen.Schedule`, \
                :py:class:`psyclone.undoredo.Memento`)

        '''
        # --------------------------------------------------------------------
        def make_constant(symbol_table, arg_position, value,
                          function_space=None):
            '''Utility function that modifies the argument at position
            'arg_position' into a compile-time constant with value
            'value'.

            :param symbol_table: the symbol table for the kernel \
                         holding the argument that is going to be modified.
            :type symbol_table: :py:class:`psyclone.psyGen.SymbolTable`
            :param int arg_position: the argument's position in the \
                                     argument list.
            :param value: the constant value that this argument is \
                    going to be given. Its type depends on the type of the \
                    argument.
            :type value: int, str or bool
            :type str function_space: the name of the function space \
                    if there is a function space associated with this \
                    argument. Defaults to None.

            '''
            from psyclone.psyGen import Symbol
            arg_index = arg_position - 1
            try:
                symbol = symbol_table.argument_list[arg_index]
            except IndexError:
                raise TransformationError(
                    "The argument index '{0}' is greater than the number of "
                    "arguments '{1}'.".format(arg_index,
                                              len(symbol_table.argument_list)))
            # Perform some basic checks on the argument to make sure
            # it is the expected type
            if symbol.datatype != "integer" or \
               symbol.shape or symbol.is_constant:
                raise TransformationError(
                    "Expected entry to be a scalar integer argument "
                    "but found '{0}'.".format(symbol))

            # Create a new symbol with a known constant value then swap
            # it with the argument. The argument then becomes xxx_dummy
            # and is unused within the kernel body.
            # TODO: Temporarily use unsafe name change until the name
            # space manager is introduced into the SymbolTable (Issue
            # #321).
            orig_name = symbol.name
            local_symbol = Symbol(orig_name+"_dummy", "integer",
                                  constant_value=value)
            symbol_table.add(local_symbol)
            symbol_table.swap_symbol_properties(symbol, local_symbol)

            if function_space:
                print("    Modified {0}, arg position {1}, function space "
                      "{2}, value {3}.".format(orig_name, arg_position,
                                               function_space, value))
            else:
                print("    Modified {0}, arg position {1}, value {2}."
                      "".format(orig_name, arg_position, value))
        # --------------------------------------------------------------------

        self.validate(node, options)

        if not options:
            options = {}
        number_of_layers = options.get("number_of_layers", None)
        quadrature = options.get("quadrature", False)
        element_order = options.get("element_order", None)
        schedule = node.root
        kernel = node

        # create a memento of the schedule and the proposed transformation
        keep = Memento(schedule, self, [kernel])

        from psyclone.dynamo0p3 import KernCallArgList
        arg_list_info = KernCallArgList(kernel)
        arg_list_info.generate()
        try:
            kernel_schedule = kernel.get_kernel_schedule()
        except NotImplementedError as excinfo:
            raise TransformationError(
                "Failed to parse kernel '{0}'. Error reported was '{1}'."
                "".format(kernel.name, str(excinfo)))

        symbol_table = kernel_schedule.symbol_table
        if number_of_layers:
            make_constant(symbol_table, arg_list_info.nlayers_positions[0],
                          number_of_layers)

        if quadrature and arg_list_info.nqp_positions:
            if kernel.eval_shape.lower() == "gh_quadrature_xyoz":
                make_constant(symbol_table,
                              arg_list_info.nqp_positions[0]["horizontal"],
                              element_order+3)
                make_constant(symbol_table,
                              arg_list_info.nqp_positions[0]["vertical"],
                              element_order+3)
            else:
                raise TransformationError(
                    "Error in Dynamo0p3KernelConstTrans transformation. "
                    "Support is currently limited to xyoz quadrature but "
                    "found '{0}'.".format(kernel.eval_shape))

        if element_order is not None:
            # Modify the symbol table for degrees of freedom here.
            for info in arg_list_info.ndf_positions:
                if (info.function_space.lower() in
                        (VALID_ANY_SPACE_NAMES +
                         VALID_ANY_DISCONTINUOUS_SPACE_NAMES + ["any_w2"])):
                    # skip any_space_*, any_discontinuous_space_* and any_w2
                    print(
                        "    Skipped dofs, arg position {0}, function space "
                        "{1}".format(info.position, info.function_space))
                else:
                    try:
                        ndofs = Dynamo0p3KernelConstTrans. \
                                space_to_dofs[
                                    info.function_space](element_order)
                    except KeyError:
                        raise InternalError(
                            "Error in Dynamo0p3KernelConstTrans "
                            "transformation. Unsupported function space "
                            "'{0}' found. Expecting one of {1}."
                            "".format(info.function_space,
                                      Dynamo0p3KernelConstTrans.
                                      space_to_dofs.keys()))
                    make_constant(symbol_table, info.position, ndofs,
                                  function_space=info.function_space)

        # Flag that the kernel has been modified
        kernel.modified = True

        return schedule, keep

    def validate(self, node, options=None):
        '''This method checks whether the input arguments are valid for
        this transformation.

        :param node: a dynamo 0.3 kernel node.
        :type node: :py:obj:`psyclone.psygen.DynKern`
        :param options: a dictionary with options for transformations.
        :type options: dictionary of string:values or None
        :param str options["cellshape"]: the shape of the elements/cells.
        :param int options["element_order"]: the order of the elements/cells.
        :param int options["number_of_layers"]: the number of layers to use.
        :param bool options["quadrature"]: whether quadrature dimension sizes \
            should or shouldn't be set as constants in a kernel.

        :raises TransformationError: if the node argument is not a \
            dynamo 0.3 kernel, the cellshape argument is not set to \
            "quadrilateral", the element_order argument is not a 0 or a \
            positive integer, the number of layers argument is not a \
            positive integer, the quadrature argument is not a boolean, \
            neither element order nor number of layers arguments are set \
            (as the transformation would then do nothing), or the \
            quadrature argument is True but the element order is not \
            provided (as the former needs the latter).

        '''
        from psyclone.dynamo0p3 import DynKern
        if not isinstance(node, DynKern):
            raise TransformationError(
                "Error in Dynamo0p3KernelConstTrans transformation. Supplied "
                "node must be a dynamo kernel but found '{0}'."
                .format(type(node)))

        if not options:
            options = {}
        cellshape = options.get("cellshape", "quadrilateral")
        element_order = options.get("element_order", None)
        number_of_layers = options.get("number_of_layers", None)
        quadrature = options.get("quadrature", False)
        if cellshape.lower() != "quadrilateral":
            # Only quadrilaterals are currently supported
            raise TransformationError(
                "Error in Dynamo0p3KernelConstTrans transformation. Supplied "
                "cellshape must be set to 'quadrilateral' but found '{0}'."
                .format(cellshape))

        if element_order is not None and \
           (not isinstance(element_order, int) or element_order < 0):
            # element order must be 0 or a positive integer
            raise TransformationError(
                "Error in Dynamo0p3KernelConstTrans transformation. The "
                "element_order argument must be >= 0 but found '{0}'."
                .format(element_order))

        if number_of_layers is not None and \
           (not isinstance(number_of_layers, int) or number_of_layers < 1):
            # number of layers must be a positive integer
            raise TransformationError(
                "Error in Dynamo0p3KernelConstTrans transformation. The "
                "number_of_layers argument must be > 0 but found '{0}'."
                .format(number_of_layers))

        if quadrature not in [False, True]:
            # quadrature must be a boolean value
            raise TransformationError(
                "Error in Dynamo0p3KernelConstTrans transformation. The "
                "quadrature argument must be boolean but found '{0}'."
                .format(quadrature))

        if element_order is None and not number_of_layers:
            # As a minimum, element order or number of layers must have values.
            raise TransformationError(
                "Error in Dynamo0p3KernelConstTrans transformation. At least "
                "one of element_order or number_of_layers must be set "
                "otherwise this transformation does nothing.")

        if quadrature and element_order is None:
            # if quadrature then element order
            raise TransformationError(
                "Error in Dynamo0p3KernelConstTrans transformation. If "
                "quadrature is set then element_order must also be set (as "
                "the values of the former are derived from the latter.")


class ACCEnterDataTrans(Transformation):
    '''
    Adds an OpenACC "enter data" directive to a Schedule.
    For example:

    >>> from psyclone.parse.algorithm import parse
    >>> from psyclone.psyGen import PSyFactory
    >>> api = "gocean1.0"
    >>> filename = "nemolite2d_alg.f90"
    >>> ast, invokeInfo = parse(filename, api=api, invoke_name="invoke")
    >>> psy = PSyFactory(api).create(invokeInfo)
    >>>
    >>> from psyclone.psyGen import TransInfo
    >>> t = TransInfo()
    >>> dtrans = t.get_trans_name('ACCEnterDataTrans')
    >>>
    >>> schedule = psy.invokes.get('invoke_0').schedule
    >>> schedule.view()
    >>>
    >>> # Add an enter-data directive
    >>> newschedule, _ = dtrans.apply(schedule)
    >>> newschedule.view()

    '''
    def __str__(self):
        return "Adds an OpenACC 'enter data' directive"

    @property
    def name(self):
        '''
        :returns: the name of this transformation.
        :rtype: str
        '''
        return "ACCEnterDataTrans"

    def apply(self, sched, options=None):
        '''Adds an OpenACC "enter data" directive to the invoke associated
        with the supplied Schedule. Any fields accessed by OpenACC kernels
        within this schedule will be added to this data region in
        order to ensure they remain on the target device.

        :param sched: schedule to which to add an "enter data" directive.
        :type sched: sub-class of :py:class:`psyclone.psyGen.Schedule`
        :param options: a dictionary with options for transformations.
        :type options: dictionary of string:values or None

        :returns: tuple of the modified schedule and a record of the \
                  transformation.
        :rtype: (:py:class:`psyclone.psyGen.Schedule`, \
                :py:class:`psyclone.undoredo.Memento`)
        '''
        from psyclone.gocean1p0 import GOInvokeSchedule
        from psyclone.dynamo0p3 import DynInvokeSchedule

        # Ensure that the proposed transformation is valid
        self.validate(sched, options)

        if isinstance(sched, GOInvokeSchedule):
            from psyclone.gocean1p0 import GOACCEnterDataDirective as \
                AccEnterDataDir
        elif isinstance(sched, DynInvokeSchedule):
            from psyclone.dynamo0p3 import DynACCEnterDataDirective as \
                AccEnterDataDir
        else:
            # Should not get here provided that validate() has done its job
            raise InternalError(
                "ACCEnterDataTrans.validate() has not rejected an "
                "(unsupported) schedule of type {0}".format(type(sched)))

        # Create a memento of the schedule and the proposed
        # transformation.
        keep = Memento(sched, self, [sched])

        # Add the directive
        data_dir = AccEnterDataDir(parent=sched, children=[])
        sched.addchild(data_dir, index=0)

        return sched, keep

    def validate(self, sched, options=None):
        # pylint: disable=arguments-differ
        '''
        Check that we can safely apply the OpenACC enter-data transformation
        to the supplied Schedule.

        :param sched: Schedule to which to add an "enter data" directive.
        :type sched: sub-class of :py:class:`psyclone.psyGen.Schedule`
        :param options: a dictionary with options for transformations.
        :type options: dictionary of string:values or None

        :raises NotImplementedError: for any API other than GOcean 1.0 or NEMO.
        :raises TransformationError: if passed something that is not a \
                         (subclass of) :py:class:`psyclone.psyGen.Schedule`.
        '''
        from psyclone.psyGen import Directive, \
            ACCDataDirective, ACCEnterDataDirective
        from psyclone.gocean1p0 import GOInvokeSchedule
        from psyclone.dynamo0p3 import DynInvokeSchedule

        super(ACCEnterDataTrans, self).validate(sched, options)

        if not isinstance(sched, Schedule):
            raise TransformationError("Cannot apply an OpenACC enter-data "
                                      "directive to something that is "
                                      "not a Schedule")

        if not isinstance(sched, (GOInvokeSchedule, DynInvokeSchedule)):
            raise NotImplementedError(
                "ACCEnterDataTrans: ACCEnterDataDirective not implemented for "
                "a schedule of type {0}".format(type(sched)))

        # Check that we don't already have a data region of any sort
        directives = sched.walk(Directive)
        if any(isinstance(ddir, (ACCDataDirective,
                                 ACCEnterDataDirective))
               for ddir in directives):
            raise TransformationError("Schedule already has an OpenACC data "
                                      "region - cannot add an enter data.")


class ACCRoutineTrans(KernelTrans):
    '''
    Transform a kernel subroutine by adding a "!$acc routine" directive
    (causing it to be compiled for the OpenACC accelerator device).
    For example:

    >>> from psyclone.parse.algorithm import parse
    >>> from psyclone.psyGen import PSyFactory
    >>> api = "gocean1.0"
    >>> filename = "nemolite2d_alg.f90"
    >>> ast, invokeInfo = parse(filename, api=api)
    >>> psy = PSyFactory(api).create(invokeInfo)
    >>>
    >>> from psyclone.transformations import ACCRoutineTrans
    >>> rtrans = ACCRoutineTrans()
    >>>
    >>> schedule = psy.invokes.get('invoke_0').schedule
    >>> schedule.view()
    >>> kern = schedule.children[0].children[0].children[0]
    >>> # Transform the kernel
    >>> newkern, _ = rtrans.apply(kern)
    '''
    @property
    def name(self):
        '''
        :returns: the name of this transformation class.
        :rtype: str
        '''
        return "ACCRoutineTrans"

    def apply(self, kern, options=None):
        '''
        Modifies the AST of the supplied kernel so that it contains an
        '!$acc routine' OpenACC directive.

        :param kern: the kernel object to transform.
        :type kern: :py:class:`psyclone.psyGen.Kern`
        :param options: a dictionary with options for transformations.
        :type options: dictionary of string:values or None

        :raises TransformationError: if we fail to find the subroutine \
                                     corresponding to the kernel object.

        :returns: (transformed kernel, memento of transformation)
        :rtype: 2-tuple of (:py:class:`psyclone.psyGen.Kern`, \
                :py:class:`psyclone.undoredo.Memento`).

        '''
        # pylint: disable=too-many-locals

        from fparser.two.Fortran2003 import Subroutine_Subprogram, \
            Subroutine_Stmt, Specification_Part, Type_Declaration_Stmt, \
            Implicit_Part, Comment
        from fparser.two.utils import walk_ast
        from fparser.common.readfortran import FortranStringReader

        # Check that we can safely apply this transformation
        self.validate(kern, options)

        # Get the fparser2 AST of the kernel
        ast = kern.ast
        # Keep a record of this transformation
        keep = Memento(kern, self)
        # Find the kernel subroutine in the fparser2 parse tree
        kern_sub = None
        subroutines = walk_ast(ast.content, [Subroutine_Subprogram])
        for sub in subroutines:
            for child in sub.content:
                if isinstance(child, Subroutine_Stmt) and \
                   str(child.items[1]) == kern.name:
                    kern_sub = sub
                    break
            if kern_sub:
                break
        # Find the last declaration statement in the subroutine
        spec = walk_ast(kern_sub.content, [Specification_Part])[0]
        posn = -1
        for idx, node in enumerate(spec.content):
            if not isinstance(node, (Implicit_Part, Type_Declaration_Stmt)):
                posn = idx
                break
        # Create the directive and insert it
        cmt = Comment(FortranStringReader("!$acc routine",
                                          ignore_comments=False))
        if posn == -1:
            spec.content.append(cmt)
        else:
            spec.content.insert(posn, cmt)
        # Flag that the kernel has been modified
        kern.modified = True
        # Return the now modified kernel
        return kern, keep

    def validate(self, kern, options=None):
        '''
        Perform checks that the supplied kernel can be transformed.

        :param kern: the kernel which is the target of the transformation.
        :type kern: :py:class:`psyclone.psyGen.Kern`
        :param options: a dictionary with options for transformations.
        :type options: dictionary of string:values or None

        :raises TransformationError: if the target kernel is a built-in.
        :raises TransformationError: if any of the symbols in the kernel are \
                                     accessed via a module use statement.

        '''
        from psyclone.psyGen import BuiltIn
        if isinstance(kern, BuiltIn):
            raise TransformationError(
                "Applying ACCRoutineTrans to a built-in kernel is not yet "
                "supported and kernel '{0}' is of type '{1}'".
                format(kern.name, type(kern)))

        if kern.module_inline:
            raise TransformationError("Cannot transform kernel {0} because "
                                      "it will be module-inlined.".
                                      format(kern.name))

        # Perform general validation checks. In particular this checks that
        # a PSyIR of the kernel body can be constructed.
        super(ACCRoutineTrans, self).validate(kern, options)

        # Check that the kernel does not access any data via a module 'use'
        # statement
        sched = kern.get_kernel_schedule()
        global_symbols = sched.symbol_table.global_symbols
        if global_symbols:
            raise TransformationError(
                "The Symbol Table for kernel '{0}' contains the following "
                "symbols with 'global' scope: {1}. PSyclone cannot currently "
                "transform kernels for execution on an OpenACC device if "
                "they access data not passed by argument.".
                format(kern.name, [sym.name for sym in global_symbols]))
        # Prevent unwanted side effects by removing the kernel schedule that
        # we have just constructed. This is necessary while
        # psyGen.Kern.rename_and_write still supports kernels that have been
        # transformed by manipulation of the fparser2 Parse Tree (as opposed
        # to the PSyIR).
        # TODO #490 remove the following line.
        kern._kern_schedule = None


class ACCKernelsTrans(RegionTrans):
    '''
    Enclose a sub-set of nodes from a Schedule within an OpenACC kernels
    region (i.e. within "!$acc kernels" ... "!$acc end kernels" directives).

    For example:

    >>> from psyclone.parse import parse
    >>> from psyclone.psyGen import PSyFactory
    >>> api = "NEMO"
    >>> filename = "tra_adv.F90"
    >>> ast, invokeInfo = parse(filename, api=api)
    >>> psy = PSyFactory(api).create(invokeInfo)
    >>>
    >>> from psyclone.transformations import ACCKernelsTrans
    >>> ktrans = ACCKernelsTrans()
    >>>
    >>> schedule = psy.invokes.get('invoke_0').schedule
    >>> schedule.view()
    >>> kernels = schedule.children[0].children[0].children[0:-1]
    >>> # Transform the kernel
    >>> new_sched, _ = ktrans.apply(kernels)

    '''
    from psyclone import nemo, psyGen, dynamo0p3
    valid_node_types = (nemo.NemoLoop, nemo.NemoKern, psyGen.IfBlock,
                        psyGen.Operation, psyGen.Literal,
                        psyGen.Assignment, psyGen.Reference,
                        dynamo0p3.DynLoop, dynamo0p3.DynKern, psyGen.BuiltIn)

    @property
    def name(self):
        '''
        :returns: the name of this transformation class.
        :rtype: str
        '''
        return "ACCKernelsTrans"

    def apply(self, node_list, options=None):
        '''
        Enclose the supplied list of PSyIR nodes within an OpenACC
        Kernels region.

        :param node_list: the list of nodes in the PSyIR to enclose.
        :type node_list: list of :py:class:`psyclone.psyGen.Node`
        :param options: a dictionary with options for transformations.
        :type options: dictionary of string:values or None
        :param bool options["default_present"]: whether or not the kernels \
            region should have the 'default present' attribute (indicating \
            that data is already on the accelerator). When using managed \
            memory this option should be False.

        :returns: (transformed schedule, memento of transformation)
        :rtype: 2-tuple of (:py:class:`psyclone.psyGen.Schedule`,
                            :py:class:`psyclone.undoredo.Memento`).

        '''
        self.validate(node_list, options)

        # Keep a record of this transformation
        keep = Memento(node_list[:], self)

        parent = node_list[0].parent
        schedule = node_list[0].root

        if not options:
            options = {}
        default_present = options.get("default_present", False)

        # Create the directive and insert it. Take a copy of the list
        # as it may just be a reference to the parent.children list
        # that we are about to modify.
        from psyclone.psyGen import ACCKernelsDirective
        directive = ACCKernelsDirective(parent=parent,
                                        children=node_list[:],
                                        default_present=default_present)
        start_index = parent.children.index(node_list[0])

        for child in directive.dir_body.children:
            parent.children.remove(child)

        parent.children.insert(start_index, directive)

        # Return the now modified kernel
        return schedule, keep

    def validate(self, node_list, options):
        '''
        Check that we can safely enclose the supplied list of nodes within
        OpenACC kernels ... end kernels directives.

        :param node_list: the proposed list of PSyIR nodes to enclose in the \
                          kernels region.
        :type node_list: list of :py:class:`psyclone.psyGen.Node`
        :param options: a dictionary with options for transformations.
        :type options: dictionary of string:values or None

        :raises NotImplementedError: if the supplied Nodes do not belong to \
                                     a NemoInvokeSchedule.
        :raises TransformationError: if there are no Loops within the \
                                     proposed region.

        '''
        from psyclone.nemo import NemoInvokeSchedule
        from psyclone.dynamo0p3 import DynInvokeSchedule
        from psyclone.psyGen import Loop
        # Check that the front-end is valid
        sched = node_list[0].root
        if not isinstance(sched, (NemoInvokeSchedule, DynInvokeSchedule)):
            raise NotImplementedError(
                "OpenACC kernels regions are currently only supported for the "
                "nemo and dynamo0.3 front-ends")
        super(ACCKernelsTrans, self).validate(node_list, options)

        # Check that we have at least one loop within the proposed region
        for node in node_list:
            if node.walk(Loop):
                break
        else:
            # Branch executed if loop does not exit with a break
            raise TransformationError("A kernels transformation must enclose "
                                      "at least one loop but none were found.")


class ACCDataTrans(RegionTrans):
    '''
    Add an OpenACC data region around a list of nodes in the PSyIR.
    COPYIN, COPYOUT and COPY clauses are added as required.

    For example:

    >>> from psyclone.parse import parse
    >>> from psyclone.psyGen import PSyFactory
    >>> api = "NEMO"
    >>> filename = "tra_adv.F90"
    >>> ast, invokeInfo = parse(filename, api=api)
    >>> psy = PSyFactory(api).create(invokeInfo)
    >>>
    >>> from psyclone.transformations import ACCDataTrans
    >>> dtrans = ACCDataTrans()
    >>>
    >>> schedule = psy.invokes.get('invoke_0').schedule
    >>> schedule.view()
    >>> kernels = schedule.children[0].children[0].children[0:-1]
    >>> # Enclose the kernels
    >>> new_sched, _ = dtrans.apply(kernels)

    '''
    from psyclone import psyGen
    valid_node_types = (psyGen.Loop, psyGen.Kern, psyGen.BuiltIn,
                        psyGen.Directive, psyGen.IfBlock, psyGen.Literal,
                        psyGen.Assignment, psyGen.Reference,
                        psyGen.Operation)

    @property
    def name(self):
        '''
        :returns: the name of this transformation.
        :rtype: str

        '''
        return "ACCDataTrans"

    def apply(self, node_list, options=None):
        '''
        Put the supplied list of nodes within an OpenACC data region.

        :param node_list: the list of PSyIR nodes to enclose in the data \
                          region.
        :type node_list: list of :py:class:`psyclone.psyGen.Node`
        :param options: a dictionary with options for transformations.
        :type options: dictionary of string:values or None

        :returns: (transformed schedule, memento of transformation)
        :rtype: 2-tuple of (:py:class:`psyclone.psyGen.Schedule`, \
                :py:class:`psyclone.undoredo.Memento`).

        '''
        self.validate(node_list, options)

        # Keep a record of this transformation
        keep = Memento(node_list[:], self)

        parent = node_list[0].parent
        schedule = node_list[0].root

        # Create the directive and insert it. Take a copy of the list
        # as it may just be a reference to the parent.children list
        # that we are about to modify.
        from psyclone.psyGen import ACCDataDirective
        directive = ACCDataDirective(parent=parent, children=node_list[:])
        start_index = parent.children.index(node_list[0])

        for child in directive.dir_body[:]:
            parent.children.remove(child)
            child.parent = directive.dir_body

        parent.children.insert(start_index, directive)

        # Return the now modified kernel
        return schedule, keep

    def validate(self, node_list, options):
        '''
        Check that we can safely add a data region around the supplied list
        of nodes.

        :param node_list: the proposed list of nodes to enclose in a data \
                          region.
        :type node_list: list of subclasses of :py:class:`psyclone.psyGen.Node`
        :param options: a dictionary with options for transformations.
        :type options: dictionary of string:values or None

        :raises TransformationError: if the Schedule to which the nodes \
                                belong already has an 'enter data' directive.
        :raises TransformationError: if any of the nodes are themselves \
                                     data directives.
        '''
        from psyclone.psyGen import ACCEnterDataDirective
        super(ACCDataTrans, self).validate(node_list, options)

        # Check that the Schedule to which the nodes belong does not already
        # have an 'enter data' directive.
        schedule = node_list[0].root
        acc_dirs = schedule.walk(ACCEnterDataDirective)
        if acc_dirs:
            raise TransformationError(
                "Cannot add an OpenACC data region to a schedule that "
                "already contains an 'enter data' directive.")


class NemoExplicitLoopTrans(Transformation):
    '''
    Transforms the outermost array slice in an implicit loop in a
    NEMOInvokeSchedule into an explicit loop. For example, if
    "implicit_loop.f90" contained:

    .. code-block:: fortran

        my_array(:, :, :) = 1.0

    then doing:

    >>> from psyclone.parse.algorithm import parse
    >>> from psyclone.psyGen import PSyFactory
    >>> api = "nemo"
    >>> filename = "implicit_loop.f90"
    >>> ast, invokeInfo = parse(filename, api=api)
    >>> psy = PSyFactory(api).create(invokeInfo)
    >>>
    >>> from psyclone.transformations import NemoExplicitLoopTrans
    >>> rtrans = NemoExplicitLoopTrans()
    >>>
    >>> schedule = psy.invokes.get('invoke_0').schedule
    >>> loop = schedule.children[0]
    >>> newloop, _ = rtrans.apply(loop)

    will create a new NemoLoop object for an explicit loop over levels
    (the outermost slice) that then contains an implicit loop:

    .. code-block:: fortran

        DO jk = 1, jpk
          my_array(:, :, jk) = 1.0
        END DO

    Subsequently applying `rtrans` to `newloop` will create:

    .. code-block:: fortran

        DO jk = 1, jpk
          DO jj = 1, jpj
            my_array(:, jj, jk) = 1.0
          END DO
        END DO

    '''
    @property
    def name(self):
        '''
        :returns: the name of this transformation class.
        :rtype: str
        '''
        return "NemoExplicitLoopTrans"

    def apply(self, loop, options=None):
        '''
        Transform the outermost array slice in the supplied implicit loop
        into an explicit loop.

        :param loop: the NemoImplicitLoop to transform.
        :type loop: :py:class:`psyclone.nemo.NemoImplicitLoop`
        :param options: a dictionary with options for transformations.
        :type options: dictionary of string:values or None

        :raises NotImplementedError: if the array slice has explicit bounds.
        :raises TransformationError: if an array slice is not in dimensions \
                                     1-3 of the array.

        :returns: a new PSyIR loop object and a memento of the transformation.
        :rtype: (:py:class:`psyclone.nemo.NemoLoop`, \
                 :py:class:`psyclone.undoredo.Memento`)

        '''
        from fparser.two import Fortran2003
        from fparser.two.utils import walk_ast
        from fparser.common.readfortran import FortranStringReader
        from psyclone import nemo

        self.validate(loop, options)

        # Keep a record of this transformation
        keep = Memento(loop, self)

        # Find all uses of array syntax in the statement
        subsections = walk_ast(loop.ast.items,
                               [Fortran2003.Section_Subscript_List])
        # Create a list identifying which dimensions contain a range
        sliced_dimensions = []
        # A Section_Subscript_List is a tuple with each item the
        # array-index expressions for the corresponding dimension of the array.
        for idx, item in enumerate(subsections[0].items):
            if isinstance(item, Fortran2003.Subscript_Triplet):
                # A Subscript_Triplet has a 3-tuple containing the expressions
                # for the start, end and increment of the slice. If any of
                # these are not None then we have an explicit range of some
                # sort and we do not yet support that.
                # TODO #278 allow for implicit loops with specified bounds
                # (e.g. 2:jpjm1)
                if [part for part in item.items if part]:
                    raise NotImplementedError(
                        "Support for implicit loops with specified bounds is "
                        "not yet implemented: '{0}'".format(str(loop.ast)))
                # If an array index is a Subscript_Triplet then it is a range
                # and thus we need to create an explicit loop for this
                # dimension.
                outermost_dim = idx
                # Store the fact that this array index is a range.
                sliced_dimensions.append(idx)

        if outermost_dim < 0 or outermost_dim > 2:
            raise TransformationError(
                "Array section in unsupported dimension ({0}) for code "
                "'{1}'".format(outermost_dim+1, str(loop.ast)))

        # TODO (fparser/#102) since the fparser2 AST does not have parent
        # information (and no other way of getting to the root node), it is
        # currently not possible to cleanly insert a declaration in the correct
        # location.
        # For the moment, we can work around the fparser2 AST limitation
        # by using the fact that we *can* get hold of the PSyclone Invoke
        # object and that contains a reference to the root of the fparser2
        # AST...

        # Get a reference to the Invoke to which this loop belongs
        invoke = loop.root.invoke
        nsm = invoke._name_space_manager
        config = Config.get().api_conf("nemo")
        index_order = config.get_index_order()
        loop_type_data = config.get_loop_type_data()

        loop_type = loop_type_data[index_order[outermost_dim]]
        base_name = loop_type["var"]
        loop_var = nsm.create_name(root_name=base_name, context="PSyVars",
                                   label=base_name)
        loop_start = loop_type["start"]
        loop_stop = loop_type["stop"]
        loop_step = "1"
        name = Fortran2003.Name(FortranStringReader(loop_var))
        # TODO #255 we need some sort of type/declarations table to check that
        # we don't already have a declaration for a variable of this name.
        # For the moment we keep a list of variables we have created in
        # Invoke._loop_vars.
        if loop._variable_name not in invoke._loop_vars:
            invoke._loop_vars.append(loop_var)

            prog_unit = loop.root.invoke._ast
            spec_list = walk_ast(prog_unit.content,
                                 [Fortran2003.Specification_Part])
            if not spec_list:
                # Routine has no specification part so create one and add it
                # in to the AST
                spec = Fortran2003.Specification_Part(
                    FortranStringReader(
                        "integer :: {0}".format(loop_var)))
                spec._parent = prog_unit
                for idx, child in enumerate(prog_unit.content):
                    if isinstance(child, Fortran2003.Execution_Part):
                        prog_unit.content.insert(idx, spec)
                        break
            else:
                spec = spec_list[0]
                decln = Fortran2003.Type_Declaration_Stmt(
                    FortranStringReader(
                        "integer :: {0}".format(loop_var)))
                spec.content.append(decln)

        # Modify the line containing the implicit do by replacing every
        # occurrence of the outermost ':' with the new loop variable name.
        for subsec in subsections:
            # A tuple is immutable so work with a list
            indices = list(subsec.items)
            if outermost_dim >= len(indices):
                raise InternalError(
                    "Expecting a colon for index {0} but array only has {1} "
                    "dimensions: {2}".format(outermost_dim+1, len(indices),
                                             str(loop.ast)))
            if not isinstance(indices[outermost_dim],
                              Fortran2003.Subscript_Triplet):
                raise TransformationError(
                    "Currently implicit loops are restricted to cases where "
                    "all array range specifications occur in the same "
                    "dimension(s) of each array in an assignment.")
            # Replace the colon with our new variable name
            indices[outermost_dim] = name
            # Replace the original tuple with a new one
            subsec.items = tuple(indices)

        # Create the fparser AST for an explicit loop
        text = ("do {0}={1},{2},{3}\n"
                "  replace = me\n"
                "end do\n".format(loop_var, loop_start, loop_stop,
                                  loop_step))
        new_loop = Fortran2003.Block_Nonlabel_Do_Construct(
            FortranStringReader(text))

        # Insert it in the fparser2 AST at the location of the implicit
        # loop
        parent_index = loop.ast._parent.content.index(loop.ast)
        loop.ast._parent.content.insert(parent_index, new_loop)
        # Replace the content of the loop with the (modified) implicit
        # loop
        new_loop.content[1] = loop.ast
        # Remove the implicit loop from its original parent in the AST
        loop.ast._parent.content.remove(loop.ast)

        # Now we must update the PSyIR to reflect the new AST
        # First we update the parent of the loop we have transformed
        psyir_parent = loop.parent
        psyir_parent.children.remove(loop)
        # Next, we simply process the transformed fparser2 AST to generate
        # the new PSyIR of it
        astprocessor = nemo.NemoFparser2Reader()
        astprocessor.process_nodes(psyir_parent, [new_loop], loop.ast._parent)
        # Delete the old PSyIR node that we have transformed
        del loop
        loop = None
        # Return the new NemoLoop object that we have created
        return psyir_parent.children[0], keep

    def validate(self, loop, options=None):
        '''
        Check that the supplied loop is a valid target for this transformation.

        :param loop: the loop node to validate.
        :type loop: :py:class:`psyclone.nemo.NemoImplicitLoop`
        :param options: a dictionary with options for transformations.
        :type options: dictionary of string:values or None

        :raises TransformationError: if the supplied loop is not a \
                                     NemoImplicitLoop.
        '''
        from psyclone.nemo import NemoImplicitLoop
        if not isinstance(loop, NemoImplicitLoop):
            raise TransformationError(
                "Cannot apply NemoExplicitLoopTrans to something that is "
                "not a NemoImplicitLoop (got {0})".format(type(loop)))


class ExtractRegionTrans(RegionTrans):
    ''' Provides a transformation to extract code represented by a \
    subset of the Nodes in the PSyIR of a Schedule into a stand-alone \
    program. Examples are given in descriptions of children classes \
    DynamoExtractRegionTrans and GOceanExtractRegionTrans.

    After applying the transformation the Nodes marked for extraction are \
    children of the ExtractNode. \
    Nodes to extract can be individual constructs within an Invoke (e.g. \
    Loops containing a Kernel or BuiltIn call) or entire Invokes. This \
    functionality does not support distributed memory.
    '''
    from psyclone import psyGen
    # The types of node that this transformation can enclose
    valid_node_types = (psyGen.Loop, psyGen.Kern, psyGen.BuiltIn,
                        psyGen.Directive, psyGen.Literal, psyGen.Reference)

    def __str__(self):
        return ("Create a sub-tree of the PSyIR that has ExtractNode "
                "at its root.")

    @property
    def name(self):
        ''' Returns the name of this transformation as a string.'''
        return "ExtractRegionTrans"

    def validate(self, node_list, options=None):
        ''' Perform validation checks before applying the transformation

        :param node_list: the list of Node(s) we are checking.
        :type node_list: list of :py:class:`psyclone.psyGen.Node`
        :param options: a dictionary with options for transformations.
        :type options: dictionary of string:values or None

        :raises TransformationError: if distributed memory is configured.
        :raises TransformationError: if transformation is applied to a \
                                     Kernel or a BuiltIn call without its \
                                     parent Loop.
        :raises TransformationError: if transformation is applied to a Loop \
                                     without its parent Directive when \
                                     optimisations are applied.
        :raises TransformationError: if transformation is applied to an \
                                     orphaned Directive without its parent \
                                     Directive.
        '''

        # First check constraints on Nodes in the node_list common to
        # all RegionTrans transformations.
        super(ExtractRegionTrans, self).validate(node_list, options)

        # Now check ExtractRegionTrans specific constraints.

        # Extracting distributed memory code is not supported due to
        # generation of infrastructure calls to set halos dirty or clean.
        # This constraint covers the presence of HaloExchange and
        # GlobalSum classses as they are only generated when distributed
        # memory is enabled.
        if Config.get().distributed_memory:
            raise TransformationError(
                "Error in {0}: Distributed memory is not supported."
                .format(str(self.name)))

        # Check constraints not covered by valid_node_types for
        # individual Nodes in node_list.
        from psyclone.psyGen import Loop, Kern, BuiltIn, Directive, \
            OMPParallelDirective, ACCParallelDirective

        for node in node_list:

            # Check that ExtractNode is not inserted between a Kernel or
            # a BuiltIn call and its parent Loop.
            if isinstance(node, (Kern, BuiltIn)) and \
               isinstance(node.parent.parent, Loop):
                raise TransformationError(
                    "Error in {0}: Extraction of a Kernel or a Built-in "
                    "call without its parent Loop is not allowed."
                    .format(str(self.name)))

            # Check that ExtractNode is not inserted between a Loop and its
            # parent Directive when optimisations are applied, as this may
            # result in including the end Directive for extraction but
            # not the beginning.
            if isinstance(node, Loop) and isinstance(node.parent, Schedule) \
               and isinstance(node.parent.parent, Directive):
                raise TransformationError(
                    "Error in {0}: Extraction of a Loop without its parent "
                    "Directive is not allowed.".format(str(self.name)))

            # Check that ExtractNode is not inserted within a thread
            # parallel region when optimisations are applied. For instance,
            # this may be between an orphaned Directive (e.g. OMPDoDirective,
            # ACCLoopDirective) and its ancestor Directive (e.g. ACC or OMP
            # Parallel Directive) or within an OMPParallelDoDirective.
            if node.ancestor(OMPParallelDirective) or \
                    node.ancestor(ACCParallelDirective):
                raise TransformationError(
                    "Error in {0}: Extraction of Nodes enclosed within "
                    "a thread parallel region is not allowed."
                    .format(str(self.name)))

    def apply(self, nodes, options=None):
        # pylint: disable=arguments-differ
        ''' Apply this transformation to a subset of the Nodes within
        a Schedule - i.e. enclose the specified Nodes in the Schedule
        within a single Extract region.

        :param nodes: a single Node or a list of Nodes.
        :type nodes: (list of) :py:class:`psyclone.psyGen.Node`
        :param options: a dictionary with options for transformations.
        :type options: dictionary of string:values or None

        :raises TransformationError: if the `nodes` argument is not of \
                                     the correct type.

        :returns: tuple of the modified Schedule and a record of the \
                  transformation.
        :rtype: (:py:class:`psyclone.psyGen.Schedule`, \
                 :py:class:`psyclone.undoredo.Memento`).
        '''

        # Check whether we've been passed a list of Nodes or just a
        # single Node. If the latter then we create ourselves a list
        # containing just that Node.
        from psyclone.psyGen import Node
        if isinstance(nodes, list) and isinstance(nodes[0], Node):
            node_list = nodes
        elif isinstance(nodes, Node):
            node_list = [nodes]
        else:
            arg_type = str(type(nodes))
            raise TransformationError("Error in {0}: "
                                      "Argument must be a single Node in a "
                                      "Schedule or a list of Nodes in a "
                                      "Schedule but have been passed an "
                                      "object of type: {1}".
                                      format(str(self.name), arg_type))

        # Validate transformation
        self.validate(node_list, options)

        # Keep a reference to the parent of the Nodes that are to be
        # enclosed within an Extract region. Also keep the index of
        # the first child to be enclosed as that will be the position
        # of the ExtractNode.
        node_parent = node_list[0].parent
        node_position = node_list[0].position

        # Create a Memento of the Schedule and the proposed
        # transformation
        schedule = node_list[0].root

        keep = Memento(schedule, self)

        from psyclone.extractor import ExtractNode
        extract_node = ExtractNode(parent=node_parent, children=node_list[:])

        # Change all of the affected children so that they have the
        # ExtractNode as their parent. Use a slice of the list of Nodes
        # so that we're looping over a local copy of the list. Otherwise
        # things get confused when we remove children from the list.
        for child in node_list[:]:
            # Remove child from the parent's list of children
            node_parent.children.remove(child)
            child.parent = extract_node

        # Add the ExtractNode as a child of the parent of the Nodes being
        # enclosed at the original location of the first of these Nodes
        node_parent.addchild(extract_node,
                             index=node_position)

        return schedule, keep


class DynamoExtractRegionTrans(ExtractRegionTrans):
    ''' Dynamo0.3 API application of ExtractRegionTrans transformation \
    to extract code into a stand-alone program. For example:

    >>> from psyclone.parse.algorithm import parse
    >>> from psyclone.psyGen import PSyFactory
    >>>
    >>> API = "dynamo0.3"
    >>> FILENAME = "solver_alg.x90"
    >>> ast, invokeInfo = parse(FILENAME, api=API)
    >>> psy = PSyFactory(API, distributed_memory=False).create(invoke_info)
    >>> schedule = psy.invokes.get('invoke_0').schedule
    >>>
    >>> from psyclone.transformations import DynamoExtractRegionTrans
    >>> etrans =  DynamoExtractRegionTrans()
    >>>
    >>> # Apply DynamoExtractRegionTrans transformation to selected Nodes
    >>> newsched, _ = etrans.apply(schedule.children[0:3])
    >>> newsched.view()
    '''

    @property
    def name(self):
        ''' Returns the name of this transformation as a string.'''
        return "DynamoExtractRegionTrans"

    def validate(self, node_list, options=None):
        ''' Perform Dynamo0.3 API specific validation checks before applying
        the transformation.

        :param node_list: the list of Node(s) we are checking.
        :type node_list: list of :py:class:`psyclone.psyGen.Node`
        :param options: a dictionary with options for transformations.
        :type options: dictionary of string:values or None

        :raises TransformationError: if transformation is applied to a Loop \
                                     over cells in a colour without its \
                                     parent Loop over colours.
        '''

        # First check constraints on Nodes in the node_list inherited from
        # the parent classes (ExtractRegionTrans and RegionTrans)
        super(DynamoExtractRegionTrans, self).validate(node_list, options)

        # Check DynamoExtractRegionTrans specific constraints
        from psyclone.dynamo0p3 import DynLoop
        for node in node_list:

            # Check that ExtractNode is not inserted between a Loop
            # over colours and a Loop over cells in a colour when
            # colouring is applied.
            ancestor = node.ancestor(DynLoop)
            if ancestor and ancestor.loop_type == 'colours':
                raise TransformationError(
                    "Error in {0} for Dynamo0.3 API: Extraction of a Loop "
                    "over cells in a colour without its ancestor Loop over "
                    "colours is not allowed.".format(str(self.name)))


class GOceanExtractRegionTrans(ExtractRegionTrans):
    ''' GOcean1.0 API application of ExtractRegionTrans transformation \
    to extract code into a stand-alone program. For example:

    >>> from psyclone.parse.algorithm import parse
    >>> from psyclone.psyGen import PSyFactory
    >>>
    >>> API = "gocean1.0"
    >>> FILENAME = "shallow_alg.f90"
    >>> ast, invokeInfo = parse(FILENAME, api=API)
    >>> psy = PSyFactory(API, distributed_memory=False).create(invoke_info)
    >>> schedule = psy.invokes.get('invoke_0').schedule
    >>>
    >>> from psyclone.transformations import GOceanExtractRegionTrans
    >>> etrans = GOceanExtractRegionTrans()
    >>>
    >>> # Apply GOceanExtractRegionTrans transformation to selected Nodes
    >>> newsched, _ = etrans.apply(schedule.children[0])
    >>> newsched.view()
    '''

    @property
    def name(self):
        ''' Returns the name of this transformation as a string.'''
        return "GOceanExtractRegionTrans"

    def validate(self, node_list, options=None):
        ''' Perform GOcean1.0 API specific validation checks before applying
        the transformation.

        :param node_list: the list of Node(s) we are checking.
        :type node_list: list of :py:class:`psyclone.psyGen.Node`
        :param options: a dictionary with options for transformations.
        :type options: dictionary of string:values or None

        :raises TransformationError: if transformation is applied to an \
                                     inner Loop without its parent outer \
                                     Loop.
        '''

        # First check constraints on Nodes in the node_list inherited from
        # the parent classes (ExtractRegionTrans and RegionTrans)
        super(GOceanExtractRegionTrans, self).validate(node_list, options)

        # Check GOceanExtractRegionTrans specific constraints
        from psyclone.gocean1p0 import GOLoop
        for node in node_list:

            # Check that ExtractNode is not inserted between an inner
            # and an outer Loop.
            ancestor = node.ancestor(GOLoop)
            if ancestor and ancestor.loop_type == 'outer':
                raise TransformationError(
                    "Error in {0} for GOcean1.0 API: Extraction of an "
                    "inner Loop without its ancestor outer Loop is not "
                    "allowed.".format(str(self.name)))<|MERGE_RESOLUTION|>--- conflicted
+++ resolved
@@ -2372,16 +2372,6 @@
                 "directives are added.".format(type(dir_node)))
         if not (isinstance(node.parent, DynInvokeSchedule) or
                 isinstance(node.parent.parent, Loop)):
-<<<<<<< HEAD
-=======
-            if isinstance(node.parent, Directive):
-                raise TransformationError(
-                    "In the Dynamo0p3RedundantComputation transformation "
-                    "apply method the parent of the supplied loop is a "
-                    "directive of type {0}. Redundant computation must be "
-                    "applied before directives are "
-                    "added.".format(type(node.parent)))
->>>>>>> 18d732ee
             raise TransformationError(
                 "In the Dynamo0p3RedundantComputation transformation "
                 "apply method the parent of the supplied loop must be "
