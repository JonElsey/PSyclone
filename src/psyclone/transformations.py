# -----------------------------------------------------------------------------
# BSD 3-Clause License
#
# Copyright (c) 2017-2019, Science and Technology Facilities Council.
# All rights reserved.
#
# Redistribution and use in source and binary forms, with or without
# modification, are permitted provided that the following conditions are met:
#
# * Redistributions of source code must retain the above copyright notice, this
#   list of conditions and the following disclaimer.
#
# * Redistributions in binary form must reproduce the above copyright notice,
#   this list of conditions and the following disclaimer in the documentation
#   and/or other materials provided with the distribution.
#
# * Neither the name of the copyright holder nor the names of its
#   contributors may be used to endorse or promote products derived from
#   this software without specific prior written permission.
#
# THIS SOFTWARE IS PROVIDED BY THE COPYRIGHT HOLDERS AND CONTRIBUTORS
# "AS IS" AND ANY EXPRESS OR IMPLIED WARRANTIES, INCLUDING, BUT NOT
# LIMITED TO, THE IMPLIED WARRANTIES OF MERCHANTABILITY AND FITNESS
# FOR A PARTICULAR PURPOSE ARE DISCLAIMED. IN NO EVENT SHALL THE
# COPYRIGHT HOLDER OR CONTRIBUTORS BE LIABLE FOR ANY DIRECT, INDIRECT,
# INCIDENTAL, SPECIAL, EXEMPLARY, OR CONSEQUENTIAL DAMAGES (INCLUDING,
# BUT NOT LIMITED TO, PROCUREMENT OF SUBSTITUTE GOODS OR SERVICES;
# LOSS OF USE, DATA, OR PROFITS; OR BUSINESS INTERRUPTION) HOWEVER
# CAUSED AND ON ANY THEORY OF LIABILITY, WHETHER IN CONTRACT, STRICT
# LIABILITY, OR TORT (INCLUDING NEGLIGENCE OR OTHERWISE) ARISING IN
# ANY WAY OUT OF THE USE OF THIS SOFTWARE, EVEN IF ADVISED OF THE
# POSSIBILITY OF SUCH DAMAGE.
# -----------------------------------------------------------------------------
# Authors R. W. Ford, A. R. Porter and S. Siso, STFC Daresbury Lab
#        J. Henrichs, Bureau of Meteorology
# Modified I. Kavcic, Met Office

''' This module provides the various transformations that can be applied to
    PSyIR nodes. There are both general and API-specific transformation
    classes in this module where the latter typically apply API-specific
    checks before calling the base class for the actual transformation. '''

from __future__ import absolute_import, print_function
import abc
import six
from psyclone.psyGen import Transformation, InternalError, Schedule
from psyclone.configuration import Config
from psyclone.undoredo import Memento
from psyclone.dynamo0p3 import VALID_ANY_SPACE_NAMES

VALID_OMP_SCHEDULES = ["runtime", "static", "dynamic", "guided", "auto"]


def check_intergrid(node):
    '''
    Utility function to check that the supplied node does not have
    an intergrid kernel amongst its descendants.

    This is used ensure any attempt to apply loop-fusion and redundant-
    computation transformations to loops containing inter-grid kernels is
    rejected (since support for those is not yet implemented).

    :param node: The PSyIR node to check.
    :type node: :py:class:`psyGen.Node`

    :raises TransformationError: if the supplied node has an inter-grid \
                                 kernel as a descendant.

    '''
    if not node.children:
        return
    from psyclone.dynamo0p3 import DynKern
    child_kernels = node.walk(node.children, DynKern)
    for kern in child_kernels:
        if kern.is_intergrid:
            raise TransformationError(
                "This Transformation cannot currently be applied to nodes "
                "which have inter-grid kernels as descendents and {0} is "
                "such a kernel.".format(kern.name))


class TransformationError(Exception):
    ''' Provides a PSyclone-specific error class for errors found during
        code transformation operations. '''

    def __init__(self, value):
        Exception.__init__(self, value)
        self.value = "Transformation Error: "+value

    def __str__(self):
        return repr(self.value)


@six.add_metaclass(abc.ABCMeta)
class RegionTrans(Transformation):
    '''
    This abstract class is a base class for all transformations that act
    on a list of nodes. It gives access to a _validate function that
    makes sure that the nodes in the list are in the same order as in
    the original AST, no node is duplicated, and that all nodes have
    the same parent. We also check that all nodes to be enclosed are
    valid for this transformation - this requires that the sub-class
    populate the `valid_node_types` tuple.

    '''
    # The types of Node that we support within this region. Must be
    # populated by sub-class.
    valid_node_types = ()

    # Avoid pylint warning about abstract functions (apply, name) not
    # overwritten:
    # pylint: disable=abstract-method,arguments-differ

    def _validate(self, node_list):
        '''Test if the nodes in node_list are in the original order.

        :param list node_list: List of PSyIR nodes.
        :raises TransformationError: If the nodes in the list are not \
                in the original order in which they are in the AST, \
                a node is duplicated or the nodes have different parents.
        :raises TransformationError: if any of the nodes to be enclosed in \
                the region are of an unsupported type.
        :raises TransformationError: if the condition part of an IfBlock \
                                     is erroneously included in the region.

        '''
        from psyclone.psyGen import IfBlock, Literal, Reference
        node_parent = node_list[0].parent
        prev_position = -1
        for child in node_list:
            if child.parent is not node_parent:
                raise TransformationError(
                    "Error in {0} transformation: supplied nodes "
                    "are not children of the same parent."
                    .format(self.name))
            if prev_position >= 0 and prev_position+1 != child.position:
                raise TransformationError(
                    "Children are not consecutive children of one parent: "
                    "child '{0}' has position {1}, but previous child had "
                    "position {2}."
                    .format(str(child), child.position, prev_position))
            prev_position = child.position

        # Check that the proposed region contains only supported node types
        for child in node_list:
            flat_list = [item for item in child.walk(object)
                         if not isinstance(item, Schedule)]
            for item in flat_list:
                if not isinstance(item, self.valid_node_types):
                    raise TransformationError(
                        "Nodes of type '{0}' cannot be enclosed by a {1} "
                        "transformation".format(type(item), self.name))

        # Sanity check that we've not been passed the condition part of
        # an If statement (which is child 0)
        if isinstance(node_parent, IfBlock):
            if node_parent.children[0] in node_list:
                raise TransformationError(
                    "Cannot apply transformation to the conditional expression"
                    " (first child) of an If/Case statement. Error in "
                    "transformation script.")

            # Check that we've not been supplied with both the if and
            # else clauses of an IfBlock as we can't put them both in
            # a region without their parent.
            if len(node_list) > 1:
                raise TransformationError(
                    "Cannot enclose both the if- and else- clauses of an "
                    "IfBlock by a {0} transformation. Apply the "
                    "transformation to the IfBlock node instead.".
                    format(self.name))


class KernelTrans(Transformation):
    '''
    Base class for all Kernel transformations.

    '''
    @staticmethod
    def validate(kern):
        '''
        Checks that the supplied node is a Kernel and that it is possible to
        construct the PSyIR of its contents.

        :param kern: the kernel which is the target of the transformation.
        :type kern: :py:class:`psyclone.psyGen.Kern` or sub-class.

        :raises TransformationError: if the target node is not a sub-class of \
                                     psyGen.Kern.
        :raises TransformationError: if the subroutine containing the \
                                     implementation of the kernel cannot be \
                                     found in the fparser2 Parse Tree.
        :raises TransformationError: if the PSyIR cannot be constructed \
                                     because there are symbols of unknown type.

<<<<<<< HEAD
        '''
        from psyclone.psyGen import GenerationError, SymbolError, Kern

        if not isinstance(kern, Kern):
            raise TransformationError(
                "Target of a kernel transformation must be a sub-class of "
                "psyGen.Kern but got '{0}'".format(type(kern).__name__))

        # Check that the PSyIR and associated Symbol table of the Kernel is OK.
        # If this kernel contains symbols that are not captured in the PSyIR
        # SymbolTable then this raises an exception.
        try:
            _ = kern.get_kernel_schedule()
        except GenerationError:
=======
    :raises TransformationError: if the supplied node has an inter-grid
                                 kernel as a child
    '''
    if not node.children:
        return
    from psyclone.dynamo0p3 import DynKern
    child_kernels = node.walk(DynKern)
    for kern in child_kernels:
        if kern.is_intergrid:
>>>>>>> a71e273a
            raise TransformationError(
                "Failed to find subroutine source for kernel {0}".
                format(kern.name))
        except SymbolError as err:
            raise TransformationError(
                "Kernel '{0}' contains accesses to data that are not captured "
                "in the PSyIR Symbol Table ({1}). Cannot transform such a "
                "kernel.".format(kern.name, str(err.args[0])))


class LoopFuseTrans(Transformation):
    ''' Provides a loop-fuse transformation.
        For example:

        >>> from psyclone.parse.algorithm import parse
        >>> from psyclone.psyGen import PSyFactory
        >>> ast,invokeInfo=parse("dynamo.F90")
        >>> psy=PSyFactory("dynamo0.1").create(invokeInfo)
        >>> schedule=psy.invokes.get('invoke_v3_kernel_type').schedule
        >>> schedule.view()
        >>>
        >>> from psyclone.transformations import LoopFuseTrans
        >>> trans=LoopFuseTrans()
        >>> new_schedule,memento=trans.apply(schedule.children[0],
                                             schedule.children[1])
        >>> new_schedule.view()
    '''

    def __str__(self):
        return "Fuse two adjacent loops together"

    @property
    def name(self):
        ''' Returns the name of this transformation as a string.'''
        return "LoopFuse"

    def _validate(self, node1, node2):
        '''Perform various checks to ensure that it is valid to apply the
        LoopFuseTrans transformation to the supplied nodes

        :param node1: the first node we are checking
        :type node1: :py:class:`psyclone.psyGen.Node`
        :param node2: the second node we are checking
        :type node2: :py:class:`psyclone.psyGen.Node`

        :raises TransformationError: if one or both of the nodes is/are not a \
            :py:class:`psyclone.psyGen.Loop`.
        :raises TransformationError: if one or both nodes are not fully-formed.
        :raises TransformationError: if the nodes do not have the same parent.
        :raises TransformationError: if the nodes are not next to each \
            other in the tree.
        :raises TransformationError: if the \
            :py:class:`psyclone.psyGen.Loop`s do not have the same\
            iteration space.
        '''

        # Check that the supplied Node is a Loop
        from psyclone.psyGen import Loop
        if not isinstance(node1, Loop) or not isinstance(node2, Loop):
            raise TransformationError("Error in LoopFuse transformation. "
                                      "At least one of the nodes is not "
                                      "a loop")

        # If they are loops, they must be fully-formed.
        if len(node1.children) != 4:
            raise TransformationError(
                "Error in LoopFuse transformation. The first loop "
                "does not have 4 children.")

        if len(node2.children) != 4:
            raise TransformationError(
                "Error in LoopFuse transformation. The second loop "
                "does not have 4 children.")

        # check loop1 and loop2 have the same parent
        if not node1.sameParent(node2):
            raise TransformationError("Error in LoopFuse transformation. "
                                      "Loops do not have the same parent")

        # check node1 and node2 are next to each other
        if abs(node1.position-node2.position) != 1:
            raise TransformationError("Error in LoopFuse transformation. "
                                      "nodes are not siblings who are "
                                      "next to each other")

        # Check iteration space is the same
        if node1.iteration_space != node2.iteration_space:
            raise TransformationError("Error in LoopFuse transformation. "
                                      "Loops do not have the same "
                                      "iteration space")

    def apply(self, node1, node2):
        '''Fuse the loops represented by :py:obj:`node1` and
        :py:obj:`node2`.'''

        self._validate(node1, node2)

        schedule = node1.root

        # create a memento of the schedule and the proposed transformation
        keep = Memento(schedule, self, [node1, node2])

        # add loop contents of node2 to node1
        node1.loop_body.children.extend(node2.loop_body)

        # change the parent of the loop contents of node2 to node1
        for child in node2.loop_body:
            child.parent = node1.loop_body

        # remove node2
        node2.parent.children.remove(node2)

        return schedule, keep


class GOceanLoopFuseTrans(LoopFuseTrans):
    ''' Performs error checking (that the loops are over the same grid-point
        type) before calling the :py:meth:`LoopFuseTrans.apply` method of the
        :py:class:`base class <LoopFuseTrans>` in order to fuse two
        GOcean loops. '''

    def __str__(self):
        return ("Fuse two adjacent loops together with GOcean-specific "
                "validity checks")

    @property
    def name(self):
        ''' Returns the name of this transformation as a string.'''
        return "GOceanLoopFuse"

    def apply(self, node1, node2):
        '''Fuse the two GOcean loops represented by :py:obj:`node1` and
        :py:obj:`node2`.

        :param node1: A node representing a GOLoop.
        :type node1: :py:class:`psyclone.gocean1p0.GOLoop`
        :param node2: A node representing a GOLoop.
        :type node2: :py:class:`psyclone.gocean1p0.GOLoop`
        :raises TransformationError: if the supplied node2 can not be fused,
            e.g. not all nodes are loops, don't have the same parent, are not
            next to each other or have different iteration spaces.
        '''

        LoopFuseTrans._validate(self, node1, node2)

        try:
            if node1.field_space != node2.field_space:
                raise TransformationError(
                    "Error in GOceanLoopFuse transformation. Cannot "
                    "fuse loops that are over different grid-point types: "
                    "{0} {1}".format(node1.field_space,
                                     node2.field_space))
            return LoopFuseTrans.apply(self, node1, node2)
        except TransformationError as err:
            raise err
        except Exception as err:
            raise TransformationError("Unexpected exception: {0}".
                                      format(err))


class DynamoLoopFuseTrans(LoopFuseTrans):
    '''Performs error checking before calling the
        :py:meth:`~LoopFuseTrans.apply` method of the
        :py:class:`base class <LoopFuseTrans>` in order
        to fuse two Dynamo loops.

    '''

    def __str__(self):
        return ("Fuse two adjacent loops together with Dynamo-specific "
                "validity checks")

    @property
    def name(self):
        ''' Returns the name of this transformation as a string.'''
        return "DynamoLoopFuse"

    def apply(self, node1, node2, same_space=False):
        '''
        Fuse the two Dynamo loops represented by :py:obj:`node1` and
        :py:obj:`node2`. The optional same_space flag asserts that an
        unknown iteration space (i.e. any_space) matches the other
        iteration space. This is set at the users own risk.

        :param node1: First Loop to fuse.
        :type node1: :py:class:`psyclone.dynamo0p3.DynLoop`
        :param node2: Second Loop to fuse.
        :type node2: :py:class:`psyclone.dynamo0p3.DynLoop`
        :returns: two-tuple of modified Schedule and Memento
        :rtype: :py:class:`psyclone.psyGen.Schedule`, \
                :py:class:`psyclone.undoredo.Memento`
        :raises TransformationError: if either of the supplied loops contains \
                                     an inter-grid kernel.
        '''
        LoopFuseTrans._validate(self, node1, node2)

        from psyclone.dynamo0p3 import VALID_FUNCTION_SPACES
        try:

            # Check that we don't have an inter-grid kernel
            check_intergrid(node1)
            check_intergrid(node2)

            if node1.field_space.orig_name in VALID_FUNCTION_SPACES and \
               node2.field_space.orig_name in VALID_FUNCTION_SPACES:
                if node1.field_space.orig_name != node2.field_space.orig_name:
                    if same_space:
                        info = (
                            " Note, the same_space flag was set, but "
                            "does not apply because neither field is "
                            "ANY_SPACE.")
                    else:
                        info = ""
                    raise TransformationError(
                        "Error in DynamoLoopFuse transformation. "
                        "Cannot fuse loops that are over different spaces: "
                        "{0} {1}.{2}".format(node1.field_space.orig_name,
                                             node2.field_space.orig_name,
                                             info))
            else:  # one or more of the function spaces is any_space
                if not same_space:
                    raise TransformationError(
                        "DynamoLoopFuseTrans. One or more of the iteration "
                        "spaces is unknown ('any_space') so loop fusion might "
                        "be invalid. If you know the spaces are the same then "
                        "please set the 'same_space' optional argument to "
                        "True.")
            if node1.upper_bound_name != node2.upper_bound_name:
                raise TransformationError(
                    "Error in DynamoLoopFuse transformation. The upper bound "
                    "names are not the same. Found '{0}' and '{1}'".
                    format(node1.upper_bound_name, node2.upper_bound_name))
            if node1.upper_bound_halo_depth != node2.upper_bound_halo_depth:
                raise TransformationError(
                    "Error in DynamoLoopFuse transformation. The halo-depth "
                    "indices are not the same. Found '{0}' and '{1}'".
                    format(node1.upper_bound_halo_depth,
                           node2.upper_bound_halo_depth))
            from psyclone.psyGen import MAPPING_SCALARS
            from psyclone.core.access_type import AccessType
            arg_types = MAPPING_SCALARS.values()
            all_reductions = AccessType.get_valid_reduction_modes()
            node1_red_args = node1.args_filter(arg_types=arg_types,
                                               arg_accesses=all_reductions)
            node2_red_args = node2.args_filter(arg_types=arg_types,
                                               arg_accesses=all_reductions)

            if node1_red_args and node2_red_args:
                raise TransformationError(
                    "Error in DynamoLoopFuse transformation. "
                    "Cannot fuse loops when each loop already "
                    "contains a reduction")

            if node1_red_args:
                for reduction_arg in node1_red_args:
                    other_args = node2.args_filter()
                    for arg in other_args:
                        if reduction_arg.name == arg.name:
                            raise TransformationError(
                                "Error in DynamoLoopFuse transformation. "
                                "Cannot fuse loops as the first loop "
                                "has a reduction and the second loop "
                                "reads the result of the reduction")

            return LoopFuseTrans.apply(self, node1, node2)
        except TransformationError as err:
            raise err
        except Exception as err:
            raise TransformationError("Unexpected exception: {0}".
                                      format(err))


@six.add_metaclass(abc.ABCMeta)
class ParallelLoopTrans(Transformation):

    '''
    Adds an orphaned directive to a loop indicating that it should be
    parallelised. i.e. the directive must be inside the scope of some
    other Parallel REGION. This condition is tested at
    code-generation time.

    '''
    @abc.abstractmethod
    def __str__(self):
        return  # pragma: no cover

    @abc.abstractproperty
    def name(self):
        '''
        :returns: the name of this transformation as a string.
        :rtype: str
        '''

    @abc.abstractmethod
    def _directive(self, parent, children, collapse=None):
        '''
        Returns the directive object to insert into the Schedule.
        Must be implemented by sub-class.

        :param parent: the parent of this Directive in the Schedule.
        :type parent: :py:class:`psyclone.psyGen.Node`.
        :param children: list of nodes that will be children of this Directive.
        :type children: list of :py:class:`psyclone.psyGen.Node`.
        :param int collapse: the number of tightly-nested loops to which \
                             this directive applies or None.
        :returns: the new Directive node.
        :rtype: sub-class of :py:class:`psyclone.psyGen.Directive`.
        '''

    def _validate(self, node, collapse=None):
        '''
        Perform validation checks before applying the transformation

        :param node: the node we are checking.
        :type node: :py:class:`psyclone.psyGen.Node`.
        :param int collapse: number of nested loops to collapse or None.
        :raises TransformationError: if the node is not a \
        :py:class:`psyclone.psyGen.Loop`
        :raises TransformationError: if the \
        :py:class:`psyclone.psyGen.Loop` loop iterates over colours

        '''
        # Check that the supplied node is a Loop
        from psyclone.psyGen import Loop
        if not isinstance(node, Loop):
            raise TransformationError(
                "Cannot apply a parallel-loop directive to something that is "
                "not a loop")
        # Check we are not a sequential loop
        # TODO add a list of loop types that are sequential
        if node.loop_type == 'colours':
            raise TransformationError("Error in "+self.name+" transformation. "
                                      "The target loop is over colours and "
                                      "must be computed serially.")
        # If 'collapse' is specified, check that it is an int and that the
        # loop nest has at least that number of loops in it
        if collapse:
            if not isinstance(collapse, int):
                raise TransformationError(
                    "The 'collapse' argument must be an integer but got an "
                    "object of type {0}".format(type(collapse)))
            if collapse < 2:
                raise TransformationError(
                    "It only makes sense to collapse 2 or more loops "
                    "but got a value of {0}".format(collapse))
            # Count the number of loops in the loop nest
            loop_count = 0
            cnode = node
            while isinstance(cnode, Loop):
                loop_count += 1
                # Loops must be tightly nested (no intervening statements)
                cnode = cnode.loop_body[0]
            if collapse > loop_count:
                raise TransformationError(
                    "Cannot apply COLLAPSE({0}) clause to a loop nest "
                    "containing only {1} loops".format(collapse, loop_count))

    def apply(self, node, collapse=None):
        '''
        Apply the Loop transformation to the specified node in a
        Schedule. This node must be a Loop since this transformation
        corresponds to wrapping the generated code with directives,
        e.g. for OpenMP:

        .. code-block:: fortran

          !$OMP DO
          do ...
             ...
          end do
          !$OMP END DO

        At code-generation time (when gen_code()` is called), this node must be
        within (i.e. a child of) a PARALLEL region.

        :param node: the supplied node to which we will apply the \
                     Loop transformation.
        :type node: :py:class:`psyclone.psyGen.Node`.
        :param int collapse: number of loops to collapse into single \
                             iteration space or None.
        :returns: (:py:class:`psyclone.psyGen.Schedule`, \
                   :py:class:`psyclone.undoredo.Memento`)

        '''
        self._validate(node, collapse)

        schedule = node.root

        # create a memento of the schedule and the proposed
        # transformation
        keep = Memento(schedule, self, [node, collapse])

        # keep a reference to the node's original parent and its index as these
        # are required and will change when we change the node's location
        node_parent = node.parent
        node_position = node.position

        # Add our orphan loop directive setting its parent to the node's
        # parent and its children to the node. This calls down to the sub-class
        # to get the type of directive we require.
        directive = self._directive(node_parent, [node], collapse)

        # Add the loop directive as a child of the node's parent
        node_parent.addchild(directive, index=node_position)

        # Change the node's parent to be the loop directive.
        node.parent = directive

        # Remove the reference to the loop from the original parent.
        node_parent.children.remove(node)

        return schedule, keep


class OMPLoopTrans(ParallelLoopTrans):

    '''
    Adds an orphaned OpenMP directive to a loop. i.e. the directive
    must be inside the scope of some other OMP Parallel
    REGION. This condition is tested at code-generation time. The
    optional 'reprod' argument in the apply method decides whether
    standard OpenMP reduction support is to be used (which is not
    reproducible) or whether a manual reproducible reproduction is
    to be used.

    :param str omp_schedule: The OpenMP schedule to use.

    For example:

    >>> from psyclone.parse.algorithm import parse
    >>> from psyclone.parse.utils import ParseError
    >>> from psyclone.psyGen import PSyFactory, GenerationError
    >>> api = "gocean1.0"
    >>> filename = "nemolite2d_alg.f90"
    >>> ast, invokeInfo = parse(filename, api=api, invoke_name="invoke")
    >>> psy = PSyFactory(api).create(invokeInfo)
    >>> print psy.invokes.names
    >>>
    >>> from psyclone.psyGen import TransInfo
    >>> t = TransInfo()
    >>> ltrans = t.get_trans_name('OMPLoopTrans')
    >>> rtrans = t.get_trans_name('OMPParallelTrans')
    >>>
    >>> schedule = psy.invokes.get('invoke_0').schedule
    >>> schedule.view()
    >>> new_schedule = schedule
    >>>
    # Apply the OpenMP Loop transformation to *every* loop
    # in the schedule
    >>> for child in schedule.children:
    >>>     newschedule, memento = ltrans.apply(child, reprod=True)
    >>>     schedule = newschedule
    >>>
    # Enclose all of these loops within a single OpenMP
    # PARALLEL region
    >>> rtrans.omp_schedule("dynamic,1")
    >>> newschedule, memento = rtrans.apply(schedule.children)
    >>>
    >>>

    '''
    def __init__(self, omp_schedule="static"):
        # Whether or not to generate code for (run-to-run on n threads)
        # reproducible OpenMP reductions. This setting can be overridden
        # via the `reprod` argument to the apply() method.
        self._reprod = Config.get().reproducible_reductions

        self._omp_schedule = ""
        # Although we create the _omp_schedule attribute above (so that
        # pylint doesn't complain), we actually set its value using
        # the setter method in order to make use of the latter's error
        # checking.
        self.omp_schedule = omp_schedule

        super(OMPLoopTrans, self).__init__()

    def __str__(self):
        return "Adds an 'OpenMP DO' directive to a loop"

    @property
    def name(self):
        ''' Returns the name of this transformation as a string.'''
        return "OMPLoopTrans"

    @property
    def omp_schedule(self):
        ''' Returns the OpenMP schedule that will be specified by
            this transformation. The default schedule is 'static'.'''
        return self._omp_schedule

    @omp_schedule.setter
    def omp_schedule(self, value):
        ''' Sets the OpenMP schedule that will be specified by
            this transformation. Checks that the string supplied in
            :py:obj:`value` is a recognised OpenMP schedule. '''

        # Some schedules have an optional chunk size following a ','
        value_parts = value.split(',')
        if value_parts[0].lower() not in VALID_OMP_SCHEDULES:
            raise TransformationError("Valid OpenMP schedules are {0} "
                                      "but got {1}".
                                      format(VALID_OMP_SCHEDULES,
                                             value_parts[0]))
        if len(value_parts) > 1:
            if value_parts[0] == "auto":
                raise TransformationError("Cannot specify a chunk size "
                                          "when using an OpenMP schedule"
                                          " of 'auto'")
            elif value_parts[1].strip() == "":
                raise TransformationError("Supplied OpenMP schedule '{0}'"
                                          " has missing chunk-size.".
                                          format(value))

        self._omp_schedule = value

    def _directive(self, parent, children, collapse=None):
        '''
        Creates the type of directive needed for this sub-class of
        transformation.

        :param parent: The Node that will be the parent of the created \
                       directive Node.
        :param children: List of Nodes that will be the children of \
                         the created directive.
        :type children: list of :py:class:`psyclone.psyGen.Node`
        :param int collapse: currently un-used but required to keep \
                             interface the same as in base class.
        :returns: the new node representing the directive in the AST
        :rtype: :py:class:`psyclone.psyGen.OMPDoDirective`
        :raises NotImplementedError: if a collapse argument is supplied
        '''
        if collapse:
            raise NotImplementedError(
                "The COLLAPSE clause is not yet supported for '!$omp do' "
                "directives.")

        from psyclone.psyGen import OMPDoDirective
        _directive = OMPDoDirective(parent=parent,
                                    children=children,
                                    omp_schedule=self.omp_schedule,
                                    reprod=self._reprod)
        return _directive

    def apply(self, node, reprod=None):
        '''Apply the OMPLoopTrans transformation to the specified node in a
        Schedule. This node must be a Loop since this transformation
        corresponds to wrapping the generated code with directives like so:

        .. code-block:: fortran

          !$OMP DO
          do ...
             ...
          end do
          !$OMP END DO

        At code-generation time (when
        :py:meth:`OMPLoopDirective.gen_code` is called), this node must be
        within (i.e. a child of) an OpenMP PARALLEL region.

        The optional reprod argument will cause a reproducible
        reduction to be generated if it is set to True, otherwise the default
        value (as read from the psyclone.cfg file) will be used. Note,
        reproducible in this case means obtaining the same results
        with the same number of OpenMP threads, not for different
        numbers of OpenMP threads.

        :param node: the supplied node to which we will apply the \
        OMPLoopTrans transformation
        :type node: :py:class:`psyclone.psyGen.Node`
        :param reprod: optional argument to determine whether to \
        generate reproducible OpenMP reductions (True) or not \
        (False). The default value is None which will cause PSyclone \
        to look up a default value
        :type reprod: Boolean or None
        :returns: (:py:class:`psyclone.psyGen.Schedule`, \
        :py:class:`psyclone.undoredo.Memento`)

        '''
        if reprod:
            self._reprod = reprod

        return super(OMPLoopTrans, self).apply(node)


class ACCLoopTrans(ParallelLoopTrans):
    '''
    Adds an OpenACC loop directive to a loop. This directive must be within
    the scope of some OpenACC Parallel region (at code-generation time).

    For example:

    >>> from psyclone.parse.algorithm import parse
    >>> from psyclone.parse.utils import ParseError
    >>> from psyclone.psyGen import PSyFactory, GenerationError
    >>> api = "gocean1.0"
    >>> filename = "nemolite2d_alg.f90"
    >>> ast, invokeInfo = parse(filename, api=api, invoke_name="invoke")
    >>> psy = PSyFactory(api).create(invokeInfo)
    >>>
    >>> from psyclone.psyGen import TransInfo
    >>> t = TransInfo()
    >>> ltrans = t.get_trans_name('ACCLoopTrans')
    >>> rtrans = t.get_trans_name('ACCParallelTrans')
    >>>
    >>> schedule = psy.invokes.get('invoke_0').schedule
    >>> schedule.view()
    >>> new_schedule = schedule
    >>>
    # Apply the OpenACC Loop transformation to *every* loop
    # in the schedule
    >>> for child in schedule.children:
    >>>     newschedule, memento = ltrans.apply(child, reprod=True)
    >>>     schedule = newschedule
    >>>
    # Enclose all of these loops within a single OpenACC
    # PARALLEL region
    >>> rtrans.omp_schedule("dynamic,1")
    >>> newschedule, memento = rtrans.apply(schedule.children)
    >>>

    '''
    def __init__(self):
        # Whether to add the "independent" clause
        # to the loop directive.
        self._independent = True
        self._sequential = False
        super(ACCLoopTrans, self).__init__()

    def __str__(self):
        return "Adds an 'OpenACC loop' directive to a loop"

    @property
    def name(self):
        ''' Returns the name of this transformation as a string.'''
        return "ACCLoopTrans"

    def _directive(self, parent, children, collapse=None):
        '''
        Creates the ACCLoopDirective needed by this sub-class of
        transformation.

        :param parent: the parent Node of the new directive Node.
        :type parent: :py:class:`psyclone.psyGen.Node`.
        :param children: list of child nodes of the new directive Node.
        :type children: list of :py:class:`psyclone.psyGen.Node`.
        :param int collapse: number of nested loops to collapse or None if \
                             no collapse attribute is required.
        '''
        from psyclone.psyGen import ACCLoopDirective
        directive = ACCLoopDirective(parent=parent,
                                     children=children,
                                     collapse=collapse,
                                     independent=self._independent,
                                     sequential=self._sequential)
        return directive

    def _validate(self, node, collapse=None):
        '''
        Does OpenACC-specific validation checks before calling the
        _validate method of the base class.

        :param node: the proposed target of the !$acc loop directive.
        :type node: :py:class:`psyclone.psyGen.Node`.
        :param int collapse: number of loops to collapse or None.
        :raises NotImplementedError: if an API other than GOcean 1.0 is \
                                     being used.
        '''
        from psyclone.gocean1p0 import GOInvokeSchedule
        from psyclone.nemo import NemoInvokeSchedule
        sched = node.root
        if not isinstance(sched, (GOInvokeSchedule, NemoInvokeSchedule)):
            raise NotImplementedError(
                "OpenACC loop transformations are currently only supported "
                "for the gocean 1.0 and nemo APIs")
        super(ACCLoopTrans, self)._validate(node, collapse)

    def apply(self, node, collapse=None, independent=True, sequential=False):
        '''
        Apply the ACCLoop transformation to the specified node in a
        GOInvokeSchedule. This node must be a Loop since this transformation
        corresponds to inserting a directive immediately before a loop, e.g.:

        .. code-block:: fortran

          !$ACC LOOP
          do ...
             ...
          end do

        At code-generation time (when
        :py:meth:`psyclone.psyGen.ACCLoopDirective.gen_code` is called), this
        node must be within (i.e. a child of) a PARALLEL region.

        :param node: the supplied node to which we will apply the \
                     Loop transformation.
        :type node: :py:class:`psyclone.psyGen.Loop`.
        :param int collapse: number of loops to collapse into single \
                             iteration space or None.
        :param bool independent: whether to add the "independent" clause to \
                                 the directive (not strictly necessary within \
                                 PARALLEL regions).
        :returns: (:py:class:`psyclone.psyGen.GOInvokeSchedule`, \
                  :py:class:`psyclone.undoredo.Memento`)
        '''
        # Store sub-class specific options. These are used when
        # creating the directive (in the _directive() method).
        self._independent = independent
        self._sequential = sequential
        # Call the apply() method of the base class
        return super(ACCLoopTrans, self).apply(node, collapse)


class OMPParallelLoopTrans(OMPLoopTrans):

    ''' Adds an OpenMP PARALLEL DO directive to a loop.

        For example:

        >>> from psyclone.parse.algorithm import parse
        >>> from psyclone.psyGen import PSyFactory
        >>> ast, invokeInfo = parse("dynamo.F90")
        >>> psy = PSyFactory("dynamo0.1").create(invokeInfo)
        >>> schedule = psy.invokes.get('invoke_v3_kernel_type').schedule
        >>> schedule.view()
        >>>
        >>> from psyclone.transformations import OMPParallelLoopTrans
        >>> trans = OMPParallelLoopTrans()
        >>> new_schedule, memento = trans.apply(schedule.children[0])
        >>> new_schedule.view()

    '''

    @property
    def name(self):
        ''' Returns the name of this transformation as a string.'''
        return "OMPParallelLoopTrans"

    def __str__(self):
        return "Add an 'OpenMP PARALLEL DO' directive with no validity checks"

    def _validate(self, node):
        ''' validity checks for input arguments '''
        # Check that the supplied Node is a Loop
        from psyclone.psyGen import Loop
        if not isinstance(node, Loop):
            raise TransformationError("Error in {0} transformation. The "
                                      "node is not a loop.".format(self.name))

        # Check we are not a sequential loop
        if node.loop_type == 'colours':
            raise TransformationError("Error in "+self.name+" transformation. "
                                      "The requested loop is over colours and "
                                      "must be computed serially.")

    def apply(self, node):
        ''' Apply an OMPParallelLoop Transformation to the supplied node
        (which must be a Loop). In the generated code this corresponds to
        wrapping the Loop with directives:

        .. code-block:: fortran

          !$OMP PARALLEL DO ...
          do ...
            ...
          end do
          !$OMP END PARALLEL DO

        :param node: the node (loop) to which to apply the transformation.
        :type node: :py:class:`psyclone.f2pygen.DoGen`
        :returns: Two-tuple of transformed schedule and a record of the \
                  transformation.
        :rtype: (:py:class:`psyclone.psyGen.Schedule, \
                 :py:class:`psyclone.undoredo.Memento`)
        '''
        self._validate(node)

        schedule = node.root
        # create a memento of the schedule and the proposed transformation
        keep = Memento(schedule, self, [node])

        # keep a reference to the node's original parent and its index as these
        # are required and will change when we change the node's location
        node_parent = node.parent
        node_position = node.position

        # add our OpenMP loop directive setting its parent to the node's
        # parent and its children to the node
        from psyclone.psyGen import OMPParallelDoDirective
        directive = OMPParallelDoDirective(parent=node_parent,
                                           children=[node],
                                           omp_schedule=self.omp_schedule)

        # add the OpenMP loop directive as a child of the node's parent
        node_parent.addchild(directive, index=node_position)

        # change the node's parent to be the loop directive
        node.parent = directive

        # remove the original loop
        node_parent.children.remove(node)

        return schedule, keep


class DynamoOMPParallelLoopTrans(OMPParallelLoopTrans):

    ''' Dynamo-specific OpenMP loop transformation. Adds Dynamo specific
        validity checks. Actual transformation is done by the
        :py:class:`base class <OMPParallelLoopTrans>`.

    '''

    @property
    def name(self):
        ''' Returns the name of this transformation as a string.'''
        return "DynamoOMPParallelLoopTrans"

    def __str__(self):
        return "Add an OpenMP Parallel Do directive to a Dynamo loop"

    def apply(self, node):

        '''Perform Dynamo specific loop validity checks then call the
        :py:meth:`~OMPParallelLoopTrans.apply` method of the
        :py:class:`base class <OMPParallelLoopTrans>`.

        :param node: the Node in the Schedule to check
        :type node: :py:class:`psyclone.psyGen.Node`

        :raise TransformationError: if the associated loop requires \
        colouring.

        '''
        OMPParallelLoopTrans._validate(self, node)

        # If the loop is not already coloured then check whether or not
        # it should be. If the field space is discontinuous then we don't
        # need to worry about colouring.
        from psyclone.dynamo0p3 import DISCONTINUOUS_FUNCTION_SPACES
        if node.field_space.orig_name not in DISCONTINUOUS_FUNCTION_SPACES:
            if node.loop_type is not 'colour' and node.has_inc_arg():
                raise TransformationError(
                    "Error in {0} transformation. The kernel has an "
                    "argument with INC access. Colouring is required.".
                    format(self.name))

        return OMPParallelLoopTrans.apply(self, node)


class GOceanOMPParallelLoopTrans(OMPParallelLoopTrans):

    '''GOcean specific OpenMP Do loop transformation. Adds GOcean
       specific validity checks (that supplied Loop is an inner or outer
       loop). Actual transformation is done by
       :py:class:`base class <OMPParallelLoopTrans>`.

       :param omp_schedule: The omp schedule to be created. Must be one of
           'runtime', 'static', 'dynamic', 'guided' or 'auto'.
       '''

    @property
    def name(self):
        ''' Returns the name of this transformation as a string.'''
        return "GOceanOMPParallelLoopTrans"

    def __str__(self):
        return "Add an OpenMP Parallel Do directive to a GOcean loop"

    def apply(self, node):
        ''' Perform GOcean-specific loop validity checks then call
        :py:meth:`OMPParallelLoopTrans.apply`.

        :param node: A Loop node from an AST.
        :type node: :py:class:`psyclone.psyGen.Loop`
        :raises TransformationError: if the supplied node is not an inner or
            outer loop.

        '''

        OMPParallelLoopTrans._validate(self, node)

        # Check we are either an inner or outer loop
        if node.loop_type not in ["inner", "outer"]:
            raise TransformationError(
                "Error in "+self.name+" transformation.  The requested loop"
                " is not of type inner or outer.")

        return OMPParallelLoopTrans.apply(self, node)


class Dynamo0p3OMPLoopTrans(OMPLoopTrans):

    ''' Dynamo 0.3 specific orphan OpenMP loop transformation. Adds
    Dynamo-specific validity checks. Actual transformation is done by
    :py:class:`base class <OMPLoopTrans>`.

    '''

    @property
    def name(self):
        ''' Returns the name of this transformation as a string.'''
        return "Dynamo0p3OMPLoopTrans"

    def __str__(self):
        return "Add an OpenMP DO directive to a Dynamo 0.3 loop"

    def apply(self, node, reprod=None):
        '''Perform Dynamo 0.3 specific loop validity checks then call
        :py:meth:`OMPLoopTrans.apply`.

        :param node: the Node in the Schedule to check
        :type node: :py:class:`psyclone.psyGen.Node`
        :param reprod: if reproducible reductions should be used.
        :type reprod: bool or None (default, which indicates to use the \
              default from the config file).

        :raise TransformationError: if an OMP loop transform would create \
                incorrect code.
        '''

        if reprod is None:
            reprod = Config.get().reproducible_reductions

        OMPLoopTrans._validate(self, node)

        # If the loop is not already coloured then check whether or not
        # it should be
        if node.loop_type is not 'colour' and node.has_inc_arg():
            raise TransformationError(
                "Error in {0} transformation. The kernel has an argument"
                " with INC access. Colouring is required.".
                format(self.name))

        return OMPLoopTrans.apply(self, node, reprod=reprod)


class GOceanOMPLoopTrans(OMPLoopTrans):

    ''' GOcean-specific orphan OpenMP loop transformation. Adds GOcean
        specific validity checks (that the node is either an inner or outer
        Loop). Actual transformation is done by
        :py:class:`base class <OMPLoopTrans>`.

        :param omp_schedule: The omp schedule to be created. Must be one of
            'runtime', 'static', 'dynamic', 'guided' or 'auto'.

        '''

    @property
    def name(self):
        ''' Returns the name of this transformation as a string.'''
        return "GOceanOMPLoopTrans"

    def __str__(self):
        return "Add an OpenMP DO directive to a GOcean loop"

    def apply(self, node):
        '''Perform GOcean specific loop validity checks then call
        :py:meth:`OMPLoopTrans.apply`.

        :param node: The loop to parallelise using OMP Do.
        :type node: :py:class:`psyclone.psyGen.Loop`.

        '''
        # check node is a loop. Although this is not GOcean specific
        # it is required for the subsequent checks to function
        # correctly.
        from psyclone.psyGen import Loop
        if not isinstance(node, Loop):
            raise TransformationError("Error in "+self.name+" transformation."
                                      " The node is not a loop.")
        # Check we are either an inner or outer loop
        if node.loop_type not in ["inner", "outer"]:
            raise TransformationError("Error in "+self.name+" transformation."
                                      " The requested loop is not of type "
                                      "inner or outer.")

        return OMPLoopTrans.apply(self, node)


class ColourTrans(Transformation):
    '''
    Apply a colouring transformation to a loop (in order to permit a
    subsequent parallelisation over colours). For example:

    >>> invoke = ...
    >>> schedule = invoke.schedule
    >>>
    >>> ctrans = ColourTrans()
    >>>
    >>> # Colour all of the loops
    >>> for child in schedule.children:
    >>>     cschedule, _ = ctrans.apply(child)
    >>>
    >>> csched.view()

    '''

    def __str__(self):
        return "Split a loop into colours"

    @property
    def name(self):
        ''' Returns the name of this transformation as a string.'''
        return "LoopColourTrans"

    def apply(self, node):
        '''
        Converts the Loop represented by :py:obj:`node` into a
        nested loop where the outer loop is over colours and the inner
        loop is over cells of that colour.

        :param node: The loop to transform.
        :type node: :py:class:`psyclone.psyGen.Loop`

        :returns: Tuple of modified schedule and record of transformation
        :rtype: (:py:class:`psyclone.psyGen.Schedule, \
                 :py:class:`psyclone.undoredo.Memento`)
        '''
        schedule = node.root

        # create a memento of the schedule and the proposed transformation
        keep = Memento(schedule, self, [node])

        node_parent = node.parent
        node_position = node.position

        # create a colours loop. This loops over colours and must be run
        # sequentially
        colours_loop = node.__class__(parent=node_parent, loop_type="colours")
        colours_loop.field_space = node.field_space
        colours_loop.iteration_space = node.iteration_space
        colours_loop.set_lower_bound("start")
        colours_loop.set_upper_bound("ncolours")
        # Add this loop as a child of the original node's parent
        node_parent.addchild(colours_loop, index=node_position)

        # create a colour loop. This loops over a particular colour and
        # can be run in parallel
        colour_loop = node.__class__(parent=colours_loop.loop_body,
                                     loop_type="colour")
        colour_loop.field_space = node.field_space
        colour_loop.field_name = node.field_name
        colour_loop.iteration_space = node.iteration_space
        colour_loop.set_lower_bound("start")
        colour_loop.kernel = node.kernel

        if Config.get().distributed_memory:
            index = node.upper_bound_halo_depth
            colour_loop.set_upper_bound("colour_halo", index)
        else:  # no distributed memory
            colour_loop.set_upper_bound("ncolour")
        # Add this loop as a child of our loop over colours
        colours_loop.loop_body.addchild(colour_loop)

        # add contents of node to colour loop
        colour_loop.loop_body.children.extend(node.loop_body)

        # change the parent of the node's contents to the colour loop
        for child in node.loop_body:
            child.parent = colour_loop.loop_body

        # remove original loop
        node_parent.children.remove(node)

        return schedule, keep


class KernelModuleInlineTrans(KernelTrans):
    '''Switches on, or switches off, the inlining of a Kernel subroutine
    into the PSy layer module. For example:

    >>> invoke = ...
    >>> schedule = invoke.schedule
    >>>
    >>> inline_trans = KernelModuleInlineTrans()
    >>>
    >>> ischedule, _ = inline_trans.apply(schedule.children[0].loop_body[0])
    >>> ischedule.view()

    .. warning ::
        For this transformation to work correctly, the Kernel subroutine
        must only use data that is passed in by argument, declared locally
        or included via use association within the subroutine. Two
        examples where in-lining will not work are:

        #. A variable is declared within the module that ``contains`` the
           Kernel subroutine and is then accessed within that Kernel;
        #. A variable is included via use association at the module level
           and accessed within the Kernel subroutine.

        The transformation will reject attempts to in-line such kernels.
    '''

    def __str__(self):
        return ("Inline (or cancel inline of) a kernel subroutine into the "
                "PSy module")

    @property
    def name(self):
        ''' Returns the name of this transformation as a string.'''
        return "KernelModuleInline"

    def apply(self, node, inline=True):
        '''Checks that the node is of the correct type (a Kernel) then marks
        the Kernel to be inlined, or not, depending on the value of
        the inline argument. If the inline argument is not passed the
        Kernel is marked to be inlined.'''

        self.validate(node, inline)

        schedule = node.root

        # create a memento of the schedule and the proposed transformation
        keep = Memento(schedule, self, [node])

        # set kernel's inline status
        if node.module_inline == inline:
            # issue a warning here when we implement logging
            # print "Warning, Kernel inline is already set to "+str(inline)
            pass
        else:
            node.module_inline = inline

        return schedule, keep

    def validate(self, node, inline):
        '''
        Check that the supplied kernel is eligible to be module inlined.

        :param node: the node in the PSyIR that is to be module inlined.
        :type node: sub-class of :py:class:`psyclone.psyGen.Node`
        :param bool inline: whether or not the kernel is to be inlined.

        :raises TransformationError: if the supplied kernel has itself been \
                                     transformed (Issue #229).
        '''
        super(KernelModuleInlineTrans, self).validate(node)

        if inline and node.modified:
            raise TransformationError("Cannot inline kernel {0} because it "
                                      "has previously been transformed.")


class Dynamo0p3ColourTrans(ColourTrans):

    '''Split a Dynamo 0.3 loop over cells into colours so that it can be
    parallelised. For example:

    >>> from psyclone.parse.algorithm import parse
    >>> from psyclone.psyGen import PSyFactory
    >>> import transformations
    >>> import os
    >>> import pytest
    >>>
    >>> TEST_API = "dynamo0.3"
    >>> _,info=parse(os.path.join(os.path.dirname(os.path.abspath(__file__)),
    >>>              "tests", "test_files", "dynamo0p3",
    >>>              "4.6_multikernel_invokes.f90"),
    >>>              api=TEST_API)
    >>> psy = PSyFactory(TEST_API).create(info)
    >>> invoke = psy.invokes.get('invoke_0')
    >>> schedule = invoke.schedule
    >>>
    >>> ctrans = Dynamo0p3ColourTrans()
    >>> otrans = DynamoOMPParallelLoopTrans()
    >>>
    >>> # Colour all of the loops
    >>> for child in schedule.children:
    >>>     cschedule, _ = ctrans.apply(child)
    >>>
    >>> # Then apply OpenMP to each of the colour loops
    >>> schedule = cschedule
    >>> for child in schedule.children:
    >>>     newsched, _ = otrans.apply(child.children[0])
    >>>
    >>> newsched.view()

    Colouring in the Dynamo 0.3 API is subject to the following rules:

    * Only kernels with an iteration space of CELLS and which modify a
      continuous field require colouring. Any other type of loop will
      cause this transformation to raise an exception.
    * A kernel may have at most one field with 'INC' access
    * A separate colour map will be required for each field that is coloured
      (if an invoke contains >1 kernel call)

    '''

    def __str__(self):
        return "Split a Dynamo 0.3 loop over cells into colours"

    @property
    def name(self):
        ''' Returns the name of this transformation as a string.'''
        return "Dynamo0p3LoopColourTrans"

    def apply(self, node):
        '''Performs Dynamo0.3-specific error checking and then uses the parent
        class to convert the Loop represented by :py:obj:`node` into a
        nested loop where the outer loop is over colours and the inner
        loop is over cells of that colour.

        :param node: the loop to transform.
        :type node: :py:class:`psyclone.dynamo0p3.DynLoop`

        :returns: 2-tuple of new schedule and memento of transform
        :rtype: (:py:class:`psyclone.dynamo0p3.DynInvokeSchedule`, \
                 :py:class:`psyclone.undoredo.Memento`)

        '''
        # check node is a loop
        from psyclone.psyGen import Loop
        if not isinstance(node, Loop):
            raise TransformationError("Error in DynamoColour transformation. "
                                      "The supplied node is not a loop")
        # Check we need colouring
        from psyclone.dynamo0p3 import DISCONTINUOUS_FUNCTION_SPACES
        if node.field_space.orig_name in DISCONTINUOUS_FUNCTION_SPACES:
            raise TransformationError(
                "Error in DynamoColour transformation. Loops iterating over "
                "a discontinuous function space are not currently supported.")

        # Colouring is only necessary (and permitted) if the loop is
        # over cells. Since this is the default it is represented by
        # an empty string.
        if node.loop_type != "":
            raise TransformationError(
                "Error in DynamoColour transformation. Only loops over cells "
                "may be coloured but this loop is over {0}".
                format(node.loop_type))

        # Check whether we have a field that has INC access
        if not node.has_inc_arg():
            # TODO generate a warning here as we don't need to colour
            # a loop that does not update a field with INC access
            pass

        # Check that we're not attempting to colour a loop that is
        # already within an OpenMP region (because the loop over
        # colours *must* be sequential)
        from psyclone.psyGen import OMPDirective
        if node.ancestor(OMPDirective):
            raise TransformationError("Cannot have a loop over colours "
                                      "within an OpenMP parallel region.")

        schedule, keep = ColourTrans.apply(self, node)

        return schedule, keep


@six.add_metaclass(abc.ABCMeta)
class ParallelRegionTrans(RegionTrans):
    '''
    Base class for transformations that create a parallel region.

    '''
    def __init__(self):
        # Holds the class instance for the type of parallel region
        # to generate
        self._pdirective = None
        super(ParallelRegionTrans, self).__init__()

    @abc.abstractmethod
    def __str__(self):
        pass  # pragma: no cover

    @abc.abstractproperty
    def name(self):
        ''' Returns the name of this transformation as a string.'''

    def _validate(self, node_list):
        '''
        Check that the supplied list of Nodes are eligible to be
        put inside a parallel region.

        :param list node_list: List of nodes to put into a parallel region
        :raises TransformationError: if the nodes cannot be put into a \
                                     parallel region.
        '''

        # temporary dynamo0.3-specific test for haloexchange calls
        # existing within a parallel region. As we are going to
        # support this in the future, see #526, it does not warrant
        # making a separate dynamo-specific class.
        from psyclone.psyGen import HaloExchange, InvokeSchedule
        for node in node_list:
            if isinstance(node, HaloExchange):
                raise TransformationError(
                    "A halo exchange within a parallel region is not "
                    "supported")

        if isinstance(node_list[0], InvokeSchedule):
            raise TransformationError(
                "A {0} transformation cannot be applied to an InvokeSchedule "
                "but only to one or more nodes from within an InvokeSchedule.".
                format(self.name))

        node_parent = node_list[0].parent

        for child in node_list:
            if child.parent is not node_parent:
                raise TransformationError(
                    "Error in {0} transformation: supplied nodes are not "
                    "children of the same parent.".format(self.name))
        super(ParallelRegionTrans, self)._validate(node_list)

    def apply(self, nodes):
        '''
        Apply this transformation to a subset of the nodes within a
        schedule - i.e. enclose the specified Loops in the
        schedule within a single parallel region.

        :param nodes: a single Node or a list of Nodes.
        :type nodes: (list of) :py:class:`psyclone.psyGen.Node`.
        :raises TransformationError: if the nodes argument is not of the \
                                     correct type.
        '''

        # Check whether we've been passed a list of nodes or just a
        # single node. If the latter then we create ourselves a
        # list containing just that node.
        from psyclone.psyGen import Node
        if isinstance(nodes, list) and isinstance(nodes[0], Node):
            node_list = nodes
        elif isinstance(nodes, Node):
            node_list = [nodes]
        else:
            arg_type = str(type(nodes))
            raise TransformationError("Error in {0} transformation. "
                                      "Argument must be a single Node in a "
                                      "schedule or a list of Nodes in a "
                                      "schedule but have been passed an "
                                      "object of type: {1}".
                                      format(self.name, arg_type))
        self._validate(node_list)

        # Keep a reference to the parent of the nodes that are to be
        # enclosed within a parallel region. Also keep the index of
        # the first child to be enclosed as that will become the
        # position of the new !$omp parallel directive.
        node_parent = node_list[0].parent
        node_position = node_list[0].position

        # create a memento of the schedule and the proposed
        # transformation
        schedule = node_list[0].root

        keep = Memento(schedule, self)

        # Create the parallel directive as a child of the
        # parent of the nodes being enclosed and with those nodes
        # as its children.
        # We slice the nodes list in order to get a new list object
        # (although the actual items in the list are still those in the
        # original). If we don't do this then we get an infinite
        # recursion in the new schedule.
        directive = self._pdirective(parent=node_parent,
                                     children=node_list[:])

        # Change all of the affected children so that they have
        # the region directive as their parent. Use a slice
        # of the list of nodes so that we're looping over a local
        # copy of the list. Otherwise things get confused when
        # we remove children from the list.
        for child in node_list[:]:
            # Remove child from the parent's list of children
            node_parent.children.remove(child)
            child.parent = directive

        # Add the region directive as a child of the parent
        # of the nodes being enclosed and at the original location
        # of the first of these nodes
        node_parent.addchild(directive,
                             index=node_position)

        return schedule, keep


class OMPParallelTrans(ParallelRegionTrans):
    '''
    Create an OpenMP PARALLEL region by inserting directives. For
    example:

    >>> from psyclone.parse.algorithm import parse
    >>> from psyclone.parse.utils import ParseError
    >>> from psyclone.psyGen import PSyFactory, GenerationError
    >>> api = "gocean1.0"
    >>> filename = "nemolite2d_alg.f90"
    >>> ast, invokeInfo = parse(filename, api=api, invoke_name="invoke")
    >>> psy = PSyFactory(api).create(invokeInfo)
    >>>
    >>> from psyclone.psyGen import TransInfo
    >>> t = TransInfo()
    >>> ltrans = t.get_trans_name('GOceanOMPLoopTrans')
    >>> rtrans = t.get_trans_name('OMPParallelTrans')
    >>>
    >>> schedule = psy.invokes.get('invoke_0').schedule
    >>> schedule.view()
    >>> new_schedule = schedule
    >>>
    >>> # Apply the OpenMP Loop transformation to *every* loop
    >>> # in the schedule
    >>> for child in schedule.children:
    >>>     newschedule, memento = ltrans.apply(child)
    >>>     schedule = newschedule
    >>>
    >>> # Enclose all of these loops within a single OpenMP
    >>> # PARALLEL region
    >>> newschedule, _ = rtrans.apply(schedule.children)
    >>> newschedule.view()

    '''
    from psyclone import psyGen
    # The types of node that this transformation can enclose
    valid_node_types = (psyGen.Loop, psyGen.Kern, psyGen.BuiltIn,
                        psyGen.OMPDirective, psyGen.GlobalSum,
                        psyGen.Literal, psyGen.Reference)

    def __init__(self):
        super(OMPParallelTrans, self).__init__()
        from psyclone.psyGen import OMPParallelDirective
        # Set the type of directive that the base class will use
        self._pdirective = OMPParallelDirective

    def __str__(self):
        return "Insert an OpenMP Parallel region"

    @property
    def name(self):
        '''
        :returns: The name of this transformation as a string.
        :rtype: str
        '''
        return "OMPParallelTrans"

    def _validate(self, node_list):
        '''
        Perform OpenMP-specific validation checks.

        :param node_list: List of Nodes to put within parallel region.
        :type node_list: list of :py:class:`psyclone.psyGen.Node`.
        :raises TransformationError: if the target Nodes are already within \
                                     some OMP parallel region.
        '''
        from psyclone.psyGen import OMPDirective

        if node_list[0].ancestor(OMPDirective):
            raise TransformationError("Error in OMPParallel transformation:" +
                                      " cannot create an OpenMP PARALLEL " +
                                      "region within another OpenMP region.")

        # Now call the general validation checks
        super(OMPParallelTrans, self)._validate(node_list)


class ACCParallelTrans(ParallelRegionTrans):
    '''
    Create an OpenACC parallel region by inserting directives. This parallel
    region *must* come after an enter-data directive (see `ACCEnterDataTrans`)
    or within a data region (see `ACCDataTrans`). For example:

    >>> from psyclone.parse.algorithm import parse
    >>> from psyclone.psyGen import PSyFactory
    >>> api = "gocean1.0"
    >>> filename = "nemolite2d_alg.f90"
    >>> ast, invokeInfo = parse(filename, api=api, invoke_name="invoke")
    >>> psy = PSyFactory(api).create(invokeInfo)
    >>>
    >>> from psyclone.psyGen import TransInfo
    >>> t = TransInfo()
    >>> ptrans = t.get_trans_name('ACCParallelTrans')
    >>> dtrans = t.get_trans_name('ACCDataTrans')
    >>>
    >>> schedule = psy.invokes.get('invoke_0').schedule
    >>> schedule.view()
    >>>
    >>> # Enclose everything within a single OpenACC PARALLEL region
    >>> newschedule, _ = ptrans.apply(schedule.children)
    >>> # Add an enter-data directive
    >>> newschedule, _ = dtrans.apply(newschedule)
    >>> newschedule.view()
    '''
    from psyclone import gocean1p0, nemo, psyGen
    valid_node_types = (gocean1p0.GOLoop, gocean1p0.GOKern,
                        nemo.NemoLoop, nemo.NemoKern, psyGen.IfBlock,
                        psyGen.ACCLoopDirective, psyGen.Assignment,
                        psyGen.Reference, psyGen.Literal,
                        psyGen.BinaryOperation)

    def __init__(self):
        super(ACCParallelTrans, self).__init__()
        from psyclone.psyGen import ACCParallelDirective
        # Set the type of directive that the base class will use
        self._pdirective = ACCParallelDirective

    def __str__(self):
        return "Insert an OpenACC Parallel region"

    @property
    def name(self):
        '''
        :returns: The name of this transformation as a string.
        :rtype: str
        '''
        return "ACCParallelTrans"

    def _validate(self, node_list):
        '''
        OpenACC-specific validation checks that the supplied list
        of nodes can be enclosed in a parallel region.

        :param node_list: proposed list of nodes to put inside region.
        :type node_list: list of :py:class:`psyclone.psyGen.Node`.
        :raises NotImplementedError: if an API other than GOcean 1.0 is \
                                     being used.
        '''
        from psyclone.gocean1p0 import GOInvokeSchedule
        from psyclone.nemo import NemoInvokeSchedule
        sched = node_list[0].root
        if not isinstance(sched, (GOInvokeSchedule, NemoInvokeSchedule)):
            raise NotImplementedError(
                "OpenACC parallel regions are currently only "
                "supported for the gocean 1.0 and nemo APIs")
        super(ACCParallelTrans, self)._validate(node_list)


class GOConstLoopBoundsTrans(Transformation):
    ''' Switch on (or off) the use of constant loop bounds within
    a GOInvokeSchedule. In the absence of constant loop bounds, PSyclone will
    generate loops where the bounds are obtained by de-referencing a field
    object, e.g.:
    ::

      DO j = my_field%grid%internal%ystart, my_field%grid%internal%ystop

    Some compilers are able to produce more efficient code if they are
    provided with information on the relative trip-counts of the loops
    within an Invoke. With constant loop bounds switched on, PSyclone
    generates code like:
    ::

      ny = my_field%grid%subdomain%internal%ystop
      ...
      DO j = 1, ny-1

    In practice, the application of the constant loop bounds looks
    something like, e.g.:

    >>> from psyclone.parse.algorithm import parse
    >>> from psyclone.psyGen import PSyFactory
    >>> import os
    >>> TEST_API = "gocean1.0"
    >>> _, info = parse(os.path.join("tests", "test_files", "gocean1p0",
    >>>                              "single_invoke.f90"),
    >>>                 api=TEST_API)
    >>> psy = PSyFactory(TEST_API).create(info)
    >>> invoke = psy.invokes.get('invoke_0_compute_cu')
    >>> schedule = invoke.schedule
    >>>
    >>> from psyclone.transformations import GOConstLoopBoundsTrans
    >>> clbtrans = GOConstLoopBoundsTrans()
    >>>
    >>> newsched, _ = clbtrans.apply(schedule)
    >>> # or, to turn off const. looop bounds:
    >>> # newsched, _ = clbtrans.apply(schedule, const_bounds=False)
    >>>
    >>> newsched.view()

    '''

    def __str__(self):
        return "Use constant loop bounds for all loops in a GOInvokeSchedule"

    @property
    def name(self):
        ''' Return the name of the Transformation as a string.'''
        return "GOConstLoopBoundsTrans"

    def apply(self, node, const_bounds=True):
        '''Switches constant loop bounds on or off for all loops in a
        GOInvokeSchedule. Default is 'on'.

        :param node: The GOInvokeSchedule of which all loops will get the
            constant loop bounds switched on or off.
        :type node: :py:class:`psyclone.gocean1p0.GOInvokeSchedule`
        :param const_bounds: If the constant loop should be used (True)
            or not (False). Default is True.
        :type const_bounds: bool
        '''

        # Check node is a Schedule
        from psyclone.gocean1p0 import GOInvokeSchedule
        if not isinstance(node, GOInvokeSchedule):
            raise TransformationError("Error in GOConstLoopBoundsTrans: "
                                      "node is not a GOInvokeSchedule")

        keep = Memento(node, self)

        node.const_loop_bounds = const_bounds

        return node, keep


class MoveTrans(Transformation):
    '''Provides a transformation to move a node in the tree. For
    example:

    >>> from psyclone.parse.algorithm import parse
    >>> from psyclone.psyGen import PSyFactory
    >>> ast,invokeInfo=parse("dynamo.F90")
    >>> psy=PSyFactory("dynamo0.3").create(invokeInfo)
    >>> schedule=psy.invokes.get('invoke_v3_kernel_type').schedule
    >>> schedule.view()
    >>>
    >>> from psyclone.transformations import MoveTrans
    >>> trans=MoveTrans()
    >>> new_schedule, memento = trans.apply(schedule.children[0],
                                            schedule.children[2],
                                            position="after")
    >>> new_schedule.view()

    Nodes may only be moved to a new location with the same parent
    and must not break any dependencies otherwise an exception is
    raised.'''

    def __str__(self):
        return "Move a node to a different location"

    @property
    def name(self):
        ''' Returns the name of this transformation as a string.'''
        return "Move"

    # pylint: disable=no-self-use
    def _validate(self, node, location, position):
        ''' validity checks for input arguments '''

        # Check that the first argument is a Node
        from psyclone.psyGen import Node
        if not isinstance(node, Node):
            raise TransformationError(
                "In the Move transformation apply method the first argument "
                "is not a Node")

        # Check new location conforms to any data dependencies
        # This also checks the location and position arguments
        if not node.is_valid_location(location, position=position):
            raise TransformationError(
                "In the Move transformation apply method, data dependencies "
                "forbid the move to the new location")
        # pylint: enable=no-self-use

    def apply(self, node, location, position="before"):
        '''Move the node represented by :py:obj:`node` before location
        :py:obj:`location` (which is also a node) by default and after
        if the optional `position` argument is set to 'after'. An
        exception is raised if the move is invalid.'''
        # pylint:disable=arguments-differ

        self._validate(node, location, position)

        schedule = node.root

        # Create a memento of the schedule and the proposed transformation
        keep = Memento(schedule, self, [node, location])

        parent = node.parent

        my_node = parent.children.pop(node.position)

        location_index = location.position
        if position == "before":
            schedule.children.insert(location_index, my_node)
        else:
            schedule.children.insert(location_index+1, my_node)

        return schedule, keep


class Dynamo0p3RedundantComputationTrans(Transformation):
    '''This transformation allows the user to modify a loop's bounds so
    that redundant computation will be performed. Redundant
    computation can result in halo exchanges being modified, new halo
    exchanges being added or existing halo exchanges being removed.

    * This transformation should be performed before any
      parallelisation transformations (e.g. for OpenMP) to the loop in
      question and will raise an exception if this is not the case.

    * This transformation can not be applied to a loop containing a
      reduction and will again raise an exception if this is the case.

    * This transformation can only be used to add redundant
      computation to a loop, not to remove it.

    * This transformation allows a loop that is already performing
      redundant computation to be modified, but only if the depth is
      increased.

    '''

    def __str__(self):
        return "Change iteration space to perform redundant computation"

    @property
    def name(self):
        ''' Returns the name of this transformation as a string.'''
        return "RedundantComputation"

    def _validate(self, node, depth):
        '''Perform various checks to ensure that it is valid to apply the
        RedundantComputation transformation to the supplied node

        :param node: the supplied node on which we are performing
        validity checks
        :type node: :py:class:`psyclone.psyGen.Node`
        :param depth: the depth of the stencil if the value is
        provided and None if not
        :type depth: int or None
        :raises GenerationError: if the node is not a
        :py:class:`psyclone.psyGen.Loop`
        :raises GenerationError: if the parent of the loop is a
        :py:class:`psyclone.psyGen.Directive`
        :raises GenerationError: if the parent of the loop is not a
        :py:class:`psyclone.psyGen.Loop` or a
        :py:class:`psyclone.psyGen.DynInvokeSchedule`
        :raises GenerationError: if the parent of the loop is a
        :py:class:`psyclone.psyGen.Loop` but the original loop does
        not iterate over 'colour'
        :raises GenerationError: if the parent of the loop is a
        :py:class:`psyclone.psyGen.Loop` but the parent does not
        iterate over 'colours'
        :raises GenerationError: if the parent of the loop is a
        :py:class:`psyclone.psyGen.Loop` but the parent's parent is
        not a :py:class:`psyclone.psyGen.DynInvokeSchedule`
        :raises GenerationError: if this transformation is applied
        when distributed memory is not switched on
        :raises GenerationError: if the loop does not iterate over
        cells, dofs or colour
        :raises GenerationError: if the transformation is setting the
        loop to the maximum halo depth but the loop already computes
        to the maximum halo depth
        :raises GenerationError: if the transformation is setting the
        loop to the maximum halo depth but the loop contains a stencil
        access (as this would result in the field being accessed
        beyond the halo depth)
        :raises GenerationError: if the supplied depth value is not an
        integer
        :raises GenerationError: if the supplied depth value is less
        than 1
        :raises GenerationError: if the supplied depth value is not
        greater than 1 when a continuous loop is modified as this is
        the minimum valid value
        :raises GenerationError: if the supplied depth value is not
        greater than the existing depth value, as we should not need
        to undo existing transformations
        :raises GenerationError: if a depth value has been supplied
        but the loop has already been set to the maximum halo depth

        '''
        # check node is a loop
        from psyclone.psyGen import Loop, Directive
        from psyclone.dynamo0p3 import DynInvokeSchedule
        if not isinstance(node, Loop):
            raise TransformationError(
                "In the Dynamo0p3RedundantComputation transformation apply "
                "method the first argument is not a Loop")
        # Check loop's parent is the InvokeSchedule, or that it is nested
        # in a colours loop and perform other colour(s) loop checks,
        # otherwise halo exchange placement might fail. The only
        # current example where the placement would fail is when
        # directives have already been added. This could be fixed but
        # it actually makes sense to require redundant computation
        # transformations to be applied before adding directives so it
        # is not particularly important.
        if not (isinstance(node.parent, DynInvokeSchedule) or
                isinstance(node.parent.parent, Loop)):
            if isinstance(node.parent, Directive):
                raise TransformationError(
                    "In the Dynamo0p3RedundantComputation transformation "
                    "apply method the parent of the supplied loop is a "
                    "directive of type {0}. Redundant computation must be "
                    "applied before directives are "
                    "added.".format(type(node.parent)))
            else:
                raise TransformationError(
                    "In the Dynamo0p3RedundantComputation transformation "
                    "apply method the parent of the supplied loop must be "
                    "the DynInvokeSchedule, or a Loop, but found {0}".
                    format(type(node.parent)))
        if isinstance(node.parent.parent, Loop):
            if node.loop_type != "colour":
                raise TransformationError(
                    "In the Dynamo0p3RedundantComputation transformation "
                    "apply method, if the parent of the supplied Loop is "
                    "also a Loop then the supplied Loop must iterate over "
                    "'colour', but found '{0}'".format(node.loop_type))
            if node.parent.parent.loop_type != "colours":
                raise TransformationError(
                    "In the Dynamo0p3RedundantComputation transformation "
                    "apply method, if the parent of the supplied Loop is "
                    "also a Loop then the parent must iterate over "
                    "'colours', but found '{0}'"
                    "".format(node.parent.parent.loop_type))
            if not isinstance(node.parent.parent.parent, DynInvokeSchedule):
                raise TransformationError(
                    "In the Dynamo0p3RedundantComputation transformation "
                    "apply method, if the parent of the supplied Loop is "
                    "also a Loop then the parent's parent must be the "
                    "DynInvokeSchedule, but found {0}"
                    .format(type(node.parent)))
        if not Config.get().distributed_memory:
            raise TransformationError(
                "In the Dynamo0p3RedundantComputation transformation apply "
                "method distributed memory must be switched on")

        # loop must iterate over cells, dofs or colour. Note, an
        # empty loop_type iterates over cells
        if node.loop_type not in ["", "dofs", "colour"]:
            raise TransformationError(
                "In the Dynamo0p3RedundantComputation transformation apply "
                "method the loop must iterate over cells, dofs or cells of "
                "a given colour, but found '{0}'".format(node.loop_type))

        from psyclone.dynamo0p3 import HALO_ACCESS_LOOP_BOUNDS

        # We don't currently support the application of transformations to
        # loops containing inter-grid kernels
        check_intergrid(node)

        if depth is None:
            if node.upper_bound_name in HALO_ACCESS_LOOP_BOUNDS:
                if not node.upper_bound_halo_depth:
                    raise TransformationError(
                        "In the Dynamo0p3RedundantComputation transformation "
                        "apply method the loop is already set to the maximum "
                        "halo depth so this transformation does nothing")
                for call in node.kernels():
                    for arg in call.arguments.args:
                        if arg.stencil:
                            raise TransformationError(
                                "In the Dynamo0p3RedundantComputation "
                                "transformation apply method the loop "
                                "contains field '{0}' with a stencil "
                                "access in kernel '{1}', so it is invalid "
                                "to set redundant computation to maximum "
                                "depth".format(arg.name, call.name))
        else:
            if not isinstance(depth, int):
                raise TransformationError(
                    "In the Dynamo0p3RedundantComputation transformation "
                    "apply method the supplied depth should be an integer but "
                    "found type '{0}'".format(type(depth)))
            if depth < 1:
                raise TransformationError(
                    "In the Dynamo0p3RedundantComputation transformation "
                    "apply method the supplied depth is less than 1")

            if node.upper_bound_name in HALO_ACCESS_LOOP_BOUNDS:
                if node.upper_bound_halo_depth:
                    if node.upper_bound_halo_depth >= depth:
                        raise TransformationError(
                            "In the Dynamo0p3RedundantComputation "
                            "transformation apply method the supplied depth "
                            "({0}) must be greater than the existing halo "
                            "depth ({1})".format(depth,
                                                 node.upper_bound_halo_depth))
                else:
                    raise TransformationError(
                        "In the Dynamo0p3RedundantComputation transformation "
                        "apply method the loop is already set to the maximum "
                        "halo depth so can't be set to a fixed value")

    def apply(self, loop, depth=None):  # pylint:disable=arguments-differ
        '''Apply the redundant computation tranformation to the loop
        :py:obj:`loop`. This transformation can be applied to loops iterating
        over 'cells or 'dofs'. if :py:obj:`depth` is set to a value then the
        value will be the depth of the field's halo over which redundant
        computation will be performed. If :py:obj:`depth` is not set to a
        value then redundant computation will be performed to the full depth
        of the field's halo.

        :param loop: the loop that we are transforming
        :type loop: :py:class:`psyclone.psyGen.DynLoop`
        :param depth: the depth of the stencil. Defaults to None if a
                      depth is not provided.
        :type depth: int or None

        '''
        self._validate(loop, depth)

        schedule = loop.root

        # create a memento of the schedule and the proposed
        # transformation
        keep = Memento(schedule, self, [loop, depth])

        if loop.loop_type == "":
            # Loop is over cells
            loop.set_upper_bound("cell_halo", depth)
        elif loop.loop_type == "colour":
            # Loop is over cells of a single colour
            loop.set_upper_bound("colour_halo", depth)
        elif loop.loop_type == "dofs":
            loop.set_upper_bound("dof_halo", depth)
        else:
            raise TransformationError(
                "Unsupported loop_type '{0}' found in Dynamo0p3Redundant"
                "ComputationTrans.apply()".format(loop.loop_type))
        # Add/remove halo exchanges as required due to the redundant
        # computation
        loop.update_halo_exchanges()

        return schedule, keep


class GOLoopSwapTrans(Transformation):
    ''' Provides a loop-swap transformation, e.g.:
    ::

      DO j=1, m
         DO i=1, n

    becomes:
    ::

      DO i=1, n
         DO j=1, m

    This transform is used as follows:

     >>> from psyclone.parse.algorithm import parse
     >>> from psyclone.psyGen import PSyFactory
     >>> ast, invokeInfo = parse("shallow_alg.f90")
     >>> psy = PSyFactory("gocean1.0").create(invokeInfo)
     >>> schedule = psy.invokes.get('invoke_0').schedule
     >>> schedule.view()
     >>>
     >>> from psyclone.transformations import GOLoopSwapTrans
     >>> swap = GOLoopSwapTrans()
     >>> new_schedule, memento = swap.apply(schedule.children[0])
     >>> new_schedule.view()
    '''

    def __str__(self):
        return "Exchange the order of two nested loops: inner becomes " + \
               "outer and vice versa"

    @property
    def name(self):
        '''Returns the name of this transformation as a string.'''
        return "GOLoopSwap"

    def _validate(self, node_outer):  # pylint: disable=no-self-use
        '''Checks if the given nodes contains a valid Fortran structure
           to allow swapping loops. This means the node must represent
           a loop, and it must have exactly one child that is also a loop.

           :param node_outer: A node from an AST.
           :type node_outer: py:class:`psyclone.psyGen.Node`
           :raises TransformationError: if the supplied node does not
                                        allow a loop swap to be done.
         '''

        from psyclone.psyGen import Loop
        if not isinstance(node_outer, Loop):
            raise TransformationError("Error in GOLoopSwap transformation. "
                                      "Given node '{0}' is not a loop."
                                      .format(node_outer))

        from psyclone.gocean1p0 import GOLoop
        if not isinstance(node_outer, GOLoop):
            raise TransformationError("Error in GOLoopSwap transformation. "
                                      "Given node '{0}' is not a GOLoop, but "
                                      "an instance of '{1}."
                                      .format(node_outer, type(node_outer)))

        if not node_outer.loop_body or not node_outer.loop_body.children:
            raise TransformationError("Error in GOLoopSwap transformation. "
                                      "Supplied node '{0}' must be the outer "
                                      "loop of a loop nest and must have one "
                                      "inner loop, but this node does not "
                                      "have any statements inside."
                                      .format(node_outer))

        node_inner = node_outer.loop_body[0]
        # Check that the supplied Node is a Loop
        if not isinstance(node_inner, Loop):
            raise TransformationError("Error in GOLoopSwap transformation. "
                                      "Supplied node '{0}' must be the outer "
                                      "loop of a loop nest but the first "
                                      "inner statement is not a loop, got "
                                      "'{1}'."
                                      .format(node_outer, node_inner))

        if len(node_outer.loop_body.children) > 1:
            raise TransformationError(
                "Error in GOLoopSwap transformation. Supplied node '{0}' must"
                " be the outer loop of a loop nest and must have exactly one "
                "inner loop, but this node has {1} inner statements, the "
                "first two being '{2}' and '{3}'"
                "".format(node_outer, len(node_outer.loop_body.children),
                          node_outer.loop_body[0], node_outer.loop_body[1]))

    def apply(self, outer):  # pylint: disable=arguments-differ
        '''The argument :py:obj:`outer` must be a loop which has exactly
        one inner loop. This transform then swaps the outer and inner loop.

        :param outer: The node representing the outer loop.
        :type outer: :py:class:`psyclone.psyGen.Loop`
        :returns: A tuple consisting of the new schedule, and a Memento.
        :raises TransformationError: if the supplied node does not
                                        allow a loop swap to be done.'''
        self._validate(outer)

        schedule = outer.root
        inner = outer.loop_body[0]
        parent = outer.parent

        # create a memento of the schedule and the proposed transformation
        keep = Memento(schedule, self, [inner, outer])

        # Remove outer from parent
        index = parent.children.index(outer)
        del parent.children[index]
        outer.parent = None

        # Move inner to parent
        inner.parent = parent
        parent.children.insert(index, inner)
        outer.loop_body.children.remove(inner)

        # Move inner's schedule to outer
        outer.children[3] = inner.loop_body
        for child in outer.loop_body:
            child.parent = outer.loop_body

        # Move outer under inner (create new Schedule to remove old entries)
        inner.children[3] = Schedule()
        inner.loop_body.parent = inner
        inner.loop_body.children.append(outer)
        outer.parent = inner.loop_body

        return schedule, keep


class OCLTrans(Transformation):
    '''
    Switches on/off the generation of an OpenCL PSy layer for a given
    InvokeSchedule. Additionally, it will generate OpenCL kernels for
    each of the kernels referenced by the Invoke. For example:

    >>> invoke = ...
    >>> schedule = invoke.schedule
    >>>
    >>> ocl_trans = OCLTrans()
    >>> new_sched, _ = ocl_trans.apply(schedule)

    '''
    @property
    def name(self):
        '''
        :returns: the name of this transformation.
        :rtype: str
        '''
        return "OCLTrans"

    def apply(self, sched, opencl=True):
        '''
        Apply the OpenCL transformation to the supplied GOInvokeSchedule. This
        causes PSyclone to generate an OpenCL version of the corresponding
        PSy-layer routine. The generated code makes use of the FortCL
        library (https://github.com/stfc/FortCL) in order to manage the
        OpenCL device directly from Fortran.

        :param sched: InvokeSchedule to transform.
        :type sched: :py:class:`psyclone.psyGen.GOInvokeSchedule`
        :param bool opencl: whether or not to enable OpenCL generation.

        '''
        if opencl:
            self.validate(sched)
        # Create a memento of the schedule and the proposed transformation
        keep = Memento(sched, self, [sched, opencl])
        # All we have to do here is set the flag in the Schedule. When this
        # flag is True PSyclone produces OpenCL at code-generation time.
        sched.opencl = opencl
        return sched, keep

    def validate(self, sched):
        '''
        Checks that the supplied Schedule is valid and that an OpenCL
        version of it can be generated.

        :param sched: Schedule to check.
        :type sched: :py:class:`psyclone.psyGen.Schedule`

        :raises TransformationError: if the Schedule is not for the GOcean1.0 \
                                     API.
        :raises NotImplementedError: if any of the kernels have arguments \
                                     passed by value.
        '''
        from psyclone.psyGen import Schedule, args_filter
        from psyclone.gocean1p0 import GOInvokeSchedule
        if isinstance(sched, Schedule):
            if not isinstance(sched, GOInvokeSchedule):
                raise TransformationError(
                    "OpenCL generation is currently only supported for the "
                    "GOcean API but got a Schedule of type: '{0}'".
                    format(type(sched)))
        else:
            raise TransformationError(
                "Error in OCLTrans: the supplied node must be a (sub-class "
                "of) Schedule but got {0}".format(type(sched)))
        # Now we need to check the arguments of all the kernels
        args = args_filter(sched.args, arg_types=["scalar"], is_literal=True)
        for arg in args:
            if arg.is_literal:
                raise NotImplementedError(
                    "Cannot generate OpenCL for Invokes that contain "
                    "kernels with arguments passed by value")
        # Check that we can construct the PSyIR and SymbolTable of each of
        # the kernels in this Schedule. Also check that none of them access
        # any form of global data (that is not a routine argument).
        for kern in sched.kernels():
            KernelTrans.validate(kern)
            ksched = kern.get_kernel_schedule()
            global_symbols = ksched.symbol_table.global_symbols
            if global_symbols:
                raise TransformationError(
                    "The Symbol Table for kernel '{0}' contains the following "
                    "symbols with 'global' scope: {1}. PSyclone cannot "
                    "currently transform such a kernel into OpenCL.".
                    format(kern.name, [sym.name for sym in global_symbols]))


class ProfileRegionTrans(RegionTrans):
    ''' Create a profile region around a list of statements. For
    example:

    >>> from psyclone.parse.algorithm import parse
    >>> from psyclone.parse.utils import ParseError
    >>> from psyclone.psyGen import PSyFactory, GenerationError
    >>> api = "gocean1.0"
    >>> filename = "nemolite2d_alg.f90"
    >>> ast, invokeInfo = parse(filename, api=api, invoke_name="invoke")
    >>> psy = PSyFactory(api).create(invokeInfo)
    >>>
    >>> from psyclone.psyGen import TransInfo
    >>> t = TransInfo()
    >>> p_trans = t.get_trans_name('ProfileRegionTrans')
    >>>
    >>> schedule = psy.invokes.get('invoke_0').schedule
    >>> schedule.view()
    >>>
    >>> # Enclose all children within a single profile region
    >>> newschedule, _ = p_trans.apply(schedule.children)
    >>> newschedule.view()

    '''
    from psyclone import psyGen, profiler
    valid_node_types = (psyGen.Loop, psyGen.Kern, psyGen.BuiltIn,
                        psyGen.HaloExchange, psyGen.Directive,
                        psyGen.GlobalSum, profiler.ProfileNode,
                        psyGen.Literal, psyGen.Reference)

    def __str__(self):
        return "Insert a profile start and end call."

    @property
    def name(self):
        ''' Returns the name of this transformation as a string '''
        return "ProfileRegionTrans"

    def apply(self, nodes):
        # pylint: disable=arguments-differ
        '''Apply this transformation to a subset of the nodes within a
        schedule - i.e. enclose the specified Nodes in the
        schedule within a single profiler region.

        :param nodes: Can be a single node or a list of nodes.
        :type nodes: :py:obj:`psyclone.psygen.Node` or list of\
        :py:obj:`psyclone.psygen.Node`.
        '''

        # Check whether we've been passed a list of nodes or just a
        # single node. If the latter then we create ourselves a
        # list containing just that node.
        from psyclone.psyGen import Node, OMPDoDirective, ACCLoopDirective
        if isinstance(nodes, list) and isinstance(nodes[0], Node):
            node_list = nodes
        elif isinstance(nodes, Node):
            node_list = [nodes]
        else:
            arg_type = str(type(nodes))
            raise TransformationError("Error in {1}. "
                                      "Argument must be a single Node in a "
                                      "schedule or a list of Nodes in a "
                                      "schedule but have been passed an "
                                      "object of type: {0}".
                                      format(arg_type, str(self)))

        # Keep a reference to the parent of the nodes that are to be
        # enclosed within a profile region. Also keep the index of
        # the first child to be enclosed as that will become the
        # position of the new Profile node
        node_parent = node_list[0].parent
        if isinstance(node_parent, (OMPDoDirective, ACCLoopDirective)):
            raise TransformationError("A ProfileNode cannot be inserted "
                                      "between an OpenMP/ACC directive and "
                                      "the loop(s) to which it applies!")
        node_position = node_list[0].position

        super(ProfileRegionTrans, self)._validate(node_list)

        # create a memento of the schedule and the proposed
        # transformation
        schedule = node_list[0].root

        keep = Memento(schedule, self)

        from psyclone.profiler import ProfileNode
        profile_node = ProfileNode(parent=node_parent, children=node_list[:])

        # Change all of the affected children so that they have
        # the ProfileNode as their parent. Use a slice
        # of the list of nodes so that we're looping over a local
        # copy of the list. Otherwise things get confused when
        # we remove children from the list.
        for child in node_list[:]:
            # Remove child from the parent's list of children
            node_parent.children.remove(child)
            child.parent = profile_node

        # Add the Profile node as a child of the parent
        # of the nodes being enclosed and at the original location
        # of the first of these nodes
        node_parent.addchild(profile_node,
                             index=node_position)

        return schedule, keep


class Dynamo0p3AsyncHaloExchangeTrans(Transformation):
    '''Splits a synchronous halo exchange into a halo exchange start and
    halo exchange end. For example:

    >>> from psyclone.parse.algorithm import parse
    >>> from psyclone.psyGen import PSyFactory
    >>> api = "dynamo0.3"
    >>> ast, invokeInfo = parse("file.f90", api=api)
    >>> psy=PSyFactory(api).create(invokeInfo)
    >>> schedule = psy.invokes.get('invoke_0').schedule
    >>> schedule.view()
    >>>
    >>> from psyclone.transformations import Dynamo0p3AsyncHaloExchangeTrans
    >>> trans = Dynamo0p3AsyncHaloExchangeTrans()
    >>> new_schedule, memento = trans.apply(schedule.children[0])
    >>> new_schedule.view()

    '''

    def __str__(self):
        return "Changes a synchronous halo exchange into an asynchronous one."

    @property
    def name(self):
        '''
        :returns: the name of this transformation as a string.
        :rtype: str
        '''
        return "Dynamo0p3AsyncHaloExchangeTrans"

    def apply(self, node):
        '''Transforms a synchronous halo exchange, represented by a
        HaloExchange node, into an asynchronous halo exchange,
        represented by HaloExchangeStart and HaloExchangeEnd nodes.

        :param node: A synchronous haloexchange node
        :type node: :py:obj:`psyclone.psygen.HaloExchange`
        :returns: Tuple of the modified schedule and a record of the \
                  transformation.
        :rtype: (:py:class:`psyclone.psyGen.Schedule`, \
                :py:class:`psyclone.undoredo.Memento`)

        '''
        self._validate(node)

        schedule = node.root

        # create a memento of the schedule and the proposed transformation
        keep = Memento(schedule, self, [node])

        from psyclone.dynamo0p3 import DynHaloExchangeStart, DynHaloExchangeEnd
        # add asynchronous start and end halo exchanges and initialise
        # them using information from the existing synchronous halo
        # exchange
        node.parent.addchild(
            DynHaloExchangeStart(
                node.field, check_dirty=node._check_dirty,
                vector_index=node.vector_index, parent=node.parent),
            index=node.position)
        node.parent.addchild(
            DynHaloExchangeEnd(
                node.field, check_dirty=node._check_dirty,
                vector_index=node.vector_index, parent=node.parent),
            index=node.position)

        # remove the existing synchronous halo exchange
        node.parent.children.remove(node)

        return schedule, keep

    def _validate(self, node):
        '''Internal method to check whether the node is valid for this
        transformation.

        :param node: A synchronous Halo Exchange node
        :type node: :py:obj:`psyclone.psygen.HaloExchange`
        :raises TransformationError: if the node argument is not a
                         HaloExchange (or subclass thereof)

        '''
        from psyclone.psyGen import HaloExchange
        from psyclone.dynamo0p3 import DynHaloExchangeStart, DynHaloExchangeEnd

        if not isinstance(node, HaloExchange) or \
           isinstance(node, (DynHaloExchangeStart, DynHaloExchangeEnd)):
            raise TransformationError(
                "Error in Dynamo0p3AsyncHaloExchange transformation. Supplied "
                "node must be a synchronous halo exchange but found '{0}'."
                .format(type(node)))


class Dynamo0p3KernelConstTrans(Transformation):
    '''Modifies a kernel so that the number of dofs, number of layers and
    number of quadrature points are fixed in the kernel rather than
    being passed in by argument.

    >>> from psyclone.parse.algorithm import parse
    >>> from psyclone.psyGen import PSyFactory
    >>> api = "dynamo0.3"
    >>> ast, invokeInfo = parse("file.f90", api=api)
    >>> psy=PSyFactory(api).create(invokeInfo)
    >>> schedule = psy.invokes.get('invoke_0').schedule
    >>> schedule.view()
    >>>
    >>> from psyclone.transformations import Dynamo0p3KernelConstTrans
    >>> trans = Dynamo0p3KernelConstTrans()
    >>> for kernel in schedule.coded_kernels():
    >>>     new_schedule, _ = trans.apply(kernel)
    >>>     kernel_schedule = kernel.get_kernel_schedule()
    >>>     kernel_schedule.symbol_table.view()

    '''

    # ndofs for different function spaces on a quadrilateral element
    # for different orders. Formulas kindly provided by Tom
    # Melvin. See the Qr table at http://femtable.org/background.html,
    # for computed values of w0, w1, w2 and w3 up to order 7.
    space_to_dofs = {"w3":     (lambda n: (n+1)**3),
                     "w2":     (lambda n: 3*(n+2)*(n+1)**2),
                     "w1":     (lambda n: 3*(n+2)**2*(n+1)),
                     "w0":     (lambda n: (n+2)**3),
                     "wtheta": (lambda n: (n+2)*(n+1)**2),
                     "w2h":    (lambda n: 2*(n+2)*(n+1)**2),
                     "w2v":    (lambda n: (n+2)*(n+1)**2)}

    def __str__(self):
        return ("Makes the number of degrees of freedom, the number of "
                "quadrature points and the number of layers constant in "
                "a Kernel.")

    @property
    def name(self):
        '''
        :returns: the name of this transformation as a string.
        :rtype: str
        '''
        return "Dynamo0p3KernelConstTrans"

    def apply(self, node, cellshape="quadrilateral", element_order=None,
              number_of_layers=None, quadrature=False):
        '''Transforms a kernel so that the values for the number of degrees of
        freedom (if a valid value for the element_order arg is
        provided), the number of quadrature points (if the quadrature
        arg is set to True) and the number of layers (if a valid value
        for the number_of_layers arg is provided) are constant in a
        kernel rather than being passed in by argument.

        The "cellshape", "element_order" and "number_of_layers"
        arguments are provided to mirror the namelist values that are
        input into an LFRic model when it is run.

        Quadrature support is currently limited to XYoZ in ths
        transformation. In the case of XYoZ the number of quadrature
        points (for horizontal and vertical) are set to the
        element_order + 3 in the LFRic infrastructure so their value
        is derived.

        :param node: A kernel node
        :type node: :py:obj:`psyclone.psygen.DynKern`
        :type str cellshape: the shape of the cells. This is provided \
        as it helps determine the number of dofs a field has for a \
        particular function space. Currently only "quadrilateral" is \
        supported which is also the default value.
        :type int element_order: the order of the cell. In \
        combination with cellshape, this determines the number of \
        dofs a field has for a particular function space. If it is set \
        to None (the default) then the dofs values are not set as \
        constants in the kernel, otherwise they are.
        :type int number_of_layers: the number of vertical layers in \
        the LFRic model mesh used for this particular run. If this is \
        set to None (the default) then the nlayers value is not set as \
        a constant in the kernel, otherwise it is.
        :type bool quadrature: whether the number of quadrature \
        points values are set as constants in the kernel (True) or not \
        (False). The default is False.

        :returns: Tuple of the modified schedule and a record of the \
                  transformation.
        :rtype: (:py:class:`psyclone.psyGen.Schedule`, \
                :py:class:`psyclone.undoredo.Memento`)

        '''

        def make_constant(symbol_table, arg_position, value,
                          function_space=None):
            '''Utility function that modifies the argument at position
            'arg_position' into a compile-time constant with value
            'value'.

            :param symbol_table: The symbol table for the kernel \
                         holding the argument that is going to be modified.
            :type symbol_table: :py:class:`psyclone.psyGen.SymbolTable`
            :param int arg_position: The argument's position in the \
                                     argument list.
            :param value: The constant value that this argument is \
                   going to be given. Its type depends on the type of the \
                   argument.
            :type value: int, str or bool.
            :type str function_space: the name of the function space \
                        if there is a function space associated with this \
                        argument. Defaults to None.

            '''
            from psyclone.psyGen import Symbol
            arg_index = arg_position - 1
            try:
                symbol = symbol_table.argument_list[arg_index]
            except IndexError:
                raise TransformationError(
                    "The argument index '{0}' is greater than the number of "
                    "arguments '{1}'.".format(arg_index,
                                              len(symbol_table.argument_list)))
            # Perform some basic checks on the argument to make sure
            # it is the expected type
            if symbol.datatype != "integer" or \
               symbol.shape or symbol.is_constant:
                raise TransformationError(
                    "Expected entry to be a scalar integer argument "
                    "but found '{0}'.".format(symbol))

            # Create a new symbol with a known constant value then swap
            # it with the argument. The argument then becomes xxx_dummy
            # and is unused within the kernel body.
            # TODO: Temporarily use unsafe name change until the name
            # space manager is introduced into the SymbolTable (Issue
            # #321).
            orig_name = symbol.name
            local_symbol = Symbol(orig_name+"_dummy", "integer",
                                  constant_value=value)
            symbol_table.add(local_symbol)
            symbol_table.swap_symbol_properties(symbol, local_symbol)

            if function_space:
                print("    Modified {0}, arg position {1}, function space "
                      "{2}, value {3}.".format(orig_name, arg_position,
                                               function_space, value))
            else:
                print("    Modified {0}, arg position {1}, value {2}."
                      "".format(orig_name, arg_position, value))

        self._validate(node, cellshape, element_order, number_of_layers,
                       quadrature)

        schedule = node.root
        kernel = node

        # create a memento of the schedule and the proposed transformation
        keep = Memento(schedule, self, [kernel])

        from psyclone.dynamo0p3 import KernCallArgList
        arg_list_info = KernCallArgList(kernel)
        arg_list_info.generate()
        try:
            kernel_schedule = kernel.get_kernel_schedule()
        except NotImplementedError as excinfo:
            raise TransformationError(
                "Failed to parse kernel '{0}'. Error reported was '{1}'."
                "".format(kernel.name, str(excinfo)))

        symbol_table = kernel_schedule.symbol_table
        if number_of_layers:
            make_constant(symbol_table, arg_list_info.nlayers_positions[0],
                          number_of_layers)

        if quadrature and arg_list_info.nqp_positions:
            if kernel.eval_shape.lower() == "gh_quadrature_xyoz":
                make_constant(symbol_table,
                              arg_list_info.nqp_positions[0]["horizontal"],
                              element_order+3)
                make_constant(symbol_table,
                              arg_list_info.nqp_positions[0]["vertical"],
                              element_order+3)
            else:
                raise TransformationError(
                    "Error in Dynamo0p3KernelConstTrans transformation. "
                    "Support is currently limited to xyoz quadrature but "
                    "found '{0}'.".format(kernel.eval_shape))

        if element_order is not None:
            # Modify the symbol table for degrees of freedom here.
            for info in arg_list_info.ndf_positions:
                if info.function_space.lower() in (VALID_ANY_SPACE_NAMES +
                                                   ["any_w2"]):
                    # skip any_space_* and any_w2
                    print(
                        "    Skipped dofs, arg position {0}, function space "
                        "{1}".format(info.position, info.function_space))
                else:
                    try:
                        ndofs = Dynamo0p3KernelConstTrans. \
                                space_to_dofs[
                                    info.function_space](element_order)
                    except KeyError:
                        raise InternalError(
                            "Error in Dynamo0p3KernelConstTrans "
                            "transformation. Unsupported function space "
                            "'{0}' found. Expecting one of {1}."
                            "".format(info.function_space,
                                      Dynamo0p3KernelConstTrans.
                                      space_to_dofs.keys()))
                    make_constant(symbol_table, info.position, ndofs,
                                  function_space=info.function_space)

        return schedule, keep

    def _validate(self, node, cellshape, element_order, number_of_layers,
                  quadrature):
        '''Internal method to check whether the input arguments are valid for
        this transformation.

        :param node: A dynamo 0.3 kernel node
        :type node: :py:obj:`psyclone.psygen.DynKern`
        :type str cellshape: the shape of the elements/cells.
        :type int element_order: the order of the elements/cells.
        :type int number_of_layers: the number of layers to use.
        :type bool quadrature: whether quadrature dimension sizes \
        should or shouldn't be set as constants in a kernel.
        :raises TransformationError: if the node argument is not a \
        dynamo 0.3 kernel, the cellshape argument is not set to \
        "quadrilateral", the element_order argument is not a 0 or a \
        positive integer, the number of layers argument is not a \
        positive integer, the quadrature argument is not a boolean, \
        neither element order nor number of layers arguments are set \
        (as the transformation would then do nothing), or the \
        quadrature argument is True but the element order is not \
        provided (as the former needs the latter).

        '''
        from psyclone.dynamo0p3 import DynKern
        if not isinstance(node, DynKern):
            raise TransformationError(
                "Error in Dynamo0p3KernelConstTrans transformation. Supplied "
                "node must be a dynamo kernel but found '{0}'."
                .format(type(node)))

        if cellshape.lower() != "quadrilateral":
            # Only quadrilaterals are currently supported
            raise TransformationError(
                "Error in Dynamo0p3KernelConstTrans transformation. Supplied "
                "cellshape must be set to 'quadrilateral' but found '{0}'."
                .format(cellshape))

        if element_order is not None and \
           (not isinstance(element_order, int) or element_order < 0):
            # element order must be 0 or a positive integer
            raise TransformationError(
                "Error in Dynamo0p3KernelConstTrans transformation. The "
                "element_order argument must be >= 0 but found '{0}'."
                .format(element_order))

        if number_of_layers is not None and \
           (not isinstance(number_of_layers, int) or number_of_layers < 1):
            # number of layers must be a positive integer
            raise TransformationError(
                "Error in Dynamo0p3KernelConstTrans transformation. The "
                "number_of_layers argument must be > 0 but found '{0}'."
                .format(number_of_layers))

        if quadrature not in [False, True]:
            # quadrature must be a boolean value
            raise TransformationError(
                "Error in Dynamo0p3KernelConstTrans transformation. The "
                "quadrature argument must be boolean but found '{0}'."
                .format(quadrature))

        if element_order is None and not number_of_layers:
            # As a minimum, element order or number of layers must have values.
            raise TransformationError(
                "Error in Dynamo0p3KernelConstTrans transformation. At least "
                "one of element_order or number_of_layers must be set "
                "otherwise this transformation does nothing.")

        if quadrature and element_order is None:
            # if quadrature then element order
            raise TransformationError(
                "Error in Dynamo0p3KernelConstTrans transformation. If "
                "quadrature is set then element_order must also be set (as "
                "the values of the former are derived from the latter.")


class ACCEnterDataTrans(Transformation):
    '''
    Adds an OpenACC "enter data" directive to a Schedule.
    For example:

    >>> from psyclone.parse.algorithm import parse
    >>> from psyclone.psyGen import PSyFactory
    >>> api = "gocean1.0"
    >>> filename = "nemolite2d_alg.f90"
    >>> ast, invokeInfo = parse(filename, api=api, invoke_name="invoke")
    >>> psy = PSyFactory(api).create(invokeInfo)
    >>>
    >>> from psyclone.psyGen import TransInfo
    >>> t = TransInfo()
    >>> dtrans = t.get_trans_name('ACCEnterDataTrans')
    >>>
    >>> schedule = psy.invokes.get('invoke_0').schedule
    >>> schedule.view()
    >>>
    >>> # Add an enter-data directive
    >>> newschedule, _ = dtrans.apply(schedule)
    >>> newschedule.view()

    '''
    def __str__(self):
        return "Adds an OpenACC 'enter data' directive"

    @property
    def name(self):
        '''
        :returns: the name of this transformation.
        :rtype: str
        '''
        return "ACCEnterDataTrans"

    def apply(self, sched):
        '''Adds an OpenACC "enter data" directive to the invoke associated
        with the supplied Schedule. Any fields accessed by OpenACC kernels
        within this schedule will be added to this data region in
        order to ensure they remain on the target device.

        :param sched: Schedule to which to add an "enter data" directive.
        :type sched: sub-class of :py:class:`psyclone.psyGen.Schedule`.
        :returns: Tuple of the modified schedule and a record of the \
                  transformation.
        :rtype: (:py:class:`psyclone.psyGen.Schedule`, \
                :py:class:`psyclone.undoredo.Memento`)
        '''
        from psyclone.gocean1p0 import GOInvokeSchedule

        # Ensure that the proposed transformation is valid
        self._validate(sched)

        if isinstance(sched, GOInvokeSchedule):
            from psyclone.gocean1p0 import GOACCEnterDataDirective as \
                AccEnterDataDir
        else:
            # Should not get here provided that _validate() has done its job
            raise InternalError(
                "ACCEnterDataTrans._validate() has not rejected an "
                "(unsupported) schedule of type {0}".format(type(sched)))

        # Create a memento of the schedule and the proposed
        # transformation.
        keep = Memento(sched, self, [sched])

        # Add the directive
        data_dir = AccEnterDataDir(parent=sched, children=[])
        sched.addchild(data_dir, index=0)

        return sched, keep

    def _validate(self, sched):
        # pylint: disable=arguments-differ
        '''
        Check that we can safely apply the OpenACC enter-data transformation
        to the supplied Schedule.

        :param sched: Schedule to which to add an "enter data" directive.
        :type sched: sub-class of :py:class:`psyclone.psyGen.Schedule`.

        :raises NotImplementedError: for any API other than GOcean 1.0 or NEMO.
        :raises TransformationError: if passed something that is not a \
                         (subclass of) :py:class:`psyclone.psyGen.Schedule`.
        '''
        from psyclone.psyGen import Directive, \
            ACCDataDirective, ACCEnterDataDirective
        from psyclone.gocean1p0 import GOInvokeSchedule

        super(ACCEnterDataTrans, self)._validate(sched)

        if not isinstance(sched, Schedule):
            raise TransformationError("Cannot apply an OpenACC enter-data "
                                      "directive to something that is "
                                      "not a Schedule")

        if not isinstance(sched, GOInvokeSchedule):
            raise NotImplementedError(
                "ACCEnterDataTrans: ACCEnterDataDirective not implemented for "
                "a schedule of type {0}".format(type(sched)))

        # Check that we don't already have a data region of any sort
        directives = sched.walk(Directive)
        if any(isinstance(ddir, (ACCDataDirective,
                                 ACCEnterDataDirective))
               for ddir in directives):
            raise TransformationError("Schedule already has an OpenACC data "
                                      "region - cannot add an enter data.")


class ACCRoutineTrans(KernelTrans):
    '''
    Transform a kernel subroutine by adding a "!$acc routine" directive
    (causing it to be compiled for the OpenACC accelerator device).
    For example:

    >>> from psyclone.parse.algorithm import parse
    >>> from psyclone.psyGen import PSyFactory
    >>> api = "gocean1.0"
    >>> filename = "nemolite2d_alg.f90"
    >>> ast, invokeInfo = parse(filename, api=api)
    >>> psy = PSyFactory(api).create(invokeInfo)
    >>>
    >>> from psyclone.transformations import ACCRoutineTrans
    >>> rtrans = ACCRoutineTrans()
    >>>
    >>> schedule = psy.invokes.get('invoke_0').schedule
    >>> schedule.view()
    >>> kern = schedule.children[0].children[0].children[0]
    >>> # Transform the kernel
    >>> newkern, _ = rtrans.apply(kern)
    '''
    @property
    def name(self):
        '''
        :returns: the name of this transformation class.
        :rtype: str
        '''
        return "ACCRoutineTrans"

    def apply(self, kern):
        '''
        Modifies the AST of the supplied kernel so that it contains an
        '!$acc routine' OpenACC directive.

        :param kern: The kernel object to transform.
        :type kern: :py:class:`psyclone.psyGen.Kern`
        :returns: (transformed kernel, memento of transformation)
        :rtype: 2-tuple of (:py:class:`psyclone.psyGen.Kern`, \
                :py:class:`psyclone.undoredo.Memento`).
        :raises TransformationError: if we fail to find the subroutine \
                                     corresponding to the kernel object.
        '''
        # pylint: disable=too-many-locals

        from fparser.two.Fortran2003 import Subroutine_Subprogram, \
            Subroutine_Stmt, Specification_Part, Type_Declaration_Stmt, \
            Implicit_Part, Comment
        from fparser.two.utils import walk_ast
        from fparser.common.readfortran import FortranStringReader

        # Check that we can safely apply this transformation
        self.validate(kern)

        # Get the fparser2 AST of the kernel
        ast = kern.ast
        # Keep a record of this transformation
        keep = Memento(kern, self)
        # Find the kernel subroutine in the fparser2 parse tree
        kern_sub = None
        subroutines = walk_ast(ast.content, [Subroutine_Subprogram])
        for sub in subroutines:
            for child in sub.content:
                if isinstance(child, Subroutine_Stmt) and \
                   str(child.items[1]) == kern.name:
                    kern_sub = sub
                    break
            if kern_sub:
                break
        # Find the last declaration statement in the subroutine
        spec = walk_ast(kern_sub.content, [Specification_Part])[0]
        posn = -1
        for idx, node in enumerate(spec.content):
            if not isinstance(node, (Implicit_Part, Type_Declaration_Stmt)):
                posn = idx
                break
        # Create the directive and insert it
        cmt = Comment(FortranStringReader("!$acc routine",
                                          ignore_comments=False))
        if posn == -1:
            spec.content.append(cmt)
        else:
            spec.content.insert(posn, cmt)
        # Flag that the kernel has been modified
        kern.modified = True
        # Return the now modified kernel
        return kern, keep

    def validate(self, kern):
        '''
        Perform checks that the supplied kernel can be transformed.

        :param kern: the kernel which is the target of the transformation.
        :type kern: :py:class:`psyclone.psyGen.Kern`

        :raises TransformationError: if the target kernel is a built-in.
        :raises TransformationError: if any of the symbols in the kernel are \
                                     accessed via a module use statement.

        '''
        from psyclone.psyGen import BuiltIn
        if isinstance(kern, BuiltIn):
            raise TransformationError(
                "Applying ACCRoutineTrans to a built-in kernel is not yet "
                "supported and kernel '{0}' is of type '{1}'".
                format(kern.name, type(kern)))

        if kern.module_inline:
            raise TransformationError("Cannot transform kernel {0} because "
                                      "it will be module-inlined.".
                                      format(kern.name))

        # Perform general validation checks. In particular this checks that
        # a PSyIR of the kernel body can be constructed.
        KernelTrans.validate(kern)

        # Check that the kernel does not access any data via a module 'use'
        # statement
        sched = kern.get_kernel_schedule()
        global_symbols = sched.symbol_table.global_symbols
        if global_symbols:
            raise TransformationError(
                "The Symbol Table for kernel '{0}' contains the following "
                "symbols with 'global' scope: {1}. PSyclone cannot currently "
                "transform kernels for execution on an OpenACC device if "
                "they access data not passed by argument.".
                format(kern.name, [sym.name for sym in global_symbols]))


class ACCKernelsTrans(RegionTrans):
    '''
    Enclose a sub-set of nodes from a Schedule within an OpenACC kernels
    region (i.e. within "!$acc kernels" ... "!$acc end kernels" directives).
    Currently only supported for the NEMO API.

    For example:

    >>> from psyclone.parse import parse
    >>> from psyclone.psyGen import PSyFactory
    >>> api = "NEMO"
    >>> filename = "tra_adv.F90"
    >>> ast, invokeInfo = parse(filename, api=api)
    >>> psy = PSyFactory(api).create(invokeInfo)
    >>>
    >>> from psyclone.transformations import ACCKernelsTrans
    >>> ktrans = ACCKernelsTrans()
    >>>
    >>> schedule = psy.invokes.get('invoke_0').schedule
    >>> schedule.view()
    >>> kernels = schedule.children[0].children[0].children[0:-1]
    >>> # Transform the kernel
    >>> new_sched, _ = ktrans.apply(kernels)

    '''
    from psyclone import nemo, psyGen
    valid_node_types = (nemo.NemoLoop, nemo.NemoKern, psyGen.IfBlock,
                        psyGen.Operation, psyGen.Literal,
                        psyGen.Assignment, psyGen.Reference)

    @property
    def name(self):
        '''
        :returns: the name of this transformation class.
        :rtype: str
        '''
        return "ACCKernelsTrans"

    def apply(self, node_list, default_present=False):
        '''
        Enclose the supplied list of PSyIR nodes within an OpenACC
        Kernels region.

        :param node_list: The list of nodes in the PSyIR to enclose.
        :type node_list: list of :py:class:`psyclone.psyGen.Node`
        :param bool default_present: whether or not the kernels region \
           should have the 'default present' attribute (indicating that data \
           is already on the accelerator). When using managed memory this \
           option should be False.
        :returns: (transformed schedule, memento of transformation)
        :rtype: 2-tuple of (:py:class:`psyclone.psyGen.Schedule`,
                            :py:class:`psyclone.undoredo.Memento`).

        '''
        self._validate(node_list)

        # Keep a record of this transformation
        keep = Memento(node_list[:], self)

        parent = node_list[0].parent
        schedule = node_list[0].root

        # Create the directive and insert it. Take a copy of the list
        # as it may just be a reference to the parent.children list
        # that we are about to modify.
        from psyclone.psyGen import ACCKernelsDirective
        directive = ACCKernelsDirective(parent=parent,
                                        children=node_list[:],
                                        default_present=default_present)
        start_index = parent.children.index(node_list[0])

        for child in directive.children:
            parent.children.remove(child)
            child.parent = directive

        parent.children.insert(start_index, directive)

        # Return the now modified kernel
        return schedule, keep

    def _validate(self, node_list):
        '''
        Check that we can safely enclose the supplied list of nodes within
        OpenACC kernels ... end kernels directives.

        :param node_list: the proposed list of PSyIR nodes to enclose in the \
                          kernels region.
        :type node_list: list of :py:class:`psyclone.psyGen.Node`

        :raises NotImplementedError: if the supplied Nodes do not belong to \
                                     a NemoInvokeSchedule.
        :raises TransformationError: if there are no Loops within the \
                                     proposed region.

        '''
        from psyclone.nemo import NemoInvokeSchedule
        from psyclone.psyGen import Loop
        # Check that the API is valid
        sched = node_list[0].root
        if not isinstance(sched, NemoInvokeSchedule):
            raise NotImplementedError("OpenACC kernels regions are currently "
                                      "only supported for the nemo API")
        super(ACCKernelsTrans, self)._validate(node_list)

        # Check that we have at least one loop within the proposed region
        for node in node_list:
            if node.walk(Loop):
                break
        else:
            # Branch executed if loop does not exit with a break
            raise TransformationError("A kernels transformation must enclose "
                                      "at least one loop but none were found.")


class ACCDataTrans(RegionTrans):
    '''
    Add an OpenACC data region around a list of nodes in the PSyIR.
    COPYIN, COPYOUT and COPY clauses are added as required.

    For example:

    >>> from psyclone.parse import parse
    >>> from psyclone.psyGen import PSyFactory
    >>> api = "NEMO"
    >>> filename = "tra_adv.F90"
    >>> ast, invokeInfo = parse(filename, api=api)
    >>> psy = PSyFactory(api).create(invokeInfo)
    >>>
    >>> from psyclone.transformations import ACCDataTrans
    >>> dtrans = ACCDataTrans()
    >>>
    >>> schedule = psy.invokes.get('invoke_0').schedule
    >>> schedule.view()
    >>> kernels = schedule.children[0].children[0].children[0:-1]
    >>> # Enclose the kernels
    >>> new_sched, _ = dtrans.apply(kernels)

    '''
    from psyclone import psyGen
    valid_node_types = (psyGen.Loop, psyGen.Kern, psyGen.BuiltIn,
                        psyGen.Directive, psyGen.IfBlock, psyGen.Literal,
                        psyGen.Assignment, psyGen.Reference,
                        psyGen.Operation)

    @property
    def name(self):
        '''
        :returns: the name of this transformation.
        :rtype: str

        '''
        return "ACCDataTrans"

    def apply(self, node_list):
        '''
        Put the supplied list of nodes within an OpenACC data region.

        :param node_list: The list of PSyIR nodes to enclose in the data \
                          region.
        :type node_list: list of :py:class:`psyclone.psyGen.Node`
        :returns: (transformed schedule, memento of transformation)
        :rtype: 2-tuple of (:py:class:`psyclone.psyGen.Schedule`, \
                :py:class:`psyclone.undoredo.Memento`).

        '''
        self._validate(node_list)

        # Keep a record of this transformation
        keep = Memento(node_list[:], self)

        parent = node_list[0].parent
        schedule = node_list[0].root

        # Create the directive and insert it. Take a copy of the list
        # as it may just be a reference to the parent.children list
        # that we are about to modify.
        from psyclone.psyGen import ACCDataDirective
        directive = ACCDataDirective(parent=parent, children=node_list[:])
        start_index = parent.children.index(node_list[0])

        for child in directive.children:
            parent.children.remove(child)
            child.parent = directive

        parent.children.insert(start_index, directive)

        # Return the now modified kernel
        return schedule, keep

    def _validate(self, node_list):
        '''
        Check that we can safely add a data region around the supplied list
        of nodes.

        :param node_list: the proposed list of nodes to enclose in a data \
                          region.
        :type node_list: list of subclasses of :py:class:`psyclone.psyGen.Node`

        :raises TransformationError: if the Schedule to which the nodes \
                                belong already has an 'enter data' directive.
        :raises TransformationError: if any of the nodes are themselves \
                                     data directives.
        '''
        from psyclone.psyGen import ACCEnterDataDirective
        super(ACCDataTrans, self)._validate(node_list)

        # Check that the Schedule to which the nodes belong does not already
        # have an 'enter data' directive.
        schedule = node_list[0].root
        acc_dirs = schedule.walk(ACCEnterDataDirective)
        if acc_dirs:
            raise TransformationError(
                "Cannot add an OpenACC data region to a schedule that "
                "already contains an 'enter data' directive.")


class NemoExplicitLoopTrans(Transformation):
    '''
    Transforms the outermost array slice in an implicit loop in a
    NEMOInvokeSchedule into an explicit loop. For example, if
    "implicit_loop.f90" contained:

    .. code-block:: fortran

        my_array(:, :, :) = 1.0

    then doing:

    >>> from psyclone.parse.algorithm import parse
    >>> from psyclone.psyGen import PSyFactory
    >>> api = "nemo"
    >>> filename = "implicit_loop.f90"
    >>> ast, invokeInfo = parse(filename, api=api)
    >>> psy = PSyFactory(api).create(invokeInfo)
    >>>
    >>> from psyclone.transformations import NemoExplicitLoopTrans
    >>> rtrans = NemoExplicitLoopTrans()
    >>>
    >>> schedule = psy.invokes.get('invoke_0').schedule
    >>> loop = schedule.children[0]
    >>> newloop, _ = rtrans.apply(loop)

    will create a new NemoLoop object for an explicit loop over levels
    (the outermost slice) that then contains an implicit loop:

    .. code-block:: fortran

        DO jk = 1, jpk
          my_array(:, :, jk) = 1.0
        END DO

    Subsequently applying `rtrans` to `newloop` will create:

    .. code-block:: fortran

        DO jk = 1, jpk
          DO jj = 1, jpj
            my_array(:, jj, jk) = 1.0
          END DO
        END DO

    '''
    @property
    def name(self):
        '''
        :returns: the name of this transformation class.
        :rtype: str
        '''
        return "NemoExplicitLoopTrans"

    def apply(self, loop):
        '''
        Transform the outermost array slice in the supplied implicit loop
        into an explicit loop.

        :param loop: the NemoImplicitLoop to transform.
        :type loop: :py:class:`psyclone.nemo.NemoImplicitLoop`
        :returns: a new PSyIR loop object and a memento of the transformation.
        :rtype: (:py:class:`psyclone.nemo.NemoLoop`, \
                 :py:class:`psyclone.undoredo.Memento`)

        :raises NotImplementedError: if the array slice has explicit bounds.
        :raises TransformationError: if an array slice is not in dimensions \
                                     1-3 of the array.
        '''
        from fparser.two import Fortran2003
        from fparser.two.utils import walk_ast
        from fparser.common.readfortran import FortranStringReader
        from psyclone import nemo

        self.validate(loop)

        # Keep a record of this transformation
        keep = Memento(loop, self)

        # Find all uses of array syntax in the statement
        subsections = walk_ast(loop.ast.items,
                               [Fortran2003.Section_Subscript_List])
        # Create a list identifying which dimensions contain a range
        sliced_dimensions = []
        # A Section_Subscript_List is a tuple with each item the
        # array-index expressions for the corresponding dimension of the array.
        for idx, item in enumerate(subsections[0].items):
            if isinstance(item, Fortran2003.Subscript_Triplet):
                # A Subscript_Triplet has a 3-tuple containing the expressions
                # for the start, end and increment of the slice. If any of
                # these are not None then we have an explicit range of some
                # sort and we do not yet support that.
                # TODO #278 allow for implicit loops with specified bounds
                # (e.g. 2:jpjm1)
                if [part for part in item.items if part]:
                    raise NotImplementedError(
                        "Support for implicit loops with specified bounds is "
                        "not yet implemented: '{0}'".format(str(loop.ast)))
                # If an array index is a Subscript_Triplet then it is a range
                # and thus we need to create an explicit loop for this
                # dimension.
                outermost_dim = idx
                # Store the fact that this array index is a range.
                sliced_dimensions.append(idx)

        if outermost_dim < 0 or outermost_dim > 2:
            raise TransformationError(
                "Array section in unsupported dimension ({0}) for code "
                "'{1}'".format(outermost_dim+1, str(loop.ast)))

        # TODO (fparser/#102) since the fparser2 AST does not have parent
        # information (and no other way of getting to the root node), it is
        # currently not possible to cleanly insert a declaration in the correct
        # location.
        # For the moment, we can work around the fparser2 AST limitation
        # by using the fact that we *can* get hold of the PSyclone Invoke
        # object and that contains a reference to the root of the fparser2
        # AST...

        # Get a reference to the Invoke to which this loop belongs
        invoke = loop.root.invoke
        nsm = invoke._name_space_manager
        config = Config.get().api_conf("nemo")
        index_order = config.get_index_order()
        loop_type_data = config.get_loop_type_data()

        loop_type = loop_type_data[index_order[outermost_dim]]
        base_name = loop_type["var"]
        loop_var = nsm.create_name(root_name=base_name, context="PSyVars",
                                   label=base_name)
        loop_start = loop_type["start"]
        loop_stop = loop_type["stop"]
        loop_step = "1"
        name = Fortran2003.Name(FortranStringReader(loop_var))
        # TODO #255 we need some sort of type/declarations table to check that
        # we don't already have a declaration for a variable of this name.
        # For the moment we keep a list of variables we have created in
        # Invoke._loop_vars.
        if loop._variable_name not in invoke._loop_vars:
            invoke._loop_vars.append(loop_var)

            prog_unit = loop.root.invoke._ast
            spec_list = walk_ast(prog_unit.content,
                                 [Fortran2003.Specification_Part])
            if not spec_list:
                # Routine has no specification part so create one and add it
                # in to the AST
                spec = Fortran2003.Specification_Part(
                    FortranStringReader(
                        "integer :: {0}".format(loop_var)))
                spec._parent = prog_unit
                for idx, child in enumerate(prog_unit.content):
                    if isinstance(child, Fortran2003.Execution_Part):
                        prog_unit.content.insert(idx, spec)
                        break
            else:
                spec = spec_list[0]
                decln = Fortran2003.Type_Declaration_Stmt(
                    FortranStringReader(
                        "integer :: {0}".format(loop_var)))
                spec.content.append(decln)

        # Modify the line containing the implicit do by replacing every
        # occurrence of the outermost ':' with the new loop variable name.
        for subsec in subsections:
            # A tuple is immutable so work with a list
            indices = list(subsec.items)
            if outermost_dim >= len(indices):
                raise InternalError(
                    "Expecting a colon for index {0} but array only has {1} "
                    "dimensions: {2}".format(outermost_dim+1, len(indices),
                                             str(loop.ast)))
            if not isinstance(indices[outermost_dim],
                              Fortran2003.Subscript_Triplet):
                raise TransformationError(
                    "Currently implicit loops are restricted to cases where "
                    "all array range specifications occur in the same "
                    "dimension(s) of each array in an assignment.")
            # Replace the colon with our new variable name
            indices[outermost_dim] = name
            # Replace the original tuple with a new one
            subsec.items = tuple(indices)

        # Create the fparser AST for an explicit loop
        text = ("do {0}={1},{2},{3}\n"
                "  replace = me\n"
                "end do\n".format(loop_var, loop_start, loop_stop,
                                  loop_step))
        new_loop = Fortran2003.Block_Nonlabel_Do_Construct(
            FortranStringReader(text))

        # Insert it in the fparser2 AST at the location of the implicit
        # loop
        parent_index = loop.ast._parent.content.index(loop.ast)
        loop.ast._parent.content.insert(parent_index, new_loop)
        # Replace the content of the loop with the (modified) implicit
        # loop
        new_loop.content[1] = loop.ast
        # Remove the implicit loop from its original parent in the AST
        loop.ast._parent.content.remove(loop.ast)

        # Now we must update the PSyIR to reflect the new AST
        # First we update the parent of the loop we have transformed
        psyir_parent = loop.parent
        psyir_parent.children.remove(loop)
        # Next, we simply process the transformed fparser2 AST to generate
        # the new PSyIR of it
        astprocessor = nemo.NemoFparser2ASTProcessor()
        astprocessor.process_nodes(psyir_parent, [new_loop], loop.ast._parent)
        # Delete the old PSyIR node that we have transformed
        del loop
        loop = None
        # Return the new NemoLoop object that we have created
        return psyir_parent.children[0], keep

    def validate(self, loop):
        '''
        Check that the supplied loop is a valid target for this transformation.

        :param loop: the loop node to validate.
        :type loop: :py:class:`psyclone.nemo.NemoImplicitLoop`

        :raises TransformationError: if the supplied loop is not a \
                                     NemoImplicitLoop.
        '''
        from psyclone.nemo import NemoImplicitLoop
        if not isinstance(loop, NemoImplicitLoop):
            raise TransformationError(
                "Cannot apply NemoExplicitLoopTrans to something that is "
                "not a NemoImplicitLoop (got {0})".format(type(loop)))


class ExtractRegionTrans(RegionTrans):
    ''' Provides a transformation to extract code represented by a \
    subset of the Nodes in the PSyIR of a Schedule into a stand-alone \
    program. Examples are given in descriptions of children classes \
    DynamoExtractRegionTrans and GOceanExtractRegionTrans.

    After applying the transformation the Nodes marked for extraction are \
    children of the ExtractNode. \
    Nodes to extract can be individual constructs within an Invoke (e.g. \
    Loops containing a Kernel or BuiltIn call) or entire Invokes. This \
    functionality does not support distributed memory.
    '''
    from psyclone import psyGen
    # The types of node that this transformation can enclose
    valid_node_types = (psyGen.Loop, psyGen.Kern, psyGen.BuiltIn,
                        psyGen.Directive, psyGen.Literal, psyGen.Reference)

    def __str__(self):
        return ("Create a sub-tree of the PSyIR that has ExtractNode "
                "at its root.")

    @property
    def name(self):
        ''' Returns the name of this transformation as a string.'''
        return "ExtractRegionTrans"

    def _validate(self, node_list):
        ''' Perform validation checks before applying the transformation

        :param node_list: the list of Node(s) we are checking.
        :type node_list: list of :py:class:`psyclone.psyGen.Node`.
        :raises TransformationError: if distributed memory is configured.
        :raises TransformationError: if transformation is applied to a \
                                     Kernel or a BuiltIn call without its \
                                     parent Loop.
        :raises TransformationError: if transformation is applied to a Loop \
                                     without its parent Directive when \
                                     optimisations are applied.
        :raises TransformationError: if transformation is applied to an \
                                     orphaned Directive without its parent \
                                     Directive.
        '''

        # First check constraints on Nodes in the node_list common to
        # all RegionTrans transformations.
        super(ExtractRegionTrans, self)._validate(node_list)

        # Now check ExtractRegionTrans specific constraints.

        # Extracting distributed memory code is not supported due to
        # generation of infrastructure calls to set halos dirty or clean.
        # This constraint covers the presence of HaloExchange and
        # GlobalSum classses as they are only generated when distributed
        # memory is enabled.
        if Config.get().distributed_memory:
            raise TransformationError(
                "Error in {0}: Distributed memory is not supported."
                .format(str(self.name)))

        # Check constraints not covered by valid_node_types for
        # individual Nodes in node_list.
        from psyclone.psyGen import Loop, Kern, BuiltIn, Directive, \
            OMPParallelDirective, ACCParallelDirective

        for node in node_list:

            # Check that ExtractNode is not inserted between a Kernel or
            # a BuiltIn call and its parent Loop.
            if isinstance(node, (Kern, BuiltIn)) and \
               isinstance(node.parent.parent, Loop):
                raise TransformationError(
                    "Error in {0}: Extraction of a Kernel or a Built-in "
                    "call without its parent Loop is not allowed."
                    .format(str(self.name)))

            # Check that ExtractNode is not inserted between a Loop and its
            # parent Directive when optimisations are applied, as this may
            # result in including the end of Directive for extraction but
            # not the beginning.
            if isinstance(node, Loop) and isinstance(node.parent, Directive):
                raise TransformationError(
                    "Error in {0}: Extraction of a Loop without its parent "
                    "Directive is not allowed.".format(str(self.name)))

            # Check that ExtractNode is not inserted within a thread
            # parallel region when optimisations are applied. For instance,
            # this may be between an orphaned Directive (e.g. OMPDoDirective,
            # ACCLoopDirective) and its ancestor Directive (e.g. ACC or OMP
            # Parallel Directive) or within an OMPParallelDoDirective.
            if node.ancestor(OMPParallelDirective) or \
                    node.ancestor(ACCParallelDirective):
                raise TransformationError(
                    "Error in {0}: Extraction of Nodes enclosed within "
                    "a thread parallel region is not allowed."
                    .format(str(self.name)))

    def apply(self, nodes):
        # pylint: disable=arguments-differ
        ''' Apply this transformation to a subset of the Nodes within
        a Schedule - i.e. enclose the specified Nodes in the Schedule
        within a single Extract region.

        :param nodes: a single Node or a list of Nodes.
        :type nodes: (list of) :py:class:`psyclone.psyGen.Node`.
        :returns: tuple of the modified Schedule and a record of the \
                  transformation.
        :rtype: (:py:class:`psyclone.psyGen.Schedule`, \
                 :py:class:`psyclone.undoredo.Memento`).
        :raises TransformationError: if the `nodes` argument is not of \
                                     the correct type.
        '''

        # Check whether we've been passed a list of Nodes or just a
        # single Node. If the latter then we create ourselves a list
        # containing just that Node.
        from psyclone.psyGen import Node
        if isinstance(nodes, list) and isinstance(nodes[0], Node):
            node_list = nodes
        elif isinstance(nodes, Node):
            node_list = [nodes]
        else:
            arg_type = str(type(nodes))
            raise TransformationError("Error in {0}: "
                                      "Argument must be a single Node in a "
                                      "Schedule or a list of Nodes in a "
                                      "Schedule but have been passed an "
                                      "object of type: {1}".
                                      format(str(self.name), arg_type))

        # Validate transformation
        self._validate(node_list)

        # Keep a reference to the parent of the Nodes that are to be
        # enclosed within an Extract region. Also keep the index of
        # the first child to be enclosed as that will be the position
        # of the ExtractNode.
        node_parent = node_list[0].parent
        node_position = node_list[0].position

        # Create a Memento of the Schedule and the proposed
        # transformation
        schedule = node_list[0].root

        keep = Memento(schedule, self)

        from psyclone.extractor import ExtractNode
        extract_node = ExtractNode(parent=node_parent, children=node_list[:])

        # Change all of the affected children so that they have the
        # ExtractNode as their parent. Use a slice of the list of Nodes
        # so that we're looping over a local copy of the list. Otherwise
        # things get confused when we remove children from the list.
        for child in node_list[:]:
            # Remove child from the parent's list of children
            node_parent.children.remove(child)
            child.parent = extract_node

        # Add the ExtractNode as a child of the parent of the Nodes being
        # enclosed at the original location of the first of these Nodes
        node_parent.addchild(extract_node,
                             index=node_position)

        return schedule, keep


class DynamoExtractRegionTrans(ExtractRegionTrans):
    ''' Dynamo0.3 API application of ExtractRegionTrans transformation \
    to extract code into a stand-alone program. For example:

    >>> from psyclone.parse.algorithm import parse
    >>> from psyclone.psyGen import PSyFactory
    >>>
    >>> API = "dynamo0.3"
    >>> FILENAME = "solver_alg.x90"
    >>> ast, invokeInfo = parse(FILENAME, api=API)
    >>> psy = PSyFactory(API, distributed_memory=False).create(invoke_info)
    >>> schedule = psy.invokes.get('invoke_0').schedule
    >>>
    >>> from psyclone.transformations import DynamoExtractRegionTrans
    >>> etrans =  DynamoExtractRegionTrans()
    >>>
    >>> # Apply DynamoExtractRegionTrans transformation to selected Nodes
    >>> newsched, _ = etrans.apply(schedule.children[0:3])
    >>> newsched.view()
    '''

    @property
    def name(self):
        ''' Returns the name of this transformation as a string.'''
        return "DynamoExtractRegionTrans"

    def _validate(self, node_list):
        ''' Perform Dynamo0.3 API specific validation checks before applying
        the transformation.

        :param node_list: the list of Node(s) we are checking.
        :type node_list: list of :py:class:`psyclone.psyGen.Node`.

        :raises TransformationError: if transformation is applied to a Loop \
                                     over cells in a colour without its \
                                     parent Loop over colours.
        '''

        # First check constraints on Nodes in the node_list inherited from
        # the parent classes (ExtractRegionTrans and RegionTrans)
        super(DynamoExtractRegionTrans, self)._validate(node_list)

        # Check DynamoExtractRegionTrans specific constraints
        from psyclone.dynamo0p3 import DynLoop
        for node in node_list:

            # Check that ExtractNode is not inserted between a Loop
            # over colours and a Loop over cells in a colour when
            # colouring is applied.
            ancestor = node.ancestor(DynLoop)
            if ancestor and ancestor.loop_type == 'colours':
                raise TransformationError(
                    "Error in {0} for Dynamo0.3 API: Extraction of a Loop "
                    "over cells in a colour without its ancestor Loop over "
                    "colours is not allowed.".format(str(self.name)))


class GOceanExtractRegionTrans(ExtractRegionTrans):
    ''' GOcean1.0 API application of ExtractRegionTrans transformation \
    to extract code into a stand-alone program. For example:

    >>> from psyclone.parse.algorithm import parse
    >>> from psyclone.psyGen import PSyFactory
    >>>
    >>> API = "gocean1.0"
    >>> FILENAME = "shallow_alg.f90"
    >>> ast, invokeInfo = parse(FILENAME, api=API)
    >>> psy = PSyFactory(API, distributed_memory=False).create(invoke_info)
    >>> schedule = psy.invokes.get('invoke_0').schedule
    >>>
    >>> from psyclone.transformations import GOceanExtractRegionTrans
    >>> etrans = GOceanExtractRegionTrans()
    >>>
    >>> # Apply GOceanExtractRegionTrans transformation to selected Nodes
    >>> newsched, _ = etrans.apply(schedule.children[0])
    >>> newsched.view()
    '''

    @property
    def name(self):
        ''' Returns the name of this transformation as a string.'''
        return "GOceanExtractRegionTrans"

    def _validate(self, node_list):
        ''' Perform GOcean1.0 API specific validation checks before applying
        the transformation.

        :param node_list: the list of Node(s) we are checking.
        :type node_list: list of :py:class:`psyclone.psyGen.Node`.

        :raises TransformationError: if transformation is applied to an \
                                     inner Loop without its parent outer \
                                     Loop.
        '''

        # First check constraints on Nodes in the node_list inherited from
        # the parent classes (ExtractRegionTrans and RegionTrans)
        super(GOceanExtractRegionTrans, self)._validate(node_list)

        # Check GOceanExtractRegionTrans specific constraints
        from psyclone.gocean1p0 import GOLoop
        for node in node_list:

            # Check that ExtractNode is not inserted between an inner
            # and an outer Loop.
            ancestor = node.ancestor(GOLoop)
            if ancestor and ancestor.loop_type == 'outer':
                raise TransformationError(
                    "Error in {0} for GOcean1.0 API: Extraction of an "
                    "inner Loop without its ancestor outer Loop is not "
                    "allowed.".format(str(self.name)))<|MERGE_RESOLUTION|>--- conflicted
+++ resolved
@@ -70,7 +70,7 @@
     if not node.children:
         return
     from psyclone.dynamo0p3 import DynKern
-    child_kernels = node.walk(node.children, DynKern)
+    child_kernels = node.walk(DynKern)
     for kern in child_kernels:
         if kern.is_intergrid:
             raise TransformationError(
@@ -193,7 +193,6 @@
         :raises TransformationError: if the PSyIR cannot be constructed \
                                      because there are symbols of unknown type.
 
-<<<<<<< HEAD
         '''
         from psyclone.psyGen import GenerationError, SymbolError, Kern
 
@@ -208,17 +207,6 @@
         try:
             _ = kern.get_kernel_schedule()
         except GenerationError:
-=======
-    :raises TransformationError: if the supplied node has an inter-grid
-                                 kernel as a child
-    '''
-    if not node.children:
-        return
-    from psyclone.dynamo0p3 import DynKern
-    child_kernels = node.walk(DynKern)
-    for kern in child_kernels:
-        if kern.is_intergrid:
->>>>>>> a71e273a
             raise TransformationError(
                 "Failed to find subroutine source for kernel {0}".
                 format(kern.name))
