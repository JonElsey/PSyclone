# -----------------------------------------------------------------------------
# BSD 3-Clause License
#
# Copyright (c) 2017-2025, Science and Technology Facilities Council.
# All rights reserved.
#
# Redistribution and use in source and binary forms, with or without
# modification, are permitted provided that the following conditions are met:
#
# * Redistributions of source code must retain the above copyright notice, this
#   list of conditions and the following disclaimer.
#
# * Redistributions in binary form must reproduce the above copyright notice,
#   this list of conditions and the following disclaimer in the documentation
#   and/or other materials provided with the distribution.
#
# * Neither the name of the copyright holder nor the names of its
#   contributors may be used to endorse or promote products derived from
#   this software without specific prior written permission.
#
# THIS SOFTWARE IS PROVIDED BY THE COPYRIGHT HOLDERS AND CONTRIBUTORS
# "AS IS" AND ANY EXPRESS OR IMPLIED WARRANTIES, INCLUDING, BUT NOT
# LIMITED TO, THE IMPLIED WARRANTIES OF MERCHANTABILITY AND FITNESS
# FOR A PARTICULAR PURPOSE ARE DISCLAIMED. IN NO EVENT SHALL THE
# COPYRIGHT HOLDER OR CONTRIBUTORS BE LIABLE FOR ANY DIRECT, INDIRECT,
# INCIDENTAL, SPECIAL, EXEMPLARY, OR CONSEQUENTIAL DAMAGES (INCLUDING,
# BUT NOT LIMITED TO, PROCUREMENT OF SUBSTITUTE GOODS OR SERVICES;
# LOSS OF USE, DATA, OR PROFITS; OR BUSINESS INTERRUPTION) HOWEVER
# CAUSED AND ON ANY THEORY OF LIABILITY, WHETHER IN CONTRACT, STRICT
# LIABILITY, OR TORT (INCLUDING NEGLIGENCE OR OTHERWISE) ARISING IN
# ANY WAY OUT OF THE USE OF THIS SOFTWARE, EVEN IF ADVISED OF THE
# POSSIBILITY OF SUCH DAMAGE.
# -----------------------------------------------------------------------------
# Authors R. W. Ford, A. R. Porter, S. Siso and N. Nobre, STFC Daresbury Lab
#         A. B. G. Chalk STFC Daresbury Lab
#         J. Henrichs, Bureau of Meteorology
# Modified I. Kavcic, J. G. Wallwork, O. Brunt and L. Turner, Met Office
<<<<<<< HEAD
#          S. Valat, Inria / Laboratoire Jean Kuntzmann
#          M. Schreiber, Univ. Grenoble Alpes / Inria / Lab. Jean Kuntzmann
=======
#          J. Dendy, Met Office
>>>>>>> 0a0cfa6f

''' This module provides the various transformations that can be applied to
    PSyIR nodes. There are both general and API-specific transformation
    classes in this module where the latter typically apply API-specific
    checks before calling the base class for the actual transformation. '''

# pylint: disable=too-many-lines

import abc
from typing import Any, Dict, Optional

from psyclone import psyGen
from psyclone.configuration import Config
from psyclone.core import Signature, VariablesAccessInfo
from psyclone.domain.lfric import (KernCallArgList, LFRicConstants,
                                   LFRicInvokeSchedule, LFRicKern, LFRicLoop)
from psyclone.dynamo0p3 import LFRicHaloExchangeEnd, LFRicHaloExchangeStart
from psyclone.errors import InternalError
from psyclone.gocean1p0 import GOInvokeSchedule
from psyclone.psyGen import (Transformation, CodedKern, Kern, InvokeSchedule,
                             BuiltIn)
from psyclone.psyir.nodes import (
    ACCDataDirective, ACCDirective, ACCEnterDataDirective, ACCKernelsDirective,
    ACCLoopDirective, ACCParallelDirective, ACCRoutineDirective,
    Call, CodeBlock, Directive, Literal, Loop, Node,
    OMPDeclareTargetDirective, OMPDirective, OMPMasterDirective,
    OMPParallelDirective, OMPParallelDoDirective, OMPSerialDirective,
    OMPSingleDirective, OMPTaskloopDirective, PSyDataNode, Reference,
    Return, Routine, Schedule)
from psyclone.psyir.nodes.acc_mixins import ACCAsyncMixin
from psyclone.psyir.nodes.array_mixin import ArrayMixin
from psyclone.psyir.nodes.structure_member import StructureMember
from psyclone.psyir.nodes.structure_reference import StructureReference
from psyclone.psyir.symbols import (
    ArgumentInterface, DataSymbol, INTEGER_TYPE, ScalarType, Symbol,
    SymbolError, UnresolvedType)
from psyclone.psyir.transformations.loop_trans import LoopTrans
from psyclone.psyir.transformations.omp_loop_trans import OMPLoopTrans
from psyclone.psyir.transformations.parallel_loop_trans import (
    ParallelLoopTrans)
from psyclone.psyir.transformations.region_trans import RegionTrans
from psyclone.psyir.transformations.transformation_error import (
    TransformationError)


def check_intergrid(node):
    '''
    Utility function to check that the supplied node does not have
    an intergrid kernel amongst its descendants.

    This is used ensure any attempt to apply loop-fusion and redundant-
    computation transformations to loops containing inter-grid kernels is
    rejected (since support for those is not yet implemented).

    :param node: the PSyIR node to check.
    :type node: :py:class:`psyir.nodes.Node`

    :raises TransformationError: if the supplied node has an inter-grid \
                                 kernel as a descendant.

    '''
    if not node.children:
        return
    child_kernels = node.walk(LFRicKern)
    for kern in child_kernels:
        if kern.is_intergrid:
            raise TransformationError(
                f"This Transformation cannot currently be applied to nodes "
                f"which have inter-grid kernels as descendents and {kern.name}"
                f" is such a kernel.")


class OMPTaskloopTrans(ParallelLoopTrans):
    '''
    Adds an OpenMP taskloop directive to a loop. Only one of grainsize or
    num_tasks must be specified.

    TODO: #1364 Taskloops do not yet support reduction clauses.

    :param grainsize: the grainsize to use in for this transformation.
    :type grainsize: int or None
    :param num_tasks: the num_tasks to use for this transformation.
    :type num_tasks: int or None
    :param bool nogroup: whether or not to use a nogroup clause for this
                         transformation. Default is False.

    For example:

    >>> from pysclone.parse.algorithm import parse
    >>> from psyclone.psyGen import PSyFactory
    >>> api = "gocean"
    >>> ast, invokeInfo = parse(GOCEAN_SOURCE_FILE, api=api)
    >>> psy = PSyFactory(api).create(invokeInfo)
    >>>
    >>> from psyclone.transformations import OMPParallelTrans, OMPSingleTrans
    >>> from psyclone.transformations import OMPTaskloopTrans
    >>> from psyclone.psyir.transformations import OMPTaskwaitTrans
    >>> singletrans = OMPSingleTrans()
    >>> paralleltrans = OMPParallelTrans()
    >>> tasklooptrans = OMPTaskloopTrans()
    >>> taskwaittrans = OMPTaskwaitTrans()
    >>>
    >>> schedule = psy.invokes.get('invoke_0').schedule
    >>> # Uncomment the following line to see a text view of the schedule
    >>> # print(schedule.view())
    >>>
    >>> # Apply the OpenMP Taskloop transformation to *every* loop
    >>> # in the schedule.
    >>> # This ignores loop dependencies. These can be handled
    >>> # by the OMPTaskwaitTrans
    >>> for child in schedule.children:
    >>>     tasklooptrans.apply(child)
    >>> # Enclose all of these loops within a single OpenMP
    >>> # SINGLE region
    >>> singletrans.apply(schedule.children)
    >>> # Enclose all of these loops within a single OpenMP
    >>> # PARALLEL region
    >>> paralleltrans.apply(schedule.children)
    >>> # Ensure loop dependencies are satisfied
    >>> taskwaittrans.apply(schedule.children)
    >>> # Uncomment the following line to see a text view of the schedule
    >>> # print(schedule.view())

    '''
    def __init__(self, grainsize=None, num_tasks=None, nogroup=False):
        self._grainsize = None
        self._num_tasks = None
        self.omp_grainsize = grainsize
        self.omp_num_tasks = num_tasks
        self.omp_nogroup = nogroup
        super().__init__()

    def __str__(self):
        return "Adds an 'OpenMP TASKLOOP' directive to a loop"

    @property
    def omp_nogroup(self):
        '''
        Returns whether the nogroup clause should be specified for
        this transformation. By default the nogroup clause is applied.

        :returns: whether the nogroup clause should be specified by
                  this transformation.
        :rtype: bool
        '''
        return self._nogroup

    @omp_nogroup.setter
    def omp_nogroup(self, nogroup):
        '''
        Sets whether the nogroup clause should be specified for this
        transformation.

        :param bool nogroup: value to set whether the nogroup clause should be
                             used for this transformation.

        raises TypeError: if the nogroup parameter is not a bool.
        '''
        if not isinstance(nogroup, bool):
            raise TypeError(f"Expected nogroup to be a bool "
                            f"but got a {type(nogroup).__name__}")
        self._nogroup = nogroup

    @property
    def omp_grainsize(self):
        '''
        Returns the grainsize that will be specified by
        this transformation. By default the grainsize
        clause is not applied, so grainsize is None.

        :returns: The grainsize specified by this transformation.
        :rtype: int or None
        '''
        return self._grainsize

    @omp_grainsize.setter
    def omp_grainsize(self, value):
        '''
        Sets the grainsize that will be specified by
        this transformation. Checks the grainsize is
        a positive integer value or None.

        :param value: integer value to use in the grainsize clause.
        :type value: int or None

        :raises TransformationError: if value is not an int and is not None.
        :raises TransformationError: if value is negative.
        :raises TransformationError: if grainsize and num_tasks are \
                                     both specified.
        '''
        if (not isinstance(value, int)) and (value is not None):
            raise TransformationError(f"grainsize must be an integer or None, "
                                      f"got {type(value).__name__}")

        if (value is not None) and (value <= 0):
            raise TransformationError(f"grainsize must be a positive "
                                      f"integer, got {value}")

        if value is not None and self.omp_num_tasks is not None:
            raise TransformationError(
                "The grainsize and num_tasks clauses would both "
                "be specified for this Taskloop transformation")
        self._grainsize = value

    @property
    def omp_num_tasks(self):
        '''
        Returns the num_tasks that will be specified
        by this transformation. By default the num_tasks
        clause is not applied so num_tasks is None.

        :returns: The grainsize specified by this transformation.
        :rtype: int or None
        '''
        return self._num_tasks

    @omp_num_tasks.setter
    def omp_num_tasks(self, value):
        '''
        Sets the num_tasks that will be specified by
        this transformation. Checks that num_tasks is
        a positive integer value or None.

        :param value: integer value to use in the num_tasks clause.
        :type value: int or None

        :raises TransformationError: if value is not an int and is not None.
        :raises TransformationError: if value is negative.
        :raises TransformationError: if grainsize and num_tasks are \
                                     both specified.

        '''
        if (not isinstance(value, int)) and (value is not None):
            raise TransformationError(f"num_tasks must be an integer or None,"
                                      f" got {type(value).__name__}")

        if (value is not None) and (value <= 0):
            raise TransformationError(f"num_tasks must be a positive "
                                      f"integer, got {value}")

        if value is not None and self.omp_grainsize is not None:
            raise TransformationError(
                "The grainsize and num_tasks clauses would both "
                "be specified for this Taskloop transformation")
        self._num_tasks = value

    def _directive(self, children, collapse=None):
        '''
        Creates the type of directive needed for this sub-class of
        transformation.

        :param children: list of Nodes that will be the children of
                         the created directive.
        :type children: list of :py:class:`psyclone.psyir.nodes.Node`
        :param int collapse: currently un-used but required to keep
                             interface the same as in base class.
        :returns: the new node representing the directive in the AST.
        :rtype: :py:class:`psyclone.psyir.nodes.OMPTaskloopDirective`

        :raises NotImplementedError: if a collapse argument is supplied
        '''
        # TODO 2672: OpenMP loop functions don't support collapse
        if collapse:
            raise NotImplementedError(
                "The COLLAPSE clause is not yet supported for "
                "'!$omp taskloop' directives (#2672).")
        _directive = OMPTaskloopDirective(children=children,
                                          grainsize=self.omp_grainsize,
                                          num_tasks=self.omp_num_tasks,
                                          nogroup=self.omp_nogroup)
        return _directive

    def apply(self, node, options=None):
        '''Apply the OMPTaskloopTrans transformation to the specified node in
        a Schedule. This node must be a Loop since this transformation
        corresponds to wrapping the generated code with directives like so:

        .. code-block:: fortran

          !$OMP TASKLOOP
          do ...
             ...
          end do
          !$OMP END TASKLOOP

        At code-generation time (when
        :py:meth:`OMPTaskloopDirective.gen_code` is called), this node must be
        within (i.e. a child of) an OpenMP SERIAL region.

        If the keyword "nogroup" is specified in the options, it will cause a
        nogroup clause be generated if it is set to True. This will override
        the value supplied to the constructor, but will only apply to the
        apply call to which the value is supplied.

        :param node: the supplied node to which we will apply the \
                     OMPTaskloopTrans transformation
        :type node: :py:class:`psyclone.psyir.nodes.Node`
        :param options: a dictionary with options for transformations\
                        and validation.
        :type options: Optional[Dict[str, Any]]
        :param bool options["nogroup"]:
                indicating whether a nogroup clause should be applied to
                this taskloop.

        '''
        if not options:
            options = {}
        current_nogroup = self.omp_nogroup
        # If nogroup is specified it overrides that supplied to the
        # constructor of the Transformation, but will be reset at the
        # end of this function
        self.omp_nogroup = options.get("nogroup", current_nogroup)

        try:
            super().apply(node, options)
        finally:
            # Reset the nogroup value to the original value
            self.omp_nogroup = current_nogroup


class MarkRoutineForGPUMixin:
    ''' This Mixin provides the "validate_it_can_run_on_gpu" method that
    given a routine or kernel node, it checks that the callee code is valid
    to run on a GPU. It is implemented as a Mixin because transformations
    from multiple programming models, e.g. OpenMP and OpenACC, can reuse
    the same logic.

    '''
    def validate_it_can_run_on_gpu(self, node, options):
        '''
        Check that the supplied node can be marked as available to be
        called on GPU.

        :param node: the kernel or routine to validate.
        :type node: :py:class:`psyclone.psyGen.Kern` |
                    :py:class:`psyclone.psyir.nodes.Routine`
        :param options: a dictionary with options for transformations.
        :type options: Optional[Dict[str, Any]]
        :param bool options["force"]: whether to allow routines with
            CodeBlocks to run on the GPU.

        :raises TransformationError: if the node is not a kernel or a routine.
        :raises TransformationError: if the target is a built-in kernel.
        :raises TransformationError: if it is a kernel but without an
                                     associated PSyIR.
        :raises TransformationError: if it is a Kernel that has multiple
                                     implementations (mixed precision).
        :raises TransformationError: if any of the symbols in the kernel are
                                     accessed via a module use statement (and
                                     are not compile-time constants).
        :raises TransformationError: if the routine contains any CodeBlocks.
        :raises TransformationError: if the kernel contains any calls to other
                                     routines.
        '''
        force = options.get("force", False) if options else False

        if not isinstance(node, (Kern, Routine)):
            raise TransformationError(
                f"The {type(self).__name__} must be applied to a sub-class of "
                f"Kern or Routine but got '{type(node).__name__}'.")

        # If it is a kernel call it must have an accessible implementation
        if isinstance(node, BuiltIn):
            raise TransformationError(
                f"Applying {type(self).__name__} to a built-in kernel is not "
                f"yet supported and kernel '{node.name}' is of type "
                f"'{type(node).__name__}'")

        if isinstance(node, Kern):
            # Get the PSyIR routine from the associated kernel. If there is an
            # exception (this could mean that there is no associated tree
            # or that the frontend failed to convert it into PSyIR) reraise it
            # as a TransformationError
            try:
                kernel_schedule = node.get_kernel_schedule()
            except Exception as error:
                raise TransformationError(
                    f"Failed to create PSyIR for kernel '{node.name}'. "
                    f"Cannot transform such a kernel.") from error

            # Check that it's not a mixed-precision kernel (which will have
            # more than one Routine implementing it). We can't transform
            # these at the moment because we can't correctly manipulate their
            # metadata - TODO #1946.
            routines = kernel_schedule.root.walk(Routine)
            if len(routines) > 1:
                raise TransformationError(
                    f"Cannot apply {self.name} to kernel '{node.name}' as "
                    f"it has multiple implementations - TODO #1946")

            k_or_r = "Kernel"
        else:
            # Supplied node is a PSyIR Routine which *is* a Schedule.
            kernel_schedule = node
            k_or_r = "routine"

        # Check that the routine does not access any data that is imported via
        # a 'use' statement.
        # TODO #2271 - this implementation will not catch symbols from literal
        # precisions or intialisation expressions.
        refs = kernel_schedule.walk(Reference)
        for ref in refs:
            if ref.symbol.is_import:
                # resolve_type does nothing if the Symbol type is known.
                try:
                    ref.symbol.resolve_type()
                except (SymbolError, FileNotFoundError):
                    # TODO #11 - log that we failed to resolve this Symbol.
                    pass
                if (isinstance(ref.symbol, DataSymbol) and
                        ref.symbol.is_constant):
                    # An import of a compile-time constant is fine.
                    continue
                raise TransformationError(
                    f"{k_or_r} '{node.name}' accesses the symbol "
                    f"'{ref.symbol}' which is imported. If this symbol "
                    f"represents data then it must first be converted to a "
                    f"{k_or_r} argument using the KernelImportsToArguments "
                    f"transformation.")

        # We forbid CodeBlocks because we can't be certain that what they
        # contain can be executed on a GPU. However, we do permit the user
        # to override this check.
        cblocks = kernel_schedule.walk(CodeBlock)
        if not force:
            if cblocks:
                cblock_txt = ("\n  " + "\n  ".join(str(node) for node in
                                                   cblocks[0].get_ast_nodes)
                              + "\n")
                option_txt = "options={'force': True}"
                raise TransformationError(
                    f"Cannot safely apply {type(self).__name__} to {k_or_r} "
                    f"'{node.name}' because its PSyIR contains one or more "
                    f"CodeBlocks:{cblock_txt}You may use '{option_txt}' to "
                    f"override this check.")
        else:
            # Check any accesses within CodeBlocks.
            # TODO #2271 - this will be handled as part of the checking to be
            # implemented using the dependence analysis.
            for cblock in cblocks:
                names = cblock.get_symbol_names()
                for name in names:
                    sym = kernel_schedule.symbol_table.lookup(name)
                    if sym.is_import:
                        raise TransformationError(
                            f"{k_or_r} '{node.name}' accesses the symbol "
                            f"'{sym.name}' within a CodeBlock and this symbol "
                            f"is imported. {type(self).__name__} cannot be "
                            f"applied to such a {k_or_r}.")

        calls = kernel_schedule.walk(Call)
        for call in calls:
            if not call.is_available_on_device():
                call_str = call.debug_string().rstrip("\n")
                raise TransformationError(
                    f"{k_or_r} '{node.name}' calls another routine "
                    f"'{call_str}' which is not available on the "
                    f"accelerator device and therefore cannot have "
                    f"{type(self).__name__} applied to it (TODO #342).")


class OMPDeclareTargetTrans(Transformation, MarkRoutineForGPUMixin):
    '''
    Adds an OpenMP declare target directive to the specified routine.

    For example:

    >>> from psyclone.psyir.frontend.fortran import FortranReader
    >>> from psyclone.psyir.nodes import Loop
    >>> from psyclone.transformations import OMPDeclareTargetTrans
    >>>
    >>> tree = FortranReader().psyir_from_source("""
    ...     subroutine my_subroutine(A)
    ...         integer, dimension(10, 10), intent(inout) :: A
    ...         integer :: i
    ...         integer :: j
    ...         do i = 1, 10
    ...             do j = 1, 10
    ...                 A(i, j) = 0
    ...             end do
    ...         end do
    ...     end subroutine
    ...     """
    >>> omptargettrans = OMPDeclareTargetTrans()
    >>> omptargettrans.apply(tree.walk(Routine)[0])

    will generate:

    .. code-block:: fortran

        subroutine my_subroutine(A)
            integer, dimension(10, 10), intent(inout) :: A
            integer :: i
            integer :: j
            !$omp declare target
            do i = 1, 10
                do j = 1, 10
                    A(i, j) = 0
                end do
            end do
        end subroutine

    '''
    def apply(self, node, options=None):
        ''' Insert an OMPDeclareTargetDirective inside the provided routine or
        associated PSyKAl kernel.

        :param node: the kernel or routine which is the target of this
            transformation.
        :type node: :py:class:`psyclone.psyir.nodes.Routine` |
                    :py:class:`psyclone.psyGen.Kern`
        :param options: a dictionary with options for transformations.
        :type options: Optional[Dict[str, Any]]
        :param bool options["force"]: whether to allow routines with
            CodeBlocks to run on the GPU.

        '''
        self.validate(node, options)

        if isinstance(node, Kern):
            # Flag that the kernel has been modified
            node.modified = True

            # Get the schedule representing the kernel subroutine
            routine = node.get_kernel_schedule()
        else:
            routine = node

        for child in routine.children:
            if isinstance(child, OMPDeclareTargetDirective):
                return  # The routine is already marked with OMPDeclareTarget

        routine.children.insert(0, OMPDeclareTargetDirective())

    def validate(self, node, options=None):
        ''' Check that an OMPDeclareTargetDirective can be inserted.

        :param node: the kernel or routine which is the target of this
            transformation.
        :type node: :py:class:`psyclone.psyGen.Kern` |
                    :py:class:`psyclone.psyir.nodes.Routine`
        :param options: a dictionary with options for transformations.
        :type options: Optional[Dict[str, Any]]
        :param bool options["force"]: whether to allow routines with
            CodeBlocks to run on the GPU.

        :raises TransformationError: if the node is not a kernel or a routine.
        :raises TransformationError: if the target is a built-in kernel.
        :raises TransformationError: if it is a kernel but without an
                                     associated PSyIR.
        :raises TransformationError: if any of the symbols in the kernel are
                                     accessed via a module use statement.
        :raises TransformationError: if the kernel contains any calls to other
                                     routines.

        '''
        super().validate(node, options=options)

        self.validate_it_can_run_on_gpu(node, options)


class ACCLoopTrans(ParallelLoopTrans):
    '''
    Adds an OpenACC loop directive to a loop. This directive must be within
    the scope of some OpenACC Parallel region (at code-generation time).

    For example:

    >>> from psyclone.parse.algorithm import parse
    >>> from psyclone.parse.utils import ParseError
    >>> from psyclone.psyGen import PSyFactory
    >>> from psyclone.errors import GenerationError
    >>> api = "gocean"
    >>> ast, invokeInfo = parse(GOCEAN_SOURCE_FILE, api=api)
    >>> psy = PSyFactory(api).create(invokeInfo)
    >>>
    >>> from psyclone.psyGen import TransInfo
    >>> t = TransInfo()
    >>> ltrans = t.get_trans_name('ACCLoopTrans')
    >>> rtrans = t.get_trans_name('ACCParallelTrans')
    >>>
    >>> schedule = psy.invokes.get('invoke_0').schedule
    >>> # Uncomment the following line to see a text view of the schedule
    >>> # print(schedule.view())
    >>>
    >>> # Apply the OpenACC Loop transformation to *every* loop in the schedule
    >>> for child in schedule.children[:]:
    ...     ltrans.apply(child)
    >>>
    >>> # Enclose all of these loops within a single OpenACC parallel region
    >>> rtrans.apply(schedule)
    >>>

    '''
    # The types of node that must be excluded from the section of PSyIR
    # being transformed.
    excluded_node_types = (PSyDataNode,)

    def __init__(self):
        # Whether to add the "independent" clause
        # to the loop directive.
        self._independent = True
        self._sequential = False
        self._gang = False
        self._vector = False
        super().__init__()

    def __str__(self):
        return "Adds an 'OpenACC loop' directive to a loop"

    def _directive(self, children, collapse=None):
        '''
        Creates the ACCLoopDirective needed by this sub-class of
        transformation.

        :param children: list of child nodes of the new directive Node.
        :type children: list of :py:class:`psyclone.psyir.nodes.Node`
        :param int collapse: number of nested loops to collapse or None if
                             no collapse attribute is required.
        '''
        directive = ACCLoopDirective(children=children,
                                     collapse=collapse,
                                     independent=self._independent,
                                     sequential=self._sequential,
                                     gang=self._gang,
                                     vector=self._vector)
        return directive

    def apply(self, node, options=None):
        '''
        Apply the ACCLoop transformation to the specified node. This node
        must be a Loop since this transformation corresponds to
        inserting a directive immediately before a loop, e.g.:

        .. code-block:: fortran

          !$ACC LOOP
          do ...
             ...
          end do

        At code-generation time (when
        :py:meth:`psyclone.psyir.nodes.ACCLoopDirective.gen_code` is called),
        this node must be within (i.e. a child of) a PARALLEL region.

        :param node: the supplied node to which we will apply the
                     Loop transformation.
        :type node: :py:class:`psyclone.psyir.nodes.Loop`
        :param options: a dictionary with options for transformations.
        :type options: Optional[Dict[str, Any]]
        :param int options["collapse"]: number of nested loops to collapse.
        :param bool options["independent"]: whether to add the "independent"
                clause to the directive (not strictly necessary within
                PARALLEL regions).
        :param bool options["sequential"]: whether to add the "seq" clause to
                the directive.
        :param bool options["gang"]: whether to add the "gang" clause to the
                directive.
        :param bool options["vector"]: whether to add the "vector" clause to
                the directive.

        '''
        # Store sub-class specific options. These are used when
        # creating the directive (in the _directive() method).
        if not options:
            options = {}
        self._independent = options.get("independent", True)
        self._sequential = options.get("sequential", False)
        self._gang = options.get("gang", False)
        self._vector = options.get("vector", False)

        # Call the apply() method of the base class
        super().apply(node, options)


class OMPParallelLoopTrans(OMPLoopTrans):

    ''' Adds an OpenMP PARALLEL DO directive to a loop.

        For example:

        >>> from psyclone.parse.algorithm import parse
        >>> from psyclone.psyGen import PSyFactory
        >>> ast, invokeInfo = parse("dynamo.F90")
        >>> psy = PSyFactory("lfric").create(invokeInfo)
        >>> schedule = psy.invokes.get('invoke_v3_kernel_type').schedule
        >>> # Uncomment the following line to see a text view of the schedule
        >>> # print(schedule.view())
        >>>
        >>> from psyclone.transformations import OMPParallelLoopTrans
        >>> trans = OMPParallelLoopTrans()
        >>> trans.apply(schedule.children[0])
        >>> # Uncomment the following line to see a text view of the schedule
        >>> # print(schedule.view())

    '''
    def __str__(self):
        return "Add an 'OpenMP PARALLEL DO' directive"

    def apply(self, node, options=None):
        ''' Apply an OMPParallelLoop Transformation to the supplied node
        (which must be a Loop). In the generated code this corresponds to
        wrapping the Loop with directives:

        .. code-block:: fortran

          !$OMP PARALLEL DO ...
          do ...
            ...
          end do
          !$OMP END PARALLEL DO

        :param node: the node (loop) to which to apply the transformation.
        :type node: :py:class:`psyclone.f2pygen.DoGen`
        :param options: a dictionary with options for transformations\
                        and validation.
        :type options: Optional[Dict[str, Any]]
        '''
        self.validate(node, options=options)

        # keep a reference to the node's original parent and its index as these
        # are required and will change when we change the node's location
        node_parent = node.parent
        node_position = node.position

        # add our OpenMP loop directive setting its parent to the node's
        # parent and its children to the node
        directive = OMPParallelDoDirective(children=[node.detach()],
                                           omp_schedule=self.omp_schedule)

        # add the OpenMP loop directive as a child of the node's parent
        node_parent.addchild(directive, index=node_position)


class DynamoOMPParallelLoopTrans(OMPParallelLoopTrans):

    ''' Dynamo-specific OpenMP loop transformation. Adds Dynamo specific
        validity checks. Actual transformation is done by the
        :py:class:`base class <OMPParallelLoopTrans>`.

        :param str omp_directive: choose which OpenMP loop directive to use.
            Defaults to "do".
        :param str omp_schedule: the OpenMP schedule to use. Must be one of
            'runtime', 'static', 'dynamic', 'guided' or 'auto'. Defaults to
            'static'.

    '''
    def __init__(self, omp_directive="do", omp_schedule="static"):
        super().__init__(omp_directive=omp_directive,
                         omp_schedule=omp_schedule)

    def __str__(self):
        return "Add an OpenMP Parallel Do directive to a Dynamo loop"

    def validate(self, node, options=None):
        '''
        Perform LFRic-specific loop validity checks then call the `validate`
        method of the base class.

        :param node: the Node in the Schedule to check
        :type node: :py:class:`psyclone.psyir.nodes.Node`
        :param options: a dictionary with options for transformations.
        :type options: Optional[Dict[str, Any]]

        :raises TransformationError: if the supplied Node is not a LFRicLoop.
        :raises TransformationError: if the associated loop requires
            colouring.
        '''
        if not isinstance(node, LFRicLoop):
            raise TransformationError(
                f"Error in {self.name} transformation. The supplied node "
                f"must be a LFRicLoop but got '{type(node).__name__}'")

        # If the loop is not already coloured then check whether or not
        # it should be. If the field space is discontinuous (including
        # any_discontinuous_space) then we don't need to worry about
        # colouring.
        const = LFRicConstants()
        if node.field_space.orig_name not in const.VALID_DISCONTINUOUS_NAMES:
            if node.loop_type != 'colour' and node.has_inc_arg():
                raise TransformationError(
                    f"Error in {self.name} transformation. The kernel has an "
                    f"argument with INC access. Colouring is required.")
        # As this is a domain-specific loop, we don't perform general
        # dependence analysis because it is too conservative and doesn't
        # account for the special steps taken for such a loop at code-
        # generation time (e.g. the way we ensure variables are given the
        # correct sharing attributes).
        local_options = options.copy() if options else {}
        local_options["force"] = True
        super().validate(node, options=local_options)


class GOceanOMPParallelLoopTrans(OMPParallelLoopTrans):

    '''GOcean specific OpenMP Do loop transformation. Adds GOcean
       specific validity checks (that supplied Loop is an inner or outer
       loop). Actual transformation is done by
       :py:class:`base class <OMPParallelLoopTrans>`.

        :param str omp_directive: choose which OpenMP loop directive to use. \
            Defaults to "do".
        :param str omp_schedule: the OpenMP schedule to use. Must be one of \
            'runtime', 'static', 'dynamic', 'guided' or 'auto'. Defaults to \
            'static'.

    '''
    def __init__(self, omp_directive="do", omp_schedule="static"):
        super().__init__(omp_directive=omp_directive,
                         omp_schedule=omp_schedule)

    def __str__(self):
        return "Add an OpenMP Parallel Do directive to a GOcean loop"

    def apply(self, node, options=None):
        ''' Perform GOcean-specific loop validity checks then call
        :py:meth:`OMPParallelLoopTrans.apply`.

        :param node: a Loop node from an AST.
        :type node: :py:class:`psyclone.psyir.nodes.Loop`
        :param options: a dictionary with options for transformations\
                        and validation.
        :type options: Optional[Dict[str, Any]]

        :raises TransformationError: if the supplied node is not an inner or\
            outer loop.

        '''
        self.validate(node, options=options)

        # Check we are either an inner or outer loop
        if node.loop_type not in ["inner", "outer"]:
            raise TransformationError(
                "Error in "+self.name+" transformation.  The requested loop"
                " is not of type inner or outer.")

        OMPParallelLoopTrans.apply(self, node)


class Dynamo0p3OMPLoopTrans(OMPLoopTrans):

    ''' LFRic (Dynamo 0.3) specific orphan OpenMP loop transformation. Adds
    Dynamo-specific validity checks.

    :param str omp_schedule: the OpenMP schedule to use. Must be one of \
        'runtime', 'static', 'dynamic', 'guided' or 'auto'. Defaults to \
        'static'.

    '''
    def __init__(self, omp_schedule="static"):
        super().__init__(omp_directive="do", omp_schedule=omp_schedule)

    def __str__(self):
        return "Add an OpenMP DO directive to a Dynamo 0.3 loop"

    def validate(self, node, options=None):
        ''' Perform LFRic (Dynamo 0.3) specific loop validity checks for the
        OMPLoopTrans.

        :param node: the Node in the Schedule to check
        :type node: :py:class:`psyclone.psyir.nodes.Node`
        :param options: a dictionary with options for transformations \
                        and validation.
        :type options: Optional[Dict[str, Any]]
        :param bool options["reprod"]: \
            indicating whether reproducible reductions should be used. \
            By default the value from the config file will be used.

        :raises TransformationError: if an OMP loop transform would create \
            incorrect code.

        '''
        # Since this function potentially modifies the user's option
        # dictionary, create a copy:
        options = options.copy() if options else {}

        # Make sure the default is set:
        options["reprod"] = options.get("reprod",
                                        Config.get().reproducible_reductions)

        # This transformation allows to parallelise loops with potential
        # dependencies because we use cell colouring to guarantee that
        # neighbours are not updated at the same time.
        options["force"] = True
        super().validate(node, options=options)

        # If the loop is not already coloured then check whether or not
        # it should be
        if node.loop_type != 'colour' and node.has_inc_arg():
            raise TransformationError(
                f"Error in {self.name} transformation. The kernel has an "
                f"argument with INC access. Colouring is required.")

    def apply(self, node, options=None):
        ''' Apply LFRic (Dynamo 0.3) specific OMPLoopTrans.

        :param node: the Node in the Schedule to check.
        :type node: :py:class:`psyclone.psyir.nodes.Node`
        :param options: a dictionary with options for transformations
                        and validation.
        :type options: Optional[dict[str, Any]]
        :param bool options["reprod"]:
                indicating whether reproducible reductions should be used.
                By default the value from the config file will be used.

        '''
        # Since this function potentially modifies the user's option
        # dictionary, create a copy:
        options = options.copy() if options else {}
        # Make sure the default is set:
        options["reprod"] = options.get("reprod",
                                        Config.get().reproducible_reductions)

        # This transformation allows to parallelise loops with potential
        # dependencies because we use cell colouring to guarantee that
        # neighbours are not updated at the same time.
        options["force"] = True

        super().apply(node, options)


class GOceanOMPLoopTrans(OMPLoopTrans):

    ''' GOcean-specific orphan OpenMP loop transformation. Adds GOcean
        specific validity checks (that the node is either an inner or outer
        Loop).

        :param str omp_directive: choose which OpenMP loop directive to use. \
            Defaults to "do".
        :param str omp_schedule: the OpenMP schedule to use. Must be one of \
            'runtime', 'static', 'dynamic', 'guided' or 'auto'. Defaults to \
            'static'.

        '''
    def __init__(self, omp_directive="do", omp_schedule="static"):
        super().__init__(omp_directive=omp_directive,
                         omp_schedule=omp_schedule)

    def __str__(self):
        return "Add the selected OpenMP loop directive to a GOcean loop"

    def validate(self, node, options=None):
        '''
        Checks that the supplied node is a valid target for parallelisation
        using OMP directives.

        :param node: the candidate loop for parallelising using OMP Do.
        :type node: :py:class:`psyclone.psyir.nodes.Loop`
        :param options: a dictionary with options for transformations.
        :type options: Optional[Dict[str, Any]]

        :raises TransformationError: if the loop_type of the supplied Loop is \
                                     not "inner" or "outer".

        '''
        super().validate(node, options=options)

        # Check we are either an inner or outer loop
        if node.loop_type not in ["inner", "outer"]:
            raise TransformationError("Error in "+self.name+" transformation."
                                      " The requested loop is not of type "
                                      "inner or outer.")


class ColourTrans(LoopTrans):
    '''
    Apply a colouring transformation to a loop (in order to permit a
    subsequent parallelisation over colours). For example:

    >>> invoke = ...
    >>> schedule = invoke.schedule
    >>>
    >>> ctrans = ColourTrans()
    >>>
    >>> # Colour all of the loops
    >>> for child in schedule.children:
    >>>     ctrans.apply(child)
    >>>
    >>> # Uncomment the following line to see a text view of the schedule
    >>> # print(schedule.view())

    '''
    def __str__(self):
        return "Split a loop into colours"

    def apply(self, node, options=None):
        '''
        Converts the Loop represented by :py:obj:`node` into a
        nested loop where the outer loop is over colours and the inner
        loop is over cells of that colour.

        :param node: the loop to transform.
        :type node: :py:class:`psyclone.psyir.nodes.Loop`
        :param options: options for the transformation.
        :type options: Optional[Dict[str, Any]]

        '''
        self.validate(node, options=options)

        colours_loop = self._create_colours_loop(node)

        # Add this loop as a child of the original node's parent
        node.parent.addchild(colours_loop, index=node.position)

        # Add contents of node to colour loop.
        colours_loop.loop_body[0].loop_body.children.extend(
            node.loop_body.pop_all_children())

        # remove original loop
        node.detach()

    def _create_colours_loop(self, node):
        '''
        Creates a nested loop (colours, and cells of a given colour) to
        replace the supplied loop over cells.

        :param node: the loop for which to create a coloured version.
        :type node: :py:class:`psyclone.psyir.nodes.Loop`

        :returns: doubly-nested loop over colours and cells of a given colour.
        :rtype: :py:class:`psyclone.psyir.nodes.Loop`

        :raises NotImplementedError: this method must be overridden in an \
                                     API-specific sub-class.
        '''
        raise InternalError("_create_colours_loop() must be overridden in an "
                            "API-specific sub-class.")


class Dynamo0p3ColourTrans(ColourTrans):

    '''Split a Dynamo 0.3 loop over cells into colours so that it can be
    parallelised. For example:

    >>> from psyclone.parse.algorithm import parse
    >>> from psyclone.psyGen import PSyFactory
    >>> import transformations
    >>> import os
    >>> import pytest
    >>>
    >>> TEST_API = "lfric"
    >>> _,info=parse(os.path.join(os.path.dirname(os.path.abspath(__file__)),
    >>>              "tests", "test_files", "dynamo0p3",
    >>>              "4.6_multikernel_invokes.f90"),
    >>>              api=TEST_API)
    >>> psy = PSyFactory(TEST_API).create(info)
    >>> invoke = psy.invokes.get('invoke_0')
    >>> schedule = invoke.schedule
    >>>
    >>> ctrans = Dynamo0p3ColourTrans()
    >>> otrans = DynamoOMPParallelLoopTrans()
    >>>
    >>> # Colour all of the loops
    >>> for child in schedule.children:
    >>>     ctrans.apply(child)
    >>>
    >>> # Then apply OpenMP to each of the colour loops
    >>> for child in schedule.children:
    >>>     otrans.apply(child.children[0])
    >>>
    >>> # Uncomment the following line to see a text view of the schedule
    >>> # print(schedule.view())

    Colouring in the LFRic (Dynamo 0.3) API is subject to the following rules:

    * Only kernels which operate on 'CELL_COLUMN's and which increment a
      field on a continuous function space require colouring. Kernels that
      update a field on a discontinuous function space will cause this
      transformation to raise an exception. Kernels that only write to a field
      on a continuous function space also do not require colouring but are
      permitted.
    * A kernel may have at most one field with 'GH_INC' access.
    * A separate colour map will be required for each field that is coloured
      (if an invoke contains >1 kernel call).

    '''
    def __str__(self):
        return "Split a Dynamo 0.3 loop over cells into colours"

    def apply(self, node, options=None):
        '''Performs LFRic-specific error checking and then uses the parent
        class to convert the Loop represented by :py:obj:`node` into a
        nested loop where the outer loop is over colours and the inner
        loop is over cells of that colour.

        :param node: the loop to transform.
        :type node: :py:class:`psyclone.domain.lfric.LFRicLoop`
        :param options: a dictionary with options for transformations.\
        :type options: Optional[Dict[str, Any]]

        '''
        # check node is a loop
        super().validate(node, options=options)

        # Check we need colouring
        const = LFRicConstants()
        if node.field_space.orig_name in \
           const.VALID_DISCONTINUOUS_NAMES:
            raise TransformationError(
                "Error in DynamoColour transformation. Loops iterating over "
                "a discontinuous function space are not currently supported.")

        # Colouring is only necessary (and permitted) if the loop is
        # over cells. Since this is the default it is represented by
        # an empty string.
        if node.loop_type != "":
            raise TransformationError(
                f"Error in DynamoColour transformation. Only loops over cells "
                f"may be coloured but this loop is over {node.loop_type}")

        # Check whether we have a field that has INC access
        if not node.has_inc_arg():
            # TODO generate a warning here as we don't need to colour
            # a loop that does not update a field with INC access
            pass

        # Check that we're not attempting to colour a loop that is
        # already within an OpenMP region (because the loop over
        # colours *must* be sequential)
        if node.ancestor(OMPDirective):
            raise TransformationError("Cannot have a loop over colours "
                                      "within an OpenMP parallel region.")

        # Get the ancestor InvokeSchedule as applying the transformation
        # creates a new Loop node.
        sched = node.ancestor(LFRicInvokeSchedule)

        super().apply(node, options=options)

        # Finally, update the information on the colourmaps required for
        # the mesh(es) in this invoke.
        if sched and sched.invoke:
            sched.invoke.meshes.colourmap_init()

    def _create_colours_loop(self, node):
        '''
        Creates a nested loop (colours, and cells of a given colour) which
        can be used to replace the supplied loop over cells.

        :param node: the loop for which to create a coloured version.
        :type node: :py:class:`psyclone.psyir.nodes.Loop`

        :returns: doubly-nested loop over colours and cells of a given colour.
        :rtype: :py:class:`psyclone.psyir.nodes.Loop`

        '''
        # Create a colours loop. This loops over colours and must be run
        # sequentially.
        colours_loop = node.__class__(parent=node.parent, loop_type="colours")
        colours_loop.field_space = node.field_space
        colours_loop.iteration_space = node.iteration_space
        colours_loop.set_lower_bound("start")
        colours_loop.set_upper_bound("ncolours")

        # Create a colour loop. This loops over cells of a particular colour
        # and can be run in parallel.
        colour_loop = node.__class__(parent=colours_loop.loop_body,
                                     loop_type="colour")
        colour_loop.field_space = node.field_space
        colour_loop.field_name = node.field_name
        colour_loop.iteration_space = node.iteration_space
        colour_loop.set_lower_bound("start")
        colour_loop.kernel = node.kernel

        if node.upper_bound_name in LFRicConstants().HALO_ACCESS_LOOP_BOUNDS:
            # If the original loop went into the halo then this coloured loop
            # must also go into the halo.
            index = node.upper_bound_halo_depth
            colour_loop.set_upper_bound("colour_halo", index)
        else:
            # No halo access.
            colour_loop.set_upper_bound("ncolour")

        # Add this loop as a child of our loop over colours
        colours_loop.loop_body.addchild(colour_loop)

        return colours_loop


class ParallelRegionTrans(RegionTrans, metaclass=abc.ABCMeta):
    '''
    Base class for transformations that create a parallel region.

    '''
    # The types of node that must be excluded from the section of PSyIR
    # being transformed.
    excluded_node_types = (CodeBlock, Return, psyGen.HaloExchange)

    def __init__(self):
        # Holds the class instance or create call for the type of
        # parallel region to generate
        self._directive_factory = None
        super().__init__()

    @abc.abstractmethod
    def __str__(self):
        pass  # pragma: no cover

    def validate(self, node_list, options=None):
        # pylint: disable=arguments-renamed
        '''
        Check that the supplied list of Nodes are eligible to be
        put inside a parallel region.

        :param list node_list: list of nodes to put into a parallel region
        :param options: a dictionary with options for transformations.\
        :type options: Optional[Dict[str, Any]]
        :param bool options["node-type-check"]: this flag controls whether \
            or not the type of the nodes enclosed in the region should be \
            tested to avoid using unsupported nodes inside a region.

        :raises TransformationError: if the supplied node is an \
            InvokeSchedule rather than being within an InvokeSchedule.
        :raises TransformationError: if the supplied nodes are not all \
            children of the same parent (siblings).

        '''
        node_list = self.get_node_list(node_list)
        if isinstance(node_list[0], InvokeSchedule):
            raise TransformationError(
                f"A {self.name} transformation cannot be applied to an "
                f"InvokeSchedule but only to one or more nodes from within an "
                f"InvokeSchedule.")

        node_parent = node_list[0].parent

        for child in node_list:
            if child.parent is not node_parent:
                raise TransformationError(
                    f"Error in {self.name} transformation: supplied nodes are "
                    f"not children of the same parent.")
        super().validate(node_list, options)

    def apply(self, target_nodes, options=None):
        # pylint: disable=arguments-renamed
        '''
        Apply this transformation to a subset of the nodes within a
        schedule - i.e. enclose the specified Loops in the
        schedule within a single parallel region.

        :param target_nodes: a single Node or a list of Nodes.
        :type target_nodes: (list of) :py:class:`psyclone.psyir.nodes.Node`
        :param options: a dictionary with options for transformations.
        :type options: Optional[Dict[str, Any]]
        :param bool options["node-type-check"]: this flag controls if the \
                type of the nodes enclosed in the region should be tested \
                to avoid using unsupported nodes inside a region.

        '''

        # Check whether we've been passed a list of nodes or just a
        # single node. If the latter then we create ourselves a
        # list containing just that node.
        node_list = self.get_node_list(target_nodes)
        self.validate(node_list, options)

        # Keep a reference to the parent of the nodes that are to be
        # enclosed within a parallel region. Also keep the index of
        # the first child to be enclosed as that will become the
        # position of the new !$omp parallel directive.
        node_parent = node_list[0].parent
        node_position = node_list[0].position

        # Create the parallel directive as a child of the
        # parent of the nodes being enclosed and with those nodes
        # as its children.
        # pylint: disable=not-callable
        directive = self._directive_factory(
            children=[node.detach() for node in node_list])

        # Add the region directive as a child of the parent
        # of the nodes being enclosed and at the original location
        # of the first of these nodes
        node_parent.addchild(directive, index=node_position)


class OMPSingleTrans(ParallelRegionTrans):
    '''
    Create an OpenMP SINGLE region by inserting directives. The most
    likely use case for this transformation is to wrap around task-based
    transformations. The parent region for this should usually also be
    a OMPParallelTrans.

    :param bool nowait: whether to apply a nowait clause to this \
                       transformation. The default value is False

    For example:

    >>> from psyclone.parse.algorithm import parse
    >>> from psyclone.psyGen import PSyFactory
    >>> api = "gocean"
    >>> ast, invokeInfo = parse(GOCEAN_SOURCE_FILE, api=api)
    >>> psy = PSyFactory(api).create(invokeInfo)
    >>>
    >>> from psyclone.transformations import OMPParallelTrans, OMPSingleTrans
    >>> singletrans = OMPSingleTrans()
    >>> paralleltrans = OMPParallelTrans()
    >>>
    >>> schedule = psy.invokes.get('invoke_0').schedule
    >>> # Uncomment the following line to see a text view of the schedule
    >>> # print(schedule.view())
    >>>
    >>> # Enclose all of these loops within a single OpenMP
    >>> # SINGLE region
    >>> singletrans.apply(schedule.children)
    >>> # Enclose all of these loops within a single OpenMP
    >>> # PARALLEL region
    >>> paralleltrans.apply(schedule.children)
    >>> # Uncomment the following line to see a text view of the schedule
    >>> # print(schedule.view())

    '''
    # The types of node that this transformation cannot enclose
    excluded_node_types = (CodeBlock, Return, ACCDirective,
                           psyGen.HaloExchange, OMPSerialDirective,
                           OMPParallelDirective)

    def __init__(self, nowait=False):
        super().__init__()
        # Set the type of directive that the base class will use
        self._directive_factory = self._directive
        # Store whether this single directive has a barrier or not
        self._omp_nowait = nowait

    def __str__(self):
        return "Insert an OpenMP Single region"

    @property
    def omp_nowait(self):
        ''' :returns: whether or not this Single region uses a nowait \
                      clause to remove the end barrier.
            :rtype: bool
        '''
        return self._omp_nowait

    @property
    def name(self):
        '''
        :returns: the name of this transformation.
        :rtype: str
        '''
        return "OMPSingleTrans"

    @omp_nowait.setter
    def omp_nowait(self, value):
        ''' Sets the nowait property that will be specified by
            this transformation. Checks that the value supplied in
            :py:obj:`value` is a bool

            :param bool value: whether this Single clause should have a \
                               nowait applied.

            :raises TypeError: if the value parameter is not a bool.

        '''
        if not isinstance(value, bool):
            raise TypeError(f"Expected nowait to be a bool "
                            f"but got a {type(value).__name__}")
        self._omp_nowait = value

    def _directive(self, children):
        '''
        Creates the type of directive needed for this sub-class of
        transformation.

        :param children: list of Nodes that will be the children of \
                         the created directive.
        :type children: list of :py:class:`psyclone.psyir.nodes.Node`

        :returns: The directive created for the OpenMP Single Directive
        :rtype: :py:class:`psyclone.psyGen.OMPSingleDirective`

        '''
        _directive = OMPSingleDirective(children=children,
                                        nowait=self.omp_nowait)
        return _directive

    def apply(self, node_list, options=None):
        # pylint: disable=arguments-renamed
        '''Apply the OMPSingleTrans transformation to the specified node in a
        Schedule.

        At code-generation time this node must be within (i.e. a child of)
        an OpenMP PARALLEL region. Code generation happens when
        :py:meth:`OMPLoopDirective.gen_code` is called, or when the PSyIR
        tree is given to a backend.

        If the keyword "nowait" is specified in the options, it will cause a
        nowait clause to be added if it is set to True, otherwise no clause
        will be added.

        :param node_list: the supplied node or node list to which we will \
                          apply the OMPSingleTrans transformation
        :type node_list: (a list of) :py:class:`psyclone.psyir.nodes.Node`
        :param options: a list with options for transformations \
                        and validation.
        :type options: Optional[Dict[str, Any]]
        :param bool options["nowait"]:
                indicating whether or not to use a nowait clause on this \
                single region.

        '''
        if not options:
            options = {}
        if options.get("nowait") is not None:
            self.omp_nowait = options.get("nowait")

        super().apply(node_list, options)


class OMPMasterTrans(ParallelRegionTrans):
    '''
    Create an OpenMP MASTER region by inserting directives. The most
    likely use case for this transformation is to wrap around task-based
    transformations. Note that adding this directive requires a parent
    OpenMP parallel region (which can be inserted by OMPParallelTrans),
    otherwise it will produce an error in generation-time.

    For example:

    >>> from psyclone.parse.algorithm import parse
    >>> from psyclone.psyGen import PSyFactory
    >>> api = "gocean"
    >>> ast, invokeInfo = parse(GOCEAN_SOURCE_FILE, api=api)
    >>> psy = PSyFactory(api).create(invokeInfo)
    >>>
    >>> from psyclone.transformations import OMPParallelTrans, OMPMasterTrans
    >>> mastertrans = OMPMasterTrans()
    >>> paralleltrans = OMPParallelTrans()
    >>>
    >>> schedule = psy.invokes.get('invoke_0').schedule
    >>> # Uncomment the following line to see a text view of the schedule
    >>> # print(schedule.view())
    >>>
    >>> # Enclose all of these loops within a single OpenMP
    >>> # MASTER region
    >>> mastertrans.apply(schedule.children)
    >>> # Enclose all of these loops within a single OpenMP
    >>> # PARALLEL region
    >>> paralleltrans.apply(schedule.children)
    >>> # Uncomment the following line to see a text view of the schedule
    >>> # print(schedule.view())

    '''
    # The types of node that this transformation cannot enclose
    excluded_node_types = (CodeBlock, Return, ACCDirective,
                           psyGen.HaloExchange, OMPSerialDirective,
                           OMPParallelDirective)

    def __init__(self):
        super().__init__()
        # Set the type of directive that the base class will use
        self._directive_factory = OMPMasterDirective

    def __str__(self):
        return "Insert an OpenMP Master region"

    @property
    def name(self):
        '''
        :returns: the name of this transformation as a string.
        :rtype: str
        '''
        return "OMPMasterTrans"


class OMPParallelTrans(ParallelRegionTrans):
    '''
    Create an OpenMP PARALLEL region by inserting directives. For
    example:

    >>> from psyclone.parse.algorithm import parse
    >>> from psyclone.parse.utils import ParseError
    >>> from psyclone.psyGen import PSyFactory
    >>> from psyclone.errors import GenerationError
    >>> api = "gocean"
    >>> ast, invokeInfo = parse(GOCEAN_SOURCE_FILE, api=api)
    >>> psy = PSyFactory(api).create(invokeInfo)
    >>>
    >>> from psyclone.psyGen import TransInfo
    >>> t = TransInfo()
    >>> ltrans = t.get_trans_name('GOceanOMPLoopTrans')
    >>> rtrans = t.get_trans_name('OMPParallelTrans')
    >>>
    >>> schedule = psy.invokes.get('invoke_0').schedule
    >>> # Uncomment the following line to see a text view of the schedule
    >>> # print(schedule.view())
    >>>
    >>> # Apply the OpenMP Loop transformation to *every* loop
    >>> # in the schedule
    >>> for child in schedule.children:
    >>>     ltrans.apply(child)
    >>>
    >>> # Enclose all of these loops within a single OpenMP
    >>> # PARALLEL region
    >>> rtrans.apply(schedule.children)
    >>> # Uncomment the following line to see a text view of the schedule
    >>> # print(schedule.view())

    '''
    # The types of node that this transformation cannot enclose
    excluded_node_types = (CodeBlock, Return, ACCDirective,
                           psyGen.HaloExchange)

    def __init__(self):
        super().__init__()
        # Set the type of directive that the base class will use
        self._directive_factory = OMPParallelDirective.create

    def __str__(self):
        return "Insert an OpenMP Parallel region"

    @property
    def name(self):
        '''
        :returns: the name of this transformation as a string.
        :rtype: str
        '''
        return "OMPParallelTrans"

    def validate(self, node_list, options=None):
        '''
        Perform OpenMP-specific validation checks.

        :param node_list: list of Nodes to put within parallel region.
        :type node_list: list of :py:class:`psyclone.psyir.nodes.Node`
        :param options: a dictionary with options for transformations.
        :type options: Optional[Dict[str, Any]]
        :param bool options["node-type-check"]: this flag controls if the \
                type of the nodes enclosed in the region should be tested \
                to avoid using unsupported nodes inside a region.

        :raises TransformationError: if the target Nodes are already within \
                                     some OMP parallel region.
        '''
        if node_list[0].ancestor(OMPDirective):
            raise TransformationError("Error in OMPParallel transformation:" +
                                      " cannot create an OpenMP PARALLEL " +
                                      "region within another OpenMP region.")

        # Now call the general validation checks
        super().validate(node_list, options)


class ACCParallelTrans(ParallelRegionTrans):
    '''
    Create an OpenACC parallel region by inserting an 'acc parallel'
    directive.

    >>> from psyclone.psyGen import TransInfo
    >>> from psyclone.psyir.frontend.fortran import FortranReader
    >>> from psyclone.psyir.backend.fortran import FortranWriter
    >>> from psyclone.psyir.nodes import Loop
    >>> psyir = FortranReader().psyir_from_source("""
    ... program do_loop
    ...     real, dimension(10) :: A
    ...     integer i
    ...     do i = 1, 10
    ...       A(i) = i
    ...     end do
    ... end program do_loop
    ... """)
    >>> ptrans = TransInfo().get_trans_name('ACCParallelTrans')
    >>>
    >>> # Enclose the loop within a OpenACC PARALLEL region
    >>> ptrans.apply(psyir.walk(Loop))
    >>> print(FortranWriter()(psyir))
    program do_loop
      real, dimension(10) :: a
      integer :: i
    <BLANKLINE>
      !$acc parallel default(present)
      do i = 1, 10, 1
        a(i) = i
      enddo
      !$acc end parallel
    <BLANKLINE>
    end program do_loop
    <BLANKLINE>

    '''
    excluded_node_types = (CodeBlock, Return, PSyDataNode,
                           ACCDataDirective, ACCEnterDataDirective,
                           psyGen.HaloExchange)

    def __init__(self, default_present=True):
        super().__init__()
        if not isinstance(default_present, bool):
            raise TypeError(
                f"The provided 'default_present' argument must be a "
                f"boolean, but found '{default_present}'."
            )
        self._default_present = default_present

    def __str__(self):
        return "Insert an OpenACC Parallel region"

    def validate(self, node_list, options=None):
        '''
        Validate this transformation.

        :param node_list: a single Node or a list of Nodes.
        :type node_list: :py:class:`psyclone.psyir.nodes.Node` |
            List[:py:class:`psyclone.psyir.nodes.Node`]
        :param options: a dictionary with options for transformations.
        :type options: Optional[Dict[str, Any]]
        :param bool options["node-type-check"]: this flag controls if the
            type of the nodes enclosed in the region should be tested to
            avoid using unsupported nodes inside a region.
        :param bool options["default_present"]: this flag controls if the
            inserted directive should include the default_present clause.

        '''
        node_list = self.get_node_list(node_list)
        super().validate(node_list, options)
        if options is not None and "default_present" in options:
            if not isinstance(options["default_present"], bool):
                raise TransformationError(
                    f"The provided 'default_present' option must be a "
                    f"boolean, but found '{options['default_present']}'."
                )
        for node in node_list:
            for call in node.walk(Call):
                if not call.is_available_on_device():
                    raise TransformationError(
                        f"'{call.routine.name}' is not available on the "
                        f"accelerator device, and therefore it cannot "
                        f"be called from within an ACC parallel region.")

    def apply(self, target_nodes, options=None):
        '''
        Encapsulate given nodes with the ACCParallelDirective.

        :param target_nodes: a single Node or a list of Nodes.
        :type target_nodes: :py:class:`psyclone.psyir.nodes.Node` |
            List[:py:class:`psyclone.psyir.nodes.Node`]
        :param options: a dictionary with options for transformations.
        :type options: Optional[Dict[str, Any]]
        :param bool options["node-type-check"]: this flag controls if the
            type of the nodes enclosed in the region should be tested to
            avoid using unsupported nodes inside a region.
        :param bool options["default_present"]: this flag controls if the
            inserted directive should include the default_present clause.

        '''
        if not options:
            options = {}
        # Check whether we've been passed a list of nodes or just a
        # single node. If the latter then we create ourselves a
        # list containing just that node.
        node_list = self.get_node_list(target_nodes)
        self.validate(node_list, options)

        # Keep a reference to the parent of the nodes that are to be
        # enclosed within a parallel region. Also keep the index of
        # the first child to be enclosed as that will become the
        # position of the new !$omp parallel directive.
        node_parent = node_list[0].parent
        node_position = node_list[0].position

        # Create the parallel directive
        directive = ACCParallelDirective(
            children=[node.detach() for node in node_list])
        directive.default_present = options.get("default_present",
                                                self._default_present)

        # Add the region directive as a child of the parent
        # of the nodes being enclosed and at the original location
        # of the first of these nodes
        node_parent.addchild(directive, index=node_position)


class MoveTrans(Transformation):
    '''Provides a transformation to move a node in the tree. For
    example:

    >>> from psyclone.parse.algorithm import parse
    >>> from psyclone.psyGen import PSyFactory
    >>> ast,invokeInfo=parse("dynamo.F90")
    >>> psy=PSyFactory("lfric").create(invokeInfo)
    >>> schedule=psy.invokes.get('invoke_v3_kernel_type').schedule
    >>> # Uncomment the following line to see a text view of the schedule
    >>> # print(schedule.view())
    >>>
    >>> from psyclone.transformations import MoveTrans
    >>> trans=MoveTrans()
    >>> trans.apply(schedule.children[0], schedule.children[2],
    ...             options = {"position":"after")
    >>> # Uncomment the following line to see a text view of the schedule
    >>> # print(schedule.view())

    Nodes may only be moved to a new location with the same parent
    and must not break any dependencies otherwise an exception is
    raised.'''

    def __str__(self):
        return "Move a node to a different location"

    @property
    def name(self):
        ''' Returns the name of this transformation as a string.'''
        return "Move"

    def validate(self, node, location, options=None):
        # pylint: disable=arguments-differ
        ''' validity checks for input arguments.

        :param node: the node to be moved.
        :type node: :py:class:`psyclone.psyir.nodes.Node`
        :param location: node before or after which the given node\
            should be moved.
        :type location: :py:class:`psyclone.psyir.nodes.Node`
        :param options: a dictionary with options for transformations.
        :type options: Optional[Dict[str, Any]]
        :param str options["position"]: either 'before' or 'after'.

        :raises TransformationError: if the given node is not an instance \
            of :py:class:`psyclone.psyir.nodes.Node`
        :raises TransformationError: if the location is not valid.
        '''

        # Check that the first argument is a Node
        if not isinstance(node, Node):
            raise TransformationError(
                "In the Move transformation apply method the first argument "
                "is not a Node")

        # Check new location conforms to any data dependencies
        # This also checks the location and position arguments
        if not options:
            options = {}
        position = options.get("position", "before")
        if not node.is_valid_location(location, position=position):
            raise TransformationError(
                "In the Move transformation apply method, data dependencies "
                "forbid the move to the new location")

    def apply(self, node, location, options=None):
        '''Move the node represented by :py:obj:`node` before location
        :py:obj:`location` (which is also a node) by default and after
        if the optional `position` argument is set to 'after'.

        :param node: the node to be moved.
        :type node: :py:class:`psyclone.psyir.nodes.Node`
        :param location: node before or after which the given node\
            should be moved.
        :type location: :py:class:`psyclone.psyir.nodes.Node`
        :param options: a dictionary with options for transformations.
        :type options: Optional[Dict[str, Any]]
        :param str options["position"]: either 'before' or 'after'.

        :raises TransformationError: if the given node is not an instance \
            of :py:class:`psyclone.psyir.nodes.Node`
        :raises TransformationError: if the location is not valid.

        '''
        # pylint:disable=arguments-differ

        self.validate(node, location, options)

        if not options:
            options = {}
        position = options.get("position", "before")

        parent = node.parent

        my_node = parent.children.pop(node.position)

        location_index = location.position
        if position == "before":
            location.parent.children.insert(location_index, my_node)
        else:
            location.parent.children.insert(location_index+1, my_node)


class Dynamo0p3RedundantComputationTrans(LoopTrans):
    '''This transformation allows the user to modify a loop's bounds so
    that redundant computation will be performed. Redundant
    computation can result in halo exchanges being modified, new halo
    exchanges being added or existing halo exchanges being removed.

    * This transformation should be performed before any
      parallelisation transformations (e.g. for OpenMP) to the loop in
      question and will raise an exception if this is not the case.

    * This transformation can not be applied to a loop containing a
      reduction and will again raise an exception if this is the case.

    * This transformation can only be used to add redundant
      computation to a loop, not to remove it.

    * This transformation allows a loop that is already performing
      redundant computation to be modified, but only if the depth is
      increased.

    '''
    def __str__(self):
        return "Change iteration space to perform redundant computation"

    def validate(self, node, options=None):
        '''Perform various checks to ensure that it is valid to apply the
        RedundantComputation transformation to the supplied node

        :param node: the supplied node on which we are performing\
                     validity checks
        :type node: :py:class:`psyclone.psyir.nodes.Node`
        :param options: a dictionary with options for transformations.
        :type options: Optional[Dict[str, Any]]
        :param int options["depth"]: the depth of the stencil if the value \
                     is provided and None if not.

        :raises TransformationError: if the parent of the loop is a\
            :py:class:`psyclone.psyir.nodes.Directive`.
        :raises TransformationError: if the parent of the loop is not a\
            :py:class:`psyclone.psyir.nodes.Loop` or a\
            :py:class:`psyclone.psyGen.LFRicInvokeSchedule`.
        :raises TransformationError: if the parent of the loop is a\
            :py:class:`psyclone.psyir.nodes.Loop` but the original loop does\
            not iterate over 'colour'.
        :raises TransformationError: if the parent of the loop is a\
            :py:class:`psyclone.psyir.nodes.Loop` but the parent does not
            iterate over 'colours'.
        :raises TransformationError: if the parent of the loop is a\
            :py:class:`psyclone.psyir.nodes.Loop` but the parent's parent is\
            not a :py:class:`psyclone.psyGen.LFRicInvokeSchedule`.
        :raises TransformationError: if this transformation is applied\
            when distributed memory is not switched on.
        :raises TransformationError: if the loop does not iterate over\
            cells, dofs or colour.
        :raises TransformationError: if the loop contains a kernel that
            operates on halo cells.
        :raises TransformationError: if the transformation is setting the\
            loop to the maximum halo depth but the loop already computes\
            to the maximum halo depth.
        :raises TransformationError: if the transformation is setting the\
            loop to the maximum halo depth but the loop contains a stencil\
            access (as this would result in the field being accessed\
            beyond the halo depth).
        :raises TransformationError: if the supplied depth value is not an\
            integer.
        :raises TransformationError: if the supplied depth value is less\
            than 1.
        :raises TransformationError: if the supplied depth value is not\
            greater than 1 when a continuous loop is modified as this is\
            the minimum valid value.
        :raises TransformationError: if the supplied depth value is not\
            greater than the existing depth value, as we should not need\
            to undo existing transformations.
        :raises TransformationError: if a depth value has been supplied\
            but the loop has already been set to the maximum halo depth.

        '''
        # pylint: disable=too-many-branches
        # check node is a loop
        super().validate(node, options=options)

        # Check loop's parent is the InvokeSchedule, or that it is nested
        # in a colours loop and perform other colour(s) loop checks,
        # otherwise halo exchange placement might fail. The only
        # current example where the placement would fail is when
        # directives have already been added. This could be fixed but
        # it actually makes sense to require redundant computation
        # transformations to be applied before adding directives so it
        # is not particularly important.
        dir_node = node.ancestor(Directive)
        if dir_node:
            raise TransformationError(
                f"In the Dynamo0p3RedundantComputation transformation apply "
                f"method the supplied loop is sits beneath a directive of "
                f"type {type(dir_node)}. Redundant computation must be applied"
                f" before directives are added.")
        if not (isinstance(node.parent, LFRicInvokeSchedule) or
                isinstance(node.parent.parent, Loop)):
            raise TransformationError(
                f"In the Dynamo0p3RedundantComputation transformation "
                f"apply method the parent of the supplied loop must be the "
                f"LFRicInvokeSchedule, or a Loop, but found "
                f"{type(node.parent)}")
        if isinstance(node.parent.parent, Loop):
            if node.loop_type != "colour":
                raise TransformationError(
                    f"In the Dynamo0p3RedundantComputation transformation "
                    f"apply method, if the parent of the supplied Loop is "
                    f"also a Loop then the supplied Loop must iterate over "
                    f"'colour', but found '{node.loop_type}'")
            if node.parent.parent.loop_type != "colours":
                raise TransformationError(
                    f"In the Dynamo0p3RedundantComputation transformation "
                    f"apply method, if the parent of the supplied Loop is "
                    f"also a Loop then the parent must iterate over "
                    f"'colours', but found '{node.parent.parent.loop_type}'")
            if not isinstance(node.parent.parent.parent, LFRicInvokeSchedule):
                raise TransformationError(
                    f"In the Dynamo0p3RedundantComputation transformation "
                    f"apply method, if the parent of the supplied Loop is "
                    f"also a Loop then the parent's parent must be the "
                    f"LFRicInvokeSchedule, but found {type(node.parent)}")
        if not Config.get().distributed_memory:
            raise TransformationError(
                "In the Dynamo0p3RedundantComputation transformation apply "
                "method distributed memory must be switched on")

        # loop must iterate over cell-column, dof or colour. Note, an
        # empty loop_type iterates over cell-columns.
        if node.loop_type not in ["", "dof", "colour"]:
            raise TransformationError(
                f"In the Dynamo0p3RedundantComputation transformation apply "
                f"method the loop type must be one of '' (cell-columns), 'dof'"
                f" or 'colour', but found '{node.loop_type}'")

        for kern in node.kernels():
            if "halo" in kern.iterates_over:
                raise TransformationError(
                    f"Cannot apply the {self.name} transformation to kernels "
                    f"that operate on halo cells but kernel '{kern.name}' "
                    f"operates on '{kern.iterates_over}'.")

        # We don't currently support the application of transformations to
        # loops containing inter-grid kernels
        check_intergrid(node)
        const = LFRicConstants()

        if not options:
            options = {}
        depth = options.get("depth")
        if depth is None:
            if node.upper_bound_name in const.HALO_ACCESS_LOOP_BOUNDS:
                if not node.upper_bound_halo_depth:
                    raise TransformationError(
                        "In the Dynamo0p3RedundantComputation transformation "
                        "apply method the loop is already set to the maximum "
                        "halo depth so this transformation does nothing")
                for call in node.kernels():
                    for arg in call.arguments.args:
                        if arg.stencil:
                            raise TransformationError(
                                f"In the Dynamo0p3RedundantComputation "
                                f"transformation apply method the loop "
                                f"contains field '{arg.name}' with a stencil "
                                f"access in kernel '{call.name}', so it is "
                                f"invalid to set redundant computation to "
                                f"maximum depth")
        else:
            if not isinstance(depth, int):
                raise TransformationError(
                    f"In the Dynamo0p3RedundantComputation transformation "
                    f"apply method the supplied depth should be an integer but"
                    f" found type '{type(depth)}'")
            if depth < 1:
                raise TransformationError(
                    "In the Dynamo0p3RedundantComputation transformation "
                    "apply method the supplied depth is less than 1")

            if node.upper_bound_name in const.HALO_ACCESS_LOOP_BOUNDS:
                if node.upper_bound_halo_depth:
                    if isinstance(node.upper_bound_halo_depth, Literal):
                        upper_bound = int(node.upper_bound_halo_depth.value)
                        if upper_bound >= depth:
                            raise TransformationError(
                                f"In the Dynamo0p3RedundantComputation "
                                f"transformation apply method the supplied "
                                f"depth ({depth}) must be greater than the "
                                f"existing halo depth ({upper_bound})")
                else:
                    raise TransformationError(
                        "In the Dynamo0p3RedundantComputation transformation "
                        "apply method the loop is already set to the maximum "
                        "halo depth so can't be set to a fixed value")

    def apply(self, loop, options=None):
        # pylint:disable=arguments-renamed
        '''Apply the redundant computation transformation to the loop
        :py:obj:`loop`. This transformation can be applied to loops iterating
        over 'cells or 'dofs'. if :py:obj:`depth` is set to a value then the
        value will be the depth of the field's halo over which redundant
        computation will be performed. If :py:obj:`depth` is not set to a
        value then redundant computation will be performed to the full depth
        of the field's halo.

        :param loop: the loop that we are transforming.
        :type loop: :py:class:`psyclone.psyGen.LFRicLoop`
        :param options: a dictionary with options for transformations.
        :type options: Optional[Dict[str, Any]]
        :param int options["depth"]: the depth of the stencil. Defaults \
                to None.

        '''
        self.validate(loop, options=options)
        if not options:
            options = {}
        depth = options.get("depth")

        if loop.loop_type == "":
            # Loop is over cells
            loop.set_upper_bound("cell_halo", depth)
        elif loop.loop_type == "colour":
            # Loop is over cells of a single colour
            loop.set_upper_bound("colour_halo", depth)
        elif loop.loop_type == "dof":
            loop.set_upper_bound("dof_halo", depth)
        else:
            raise TransformationError(
                f"Unsupported loop_type '{loop.loop_type}' found in "
                f"Dynamo0p3Redundant ComputationTrans.apply()")
        # Add/remove halo exchanges as required due to the redundant
        # computation
        loop.update_halo_exchanges()


class Dynamo0p3AsyncHaloExchangeTrans(Transformation):
    '''Splits a synchronous halo exchange into a halo exchange start and
    halo exchange end. For example:

    >>> from psyclone.parse.algorithm import parse
    >>> from psyclone.psyGen import PSyFactory
    >>> api = "lfric"
    >>> ast, invokeInfo = parse("file.f90", api=api)
    >>> psy=PSyFactory(api).create(invokeInfo)
    >>> schedule = psy.invokes.get('invoke_0').schedule
    >>> # Uncomment the following line to see a text view of the schedule
    >>> # print(schedule.view())
    >>>
    >>> from psyclone.transformations import Dynamo0p3AsyncHaloExchangeTrans
    >>> trans = Dynamo0p3AsyncHaloExchangeTrans()
    >>> trans.apply(schedule.children[0])
    >>> # Uncomment the following line to see a text view of the schedule
    >>> # print(schedule.view())

    '''

    def __str__(self):
        return "Changes a synchronous halo exchange into an asynchronous one."

    @property
    def name(self):
        '''
        :returns: the name of this transformation as a string.
        :rtype: str
        '''
        return "Dynamo0p3AsyncHaloExchangeTrans"

    def apply(self, node, options=None):
        '''Transforms a synchronous halo exchange, represented by a
        HaloExchange node, into an asynchronous halo exchange,
        represented by HaloExchangeStart and HaloExchangeEnd nodes.

        :param node: a synchronous haloexchange node.
        :type node: :py:obj:`psyclone.psygen.HaloExchange`
        :param options: a dictionary with options for transformations.
        :type options: Optional[Dict[str, Any]]

        '''
        self.validate(node, options)

        # add asynchronous start and end halo exchanges and initialise
        # them using information from the existing synchronous halo
        # exchange
        # pylint: disable=protected-access
        node.parent.addchild(
            LFRicHaloExchangeStart(
                node.field, check_dirty=node._check_dirty,
                vector_index=node.vector_index, parent=node.parent),
            index=node.position)
        node.parent.addchild(
            LFRicHaloExchangeEnd(
                node.field, check_dirty=node._check_dirty,
                vector_index=node.vector_index, parent=node.parent),
            index=node.position)

        # remove the existing synchronous halo exchange
        node.detach()

    def validate(self, node, options):
        # pylint: disable=signature-differs
        '''Internal method to check whether the node is valid for this
        transformation.

        :param node: a synchronous Halo Exchange node
        :type node: :py:obj:`psyclone.psygen.HaloExchange`
        :param options: a dictionary with options for transformations.
        :type options: Optional[Dict[str, Any]]

        :raises TransformationError: if the node argument is not a
                         HaloExchange (or subclass thereof)

        '''
        if not isinstance(node, psyGen.HaloExchange) or \
           isinstance(node, (LFRicHaloExchangeStart, LFRicHaloExchangeEnd)):
            raise TransformationError(
                f"Error in Dynamo0p3AsyncHaloExchange transformation. Supplied"
                f" node must be a synchronous halo exchange but found "
                f"'{type(node)}'.")


class Dynamo0p3KernelConstTrans(Transformation):
    '''Modifies a kernel so that the number of dofs, number of layers and
    number of quadrature points are fixed in the kernel rather than
    being passed in by argument.

    >>> from psyclone.parse.algorithm import parse
    >>> from psyclone.psyGen import PSyFactory
    >>> api = "lfric"
    >>> ast, invokeInfo = parse("file.f90", api=api)
    >>> psy=PSyFactory(api).create(invokeInfo)
    >>> schedule = psy.invokes.get('invoke_0').schedule
    >>> # Uncomment the following line to see a text view of the schedule
    >>> # print(schedule.view())
    >>>
    >>> from psyclone.transformations import Dynamo0p3KernelConstTrans
    >>> trans = Dynamo0p3KernelConstTrans()
    >>> for kernel in schedule.coded_kernels():
    >>>     trans.apply(kernel, number_of_layers=150)
    >>>     kernel_schedule = kernel.get_kernel_schedule()
    >>>     # Uncomment the following line to see a text view of the
    >>>     # symbol table
    >>>     # print(kernel_schedule.symbol_table.view())

    '''

    # ndofs per 3D cell for different function spaces on a quadrilateral
    # element for different orders. Formulas kindly provided by Tom Melvin and
    # Thomas Gibson (modified in 2024 to reflect splitting of element orders).
    # See the Qr table at http://femtable.org/background.html,
    # for computed values of w0, w1, w2 and w3 up to order 7.
    # Note: w2*trace spaces have dofs only on cell faces and no volume dofs.
    # As there is currently no dedicated structure for face dofs in kernel
    # constants, w2*trace dofs are included here. w2*trace ndofs formulas
    # require the number of reference element faces in the horizontal (4)
    # for w2htrace space, in the vertical (2) for w2vtrace space and all (6)
    # for w2trace space.

    space_to_dofs = {"w3":       (lambda k_h, k_v: (k_h+1)*(k_h+1)*(k_v+1)),
                     "w2":       (lambda k_h, k_v: 2*(k_h+2)*(k_h+1)*(k_v+1)
                                  + (k_h+1)*(k_h+1)*(k_v+2)),
                     "w1":       (lambda k_h, k_v: 2*(k_h+1)*(k_h+2)*(k_v+2)
                                  + (k_h+2)*(k_h+2)*(k_v+1)),
                     "w0":       (lambda k_h, k_v: (k_h+2)*(k_h+2)*(k_v+2)),
                     "wtheta":   (lambda k_h, k_v: (k_h+1)*(k_h+1)*(k_v+2)),
                     "w2h":      (lambda k_h, k_v: 2*(k_h+1)*(k_h+2)*(k_v+1)),
                     "w2v":      (lambda k_h, k_v: (k_h+1)*(k_h+1)*(k_v+2)),
                     "w2broken": (lambda k_h, k_v: 2*(k_h+1)*(k_h+2)*(k_v+1)
                                  + (k_h+1)*(k_h+1)*(k_v+2)),
                     "wchi":     (lambda k_h, k_v: (k_h+1)*(k_h+1)*(k_v+1)),
                     "w2trace":  (lambda k_h, k_v: 4*(k_h+1)*(k_v+1)
                                  + 2*(k_h+1)**2),
                     "w2htrace": (lambda k_h, k_v: 4*(k_h+1)*(k_v+1)),
                     "w2vtrace": (lambda k_h, k_v: 2*(k_h+1)**2)}

    def __str__(self):
        return ("Makes the number of degrees of freedom, the number of "
                "quadrature points and the number of layers constant in "
                "a Kernel.")

    @property
    def name(self):
        '''
        :returns: the name of this transformation as a string.
        :rtype: str
        '''
        return "Dynamo0p3KernelConstTrans"

    def apply(self, node, options=None):
        # pylint: disable=too-many-statements, too-many-locals
        '''Transforms a kernel so that the values for the number of degrees of
        freedom (if valid values for the element_order_h and element_order_v
        args are provided), the number of quadrature points (if the quadrature
        arg is set to True) and the number of layers (if a valid value
        for the number_of_layers arg is provided) are constant in a
        kernel rather than being passed in by argument.

        The "cellshape", "element_order_h", "element_order_v" and
        "number_of_layers" arguments are provided to mirror the namelist values
        that are input into an LFRic model when it is run.

        Quadrature support is currently limited to XYoZ in ths
        transformation. In the case of XYoZ the number of quadrature
        points in the horizontal are set to element_order_h+3, and in the
        vertical to element_order_v+3. These values are set in the LFRic
        infrastructure, so their value is derived.

        :param node: a kernel node.
        :type node: :py:obj:`psyclone.domain.lfric.LFRicKern`
        :param options: a dictionary with options for transformations.
        :type options: Optional[Dict[str, Any]]
        :param str options["cellshape"]: the shape of the cells. This is
            provided as it helps determine the number of dofs a field has
            for a particular function space. Currently only "quadrilateral"
            is supported which is also the default value.
        :param int options["element_order_h"]: the polynomial order of the
            cell in the horizontal. In combination with cellshape and
            element_order_v, this determines the number of dofs a field has
            for a particular function space. If it is set to None (the
            default), then the dofs values are not set as constants in the
            kernel, otherwise they are.
        :param int options["element_order_v"]: the polynomial order of the
            cell in the vertical. In combination with cellshape and
            element_order_h, this determines the number of dofs a field has
            for a particular function space. If it is set to None (the
            default), then the dofs values are not set as constants in the
            kernel, otherwise they are.
        :param int options["number_of_layers"]: the number of vertical
            layers in the LFRic model mesh used for this particular run. If
            this is set to None (the default) then the nlayers value is not
            set as a constant in the kernel, otherwise it is.
        :param bool options["quadrature"]: whether the number of quadrature
            points values are set as constants in the kernel (True) or not
            (False). The default is False.

        '''
        # --------------------------------------------------------------------
        def make_constant(symbol_table, arg_position, value,
                          function_space=None):
            '''Utility function that modifies the argument at position
            'arg_position' into a compile-time constant with value
            'value'.

            :param symbol_table: the symbol table for the kernel holding
                the argument that is going to be modified.
            :type symbol_table: :py:class:`psyclone.psyir.symbols.SymbolTable`
            :param int arg_position: the argument's position in the
                argument list.
            :param value: the constant value that this argument is going to
                be given. Its type depends on the type of the argument.
            :type value: int, str or bool
            :type str function_space: the name of the function space if there
                is a function space associated with this argument. Defaults
                to None.

            '''
            arg_index = arg_position - 1
            try:
                symbol = symbol_table.argument_list[arg_index]
            except IndexError as err:
                raise TransformationError(
                    f"The argument index '{arg_index}' is greater than the "
                    f"number of arguments "
                    f"'{len(symbol_table.argument_list)}'.") from err
            # Perform some basic checks on the argument to make sure
            # it is the expected type
            if not isinstance(symbol.datatype, ScalarType):
                raise TransformationError(
                    f"Expected entry to be a scalar argument but found "
                    f"'{type(symbol.datatype).__name__}'.")
            if symbol.datatype.intrinsic != ScalarType.Intrinsic.INTEGER:
                raise TransformationError(
                    f"Expected entry to be a scalar integer argument "
                    f"but found '{symbol.datatype}'.")
            if symbol.is_constant:
                raise TransformationError(
                    "Expected entry to be a scalar integer argument "
                    "but found a constant.")

            # Create a new symbol with a known constant value then swap
            # it with the argument. The argument then becomes xxx_dummy
            # and is unused within the kernel body.
            orig_name = symbol.name
            new_name = symbol_table.next_available_name(f"{orig_name}_dummy")
            local_symbol = DataSymbol(new_name, INTEGER_TYPE,
                                      is_constant=True, initial_value=value)
            symbol_table.add(local_symbol)
            symbol_table.swap_symbol_properties(symbol, local_symbol)

            if function_space:
                print(f"    Modified {orig_name}, arg position {arg_position},"
                      f" function space {function_space}, value {value}.")
            else:
                print(f"    Modified {orig_name}, arg position {arg_position},"
                      f" value {value}.")
        # --------------------------------------------------------------------

        self.validate(node, options)

        if not options:
            options = {}
        number_of_layers = options.get("number_of_layers", None)
        quadrature = options.get("quadrature", False)
        element_order_h = options.get("element_order_h", None)
        element_order_v = options.get("element_order_v", None)
        kernel = node

        arg_list_info = KernCallArgList(kernel)
        arg_list_info.generate()
        try:
            kernel_schedule = kernel.get_kernel_schedule()
        except NotImplementedError as excinfo:
            raise TransformationError(
                f"Failed to parse kernel '{kernel.name}'. Error reported was "
                f"'{excinfo}'.") from excinfo

        symbol_table = kernel_schedule.symbol_table
        if number_of_layers:
            make_constant(symbol_table, arg_list_info.nlayers_positions[0],
                          number_of_layers)

        if quadrature and arg_list_info.nqp_positions:
            # TODO #705 - support the transformation of kernels requiring
            # other quadrature types (face/edge, multiple).
            if kernel.eval_shapes == ["gh_quadrature_xyoz"]:
                make_constant(symbol_table,
                              arg_list_info.nqp_positions[0]["horizontal"],
                              element_order_h+3)
                make_constant(symbol_table,
                              arg_list_info.nqp_positions[0]["vertical"],
                              element_order_v+3)
            else:
                raise TransformationError(
                    f"Error in Dynamo0p3KernelConstTrans transformation. "
                    f"Support is currently limited to 'xyoz' quadrature but "
                    f"found {kernel.eval_shapes}.")

        const = LFRicConstants()
        if (element_order_h is not None) and (element_order_h is not None):
            # Modify the symbol table for degrees of freedom here.
            for info in arg_list_info.ndf_positions:
                if (info.function_space.lower() in
                        (const.VALID_ANY_SPACE_NAMES +
                         const.VALID_ANY_DISCONTINUOUS_SPACE_NAMES +
                         ["any_w2"])):
                    # skip any_space_*, any_discontinuous_space_* and any_w2
                    print(f"    Skipped dofs, arg position {info.position}, "
                          f"function space {info.function_space}")
                else:
                    try:
                        ndofs = Dynamo0p3KernelConstTrans. \
                                space_to_dofs[
                                    info.function_space](element_order_h,
                                                         element_order_v)
                    except KeyError as err:
                        raise InternalError(
                            f"Error in Dynamo0p3KernelConstTrans "
                            f"transformation. Unsupported function space "
                            f"'{info.function_space}' found. Expecting one of "
                            f"""{Dynamo0p3KernelConstTrans.
                                 space_to_dofs.keys()}.""") from err
                    make_constant(symbol_table, info.position, ndofs,
                                  function_space=info.function_space)

        # Flag that the kernel has been modified
        kernel.modified = True

    def validate(self, node, options=None):
        '''This method checks whether the input arguments are valid for
        this transformation.

        :param node: a dynamo 0.3 kernel node.
        :type node: :py:obj:`psyclone.domain.lfric.LFRicKern`
        :param options: a dictionary with options for transformations.
        :type options: Optional[Dict[str, Any]]
        :param str options["cellshape"]: the shape of the elements/cells.
        :param int options["element_order_h"]: the horizontal order of the\
               elements/cells.
        :param int options["element_order_v"]: the vertical order of the\
               elements/cells.
        :param int options["number_of_layers"]: the number of layers to use.
        :param bool options["quadrature"]: whether quadrature dimension sizes \
            should or shouldn't be set as constants in a kernel.

        :raises TransformationError: if the node argument is not a \
            dynamo 0.3 kernel, the cellshape argument is not set to \
            "quadrilateral", the element_order_h or element_order_v arguments\
            are not a 0 or a positive integer, the number of layers argument\
            is not a positive integer, the quadrature argument is not a\
            boolean, neither element orders nor number of layers arguments are\
            set (as the transformation would then do nothing), or the \
            quadrature argument is True but the element order is not \
            provided (as the former needs the latter).

        '''
        if not isinstance(node, LFRicKern):
            raise TransformationError(
                f"Error in Dynamo0p3KernelConstTrans transformation. Supplied "
                f"node must be a dynamo kernel but found '{type(node)}'.")

        if not options:
            options = {}
        cellshape = options.get("cellshape", "quadrilateral")
        element_order_h = options.get("element_order_h", None)
        element_order_v = options.get("element_order_v", None)
        number_of_layers = options.get("number_of_layers", None)
        quadrature = options.get("quadrature", False)
        if cellshape.lower() != "quadrilateral":
            # Only quadrilaterals are currently supported
            raise TransformationError(
                f"Error in Dynamo0p3KernelConstTrans transformation. Supplied "
                f"cellshape must be set to 'quadrilateral' but found "
                f"'{cellshape}'.")

        if (element_order_h is not None and element_order_v is not None) and \
            (not isinstance(element_order_h, int) or
             not isinstance(element_order_v, int) or
             element_order_h < 0 or
             element_order_v < 0):
            # element order must be 0 or a positive integer
            raise TransformationError(
                f"Error in Dynamo0p3KernelConstTrans transformation. The "
                f"element_order_h and element_order_v argument must be >= 0 "
                f"but found element_order_h = '{element_order_h}', "
                f"element_order_v = '{element_order_v}'.")

        if number_of_layers is not None and \
           (not isinstance(number_of_layers, int) or number_of_layers < 1):
            # number of layers must be a positive integer
            raise TransformationError(
                f"Error in Dynamo0p3KernelConstTrans transformation. The "
                f"number_of_layers argument must be > 0 but found "
                f"'{number_of_layers}'.")

        if quadrature not in [False, True]:
            # quadrature must be a boolean value
            raise TransformationError(
                f"Error in Dynamo0p3KernelConstTrans transformation. The "
                f"quadrature argument must be boolean but found "
                f"'{quadrature}'.")

        if (element_order_h is None or element_order_v is None) and \
                not number_of_layers:
            # As a minimum, element orders or number of layers must have
            # values.
            raise TransformationError(
                "Error in Dynamo0p3KernelConstTrans transformation. At least "
                "one of [element_order_h, element_order_v] or "
                "number_of_layers must be set otherwise this transformation "
                "does nothing.")

        if quadrature and (element_order_h is None or element_order_v is None):
            # if quadrature then element order
            raise TransformationError(
                "Error in Dynamo0p3KernelConstTrans transformation. If "
                "quadrature is set then both element_order_h and "
                "element_order_v must also be set (as the values of the "
                "former are derived from the latter.")


class ACCEnterDataTrans(Transformation):
    '''
    Adds an OpenACC "enter data" directive to a Schedule.
    For example:

    >>> from psyclone.parse.algorithm import parse
    >>> from psyclone.psyGen import PSyFactory
    >>> api = "gocean"
    >>> ast, invokeInfo = parse(GOCEAN_SOURCE_FILE, api=api)
    >>> psy = PSyFactory(api).create(invokeInfo)
    >>>
    >>> from psyclone.transformations import \
        ACCEnterDataTrans, ACCLoopTrans, ACCParallelTrans
    >>> dtrans = ACCEnterDataTrans()
    >>> ltrans = ACCLoopTrans()
    >>> ptrans = ACCParallelTrans()
    >>>
    >>> schedule = psy.invokes.get('invoke_0').schedule
    >>> # Uncomment the following line to see a text view of the schedule
    >>> # print(schedule.view())
    >>>
    >>> # Apply the OpenACC Loop transformation to *every* loop in the schedule
    >>> for child in schedule.children[:]:
    ...     ltrans.apply(child)
    >>>
    >>> # Enclose all of these loops within a single OpenACC parallel region
    >>> ptrans.apply(schedule)
    >>>
    >>> # Add an enter data directive
    >>> dtrans.apply(schedule)
    >>>
    >>> # Uncomment the following line to see a text view of the schedule
    >>> # print(schedule.view())

    '''
    def __str__(self):
        return "Adds an OpenACC 'enter data' directive"

    @property
    def name(self):
        '''
        :returns: the name of this transformation.
        :rtype: str
        '''
        return "ACCEnterDataTrans"

    def apply(self, sched: Schedule, options: Optional[Dict[str, Any]] = {}):
        # pylint: disable=arguments-renamed
        '''Adds an OpenACC "enter data" directive to the invoke associated
        with the supplied Schedule. Any fields accessed by OpenACC kernels
        within this schedule will be added to this data region in
        order to ensure they remain on the target device.

        :param sched: schedule to which to add an "enter data" directive.
        :param options: a dictionary with options for transformations.

        The available options are :
         - async_queue : Permit to force using the given async stream if
                         not False.

        '''
        # Ensure that the proposed transformation is valid
        self.validate(sched, options)

        # pylint: disable=import-outside-toplevel
        if isinstance(sched, LFRicInvokeSchedule):
            from psyclone.dynamo0p3 import DynACCEnterDataDirective as \
                AccEnterDataDir
        elif isinstance(sched, GOInvokeSchedule):
            from psyclone.gocean1p0 import GOACCEnterDataDirective as \
                AccEnterDataDir
        else:
            from psyclone.psyir.nodes import ACCEnterDataDirective as \
                AccEnterDataDir

        # Find the position of the first child statement of the current
        # schedule which contains an OpenACC compute construct.
        posn = 0
        directive_cls = (ACCParallelDirective, ACCKernelsDirective)
        directive = sched.walk(directive_cls, stop_type=directive_cls)
        if directive:
            current = directive[0]
            while current not in sched.children:
                current = current.parent
            posn = sched.children.index(current)

        # extract async. Default to False.
        async_queue = options.get('async_queue', False)

        # check
        self.check_child_async(sched, async_queue)

        # Add the directive at the position determined above, i.e. just before
        # the first statement containing an OpenACC compute construct.
        data_dir = AccEnterDataDir(parent=sched, children=[],
                                   async_queue=async_queue)
        sched.addchild(data_dir, index=posn)

    def check_child_async(self, sched, async_queue):
        '''
        Common function to check that all kernel/parallel childs have the
        same async queue.

        :param sched: schedule to which to add an "enter data" directive.
        :type sched: sub-class of :py:class:`psyclone.psyir.nodes.Schedule`

        :param async_queue: The async queue to expect in childs.
        :type async_queue: \
            Optional[bool,int,:py:class:`psyclone.core.Reference`]
        '''
        qval = ACCAsyncMixin.convert_queue(async_queue)
        directive_cls = (ACCParallelDirective, ACCKernelsDirective)
        for dirv in sched.walk(directive_cls):
            if qval != dirv.async_queue:
                raise TransformationError(
                    'Try to make an ACCEnterDataTrans with async_queue '
                    'different than the one in child kernels !')

    def validate(self, sched, options={}):
        # pylint: disable=arguments-differ, arguments-renamed
        '''
        Check that we can safely apply the OpenACC enter-data transformation
        to the supplied Schedule.

        :param sched: Schedule to which to add an "enter data" directive.
        :type sched: sub-class of :py:class:`psyclone.psyir.nodes.Schedule`
        :param options: a dictionary with options for transformations.
        :type options: Optional[Dict[str, Any]]

        :raises TransformationError: if passed something that is not a \
            (subclass of) :py:class:`psyclone.psyir.nodes.Schedule`.

        '''
        super().validate(sched, options)

        if not isinstance(sched, Schedule):
            raise TransformationError("Cannot apply an OpenACC enter data "
                                      "directive to something that is not a "
                                      "Schedule")

        # Check that we don't already have a data region of any sort
        directive_cls = (ACCDataDirective, ACCEnterDataDirective)
        if sched.walk(directive_cls, stop_type=directive_cls):
            raise TransformationError("Schedule already has an OpenACC data "
                                      "region - cannot add an enter data.")

        async_queue = options.get('async_queue', False)

        # check consistency with childs about async_queue
        self.check_child_async(sched, async_queue)


class ACCRoutineTrans(Transformation, MarkRoutineForGPUMixin):
    '''
    Transform a kernel or routine by adding a "!$acc routine" directive
    (causing it to be compiled for the OpenACC accelerator device).
    For example:

    >>> from psyclone.parse.algorithm import parse
    >>> from psyclone.psyGen import PSyFactory
    >>> api = "gocean"
    >>> ast, invokeInfo = parse(GOCEAN_SOURCE_FILE, api=api)
    >>> psy = PSyFactory(api).create(invokeInfo)
    >>>
    >>> from psyclone.transformations import ACCRoutineTrans
    >>> rtrans = ACCRoutineTrans()
    >>>
    >>> schedule = psy.invokes.get('invoke_0').schedule
    >>> # Uncomment the following line to see a text view of the schedule
    >>> # print(schedule.view())
    >>> kern = schedule.children[0].children[0].children[0]
    >>> # Transform the kernel
    >>> rtrans.apply(kern)

    '''
    def apply(self, node, options=None):
        '''
        Add the '!$acc routine' OpenACC directive into the code of the
        supplied Kernel (in a PSyKAl API such as GOcean or LFRic) or directly
        in the supplied Routine.

        :param node: the kernel call or routine implementation to transform.
        :type node: :py:class:`psyclone.psyGen.Kern` |
                    :py:class:`psyclone.psyir.nodes.Routine`
        :param options: a dictionary with options for transformations.
        :type options: Optional[Dict[str, Any]]
        :param bool options["force"]: whether to allow routines with
            CodeBlocks to run on the GPU.
        :param str options["parallelism"]: the level of parallelism that the
            target routine (or a callee) exposes. One of "seq" (the default),
            "vector", "worker" or "gang".

        '''
        # Check that we can safely apply this transformation
        self.validate(node, options)

        if isinstance(node, Kern):
            # Flag that the kernel has been modified
            node.modified = True

            # Get the schedule representing the kernel subroutine
            routine = node.get_kernel_schedule()
        else:
            routine = node

        # Insert the directive to the routine if it doesn't already exist
        for child in routine.children:
            if isinstance(child, ACCRoutineDirective):
                return  # The routine is already marked with ACCRoutine

        para = options.get("parallelism", "seq") if options else "seq"

        routine.children.insert(0, ACCRoutineDirective(parallelism=para))

    def validate(self, node, options=None):
        '''
        Perform checks that the supplied kernel or routine can be transformed.

        :param node: the kernel or routine which is the target of this
            transformation.
        :type node: :py:class:`psyclone.psyGen.Kern` |
                    :py:class:`psyclone.psyir.nodes.Routine`
        :param options: a dictionary with options for transformations.
        :type options: Optional[Dict[str, Any]]
        :param bool options["force"]: whether to allow routines with
            CodeBlocks to run on the GPU.

        :raises TransformationError: if the node is not a kernel or a routine.
        :raises TransformationError: if the target is a built-in kernel.
        :raises TransformationError: if it is a kernel but without an
            associated PSyIR.
        :raises TransformationError: if any of the symbols in the kernel are
            accessed via a module use statement.
        :raises TransformationError: if the kernel contains any calls to other
            routines.
        :raises TransformationError: if the 'parallelism' option is supplied
            but is not a recognised level of parallelism.

        '''
        super().validate(node, options)

        self.validate_it_can_run_on_gpu(node, options)

        if options and "parallelism" in options:
            para = options["parallelism"]
            if para not in ACCRoutineDirective.SUPPORTED_PARALLELISM:
                raise TransformationError(
                    f"{self.name}: '{para}' is not a supported level of "
                    f"parallelism. Should be one of "
                    f"{ACCRoutineDirective.SUPPORTED_PARALLELISM}")


class ACCDataTrans(RegionTrans):
    '''
    Add an OpenACC data region around a list of nodes in the PSyIR.
    COPYIN, COPYOUT and COPY clauses are added as required.

    For example:

    >>> from psyclone.psyir.frontend import FortranReader
    >>> psyir = FortranReader().psyir_from_source(NEMO_SOURCE_FILE)
    >>>
    >>> from psyclone.transformations import ACCDataTrans
    >>> from psyclone.psyir.transformations import ACCKernelsTrans
    >>> ktrans = ACCKernelsTrans()
    >>> dtrans = ACCDataTrans()
    >>>
    >>> schedule = psyir.children[0]
    >>> # Uncomment the following line to see a text view of the schedule
    >>> # print(schedule.view())
    >>>
    >>> # Add a kernels construct for execution on the device
    >>> kernels = schedule.children[9]
    >>> ktrans.apply(kernels)
    >>>
    >>> # Enclose the kernels in a data construct
    >>> kernels = schedule.children[9]
    >>> dtrans.apply(kernels)

    '''
    excluded_node_types = (CodeBlock, Return, PSyDataNode)

    @property
    def name(self):
        '''
        :returns: the name of this transformation.
        :rtype: str

        '''
        return "ACCDataTrans"

    def apply(self, node, options=None):
        '''
        Put the supplied node or list of nodes within an OpenACC data region.

        :param node: the PSyIR node(s) to enclose in the data region.
        :type node: (list of) :py:class:`psyclone.psyir.nodes.Node`
        :param options: a dictionary with options for transformations.
        :type options: Optional[Dict[str, Any]]

        '''
        # Ensure we are always working with a list of nodes, even if only
        # one was supplied via the `node` argument.
        node_list = self.get_node_list(node)

        self.validate(node_list, options)

        parent = node_list[0].parent
        start_index = node_list[0].position

        # Create a directive containing the nodes in node_list and insert it.
        directive = ACCDataDirective(
                parent=parent, children=[node.detach() for node in node_list])

        parent.children.insert(start_index, directive)

    def validate(self, nodes, options):
        # pylint: disable=signature-differs
        '''
        Check that we can safely add a data region around the supplied list
        of nodes.

        :param nodes: the proposed node(s) to enclose in a data region.
        :type nodes: List[:py:class:`psyclone.psyir.nodes.Node`] |
            :py:class:`psyclone.psyir.nodes.Node`
        :param options: a dictionary with options for transformations.
        :type options: Optional[Dict[str, Any]]

        :raises TransformationError: if the Schedule to which the nodes
            belong already has an 'enter data' directive.
        :raises TransformationError: if any of the nodes are themselves
            data directives.
        :raises TransformationError: if an array of structures needs to be
            deep copied (this is not currently supported).

        '''
        # Ensure we are always working with a list of nodes, even if only
        # one was supplied via the `nodes` argument.
        node_list = self.get_node_list(nodes)

        super().validate(node_list, options)

        # Check that the Schedule to which the nodes belong does not already
        # have an 'enter data' directive.
        schedule = node_list[0].root
        acc_dirs = schedule.walk(ACCEnterDataDirective)
        if acc_dirs:
            raise TransformationError(
                "Cannot add an OpenACC data region to a schedule that "
                "already contains an 'enter data' directive.")
        # Check that we don't have any accesses to arrays of derived types
        # that we can't yet deep copy.
        for node in node_list:
            for sref in node.walk(StructureReference):

                # Find the loop variables for all Loops that contain this
                # access and are themselves within the data region.
                loop_vars = []
                cursor = sref.ancestor(Loop, limit=node)
                while cursor:
                    loop_vars.append(Signature(cursor.variable.name))
                    cursor = cursor.ancestor(Loop)

                # Now check whether any of these loop variables appear within
                # the structure reference.
                # Loop over each component of the structure reference that is
                # an array access.
                array_accesses = sref.walk(ArrayMixin)
                for access in array_accesses:
                    if not isinstance(access, StructureMember):
                        continue
                    var_accesses = VariablesAccessInfo(access.indices)
                    for var in loop_vars:
                        if var not in var_accesses.all_signatures:
                            continue
                        # For an access such as my_struct(ii)%my_array(ji)
                        # then if we're inside a loop over it we would actually
                        # need a loop to do the deep copy:
                        #   do ii = 1, N
                        #   !$acc data copyin(my_struct(ii)%my_array)
                        #   end do
                        raise TransformationError(
                            f"Data region contains a structure access "
                            f"'{sref.debug_string()}' where component "
                            f"'{access.name}' is an array and is iterated over"
                            f" (variable '{var}'). Deep copying of data for "
                            f"structures is only supported where the deepest "
                            f"component is the one being iterated over.")


class KernelImportsToArguments(Transformation):
    '''
    Transformation that removes any accesses of imported data from the supplied
    kernel and places them in the caller. The values/references are then passed
    by argument into the kernel.
    '''
    @property
    def name(self):
        '''
        :returns: the name of this transformation.
        :rtype: str
        '''
        return "KernelImportsToArguments"

    def __str__(self):
        return ("Convert the imported variables used inside the kernel "
                "into arguments and modify the InvokeSchedule to pass them"
                " in the kernel call.")

    def validate(self, node, options=None):
        '''
        Check that the supplied node is a valid target for this transformation.

        :param node: the PSyIR node to validate.
        :type node: :py:class:`psyclone.psyGen.CodedKern`
        :param options: a dictionary with options for transformations.
        :type options: Optional[Dict[str, Any]]

        :raises TransformationError: if the supplied node is not a CodedKern.
        :raises TransformationError: if this transformation is not applied to \
            a Gocean API Invoke.
        :raises TransformationError: if the supplied kernel contains wildcard \
            imports of symbols from one or more containers (e.g. a USE without\
            an ONLY clause in Fortran).
        '''
        if not isinstance(node, CodedKern):
            raise TransformationError(
                f"The {self.name} transformation can only be applied to "
                f"CodedKern nodes but found '{type(node).__name__}' instead.")

        invoke_schedule = node.ancestor(InvokeSchedule)
        if not isinstance(invoke_schedule, GOInvokeSchedule):
            raise TransformationError(
                f"The {self.name} transformation is currently only supported "
                f"for the GOcean API but got an InvokeSchedule of type: "
                f"'{type(invoke_schedule).__name__}'")

        # Check that there are no unqualified imports or undeclared symbols
        try:
            kernel = node.get_kernel_schedule()
        except SymbolError as err:
            raise TransformationError(
                f"Kernel '{node.name}' contains undeclared symbol: "
                f"{err.value}") from err

        symtab = kernel.symbol_table
        for container in symtab.containersymbols:
            if container.wildcard_import:
                raise TransformationError(
                    f"Kernel '{node.name}' has a wildcard import of symbols "
                    f"from container '{container.name}'. This is not "
                    f"supported.")

        # TODO #649. Check for variables accessed by the kernel but declared
        # in an outer scope.

    def apply(self, node, options=None):
        '''
        Convert the imported variables used inside the kernel into arguments
        and modify the InvokeSchedule to pass the same imported variables to
        the kernel call.

        :param node: a kernel call.
        :type node: :py:class:`psyclone.psyGen.CodedKern`
        :param options: a dictionary with options for transformations.
        :type options: Optional[Dict[str, Any]]

        '''

        self.validate(node, options)

        kernel = node.get_kernel_schedule()
        symtab = kernel.symbol_table
        invoke_symtab = node.ancestor(InvokeSchedule).symbol_table
        count_imported_vars_removed = 0

        # Transform each imported variable into an argument.
        # TODO #11: When support for logging is added, we could warn the user
        # if no imports are found in the kernel.
        for imported_var in kernel.symbol_table.imported_symbols[:]:
            count_imported_vars_removed += 1

            # Resolve the data type information if it is not available
            # pylint: disable=unidiomatic-typecheck
            if (type(imported_var) is Symbol or
                    isinstance(imported_var.datatype, UnresolvedType)):
                updated_sym = imported_var.resolve_type()
                # If we have a new symbol then we must update the symbol table
                if updated_sym is not imported_var:
                    kernel.symbol_table.swap(imported_var, updated_sym)
            # pylint: enable=unidiomatic-typecheck

            # Copy the imported symbol into the InvokeSchedule SymbolTable
            invoke_symtab.copy_external_import(
                updated_sym, tag="AlgArgs_" + updated_sym.name)

            # Keep a reference to the original container so that we can
            # update it after the interface has been updated.
            container = updated_sym.interface.container_symbol

            # Convert the symbol to an argument and add it to the argument list
            current_arg_list = symtab.argument_list
            # An argument does not have an initial value.
            was_constant = updated_sym.is_constant
            updated_sym.is_constant = False
            updated_sym.initial_value = None
            if was_constant:
                # Imported constants lose the constant value but are read-only
                # TODO: When #633 and #11 are implemented, warn the user that
                # they should transform the constants to literal values first.
                updated_sym.interface = ArgumentInterface(
                    ArgumentInterface.Access.READ)
            else:
                updated_sym.interface = ArgumentInterface(
                    ArgumentInterface.Access.READWRITE)
            current_arg_list.append(updated_sym)
            symtab.specify_argument_list(current_arg_list)

            # Convert PSyIR DataTypes to Gocean VALID_SCALAR_TYPES
            # TODO #678: Ideally this strings should be provided by the GOcean
            # API configuration.
            go_space = ""
            if updated_sym.datatype.intrinsic == ScalarType.Intrinsic.REAL:
                go_space = "go_r_scalar"
            elif (updated_sym.datatype.intrinsic ==
                  ScalarType.Intrinsic.INTEGER):
                go_space = "go_i_scalar"
            else:
                raise TypeError(
                    f"The imported variable '{updated_sym.name}' could not be "
                    f"promoted to an argument because the GOcean "
                    f"infrastructure does not have any scalar type equivalent "
                    f"to the PSyIR {updated_sym.datatype} type.")

            # Add the imported variable in the call argument list
            node.arguments.append(updated_sym.name, go_space)

            # Check whether we still need the Container symbol from which
            # this import was originally accessed
            if not kernel.symbol_table.symbols_imported_from(container) and \
               not container.wildcard_import:
                kernel.symbol_table.remove(container)

        if count_imported_vars_removed > 0:
            node.modified = True


# For Sphinx AutoAPI documentation generation
__all__ = [
   "ACCEnterDataTrans",
   "ACCDataTrans",
   "ACCLoopTrans",
   "ACCParallelTrans",
   "ACCRoutineTrans",
   "ColourTrans",
   "Dynamo0p3AsyncHaloExchangeTrans",
   "Dynamo0p3ColourTrans",
   "Dynamo0p3KernelConstTrans",
   "Dynamo0p3OMPLoopTrans",
   "Dynamo0p3RedundantComputationTrans",
   "DynamoOMPParallelLoopTrans",
   "GOceanOMPLoopTrans",
   "GOceanOMPParallelLoopTrans",
   "KernelImportsToArguments",
   "MoveTrans",
   "OMPMasterTrans",
   "OMPParallelLoopTrans",
   "OMPParallelTrans",
   "OMPSingleTrans",
   "ParallelRegionTrans",
]<|MERGE_RESOLUTION|>--- conflicted
+++ resolved
@@ -35,12 +35,9 @@
 #         A. B. G. Chalk STFC Daresbury Lab
 #         J. Henrichs, Bureau of Meteorology
 # Modified I. Kavcic, J. G. Wallwork, O. Brunt and L. Turner, Met Office
-<<<<<<< HEAD
 #          S. Valat, Inria / Laboratoire Jean Kuntzmann
 #          M. Schreiber, Univ. Grenoble Alpes / Inria / Lab. Jean Kuntzmann
-=======
 #          J. Dendy, Met Office
->>>>>>> 0a0cfa6f
 
 ''' This module provides the various transformations that can be applied to
     PSyIR nodes. There are both general and API-specific transformation
