# -----------------------------------------------------------------------------
# BSD 3-Clause License
#
# Copyright (c) 2017-2025, Science and Technology Facilities Council.
# All rights reserved.
#
# Redistribution and use in source and binary forms, with or without
# modification, are permitted provided that the following conditions are met:
#
# * Redistributions of source code must retain the above copyright notice, this
#   list of conditions and the following disclaimer.
#
# * Redistributions in binary form must reproduce the above copyright notice,
#   this list of conditions and the following disclaimer in the documentation
#   and/or other materials provided with the distribution.
#
# * Neither the name of the copyright holder nor the names of its
#   contributors may be used to endorse or promote products derived from
#   this software without specific prior written permission.
#
# THIS SOFTWARE IS PROVIDED BY THE COPYRIGHT HOLDERS AND CONTRIBUTORS
# "AS IS" AND ANY EXPRESS OR IMPLIED WARRANTIES, INCLUDING, BUT NOT
# LIMITED TO, THE IMPLIED WARRANTIES OF MERCHANTABILITY AND FITNESS
# FOR A PARTICULAR PURPOSE ARE DISCLAIMED. IN NO EVENT SHALL THE
# COPYRIGHT HOLDER OR CONTRIBUTORS BE LIABLE FOR ANY DIRECT, INDIRECT,
# INCIDENTAL, SPECIAL, EXEMPLARY, OR CONSEQUENTIAL DAMAGES (INCLUDING,
# BUT NOT LIMITED TO, PROCUREMENT OF SUBSTITUTE GOODS OR SERVICES;
# LOSS OF USE, DATA, OR PROFITS; OR BUSINESS INTERRUPTION) HOWEVER
# CAUSED AND ON ANY THEORY OF LIABILITY, WHETHER IN CONTRACT, STRICT
# LIABILITY, OR TORT (INCLUDING NEGLIGENCE OR OTHERWISE) ARISING IN
# ANY WAY OUT OF THE USE OF THIS SOFTWARE, EVEN IF ADVISED OF THE
# POSSIBILITY OF SUCH DAMAGE.
# -----------------------------------------------------------------------------
# Authors R. W. Ford, A. R. Porter, S. Siso and N. Nobre, STFC Daresbury Lab
#         A. B. G. Chalk STFC Daresbury Lab
#         J. Henrichs, Bureau of Meteorology
# Modified I. Kavcic, J. G. Wallwork, O. Brunt and L. Turner, Met Office
#          S. Valat, Inria / Laboratoire Jean Kuntzmann
#          M. Schreiber, Univ. Grenoble Alpes / Inria / Lab. Jean Kuntzmann
#          J. Dendy, Met Office

''' This module provides the various transformations that can be applied to
    PSyIR nodes. There are both general and API-specific transformation
    classes in this module where the latter typically apply API-specific
    checks before calling the base class for the actual transformation. '''

# pylint: disable=too-many-lines

from typing import Any, Dict, Optional

from psyclone import psyGen
from psyclone.configuration import Config
from psyclone.core import Signature, VariablesAccessMap
from psyclone.domain.lfric import (KernCallArgList, LFRicConstants,
                                   LFRicInvokeSchedule, LFRicKern, LFRicLoop)
from psyclone.lfric import LFRicHaloExchangeEnd, LFRicHaloExchangeStart
from psyclone.errors import InternalError
from psyclone.gocean1p0 import GOInvokeSchedule
from psyclone.psyGen import (Transformation, CodedKern, Kern, InvokeSchedule,
                             BuiltIn)
from psyclone.psyir.nodes import (
    ACCDataDirective, ACCDirective, ACCEnterDataDirective, ACCKernelsDirective,
    ACCLoopDirective, ACCParallelDirective, ACCRoutineDirective,
    Call, CodeBlock, Directive, Literal, Loop, Node,
    OMPDeclareTargetDirective, OMPDirective, OMPMasterDirective,
    OMPParallelDirective, OMPParallelDoDirective, OMPSerialDirective,
<<<<<<< HEAD
    OMPSingleDirective, PSyDataNode, Return,
    Routine, Schedule)
=======
    OMPSingleDirective, OMPTaskloopDirective, PSyDataNode, Return,
    Routine, Schedule, IntrinsicCall)
>>>>>>> 7fcfa1d3
from psyclone.psyir.nodes.acc_mixins import ACCAsyncMixin
from psyclone.psyir.nodes.array_mixin import ArrayMixin
from psyclone.psyir.nodes.structure_member import StructureMember
from psyclone.psyir.nodes.structure_reference import StructureReference
from psyclone.psyir.symbols import (
    ArgumentInterface, DataSymbol, INTEGER_TYPE, ScalarType, Symbol,
    SymbolError, UnresolvedType, DataType)
from psyclone.psyir.transformations.loop_trans import LoopTrans
from psyclone.psyir.transformations.omp_loop_trans import OMPLoopTrans
from psyclone.psyir.transformations.parallel_loop_trans import (
    ParallelLoopTrans)
from psyclone.psyir.transformations.region_trans import RegionTrans
from psyclone.psyir.transformations.transformation_error import (
    TransformationError)
from psyclone.psyir.transformations import ParallelRegionTrans
from psyclone.utils import transformation_documentation_wrapper


def check_intergrid(node):
    '''
    Utility function to check that the supplied node does not have
    an intergrid kernel amongst its descendants.

    This is used ensure any attempt to apply loop-fusion and redundant-
    computation transformations to loops containing inter-grid kernels is
    rejected (since support for those is not yet implemented).

    :param node: the PSyIR node to check.
    :type node: :py:class:`psyir.nodes.Node`

    :raises TransformationError: if the supplied node has an inter-grid \
                                 kernel as a descendant.

    '''
    if not node.children:
        return
    child_kernels = node.walk(LFRicKern)
    for kern in child_kernels:
        if kern.is_intergrid:
            raise TransformationError(
                f"This Transformation cannot currently be applied to nodes "
                f"which have inter-grid kernels as descendents and {kern.name}"
                f" is such a kernel.")


<<<<<<< HEAD
=======
class OMPTaskloopTrans(ParallelLoopTrans):
    '''
    Adds an OpenMP taskloop directive to a loop. Only one of grainsize or
    num_tasks must be specified.

    TODO: #1364 Taskloops do not yet support reduction clauses.

    :param grainsize: the grainsize to use in for this transformation.
    :type grainsize: int or None
    :param num_tasks: the num_tasks to use for this transformation.
    :type num_tasks: int or None
    :param bool nogroup: whether or not to use a nogroup clause for this
                         transformation. Default is False.

    For example:

    >>> from pysclone.parse.algorithm import parse
    >>> from psyclone.psyGen import PSyFactory
    >>> api = "gocean"
    >>> ast, invokeInfo = parse(GOCEAN_SOURCE_FILE, api=api)
    >>> psy = PSyFactory(api).create(invokeInfo)
    >>>
    >>> from psyclone.transformations import OMPParallelTrans, OMPSingleTrans
    >>> from psyclone.transformations import OMPTaskloopTrans
    >>> from psyclone.psyir.transformations import OMPTaskwaitTrans
    >>> singletrans = OMPSingleTrans()
    >>> paralleltrans = OMPParallelTrans()
    >>> tasklooptrans = OMPTaskloopTrans()
    >>> taskwaittrans = OMPTaskwaitTrans()
    >>>
    >>> schedule = psy.invokes.get('invoke_0').schedule
    >>> # Uncomment the following line to see a text view of the schedule
    >>> # print(schedule.view())
    >>>
    >>> # Apply the OpenMP Taskloop transformation to *every* loop
    >>> # in the schedule.
    >>> # This ignores loop dependencies. These can be handled
    >>> # by the OMPTaskwaitTrans
    >>> for child in schedule.children:
    >>>     tasklooptrans.apply(child)
    >>> # Enclose all of these loops within a single OpenMP
    >>> # SINGLE region
    >>> singletrans.apply(schedule.children)
    >>> # Enclose all of these loops within a single OpenMP
    >>> # PARALLEL region
    >>> paralleltrans.apply(schedule.children)
    >>> # Ensure loop dependencies are satisfied
    >>> taskwaittrans.apply(schedule.children)
    >>> # Uncomment the following line to see a text view of the schedule
    >>> # print(schedule.view())

    '''
    def __init__(self, grainsize=None, num_tasks=None, nogroup=False):
        self._grainsize = None
        self._num_tasks = None
        self.omp_grainsize = grainsize
        self.omp_num_tasks = num_tasks
        self.omp_nogroup = nogroup
        super().__init__()

    def __str__(self):
        return "Adds an 'OpenMP TASKLOOP' directive to a loop"

    @property
    def omp_nogroup(self):
        '''
        Returns whether the nogroup clause should be specified for
        this transformation. By default the nogroup clause is applied.

        :returns: whether the nogroup clause should be specified by
                  this transformation.
        :rtype: bool
        '''
        return self._nogroup

    @omp_nogroup.setter
    def omp_nogroup(self, nogroup):
        '''
        Sets whether the nogroup clause should be specified for this
        transformation.

        :param bool nogroup: value to set whether the nogroup clause should be
                             used for this transformation.

        raises TypeError: if the nogroup parameter is not a bool.
        '''
        if not isinstance(nogroup, bool):
            raise TypeError(f"Expected nogroup to be a bool "
                            f"but got a {type(nogroup).__name__}")
        self._nogroup = nogroup

    @property
    def omp_grainsize(self):
        '''
        Returns the grainsize that will be specified by
        this transformation. By default the grainsize
        clause is not applied, so grainsize is None.

        :returns: The grainsize specified by this transformation.
        :rtype: int or None
        '''
        return self._grainsize

    @omp_grainsize.setter
    def omp_grainsize(self, value):
        '''
        Sets the grainsize that will be specified by
        this transformation. Checks the grainsize is
        a positive integer value or None.

        :param value: integer value to use in the grainsize clause.
        :type value: int or None

        :raises TransformationError: if value is not an int and is not None.
        :raises TransformationError: if value is negative.
        :raises TransformationError: if grainsize and num_tasks are \
                                     both specified.
        '''
        if (not isinstance(value, int)) and (value is not None):
            raise TransformationError(f"grainsize must be an integer or None, "
                                      f"got {type(value).__name__}")

        if (value is not None) and (value <= 0):
            raise TransformationError(f"grainsize must be a positive "
                                      f"integer, got {value}")

        if value is not None and self.omp_num_tasks is not None:
            raise TransformationError(
                "The grainsize and num_tasks clauses would both "
                "be specified for this Taskloop transformation")
        self._grainsize = value

    @property
    def omp_num_tasks(self):
        '''
        Returns the num_tasks that will be specified
        by this transformation. By default the num_tasks
        clause is not applied so num_tasks is None.

        :returns: The grainsize specified by this transformation.
        :rtype: int or None
        '''
        return self._num_tasks

    @omp_num_tasks.setter
    def omp_num_tasks(self, value):
        '''
        Sets the num_tasks that will be specified by
        this transformation. Checks that num_tasks is
        a positive integer value or None.

        :param value: integer value to use in the num_tasks clause.
        :type value: int or None

        :raises TransformationError: if value is not an int and is not None.
        :raises TransformationError: if value is negative.
        :raises TransformationError: if grainsize and num_tasks are \
                                     both specified.

        '''
        if (not isinstance(value, int)) and (value is not None):
            raise TransformationError(f"num_tasks must be an integer or None,"
                                      f" got {type(value).__name__}")

        if (value is not None) and (value <= 0):
            raise TransformationError(f"num_tasks must be a positive "
                                      f"integer, got {value}")

        if value is not None and self.omp_grainsize is not None:
            raise TransformationError(
                "The grainsize and num_tasks clauses would both "
                "be specified for this Taskloop transformation")
        self._num_tasks = value

    def _directive(self, children, collapse=None):
        '''
        Creates the type of directive needed for this sub-class of
        transformation.

        :param children: list of Nodes that will be the children of
                         the created directive.
        :type children: list of :py:class:`psyclone.psyir.nodes.Node`
        :param int collapse: currently un-used but required to keep
                             interface the same as in base class.
        :returns: the new node representing the directive in the AST.
        :rtype: :py:class:`psyclone.psyir.nodes.OMPTaskloopDirective`

        :raises NotImplementedError: if a collapse argument is supplied
        '''
        # TODO 2672: OpenMP loop functions don't support collapse
        if collapse:
            raise NotImplementedError(
                "The COLLAPSE clause is not yet supported for "
                "'!$omp taskloop' directives (#2672).")
        _directive = OMPTaskloopDirective(children=children,
                                          grainsize=self.omp_grainsize,
                                          num_tasks=self.omp_num_tasks,
                                          nogroup=self.omp_nogroup)
        return _directive

    def apply(self, node, options=None, **kwargs):
        '''Apply the OMPTaskloopTrans transformation to the specified node in
        a Schedule. This node must be a Loop since this transformation
        corresponds to wrapping the generated code with directives like so:

        .. code-block:: fortran

          !$OMP TASKLOOP
          do ...
             ...
          end do
          !$OMP END TASKLOOP

        At code-generation time (when lowering is called), this node must be
        within (i.e. a child of) an OpenMP SERIAL region.

        If the keyword "nogroup" is specified in the options, it will cause a
        nogroup clause be generated if it is set to True. This will override
        the value supplied to the constructor, but will only apply to the
        apply call to which the value is supplied.

        :param node: the supplied node to which we will apply the \
                     OMPTaskloopTrans transformation
        :type node: :py:class:`psyclone.psyir.nodes.Node`
        :param options: a dictionary with options for transformations\
                        and validation.
        :type options: Optional[Dict[str, Any]]
        :param bool options["nogroup"]:
                indicating whether a nogroup clause should be applied to
                this taskloop.

        '''
        if not options:
            options = {}
        current_nogroup = self.omp_nogroup
        # If nogroup is specified it overrides that supplied to the
        # constructor of the Transformation, but will be reset at the
        # end of this function
        self.omp_nogroup = options.get("nogroup", current_nogroup)

        try:
            super().apply(node, options, **kwargs)
        finally:
            # Reset the nogroup value to the original value
            self.omp_nogroup = current_nogroup


>>>>>>> 7fcfa1d3
class MarkRoutineForGPUMixin:
    ''' This Mixin provides the "validate_it_can_run_on_gpu" method that
    given a routine or kernel node, it checks that the callee code is valid
    to run on a GPU. It is implemented as a Mixin because transformations
    from multiple programming models, e.g. OpenMP and OpenACC, can reuse
    the same logic.

    '''
    def validate_it_can_run_on_gpu(self, node, options):
        '''
        Check that the supplied node can be marked as available to be
        called on GPU.

        :param node: the kernel or routine to validate.
        :type node: :py:class:`psyclone.psyGen.Kern` |
                    :py:class:`psyclone.psyir.nodes.Routine`
        :param options: a dictionary with options for transformations.
        :type options: Optional[Dict[str, Any]]
        :param bool options["force"]: whether to allow routines with
            CodeBlocks to run on the GPU.
        :param str options["device_string"]: provide a compiler-platform
            identifier.

        :raises TransformationError: if the node is not a kernel or a routine.
        :raises TransformationError: if the target is a built-in kernel.
        :raises TransformationError: if it is a kernel but without an
                                     associated PSyIR.
        :raises TransformationError: if any of the symbols in the kernel are
                                     accessed via a module use statement (and
                                     are not compile-time constants).
        :raises TransformationError: if the routine contains any CodeBlocks.
        :raises TransformationError: if the kernel contains any calls to other
                                     routines.
        '''
        force = options.get("force", False) if options else False
        device_string = options.get("device_string", "") if options else ""

        if not isinstance(node, (Kern, Routine)):
            raise TransformationError(
                f"The {type(self).__name__} must be applied to a sub-class of "
                f"Kern or Routine but got '{type(node).__name__}'.")

        # If it is a kernel call it must have an accessible implementation
        if isinstance(node, BuiltIn):
            raise TransformationError(
                f"Applying {type(self).__name__} to a built-in kernel is not "
                f"yet supported and kernel '{node.name}' is of type "
                f"'{type(node).__name__}'")

        if isinstance(node, Kern):
            # Get the PSyIR routine from the associated kernel. If there is an
            # exception (this could mean that there is no associated tree
            # or that the frontend failed to convert it into PSyIR) reraise it
            # as a TransformationError
            try:
                kernel_schedules = node.get_callees()
            except Exception as error:
                raise TransformationError(
                    f"Failed to create PSyIR for kernel '{node.name}'. "
                    f"Cannot transform such a kernel.") from error

            k_or_r = "Kernel"
        else:
            # Supplied node is a PSyIR Routine which *is* a Schedule.
            kernel_schedules = [node]
            k_or_r = "routine"

        # Check that the routine(s) do(oes) not access any data that is
        # imported via a 'use' statement.
        for sched in kernel_schedules:
            vam = sched.reference_accesses()
            ktable = sched.symbol_table
            for sig in vam.all_signatures:
                name = sig.var_name
                first = vam[sig].all_accesses[0].node
                if isinstance(first, (Symbol, DataType)):
                    table = ktable
                else:
                    try:
                        table = first.scope.symbol_table
                    except SymbolError:
                        # The node associated with this access is not within a
                        # scoping region.
                        table = ktable
                symbol = table.lookup(name)
                if symbol.is_import:
                    # resolve_type does nothing if the Symbol type is known.
                    try:
                        symbol.resolve_type()
                    except (SymbolError, FileNotFoundError):
                        # TODO #11 - log that we failed to resolve this Symbol.
                        pass
                    if (isinstance(symbol, DataSymbol) and symbol.is_constant):
                        # An import of a compile-time constant is fine.
                        continue
                    raise TransformationError(
                        f"{k_or_r} '{node.name}' accesses the symbol "
                        f"'{symbol}' which is imported. If this symbol "
                        f"represents data then it must first be converted to a"
                        f" {k_or_r} argument using the "
                        f"KernelImportsToArguments transformation.")

            # We forbid CodeBlocks because we can't be certain that what they
            # contain can be executed on a GPU. However, we do permit the user
            # to override this check.
            cblocks = sched.walk(CodeBlock)
            if not force:
                if cblocks:
                    cblock_txt = ("\n  " + "\n  ".join(
                        str(node) for node in cblocks[0].get_ast_nodes)
                                  + "\n")
                    option_txt = "options={'force': True}"
                    raise TransformationError(
                        f"Cannot safely apply {type(self).__name__} to "
                        f"{k_or_r} '{node.name}' because its PSyIR contains "
                        f"one or more CodeBlocks:{cblock_txt}You may use "
                        f"'{option_txt}' to override this check.")

            for call in sched.walk(Call):
                if not call.is_available_on_device(device_string):
                    if isinstance(call, IntrinsicCall):
                        if device_string:
                            device_str = (f"on the '{device_string}' "
                                          f"accelerator device")
                        else:
                            device_str = "on the default accelerator device"
                        raise TransformationError(
                            f"{k_or_r} '{node.name}' calls intrinsic "
                            f"'{call.intrinsic.name}' which is not available "
                            f"{device_str}. Use the 'device_string' option to "
                            f"specify a different device."
                        )
                    call_str = call.debug_string().rstrip("\n")
                    raise TransformationError(
                        f"{k_or_r} '{node.name}' calls another routine "
                        f"'{call_str}' which is not available on the "
                        f"accelerator device and therefore cannot have "
                        f"{type(self).__name__} applied to it (TODO #342).")


class OMPDeclareTargetTrans(Transformation, MarkRoutineForGPUMixin):
    '''
    Adds an OpenMP declare target directive to the specified routine.

    For example:

    >>> from psyclone.psyir.frontend.fortran import FortranReader
    >>> from psyclone.psyir.nodes import Loop
    >>> from psyclone.transformations import OMPDeclareTargetTrans
    >>>
    >>> tree = FortranReader().psyir_from_source("""
    ...     subroutine my_subroutine(A)
    ...         integer, dimension(10, 10), intent(inout) :: A
    ...         integer :: i
    ...         integer :: j
    ...         do i = 1, 10
    ...             do j = 1, 10
    ...                 A(i, j) = 0
    ...             end do
    ...         end do
    ...     end subroutine
    ...     """
    >>> omptargettrans = OMPDeclareTargetTrans()
    >>> omptargettrans.apply(tree.walk(Routine)[0])

    will generate:

    .. code-block:: fortran

        subroutine my_subroutine(A)
            integer, dimension(10, 10), intent(inout) :: A
            integer :: i
            integer :: j
            !$omp declare target
            do i = 1, 10
                do j = 1, 10
                    A(i, j) = 0
                end do
            end do
        end subroutine

    '''
    def apply(self, node, options=None):
        ''' Insert an OMPDeclareTargetDirective inside the provided routine or
        associated PSyKAl kernel.

        :param node: the kernel or routine which is the target of this
            transformation.
        :type node: :py:class:`psyclone.psyir.nodes.Routine` |
                    :py:class:`psyclone.psyGen.Kern`
        :param options: a dictionary with options for transformations.
        :type options: Optional[Dict[str, Any]]
        :param bool options["force"]: whether to allow routines with
            CodeBlocks to run on the GPU.
        :param str options["device_string"]: provide a compiler-platform
            identifier.

        '''
        self.validate(node, options)

        if isinstance(node, Kern):
            # Flag that the kernel has been modified
            node.modified = True

            # Get the schedule representing the kernel subroutine
            routines = node.get_callees()
        else:
            routines = [node]

        for routine in routines:
            if not any(isinstance(child, OMPDeclareTargetDirective) for
                       child in routine.children):
                routine.children.insert(0, OMPDeclareTargetDirective())

    def validate(self, node, options=None):
        ''' Check that an OMPDeclareTargetDirective can be inserted.

        :param node: the kernel or routine which is the target of this
            transformation.
        :type node: :py:class:`psyclone.psyGen.Kern` |
                    :py:class:`psyclone.psyir.nodes.Routine`
        :param options: a dictionary with options for transformations.
        :type options: Optional[Dict[str, Any]]
        :param bool options["force"]: whether to allow routines with
            CodeBlocks to run on the GPU.
        :param str options["device_string"]: provide a compiler-platform
            identifier.

        :raises TransformationError: if the node is not a kernel or a routine.
        :raises TransformationError: if the target is a built-in kernel.
        :raises TransformationError: if it is a kernel but without an
                                     associated PSyIR.
        :raises TransformationError: if any of the symbols in the kernel are
                                     accessed via a module use statement.
        :raises TransformationError: if the kernel contains any calls to other
                                     routines.

        '''
        super().validate(node, options=options)

        self.validate_it_can_run_on_gpu(node, options)


class ACCLoopTrans(ParallelLoopTrans):
    '''
    Adds an OpenACC loop directive to a loop. This directive must be within
    the scope of some OpenACC Parallel region (at code-generation time).

    For example:

    >>> from psyclone.parse.algorithm import parse
    >>> from psyclone.parse.utils import ParseError
    >>> from psyclone.psyGen import PSyFactory
    >>> from psyclone.errors import GenerationError
    >>> api = "gocean"
    >>> ast, invokeInfo = parse(GOCEAN_SOURCE_FILE, api=api)
    >>> psy = PSyFactory(api).create(invokeInfo)
    >>>
    >>> from psyclone.psyGen import TransInfo
    >>> t = TransInfo()
    >>> ltrans = t.get_trans_name('ACCLoopTrans')
    >>> rtrans = t.get_trans_name('ACCParallelTrans')
    >>>
    >>> schedule = psy.invokes.get('invoke_0').schedule
    >>> # Uncomment the following line to see a text view of the schedule
    >>> # print(schedule.view())
    >>>
    >>> # Apply the OpenACC Loop transformation to *every* loop in the schedule
    >>> for child in schedule.children[:]:
    ...     ltrans.apply(child)
    >>>
    >>> # Enclose all of these loops within a single OpenACC parallel region
    >>> rtrans.apply(schedule)
    >>>

    '''
    # The types of node that must be excluded from the section of PSyIR
    # being transformed.
    excluded_node_types = (PSyDataNode,)

    def __init__(self):
        # Whether to add the "independent" clause
        # to the loop directive.
        self._independent = True
        self._sequential = False
        self._gang = False
        self._vector = False
        super().__init__()

    def __str__(self):
        return "Adds an 'OpenACC loop' directive to a loop"

    def _directive(self, children, collapse=None):
        '''
        Creates the ACCLoopDirective needed by this sub-class of
        transformation.

        :param children: list of child nodes of the new directive Node.
        :type children: list of :py:class:`psyclone.psyir.nodes.Node`
        :param int collapse: number of nested loops to collapse or None if
                             no collapse attribute is required.
        '''
        directive = ACCLoopDirective(children=children,
                                     collapse=collapse,
                                     independent=self._independent,
                                     sequential=self._sequential,
                                     gang=self._gang,
                                     vector=self._vector)
        return directive

    def apply(self, node, options=None):
        '''
        Apply the ACCLoop transformation to the specified node. This node
        must be a Loop since this transformation corresponds to
        inserting a directive immediately before a loop, e.g.:

        .. code-block:: fortran

          !$ACC LOOP
          do ...
             ...
          end do

        At code-generation time (when lowering is called),
        this node must be within (i.e. a child of) a PARALLEL region.

        :param node: the supplied node to which we will apply the
                     Loop transformation.
        :type node: :py:class:`psyclone.psyir.nodes.Loop`
        :param options: a dictionary with options for transformations.
        :type options: Optional[Dict[str, Any]]
        :param int options["collapse"]: number of nested loops to collapse.
        :param bool options["independent"]: whether to add the "independent"
                clause to the directive (not strictly necessary within
                PARALLEL regions).
        :param bool options["sequential"]: whether to add the "seq" clause to
                the directive.
        :param bool options["gang"]: whether to add the "gang" clause to the
                directive.
        :param bool options["vector"]: whether to add the "vector" clause to
                the directive.

        '''
        # Store sub-class specific options. These are used when
        # creating the directive (in the _directive() method).
        if not options:
            options = {}
        self._independent = options.get("independent", True)
        self._sequential = options.get("sequential", False)
        self._gang = options.get("gang", False)
        self._vector = options.get("vector", False)

        # Call the apply() method of the base class
        super().apply(node, options)


class OMPParallelLoopTrans(OMPLoopTrans):

    ''' Adds an OpenMP PARALLEL DO directive to a loop.

        For example:

        >>> from psyclone.parse.algorithm import parse
        >>> from psyclone.psyGen import PSyFactory
        >>> ast, invokeInfo = parse("lfric.F90")
        >>> psy = PSyFactory("lfric").create(invokeInfo)
        >>> schedule = psy.invokes.get('invoke_v3_kernel_type').schedule
        >>> # Uncomment the following line to see a text view of the schedule
        >>> # print(schedule.view())
        >>>
        >>> from psyclone.transformations import OMPParallelLoopTrans
        >>> trans = OMPParallelLoopTrans()
        >>> trans.apply(schedule.children[0])
        >>> # Uncomment the following line to see a text view of the schedule
        >>> # print(schedule.view())

    '''
    def __str__(self):
        return "Add an 'OpenMP PARALLEL DO' directive"

    def apply(self, node, options=None):
        ''' Apply an OMPParallelLoop Transformation to the supplied node
        (which must be a Loop). In the generated code this corresponds to
        wrapping the Loop with directives:

        .. code-block:: fortran

          !$OMP PARALLEL DO ...
          do ...
            ...
          end do
          !$OMP END PARALLEL DO

        :param node: the node (loop) to which to apply the transformation.
        :type node: :py:class:`psyclone.psyir.nodes.Loop`
        :param options: a dictionary with options for transformations
            and validation.
        :type options: Optional[Dict[str, Any]]
        '''
        self.validate(node, options=options)

        # keep a reference to the node's original parent and its index as these
        # are required and will change when we change the node's location
        node_parent = node.parent
        node_position = node.position

        # add our OpenMP loop directive setting its parent to the node's
        # parent and its children to the node
        directive = OMPParallelDoDirective(children=[node.detach()],
                                           omp_schedule=self.omp_schedule)

        # add the OpenMP loop directive as a child of the node's parent
        node_parent.addchild(directive, index=node_position)


class LFRicOMPParallelLoopTrans(OMPParallelLoopTrans):

    ''' LFRic-specific OpenMP loop transformation. Adds LFRic specific
        validity checks. Actual transformation is done by the
        :py:class:`base class <OMPParallelLoopTrans>`.

        :param str omp_directive: choose which OpenMP loop directive to use.
            Defaults to "do".
        :param str omp_schedule: the OpenMP schedule to use. Must be one of
            'runtime', 'static', 'dynamic', 'guided' or 'auto'. Defaults to
            'static'.

    '''
    def __init__(self, omp_directive="do", omp_schedule="static"):
        super().__init__(omp_directive=omp_directive,
                         omp_schedule=omp_schedule)

    def __str__(self):
        return "Add an OpenMP Parallel Do directive to an LFRic loop"

    def validate(self, node, options=None):
        '''
        Perform LFRic-specific loop validity checks then call the `validate`
        method of the base class.

        :param node: the Node in the Schedule to check
        :type node: :py:class:`psyclone.psyir.nodes.Node`
        :param options: a dictionary with options for transformations.
        :type options: Optional[Dict[str, Any]]

        :raises TransformationError: if the supplied Node is not an LFRicLoop.
        :raises TransformationError: if the associated loop requires
            colouring.
        '''
        if not isinstance(node, LFRicLoop):
            raise TransformationError(
                f"Error in {self.name} transformation. The supplied node "
                f"must be an LFRicLoop but got '{type(node).__name__}'")

        # If the loop is not already coloured then check whether or not
        # it should be. If the field space is discontinuous (including
        # any_discontinuous_space) then we don't need to worry about
        # colouring.
        const = LFRicConstants()
        if node.field_space.orig_name not in const.VALID_DISCONTINUOUS_NAMES:
            if (node.loop_type not in ('cells_in_colour', 'tiles_in_colour')
                    and node.has_inc_arg()):
                raise TransformationError(
                    f"Error in {self.name} transformation. The kernel has an "
                    f"argument with INC access but the loop is of type "
                    f"'{node.loop_type}'. Colouring is required.")
        # As this is a domain-specific loop, we don't perform general
        # dependence analysis because it is too conservative and doesn't
        # account for the special steps taken for such a loop at code-
        # generation time (e.g. the way we ensure variables are given the
        # correct sharing attributes).
        local_options = options.copy() if options else {}
        local_options["force"] = True
        super().validate(node, options=local_options)


class GOceanOMPParallelLoopTrans(OMPParallelLoopTrans):

    '''GOcean specific OpenMP Do loop transformation. Adds GOcean
       specific validity checks (that supplied Loop is an inner or outer
       loop). Actual transformation is done by
       :py:class:`base class <OMPParallelLoopTrans>`.

        :param str omp_directive: choose which OpenMP loop directive to use. \
            Defaults to "do".
        :param str omp_schedule: the OpenMP schedule to use. Must be one of \
            'runtime', 'static', 'dynamic', 'guided' or 'auto'. Defaults to \
            'static'.

    '''
    def __init__(self, omp_directive="do", omp_schedule="static"):
        super().__init__(omp_directive=omp_directive,
                         omp_schedule=omp_schedule)

    def __str__(self):
        return "Add an OpenMP Parallel Do directive to a GOcean loop"

    def apply(self, node, options=None):
        ''' Perform GOcean-specific loop validity checks then call
        :py:meth:`OMPParallelLoopTrans.apply`.

        :param node: a Loop node from an AST.
        :type node: :py:class:`psyclone.psyir.nodes.Loop`
        :param options: a dictionary with options for transformations\
                        and validation.
        :type options: Optional[Dict[str, Any]]

        :raises TransformationError: if the supplied node is not an inner or\
            outer loop.

        '''
        self.validate(node, options=options)

        # Check we are either an inner or outer loop
        if node.loop_type not in ["inner", "outer"]:
            raise TransformationError(
                "Error in "+self.name+" transformation.  The requested loop"
                " is not of type inner or outer.")

        OMPParallelLoopTrans.apply(self, node)


class LFRicOMPLoopTrans(OMPLoopTrans):

    ''' LFRic specific orphan OpenMP loop transformation. Adds
    LFRic-specific validity checks.

    :param str omp_schedule: the OpenMP schedule to use. Must be one of \
        'runtime', 'static', 'dynamic', 'guided' or 'auto'. Defaults to \
        'static'.

    '''
    def __init__(self, omp_schedule="static"):
        super().__init__(omp_directive="do", omp_schedule=omp_schedule)

    def __str__(self):
        return "Add an OpenMP DO directive to an LFRic loop"

    def validate(self, node, options=None, **kwargs):
        ''' Perform LFRic specific loop validity checks for the
        OMPLoopTrans.

        :param node: the Node in the Schedule to check
        :type node: :py:class:`psyclone.psyir.nodes.Node`
        :param options: a dictionary with options for transformations \
                        and validation.
        :type options: Optional[Dict[str, Any]]
        :param bool options["reprod"]: \
            indicating whether reproducible reductions should be used. \
            By default the value from the config file will be used.

        :raises TransformationError: if an OMP loop transform would create \
            incorrect code.

        '''
        # Since this function potentially modifies the user's option
        # dictionary, create a copy:
        options = options.copy() if options else {}

        # Make sure the default is set:
        options["reprod"] = options.get("reprod",
                                        Config.get().reproducible_reductions)

        # This transformation allows to parallelise loops with potential
        # dependencies because we use cell colouring to guarantee that
        # neighbours are not updated at the same time.
        options["force"] = True
        super().validate(node, options=options)

        # If the loop is not already coloured then check whether or not
        # it should be
        if (node.loop_type not in ('cells_in_colour', 'tiles_in_colour',
                                   'cells_in_tile')
                and node.has_inc_arg()):
            raise TransformationError(
                f"Error in {self.name} transformation. The kernel has an "
                f"argument with INC access. Colouring is required.")

    def apply(self, node, options=None, **kwargs):
        ''' Apply LFRic specific OMPLoopTrans.

        :param node: the Node in the Schedule to check.
        :type node: :py:class:`psyclone.psyir.nodes.Node`
        :param options: a dictionary with options for transformations
                        and validation.
        :type options: Optional[dict[str, Any]]
        :param bool options["reprod"]:
                indicating whether reproducible reductions should be used.
                By default the value from the config file will be used.

        '''
        # Since this function potentially modifies the user's option
        # dictionary, create a copy:
        options = options.copy() if options else {}
        # Make sure the default is set:
        options["reprod"] = options.get("reprod",
                                        Config.get().reproducible_reductions)

        # This transformation allows to parallelise loops with potential
        # dependencies because we use cell colouring to guarantee that
        # neighbours are not updated at the same time.
        options["force"] = True

        super().apply(node, options)


class GOceanOMPLoopTrans(OMPLoopTrans):

    ''' GOcean-specific orphan OpenMP loop transformation. Adds GOcean
        specific validity checks (that the node is either an inner or outer
        Loop).

        :param str omp_directive: choose which OpenMP loop directive to use. \
            Defaults to "do".
        :param str omp_schedule: the OpenMP schedule to use. Must be one of \
            'runtime', 'static', 'dynamic', 'guided' or 'auto'. Defaults to \
            'static'.

        '''
    def __init__(self, omp_directive="do", omp_schedule="static"):
        super().__init__(omp_directive=omp_directive,
                         omp_schedule=omp_schedule)

    def __str__(self):
        return "Add the selected OpenMP loop directive to a GOcean loop"

    def validate(self, node, options=None, **kwargs):
        '''
        Checks that the supplied node is a valid target for parallelisation
        using OMP directives.

        :param node: the candidate loop for parallelising using OMP Do.
        :type node: :py:class:`psyclone.psyir.nodes.Loop`
        :param options: a dictionary with options for transformations.
        :type options: Optional[Dict[str, Any]]

        :raises TransformationError: if the loop_type of the supplied Loop is \
                                     not "inner" or "outer".

        '''
        super().validate(node, options=options)

        # Check we are either an inner or outer loop
        if node.loop_type not in ["inner", "outer"]:
            raise TransformationError("Error in "+self.name+" transformation."
                                      " The requested loop is not of type "
                                      "inner or outer.")


class ColourTrans(LoopTrans):
    '''
    Apply a colouring transformation to a loop (in order to permit a
    subsequent parallelisation over colours). For example:

    >>> invoke = ...
    >>> schedule = invoke.schedule
    >>>
    >>> ctrans = ColourTrans()
    >>>
    >>> # Colour all of the loops
    >>> for child in schedule.children:
    >>>     ctrans.apply(child)
    >>>
    >>> # Uncomment the following line to see a text view of the schedule
    >>> # print(schedule.view())

    '''
    def __str__(self):
        return "Split a loop into colours"

    def apply(self, node: Loop, options: Optional[Dict[str, Any]] = None,
              tiling: bool = False, **kwargs):
        '''
        Converts the Loop represented by :py:obj:`node` into a
        nested loop where the outer loop is over colours and the inner
        loop is over cells (or tiles and cells) of that colour.

        :param node: the loop to transform.
        :param options: options for the transformation.
        :param tiling: whether to enable colour tiling.

        '''
        # TODO #2668: Deprecate options dictionary
        if options:
            tiling = options.get("tiling", False)

        self.validate(node, options=options)

        if tiling:
            colours_loop = self._create_tiled_colours_loops(node)
        else:
            colours_loop = self._create_colours_loop(node)

        # Add this loop as a child of the original node's parent
        node.parent.addchild(colours_loop, index=node.position)

        # Add contents of node to the inner loop body.
        colours_loop.walk(Schedule)[-1].children.extend(
            node.loop_body.pop_all_children())

        # remove original loop
        node.detach()

    def _create_colours_loop(self, node):
        '''
        Creates a nested loop (colours, and cells of a given colour) to
        replace the supplied loop over cells.

        :param node: the loop for which to create a coloured version.
        :type node: :py:class:`psyclone.psyir.nodes.Loop`

        :returns: doubly-nested loop over colours and cells of a given colour.
        :rtype: :py:class:`psyclone.psyir.nodes.Loop`

        :raises NotImplementedError: this method must be overridden in an
                                     API-specific sub-class.
        '''
        raise InternalError("_create_colours_loop() must be overridden in an "
                            "API-specific sub-class.")

    def _create_tiled_colours_loops(self, node: Loop) -> Loop:
        '''
        Creates nested loop (colours, tiles of a given colour and cells) to
        replace the supplied loop over cells.

        :param node: the loop for which to create a coloured version.

        :returns: triply-nested loop over colours, tiles of a given colour,
            and cells.

        :raises NotImplementedError: this method must be overridden in an
                                     API-specific sub-class.
        '''
        raise InternalError("_create_tiled_colours_loops() must be overridden"
                            " in an API-specific sub-class.")


@transformation_documentation_wrapper
class LFRicColourTrans(ColourTrans):

    '''Split an LFRic loop over cells into colours so that it can be
    parallelised. For example:

    >>> from psyclone.parse.algorithm import parse
    >>> from psyclone.psyGen import PSyFactory
    >>> import transformations
    >>> import os
    >>> import pytest
    >>>
    >>> TEST_API = "lfric"
    >>> _,info=parse(os.path.join(os.path.dirname(os.path.abspath(__file__)),
    >>>              "tests", "test_files", "lfric",
    >>>              "4.6_multikernel_invokes.f90"),
    >>>              api=TEST_API)
    >>> psy = PSyFactory(TEST_API).create(info)
    >>> invoke = psy.invokes.get('invoke_0')
    >>> schedule = invoke.schedule
    >>>
    >>> ctrans = LFRicColourTrans()
    >>> otrans = LFRicOMPParallelLoopTrans()
    >>>
    >>> # Colour all of the loops
    >>> for child in schedule.children:
    >>>     ctrans.apply(child)
    >>>
    >>> # Then apply OpenMP to each of the colour loops
    >>> for child in schedule.children:
    >>>     otrans.apply(child.children[0])
    >>>
    >>> # Uncomment the following line to see a text view of the schedule
    >>> # print(schedule.view())

    Colouring in the LFRic API is subject to the following rules:

    * Only kernels which operate on 'CELL_COLUMN's and which increment a
      field on a continuous function space require colouring. Kernels that
      update a field on a discontinuous function space will cause this
      transformation to raise an exception. Kernels that only write to a field
      on a continuous function space also do not require colouring but are
      permitted.
    * A kernel may have at most one field with 'GH_INC' access.
    * A separate colour map will be required for each field that is coloured
      (if an invoke contains >1 kernel call).

    '''
    def __str__(self):
        return "Split an LFRic loop over cells into colours"

    def validate(self, node: LFRicLoop,
                 options: Optional[Dict[str, Any]] = None,
                 **kwargs):
        ''' Validate the transformation.

        :param node: the loop to transform.
        :param options: a dictionary with options for transformations.

        '''
        super().validate(node, options=options, **kwargs)

        # Check we need colouring
        const = LFRicConstants()
        if node.field_space.orig_name in \
           const.VALID_DISCONTINUOUS_NAMES:
            raise TransformationError(
                "Error in LFRicColour transformation. Loops iterating over "
                "a discontinuous function space are not currently supported.")

        # Colouring is only necessary (and permitted) if the loop is
        # over cells. Since this is the default it is represented by
        # an empty string.
        if node.loop_type != "":
            raise TransformationError(
                f"Error in LFRicColour transformation. Only loops over cells "
                f"may be coloured but this loop is over {node.loop_type}")

        # Check whether we have a field that has INC access
        if not node.has_inc_arg():
            # TODO generate a warning here as we don't need to colour
            # a loop that does not update a field with INC access
            pass

        # Check that we're not attempting to colour a loop that is
        # already within an OpenMP region (because the loop over
        # colours *must* be sequential)
        if node.ancestor(OMPDirective):
            raise TransformationError("Cannot have a loop over colours "
                                      "within an OpenMP parallel region.")

    def apply(self, node: LFRicLoop, options: Optional[Dict[str, Any]] = None,
              **kwargs):
        ''' Convert the given LFRic-specific loop into a double or triple
        nested loop where the outer loop iterates over colours and the inner
        loops iterates over cells or tile and cells. This enables safe
        parallelisation of the second loop.

        :param node: the loop to transform.
        :param options: a dictionary with options for transformations.

        '''
        self.validate(node, options=options, **kwargs)

        # Get the ancestor InvokeSchedule before applying the super() because
        # node will be detached
        sched = node.ancestor(LFRicInvokeSchedule)

        super().apply(node, options=options, **kwargs)

        # Update the information on the colourmaps required for the mesh(es) in
        # this invoke.
        if sched and sched.invoke:
            sched.invoke.meshes.colourmap_init()

    def _create_colours_loop(self, node):
        '''
        Creates a nested loop (colours, and cells of a given colour) which
        can be used to replace the supplied loop over cells.

        :param node: the loop for which to create a coloured version.
        :type node: :py:class:`psyclone.psyir.nodes.Loop`

        :returns: doubly-nested loop over colours and cells of a given colour.
        :rtype: :py:class:`psyclone.psyir.nodes.Loop`

        '''
        # Create a colours loop. This loops over colours and must be run
        # sequentially.
        colours_loop = node.__class__(parent=node.parent, loop_type="colours")
        colours_loop.field_space = node.field_space
        colours_loop.iteration_space = node.iteration_space
        colours_loop.set_lower_bound("start")
        colours_loop.set_upper_bound("ncolours")

        # Create a colour loop. This loops over cells of a particular colour
        # and can be run in parallel.
        colour_loop = node.__class__(parent=colours_loop.loop_body,
                                     loop_type="cells_in_colour")
        colour_loop.field_space = node.field_space
        colour_loop.field_name = node.field_name
        colour_loop.iteration_space = node.iteration_space
        colour_loop.set_lower_bound("start")
        colour_loop.kernel = node.kernel

        if node.upper_bound_name in LFRicConstants().HALO_ACCESS_LOOP_BOUNDS:
            # If the original loop went into the halo then this coloured loop
            # must also go into the halo.
            index = node.upper_bound_halo_depth
            colour_loop.set_upper_bound("colour_halo", index)
        else:
            # No halo access.
            colour_loop.set_upper_bound("ncolour")

        # Add this loop as a child of our loop over colours
        colours_loop.loop_body.addchild(colour_loop)

        return colours_loop

    def _create_tiled_colours_loops(self, node: Loop) -> Loop:
        '''
        Creates a nested loop hierarchy (colours, tiles and cells of a given
        colour inside a tile) which can be used to replace the supplied loop
        over cells.

        If it iterates over halos it will look like:

        do colour = 1, ntilecolours
          do tile = 1, last_halo_tile_per_colour(colour, hdepth)
            do cell =  1, last_halo_cell_per_colour_and_tile(tile, colour, hd)

        If it does not iterate over halos it will look like:

        do colour = 1, ntilecolours
          do tile = 1, last_edge_tile_per_colour(colour)
            do cell =  1, last_edge_cell_per_colour_and_tile(tile, colour)

        :param node: the loop for which to create a coloured version.

        :returns: triply-nested loop over colours and cells of a given colour.

        '''
        # Create a 'colours' loop. This loops over colours and must be run
        # sequentially.
        colours_loop = node.__class__(parent=node.parent, loop_type="colours")
        colours_loop.field_space = node.field_space
        colours_loop.iteration_space = node.iteration_space
        colours_loop.set_lower_bound("start")
        colours_loop.set_upper_bound("ntilecolours")

        # Create a 'tiles_in_colour' loop. This loops over tiles of a
        # particular colour and can be run in parallel.
        colour_loop = node.__class__(parent=colours_loop.loop_body,
                                     loop_type="tiles_in_colour")
        colour_loop.field_space = node.field_space
        colour_loop.field_name = node.field_name
        colour_loop.iteration_space = node.iteration_space
        colour_loop.set_lower_bound("start")
        colour_loop.kernel = node.kernel
        if node.upper_bound_name in LFRicConstants().HALO_ACCESS_LOOP_BOUNDS:
            # If the original loop went into the halo then this coloured loop
            # must also go into the halo.
            index = node.upper_bound_halo_depth
            colour_loop.set_upper_bound("ntiles_per_colour_halo", index)
        else:
            # No halo access.
            colour_loop.set_upper_bound("ntiles_per_colour")

        # Add this loop as a child of our loop over colours
        colours_loop.loop_body.addchild(colour_loop)

        # Create a cells loop. This loops over cells of a particular tile
        # and can be run in parallel.
        tile_loop = node.__class__(parent=colour_loop.loop_body,
                                   loop_type="cells_in_tile")
        tile_loop.field_space = node.field_space
        tile_loop.field_name = node.field_name
        tile_loop.iteration_space = node.iteration_space
        tile_loop.set_lower_bound("start")
        tile_loop.kernel = node.kernel
        if node.upper_bound_name in LFRicConstants().HALO_ACCESS_LOOP_BOUNDS:
            # If the original loop went into the halo then this coloured loop
            # must also go into the halo.
            index = node.upper_bound_halo_depth
            tile_loop.set_upper_bound("ncells_per_colour_and_tile_halo",
                                      index)
        else:
            # No halo access.
            tile_loop.set_upper_bound("ncells_per_colour_and_tile")

        # Add this loop as a child of our loop over colours
        colour_loop.loop_body.addchild(tile_loop)
        return colours_loop


class OMPSingleTrans(ParallelRegionTrans):
    '''
    Create an OpenMP SINGLE region by inserting directives. The most
    likely use case for this transformation is to wrap around task-based
    transformations. The parent region for this should usually also be
    a OMPParallelTrans.

    :param bool nowait: whether to apply a nowait clause to this \
                       transformation. The default value is False

    For example:

    >>> from psyclone.parse.algorithm import parse
    >>> from psyclone.psyGen import PSyFactory
    >>> api = "gocean"
    >>> ast, invokeInfo = parse(GOCEAN_SOURCE_FILE, api=api)
    >>> psy = PSyFactory(api).create(invokeInfo)
    >>>
    >>> from psyclone.transformations import OMPParallelTrans, OMPSingleTrans
    >>> singletrans = OMPSingleTrans()
    >>> paralleltrans = OMPParallelTrans()
    >>>
    >>> schedule = psy.invokes.get('invoke_0').schedule
    >>> # Uncomment the following line to see a text view of the schedule
    >>> # print(schedule.view())
    >>>
    >>> # Enclose all of these loops within a single OpenMP
    >>> # SINGLE region
    >>> singletrans.apply(schedule.children)
    >>> # Enclose all of these loops within a single OpenMP
    >>> # PARALLEL region
    >>> paralleltrans.apply(schedule.children)
    >>> # Uncomment the following line to see a text view of the schedule
    >>> # print(schedule.view())

    '''
    # The types of node that this transformation cannot enclose
    excluded_node_types = (CodeBlock, Return, ACCDirective,
                           psyGen.HaloExchange, OMPSerialDirective,
                           OMPParallelDirective)

    def __init__(self, nowait=False):
        super().__init__()
        # Set the type of directive that the base class will use
        self._directive_factory = self._directive
        # Store whether this single directive has a barrier or not
        self._omp_nowait = nowait

    def __str__(self):
        return "Insert an OpenMP Single region"

    @property
    def omp_nowait(self):
        ''' :returns: whether or not this Single region uses a nowait \
                      clause to remove the end barrier.
            :rtype: bool
        '''
        return self._omp_nowait

    @property
    def name(self):
        '''
        :returns: the name of this transformation.
        :rtype: str
        '''
        return "OMPSingleTrans"

    @omp_nowait.setter
    def omp_nowait(self, value):
        ''' Sets the nowait property that will be specified by
            this transformation. Checks that the value supplied in
            :py:obj:`value` is a bool

            :param bool value: whether this Single clause should have a \
                               nowait applied.

            :raises TypeError: if the value parameter is not a bool.

        '''
        if not isinstance(value, bool):
            raise TypeError(f"Expected nowait to be a bool "
                            f"but got a {type(value).__name__}")
        self._omp_nowait = value

    def _directive(self, children):
        '''
        Creates the type of directive needed for this sub-class of
        transformation.

        :param children: list of Nodes that will be the children of \
                         the created directive.
        :type children: list of :py:class:`psyclone.psyir.nodes.Node`

        :returns: The directive created for the OpenMP Single Directive
        :rtype: :py:class:`psyclone.psyGen.OMPSingleDirective`

        '''
        _directive = OMPSingleDirective(children=children,
                                        nowait=self.omp_nowait)
        return _directive

    def apply(self, node_list, options=None):
        # pylint: disable=arguments-renamed
        '''Apply the OMPSingleTrans transformation to the specified node in a
        Schedule.

        At code-generation time (when lowering is called) this node must be
        within (i.e. a child of) an OpenMP PARALLEL region.

        If the keyword "nowait" is specified in the options, it will cause a
        nowait clause to be added if it is set to True, otherwise no clause
        will be added.

        :param node_list: the supplied node or node list to which we will \
                          apply the OMPSingleTrans transformation
        :type node_list: (a list of) :py:class:`psyclone.psyir.nodes.Node`
        :param options: a list with options for transformations \
                        and validation.
        :type options: Optional[Dict[str, Any]]
        :param bool options["nowait"]:
                indicating whether or not to use a nowait clause on this \
                single region.

        '''
        if not options:
            options = {}
        if options.get("nowait") is not None:
            self.omp_nowait = options.get("nowait")

        super().apply(node_list, options)


class OMPMasterTrans(ParallelRegionTrans):
    '''
    Create an OpenMP MASTER region by inserting directives. The most
    likely use case for this transformation is to wrap around task-based
    transformations. Note that adding this directive requires a parent
    OpenMP parallel region (which can be inserted by OMPParallelTrans),
    otherwise it will produce an error in generation-time.

    For example:

    >>> from psyclone.parse.algorithm import parse
    >>> from psyclone.psyGen import PSyFactory
    >>> api = "gocean"
    >>> ast, invokeInfo = parse(GOCEAN_SOURCE_FILE, api=api)
    >>> psy = PSyFactory(api).create(invokeInfo)
    >>>
    >>> from psyclone.transformations import OMPParallelTrans, OMPMasterTrans
    >>> mastertrans = OMPMasterTrans()
    >>> paralleltrans = OMPParallelTrans()
    >>>
    >>> schedule = psy.invokes.get('invoke_0').schedule
    >>> # Uncomment the following line to see a text view of the schedule
    >>> # print(schedule.view())
    >>>
    >>> # Enclose all of these loops within a single OpenMP
    >>> # MASTER region
    >>> mastertrans.apply(schedule.children)
    >>> # Enclose all of these loops within a single OpenMP
    >>> # PARALLEL region
    >>> paralleltrans.apply(schedule.children)
    >>> # Uncomment the following line to see a text view of the schedule
    >>> # print(schedule.view())

    '''
    # The types of node that this transformation cannot enclose
    excluded_node_types = (CodeBlock, Return, ACCDirective,
                           psyGen.HaloExchange, OMPSerialDirective,
                           OMPParallelDirective)

    def __init__(self):
        super().__init__()
        # Set the type of directive that the base class will use
        self._directive_factory = OMPMasterDirective

    def __str__(self):
        return "Insert an OpenMP Master region"

    @property
    def name(self):
        '''
        :returns: the name of this transformation as a string.
        :rtype: str
        '''
        return "OMPMasterTrans"


class OMPParallelTrans(ParallelRegionTrans):
    '''
    Create an OpenMP PARALLEL region by inserting directives. For
    example:

    >>> from psyclone.parse.algorithm import parse
    >>> from psyclone.parse.utils import ParseError
    >>> from psyclone.psyGen import PSyFactory
    >>> from psyclone.errors import GenerationError
    >>> api = "gocean"
    >>> ast, invokeInfo = parse(GOCEAN_SOURCE_FILE, api=api)
    >>> psy = PSyFactory(api).create(invokeInfo)
    >>>
    >>> from psyclone.psyGen import TransInfo
    >>> t = TransInfo()
    >>> ltrans = t.get_trans_name('GOceanOMPLoopTrans')
    >>> rtrans = t.get_trans_name('OMPParallelTrans')
    >>>
    >>> schedule = psy.invokes.get('invoke_0').schedule
    >>> # Uncomment the following line to see a text view of the schedule
    >>> # print(schedule.view())
    >>>
    >>> # Apply the OpenMP Loop transformation to *every* loop
    >>> # in the schedule
    >>> for child in schedule.children:
    >>>     ltrans.apply(child)
    >>>
    >>> # Enclose all of these loops within a single OpenMP
    >>> # PARALLEL region
    >>> rtrans.apply(schedule.children)
    >>> # Uncomment the following line to see a text view of the schedule
    >>> # print(schedule.view())

    '''
    # The types of node that this transformation cannot enclose
    excluded_node_types = (CodeBlock, Return, ACCDirective,
                           psyGen.HaloExchange)

    def __init__(self):
        super().__init__()
        # Set the type of directive that the base class will use
        self._directive_factory = OMPParallelDirective.create

    def __str__(self):
        return "Insert an OpenMP Parallel region"

    @property
    def name(self):
        '''
        :returns: the name of this transformation as a string.
        :rtype: str
        '''
        return "OMPParallelTrans"

    def validate(self, node_list, options=None):
        '''
        Perform OpenMP-specific validation checks.

        :param node_list: list of Nodes to put within parallel region.
        :type node_list: list of :py:class:`psyclone.psyir.nodes.Node`
        :param options: a dictionary with options for transformations.
        :type options: Optional[Dict[str, Any]]
        :param bool options["node-type-check"]: this flag controls if the \
                type of the nodes enclosed in the region should be tested \
                to avoid using unsupported nodes inside a region.

        :raises TransformationError: if the target Nodes are already within \
                                     some OMP parallel region.
        '''
        if node_list[0].ancestor(OMPDirective):
            raise TransformationError("Error in OMPParallel transformation:" +
                                      " cannot create an OpenMP PARALLEL " +
                                      "region within another OpenMP region.")

        # Now call the general validation checks
        super().validate(node_list, options)


class ACCParallelTrans(ParallelRegionTrans):
    '''
    Create an OpenACC parallel region by inserting an 'acc parallel'
    directive.

    >>> from psyclone.psyGen import TransInfo
    >>> from psyclone.psyir.frontend.fortran import FortranReader
    >>> from psyclone.psyir.backend.fortran import FortranWriter
    >>> from psyclone.psyir.nodes import Loop
    >>> psyir = FortranReader().psyir_from_source("""
    ... program do_loop
    ...     real, dimension(10) :: A
    ...     integer i
    ...     do i = 1, 10
    ...       A(i) = i
    ...     end do
    ... end program do_loop
    ... """)
    >>> ptrans = TransInfo().get_trans_name('ACCParallelTrans')
    >>>
    >>> # Enclose the loop within a OpenACC PARALLEL region
    >>> ptrans.apply(psyir.walk(Loop))
    >>> print(FortranWriter()(psyir))
    program do_loop
      real, dimension(10) :: a
      integer :: i
    <BLANKLINE>
      !$acc parallel default(present)
      do i = 1, 10, 1
        a(i) = i
      enddo
      !$acc end parallel
    <BLANKLINE>
    end program do_loop
    <BLANKLINE>

    '''
    excluded_node_types = (CodeBlock, Return, PSyDataNode,
                           ACCDataDirective, ACCEnterDataDirective,
                           psyGen.HaloExchange)

    def __init__(self, default_present=True):
        super().__init__()
        if not isinstance(default_present, bool):
            raise TypeError(
                f"The provided 'default_present' argument must be a "
                f"boolean, but found '{default_present}'."
            )
        self._default_present = default_present

    def __str__(self):
        return "Insert an OpenACC Parallel region"

    def validate(self, node_list, options=None):
        '''
        Validate this transformation.

        :param node_list: a single Node or a list of Nodes.
        :type node_list: :py:class:`psyclone.psyir.nodes.Node` |
            List[:py:class:`psyclone.psyir.nodes.Node`]
        :param options: a dictionary with options for transformations.
        :type options: Optional[Dict[str, Any]]
        :param bool options["node-type-check"]: this flag controls if the
            type of the nodes enclosed in the region should be tested to
            avoid using unsupported nodes inside a region.
        :param bool options["default_present"]: this flag controls if the
            inserted directive should include the default_present clause.

        '''
        node_list = self.get_node_list(node_list)
        super().validate(node_list, options)
        if options is not None and "default_present" in options:
            if not isinstance(options["default_present"], bool):
                raise TransformationError(
                    f"The provided 'default_present' option must be a "
                    f"boolean, but found '{options['default_present']}'."
                )
        device_string = options.get("device_string", "") if options else ""
        for node in node_list:
            for call in node.walk(Call):
                if not call.is_available_on_device(device_string):
                    if isinstance(call, IntrinsicCall):
                        if device_string:
                            device_str = (f"on the '{device_string}' "
                                          f"accelerator device")
                        else:
                            device_str = "on the default accelerator device"
                        raise TransformationError(
                            f"'{call.intrinsic.name}' is not available "
                            f"{device_str}. Use the 'device_string' option to "
                            f"specify a different device."
                        )
                    raise TransformationError(
                        f"'{call.routine.name}' is not available on the "
                        f"accelerator device, and therefore it cannot "
                        f"be called from within an ACC parallel region.")

    def apply(self, target_nodes, options=None):
        '''
        Encapsulate given nodes with the ACCParallelDirective.

        :param target_nodes: a single Node or a list of Nodes.
        :type target_nodes: :py:class:`psyclone.psyir.nodes.Node` |
            List[:py:class:`psyclone.psyir.nodes.Node`]
        :param options: a dictionary with options for transformations.
        :type options: Optional[Dict[str, Any]]
        :param bool options["node-type-check"]: this flag controls if the
            type of the nodes enclosed in the region should be tested to
            avoid using unsupported nodes inside a region.
        :param bool options["default_present"]: this flag controls if the
            inserted directive should include the default_present clause.

        '''
        if not options:
            options = {}
        # Check whether we've been passed a list of nodes or just a
        # single node. If the latter then we create ourselves a
        # list containing just that node.
        node_list = self.get_node_list(target_nodes)
        self.validate(node_list, options)

        # Keep a reference to the parent of the nodes that are to be
        # enclosed within a parallel region. Also keep the index of
        # the first child to be enclosed as that will become the
        # position of the new !$omp parallel directive.
        node_parent = node_list[0].parent
        node_position = node_list[0].position

        # Create the parallel directive
        directive = ACCParallelDirective(
            children=[node.detach() for node in node_list])
        directive.default_present = options.get("default_present",
                                                self._default_present)

        # Add the region directive as a child of the parent
        # of the nodes being enclosed and at the original location
        # of the first of these nodes
        node_parent.addchild(directive, index=node_position)


class MoveTrans(Transformation):
    '''Provides a transformation to move a node in the tree. For
    example:

    >>> from psyclone.parse.algorithm import parse
    >>> from psyclone.psyGen import PSyFactory
    >>> ast,invokeInfo=parse("lfric.F90")
    >>> psy=PSyFactory("lfric").create(invokeInfo)
    >>> schedule=psy.invokes.get('invoke_v3_kernel_type').schedule
    >>> # Uncomment the following line to see a text view of the schedule
    >>> # print(schedule.view())
    >>>
    >>> from psyclone.transformations import MoveTrans
    >>> trans=MoveTrans()
    >>> trans.apply(schedule.children[0], schedule.children[2],
    ...             options = {"position":"after")
    >>> # Uncomment the following line to see a text view of the schedule
    >>> # print(schedule.view())

    Nodes may only be moved to a new location with the same parent
    and must not break any dependencies otherwise an exception is
    raised.'''

    def __str__(self):
        return "Move a node to a different location"

    @property
    def name(self):
        ''' Returns the name of this transformation as a string.'''
        return "Move"

    def validate(self, node, location, options=None):
        # pylint: disable=arguments-differ
        ''' validity checks for input arguments.

        :param node: the node to be moved.
        :type node: :py:class:`psyclone.psyir.nodes.Node`
        :param location: node before or after which the given node\
            should be moved.
        :type location: :py:class:`psyclone.psyir.nodes.Node`
        :param options: a dictionary with options for transformations.
        :type options: Optional[Dict[str, Any]]
        :param str options["position"]: either 'before' or 'after'.

        :raises TransformationError: if the given node is not an instance \
            of :py:class:`psyclone.psyir.nodes.Node`
        :raises TransformationError: if the location is not valid.
        '''

        # Check that the first argument is a Node
        if not isinstance(node, Node):
            raise TransformationError(
                "In the Move transformation apply method the first argument "
                "is not a Node")

        # Check new location conforms to any data dependencies
        # This also checks the location and position arguments
        if not options:
            options = {}
        position = options.get("position", "before")
        if not node.is_valid_location(location, position=position):
            raise TransformationError(
                "In the Move transformation apply method, data dependencies "
                "forbid the move to the new location")

    def apply(self, node, location, options=None):
        '''Move the node represented by :py:obj:`node` before location
        :py:obj:`location` (which is also a node) by default and after
        if the optional `position` argument is set to 'after'.

        :param node: the node to be moved.
        :type node: :py:class:`psyclone.psyir.nodes.Node`
        :param location: node before or after which the given node\
            should be moved.
        :type location: :py:class:`psyclone.psyir.nodes.Node`
        :param options: a dictionary with options for transformations.
        :type options: Optional[Dict[str, Any]]
        :param str options["position"]: either 'before' or 'after'.

        :raises TransformationError: if the given node is not an instance \
            of :py:class:`psyclone.psyir.nodes.Node`
        :raises TransformationError: if the location is not valid.

        '''
        # pylint:disable=arguments-differ

        self.validate(node, location, options)

        if not options:
            options = {}
        position = options.get("position", "before")

        parent = node.parent

        my_node = parent.children.pop(node.position)

        location_index = location.position
        if position == "before":
            location.parent.children.insert(location_index, my_node)
        else:
            location.parent.children.insert(location_index+1, my_node)


class LFRicRedundantComputationTrans(LoopTrans):
    '''This transformation allows the user to modify a loop's bounds so
    that redundant computation will be performed. Redundant
    computation can result in halo exchanges being modified, new halo
    exchanges being added or existing halo exchanges being removed.

    * This transformation should be performed before any
      parallelisation transformations (e.g. for OpenMP) to the loop in
      question and will raise an exception if this is not the case.

    * This transformation can not be applied to a loop containing a
      reduction and will again raise an exception if this is the case.

    * This transformation can only be used to add redundant
      computation to a loop, not to remove it.

    * This transformation allows a loop that is already performing
      redundant computation to be modified, but only if the depth is
      increased.

    '''
    def __str__(self):
        return "Change iteration space to perform redundant computation"

    def validate(self, node, options=None):
        '''Perform various checks to ensure that it is valid to apply the
        RedundantComputation transformation to the supplied node

        :param node: the supplied node on which we are performing\
                     validity checks
        :type node: :py:class:`psyclone.psyir.nodes.Node`
        :param options: a dictionary with options for transformations.
        :type options: Optional[Dict[str, Any]]
        :param int options["depth"]: the depth of the stencil if the value \
                     is provided and None if not.

        :raises TransformationError: if the parent of the loop is a\
            :py:class:`psyclone.psyir.nodes.Directive`.
        :raises TransformationError: if the parent of the loop is not a\
            :py:class:`psyclone.psyir.nodes.Loop` or a\
            :py:class:`psyclone.psyGen.LFRicInvokeSchedule`.
        :raises TransformationError: if the parent of the loop is a\
            :py:class:`psyclone.psyir.nodes.Loop` but the original loop does\
            not iterate over 'cells_in_colour'.
        :raises TransformationError: if the parent of the loop is a\
            :py:class:`psyclone.psyir.nodes.Loop` but the parent does not
            iterate over 'colours'.
        :raises TransformationError: if the parent of the loop is a\
            :py:class:`psyclone.psyir.nodes.Loop` but the parent's parent is\
            not a :py:class:`psyclone.psyGen.LFRicInvokeSchedule`.
        :raises TransformationError: if this transformation is applied\
            when distributed memory is not switched on.
        :raises TransformationError: if the loop does not iterate over\
            cells, dofs or colour.
        :raises TransformationError: if the loop contains a kernel that
            operates on halo cells.
        :raises TransformationError: if the transformation is setting the\
            loop to the maximum halo depth but the loop already computes\
            to the maximum halo depth.
        :raises TransformationError: if the transformation is setting the\
            loop to the maximum halo depth but the loop contains a stencil\
            access (as this would result in the field being accessed\
            beyond the halo depth).
        :raises TransformationError: if the supplied depth value is not an\
            integer.
        :raises TransformationError: if the supplied depth value is less\
            than 1.
        :raises TransformationError: if the supplied depth value is not\
            greater than 1 when a continuous loop is modified as this is\
            the minimum valid value.
        :raises TransformationError: if the supplied depth value is not\
            greater than the existing depth value, as we should not need\
            to undo existing transformations.
        :raises TransformationError: if a depth value has been supplied\
            but the loop has already been set to the maximum halo depth.

        '''
        # pylint: disable=too-many-branches
        # check node is a loop
        super().validate(node, options=options)

        # Check loop's parent is the InvokeSchedule, or that it is nested
        # in a colours loop and perform other colour(s) loop checks,
        # otherwise halo exchange placement might fail. The only
        # current example where the placement would fail is when
        # directives have already been added. This could be fixed but
        # it actually makes sense to require redundant computation
        # transformations to be applied before adding directives so it
        # is not particularly important.
        dir_node = node.ancestor(Directive)
        if dir_node:
            raise TransformationError(
                f"In the LFRicRedundantComputation transformation apply "
                f"method the supplied loop is sits beneath a directive of "
                f"type {type(dir_node)}. Redundant computation must be applied"
                f" before directives are added.")
        if not (isinstance(node.parent, LFRicInvokeSchedule) or
                isinstance(node.parent.parent, Loop)):
            raise TransformationError(
                f"In the LFRicRedundantComputation transformation "
                f"apply method the parent of the supplied loop must be the "
                f"LFRicInvokeSchedule, or a Loop, but found "
                f"{type(node.parent)}")
        if isinstance(node.parent.parent, Loop):
            if node.loop_type != "cells_in_colour":
                raise TransformationError(
                    f"In the LFRicRedundantComputation transformation "
                    f"apply method, if the parent of the supplied Loop is "
                    f"also a Loop then the supplied Loop must iterate over "
                    f"'cells_in_colour', but found '{node.loop_type}'")
            if node.parent.parent.loop_type != "colours":
                raise TransformationError(
                    f"In the LFRicRedundantComputation transformation "
                    f"apply method, if the parent of the supplied Loop is "
                    f"also a Loop then the parent must iterate over "
                    f"'colours', but found '{node.parent.parent.loop_type}'")
            if not isinstance(node.parent.parent.parent, LFRicInvokeSchedule):
                raise TransformationError(
                    f"In the LFRicRedundantComputation transformation "
                    f"apply method, if the parent of the supplied Loop is "
                    f"also a Loop then the parent's parent must be the "
                    f"LFRicInvokeSchedule, but found {type(node.parent)}")
        if not Config.get().distributed_memory:
            raise TransformationError(
                "In the LFRicRedundantComputation transformation apply "
                "method distributed memory must be switched on")

        # loop must iterate over cell-column, dof or cell-in-colour. Note, an
        # empty loop_type iterates over cell-columns.
        if node.loop_type not in ["", "dof", "cells_in_colour"]:
            raise TransformationError(
                f"In the LFRicRedundantComputation transformation apply "
                f"method the loop type must be one of '' (cell-columns), 'dof'"
                f" or 'cells_in_colour', but found '{node.loop_type}'")

        for kern in node.kernels():
            if "halo" in kern.iterates_over:
                raise TransformationError(
                    f"Cannot apply the {self.name} transformation to kernels "
                    f"that operate on halo cells but kernel '{kern.name}' "
                    f"operates on '{kern.iterates_over}'.")

        # We don't currently support the application of transformations to
        # loops containing inter-grid kernels
        check_intergrid(node)
        const = LFRicConstants()

        if not options:
            options = {}
        depth = options.get("depth")
        if depth is None:
            if node.upper_bound_name in const.HALO_ACCESS_LOOP_BOUNDS:
                if not node.upper_bound_halo_depth:
                    raise TransformationError(
                        "In the LFRicRedundantComputation transformation "
                        "apply method the loop is already set to the maximum "
                        "halo depth so this transformation does nothing")
                for call in node.kernels():
                    for arg in call.arguments.args:
                        if arg.stencil:
                            raise TransformationError(
                                f"In the LFRicRedundantComputation "
                                f"transformation apply method the loop "
                                f"contains field '{arg.name}' with a stencil "
                                f"access in kernel '{call.name}', so it is "
                                f"invalid to set redundant computation to "
                                f"maximum depth")
        else:
            if not isinstance(depth, int):
                raise TransformationError(
                    f"In the LFRicRedundantComputation transformation "
                    f"apply method the supplied depth should be an integer but"
                    f" found type '{type(depth)}'")
            if depth < 1:
                raise TransformationError(
                    "In the LFRicRedundantComputation transformation "
                    "apply method the supplied depth is less than 1")

            if node.upper_bound_name in const.HALO_ACCESS_LOOP_BOUNDS:
                if node.upper_bound_halo_depth:
                    if isinstance(node.upper_bound_halo_depth, Literal):
                        upper_bound = int(node.upper_bound_halo_depth.value)
                        if upper_bound >= depth:
                            raise TransformationError(
                                f"In the LFRicRedundantComputation "
                                f"transformation apply method the supplied "
                                f"depth ({depth}) must be greater than the "
                                f"existing halo depth ({upper_bound})")
                else:
                    raise TransformationError(
                        "In the LFRicRedundantComputation transformation "
                        "apply method the loop is already set to the maximum "
                        "halo depth so can't be set to a fixed value")

    def apply(self, loop, options=None):
        # pylint:disable=arguments-renamed
        '''Apply the redundant computation transformation to the loop
        :py:obj:`loop`. This transformation can be applied to loops iterating
        over 'cells or 'dofs'. if :py:obj:`depth` is set to a value then the
        value will be the depth of the field's halo over which redundant
        computation will be performed. If :py:obj:`depth` is not set to a
        value then redundant computation will be performed to the full depth
        of the field's halo.

        :param loop: the loop that we are transforming.
        :type loop: :py:class:`psyclone.psyGen.LFRicLoop`
        :param options: a dictionary with options for transformations.
        :type options: Optional[Dict[str, Any]]
        :param int options["depth"]: the depth of the stencil. Defaults \
                to None.

        '''
        self.validate(loop, options=options)
        if not options:
            options = {}
        depth = options.get("depth")

        if loop.loop_type == "":
            # Loop is over cells
            loop.set_upper_bound("cell_halo", depth)
        elif loop.loop_type == "cells_in_colour":
            # Loop is over cells of a single colour
            loop.set_upper_bound("colour_halo", depth)
        elif loop.loop_type == "dof":
            loop.set_upper_bound("dof_halo", depth)
        else:
            raise TransformationError(
                f"Unsupported loop_type '{loop.loop_type}' found in "
                f"LFRicRedundant ComputationTrans.apply()")
        # Add/remove halo exchanges as required due to the redundant
        # computation
        loop.update_halo_exchanges()


class LFRicAsyncHaloExchangeTrans(Transformation):
    '''Splits a synchronous halo exchange into a halo exchange start and
    halo exchange end. For example:

    >>> from psyclone.parse.algorithm import parse
    >>> from psyclone.psyGen import PSyFactory
    >>> api = "lfric"
    >>> ast, invokeInfo = parse("file.f90", api=api)
    >>> psy=PSyFactory(api).create(invokeInfo)
    >>> schedule = psy.invokes.get('invoke_0').schedule
    >>> # Uncomment the following line to see a text view of the schedule
    >>> # print(schedule.view())
    >>>
    >>> from psyclone.transformations import LFRicAsyncHaloExchangeTrans
    >>> trans = LFRicAsyncHaloExchangeTrans()
    >>> trans.apply(schedule.children[0])
    >>> # Uncomment the following line to see a text view of the schedule
    >>> # print(schedule.view())

    '''

    def __str__(self):
        return "Changes a synchronous halo exchange into an asynchronous one."

    @property
    def name(self):
        '''
        :returns: the name of this transformation as a string.
        :rtype: str
        '''
        return "LFRicAsyncHaloExchangeTrans"

    def apply(self, node, options=None):
        '''Transforms a synchronous halo exchange, represented by a
        HaloExchange node, into an asynchronous halo exchange,
        represented by HaloExchangeStart and HaloExchangeEnd nodes.

        :param node: a synchronous haloexchange node.
        :type node: :py:obj:`psyclone.psygen.HaloExchange`
        :param options: a dictionary with options for transformations.
        :type options: Optional[Dict[str, Any]]

        '''
        self.validate(node, options)

        # add asynchronous start and end halo exchanges and initialise
        # them using information from the existing synchronous halo
        # exchange
        # pylint: disable=protected-access
        node.parent.addchild(
            LFRicHaloExchangeStart(
                node.field, check_dirty=node._check_dirty,
                vector_index=node.vector_index, parent=node.parent),
            index=node.position)
        node.parent.addchild(
            LFRicHaloExchangeEnd(
                node.field, check_dirty=node._check_dirty,
                vector_index=node.vector_index, parent=node.parent),
            index=node.position)

        # remove the existing synchronous halo exchange
        node.detach()

    def validate(self, node, options):
        # pylint: disable=signature-differs
        '''Internal method to check whether the node is valid for this
        transformation.

        :param node: a synchronous Halo Exchange node
        :type node: :py:obj:`psyclone.psygen.HaloExchange`
        :param options: a dictionary with options for transformations.
        :type options: Optional[Dict[str, Any]]

        :raises TransformationError: if the node argument is not a
                         HaloExchange (or subclass thereof)

        '''
        if not isinstance(node, psyGen.HaloExchange) or \
           isinstance(node, (LFRicHaloExchangeStart, LFRicHaloExchangeEnd)):
            raise TransformationError(
                f"Error in LFRicAsyncHaloExchange transformation. Supplied"
                f" node must be a synchronous halo exchange but found "
                f"'{type(node)}'.")


class LFRicKernelConstTrans(Transformation):
    '''Modifies a kernel so that the number of dofs, number of layers and
    number of quadrature points are fixed in the kernel rather than
    being passed in by argument.

    >>> from psyclone.parse.algorithm import parse
    >>> from psyclone.psyGen import PSyFactory
    >>> api = "lfric"
    >>> ast, invokeInfo = parse("file.f90", api=api)
    >>> psy=PSyFactory(api).create(invokeInfo)
    >>> schedule = psy.invokes.get('invoke_0').schedule
    >>> # Uncomment the following line to see a text view of the schedule
    >>> # print(schedule.view())
    >>>
    >>> from psyclone.transformations import LFRicKernelConstTrans
    >>> trans = LFRicKernelConstTrans()
    >>> for kernel in schedule.coded_kernels():
    >>>     trans.apply(kernel, number_of_layers=150)
    >>>     kernel_schedule = kernel.get_callees()[0]
    >>>     # Uncomment the following line to see a text view of the
    >>>     # symbol table
    >>>     # print(kernel_schedule.symbol_table.view())

    '''

    # ndofs per 3D cell for different function spaces on a quadrilateral
    # element for different orders. Formulas kindly provided by Tom Melvin and
    # Thomas Gibson (modified in 2024 to reflect splitting of element orders).
    # See the Qr table at http://femtable.org/background.html,
    # for computed values of w0, w1, w2 and w3 up to order 7.
    # Note: w2*trace spaces have dofs only on cell faces and no volume dofs.
    # As there is currently no dedicated structure for face dofs in kernel
    # constants, w2*trace dofs are included here. w2*trace ndofs formulas
    # require the number of reference element faces in the horizontal (4)
    # for w2htrace space, in the vertical (2) for w2vtrace space and all (6)
    # for w2trace space.

    space_to_dofs = {"w3":       (lambda k_h, k_v: (k_h+1)*(k_h+1)*(k_v+1)),
                     "w2":       (lambda k_h, k_v: 2*(k_h+2)*(k_h+1)*(k_v+1)
                                  + (k_h+1)*(k_h+1)*(k_v+2)),
                     "w1":       (lambda k_h, k_v: 2*(k_h+1)*(k_h+2)*(k_v+2)
                                  + (k_h+2)*(k_h+2)*(k_v+1)),
                     "w0":       (lambda k_h, k_v: (k_h+2)*(k_h+2)*(k_v+2)),
                     "wtheta":   (lambda k_h, k_v: (k_h+1)*(k_h+1)*(k_v+2)),
                     "w2h":      (lambda k_h, k_v: 2*(k_h+1)*(k_h+2)*(k_v+1)),
                     "w2v":      (lambda k_h, k_v: (k_h+1)*(k_h+1)*(k_v+2)),
                     "w2broken": (lambda k_h, k_v: 2*(k_h+1)*(k_h+2)*(k_v+1)
                                  + (k_h+1)*(k_h+1)*(k_v+2)),
                     "wchi":     (lambda k_h, k_v: (k_h+1)*(k_h+1)*(k_v+1)),
                     "w2trace":  (lambda k_h, k_v: 4*(k_h+1)*(k_v+1)
                                  + 2*(k_h+1)**2),
                     "w2htrace": (lambda k_h, k_v: 4*(k_h+1)*(k_v+1)),
                     "w2vtrace": (lambda k_h, k_v: 2*(k_h+1)**2)}

    def __str__(self):
        return ("Makes the number of degrees of freedom, the number of "
                "quadrature points and the number of layers constant in "
                "a Kernel.")

    @property
    def name(self):
        '''
        :returns: the name of this transformation as a string.
        :rtype: str
        '''
        return "LFRicKernelConstTrans"

    def apply(self, node, options=None):
        # pylint: disable=too-many-statements, too-many-locals
        '''Transforms a kernel so that the values for the number of degrees of
        freedom (if valid values for the element_order_h and element_order_v
        args are provided), the number of quadrature points (if the quadrature
        arg is set to True) and the number of layers (if a valid value
        for the number_of_layers arg is provided) are constant in a
        kernel rather than being passed in by argument.

        The "cellshape", "element_order_h", "element_order_v" and
        "number_of_layers" arguments are provided to mirror the namelist values
        that are input into an LFRic model when it is run.

        Quadrature support is currently limited to XYoZ in ths
        transformation. In the case of XYoZ the number of quadrature
        points in the horizontal are set to element_order_h+3, and in the
        vertical to element_order_v+3. These values are set in the LFRic
        infrastructure, so their value is derived.

        :param node: a kernel node.
        :type node: :py:obj:`psyclone.domain.lfric.LFRicKern`
        :param options: a dictionary with options for transformations.
        :type options: Optional[Dict[str, Any]]
        :param str options["cellshape"]: the shape of the cells. This is
            provided as it helps determine the number of dofs a field has
            for a particular function space. Currently only "quadrilateral"
            is supported which is also the default value.
        :param int options["element_order_h"]: the polynomial order of the
            cell in the horizontal. In combination with cellshape and
            element_order_v, this determines the number of dofs a field has
            for a particular function space. If it is set to None (the
            default), then the dofs values are not set as constants in the
            kernel, otherwise they are.
        :param int options["element_order_v"]: the polynomial order of the
            cell in the vertical. In combination with cellshape and
            element_order_h, this determines the number of dofs a field has
            for a particular function space. If it is set to None (the
            default), then the dofs values are not set as constants in the
            kernel, otherwise they are.
        :param int options["number_of_layers"]: the number of vertical
            layers in the LFRic model mesh used for this particular run. If
            this is set to None (the default) then the nlayers value is not
            set as a constant in the kernel, otherwise it is.
        :param bool options["quadrature"]: whether the number of quadrature
            points values are set as constants in the kernel (True) or not
            (False). The default is False.

        '''
        # --------------------------------------------------------------------
        def make_constant(symbol_table, arg_position, value,
                          function_space=None):
            '''Utility function that modifies the argument at position
            'arg_position' into a compile-time constant with value
            'value'.

            :param symbol_table: the symbol table for the kernel holding
                the argument that is going to be modified.
            :type symbol_table: :py:class:`psyclone.psyir.symbols.SymbolTable`
            :param int arg_position: the argument's position in the
                argument list.
            :param value: the constant value that this argument is going to
                be given. Its type depends on the type of the argument.
            :type value: int, str or bool
            :type str function_space: the name of the function space if there
                is a function space associated with this argument. Defaults
                to None.

            '''
            arg_index = arg_position - 1
            try:
                symbol = symbol_table.argument_list[arg_index]
            except IndexError as err:
                raise TransformationError(
                    f"The argument index '{arg_index}' is greater than the "
                    f"number of arguments "
                    f"'{len(symbol_table.argument_list)}'.") from err
            # Perform some basic checks on the argument to make sure
            # it is the expected type
            if not isinstance(symbol.datatype, ScalarType):
                raise TransformationError(
                    f"Expected entry to be a scalar argument but found "
                    f"'{type(symbol.datatype).__name__}'.")
            if symbol.datatype.intrinsic != ScalarType.Intrinsic.INTEGER:
                raise TransformationError(
                    f"Expected entry to be a scalar integer argument "
                    f"but found '{symbol.datatype}'.")
            if symbol.is_constant:
                raise TransformationError(
                    "Expected entry to be a scalar integer argument "
                    "but found a constant.")

            # Create a new symbol with a known constant value then swap
            # it with the argument. The argument then becomes xxx_dummy
            # and is unused within the kernel body.
            orig_name = symbol.name
            new_name = symbol_table.next_available_name(f"{orig_name}_dummy")
            local_symbol = DataSymbol(new_name, INTEGER_TYPE,
                                      is_constant=True, initial_value=value)
            symbol_table.add(local_symbol)
            symbol_table.swap_symbol_properties(symbol, local_symbol)

            if function_space:
                print(f"    Modified {orig_name}, arg position {arg_position},"
                      f" function space {function_space}, value {value}.")
            else:
                print(f"    Modified {orig_name}, arg position {arg_position},"
                      f" value {value}.")
        # --------------------------------------------------------------------

        self.validate(node, options)

        if not options:
            options = {}
        number_of_layers = options.get("number_of_layers", None)
        quadrature = options.get("quadrature", False)
        element_order_h = options.get("element_order_h", None)
        element_order_v = options.get("element_order_v", None)
        kernel = node

        arg_list_info = KernCallArgList(kernel)
        arg_list_info.generate()
        try:
            kernel_schedules = kernel.get_callees()
        except NotImplementedError as excinfo:
            raise TransformationError(
                f"Failed to parse kernel '{kernel.name}'. Error reported was "
                f"'{excinfo}'.") from excinfo

        for kernel_schedule in kernel_schedules:
            symbol_table = kernel_schedule.symbol_table
            if number_of_layers:
                make_constant(symbol_table, arg_list_info.nlayers_positions[0],
                              number_of_layers)

        if quadrature and arg_list_info.nqp_positions:
            # TODO #705 - support the transformation of kernels requiring
            # other quadrature types (face/edge, multiple).
            if kernel.eval_shapes == ["gh_quadrature_xyoz"]:
                make_constant(symbol_table,
                              arg_list_info.nqp_positions[0]["horizontal"],
                              element_order_h+3)
                make_constant(symbol_table,
                              arg_list_info.nqp_positions[0]["vertical"],
                              element_order_v+3)
            else:
                raise TransformationError(
                    f"Error in LFRicKernelConstTrans transformation. "
                    f"Support is currently limited to 'xyoz' quadrature but "
                    f"found {kernel.eval_shapes}.")

        const = LFRicConstants()
        if (element_order_h is not None) and (element_order_h is not None):
            # Modify the symbol table for degrees of freedom here.
            for info in arg_list_info.ndf_positions:
                if (info.function_space.lower() in
                        (const.VALID_ANY_SPACE_NAMES +
                         const.VALID_ANY_DISCONTINUOUS_SPACE_NAMES +
                         ["any_w2"])):
                    # skip any_space_*, any_discontinuous_space_* and any_w2
                    print(f"    Skipped dofs, arg position {info.position}, "
                          f"function space {info.function_space}")
                else:
                    try:
                        ndofs = LFRicKernelConstTrans. \
                                space_to_dofs[
                                    info.function_space](element_order_h,
                                                         element_order_v)
                    except KeyError as err:
                        raise InternalError(
                            f"Error in LFRicKernelConstTrans "
                            f"transformation. Unsupported function space "
                            f"'{info.function_space}' found. Expecting one of "
                            f"""{LFRicKernelConstTrans.
                                 space_to_dofs.keys()}.""") from err
                    make_constant(symbol_table, info.position, ndofs,
                                  function_space=info.function_space)

        # Flag that the kernel has been modified
        kernel.modified = True

    def validate(self, node, options=None):
        '''This method checks whether the input arguments are valid for
        this transformation.

        :param node: an LFRic kernel node.
        :type node: :py:obj:`psyclone.domain.lfric.LFRicKern`
        :param options: a dictionary with options for transformations.
        :type options: Optional[Dict[str, Any]]
        :param str options["cellshape"]: the shape of the elements/cells.
        :param int options["element_order_h"]: the horizontal order of the\
               elements/cells.
        :param int options["element_order_v"]: the vertical order of the\
               elements/cells.
        :param int options["number_of_layers"]: the number of layers to use.
        :param bool options["quadrature"]: whether quadrature dimension sizes \
            should or shouldn't be set as constants in a kernel.

        :raises TransformationError: if the node argument is not a \
            lFRic kernel, the cellshape argument is not set to \
            "quadrilateral", the element_order_h or element_order_v arguments\
            are not a 0 or a positive integer, the number of layers argument\
            is not a positive integer, the quadrature argument is not a\
            boolean, neither element orders nor number of layers arguments are\
            set (as the transformation would then do nothing), or the \
            quadrature argument is True but the element order is not \
            provided (as the former needs the latter).

        '''
        if not isinstance(node, LFRicKern):
            raise TransformationError(
                f"Error in LFRicKernelConstTrans transformation. Supplied "
                f"node must be an LFRic kernel but found '{type(node)}'.")

        if not options:
            options = {}
        cellshape = options.get("cellshape", "quadrilateral")
        element_order_h = options.get("element_order_h", None)
        element_order_v = options.get("element_order_v", None)
        number_of_layers = options.get("number_of_layers", None)
        quadrature = options.get("quadrature", False)
        if cellshape.lower() != "quadrilateral":
            # Only quadrilaterals are currently supported
            raise TransformationError(
                f"Error in LFRicKernelConstTrans transformation. Supplied "
                f"cellshape must be set to 'quadrilateral' but found "
                f"'{cellshape}'.")

        if (element_order_h is not None and element_order_v is not None) and \
            (not isinstance(element_order_h, int) or
             not isinstance(element_order_v, int) or
             element_order_h < 0 or
             element_order_v < 0):
            # element order must be 0 or a positive integer
            raise TransformationError(
                f"Error in LFRicKernelConstTrans transformation. The "
                f"element_order_h and element_order_v argument must be >= 0 "
                f"but found element_order_h = '{element_order_h}', "
                f"element_order_v = '{element_order_v}'.")

        if number_of_layers is not None and \
           (not isinstance(number_of_layers, int) or number_of_layers < 1):
            # number of layers must be a positive integer
            raise TransformationError(
                f"Error in LFRicKernelConstTrans transformation. The "
                f"number_of_layers argument must be > 0 but found "
                f"'{number_of_layers}'.")

        if quadrature not in [False, True]:
            # quadrature must be a boolean value
            raise TransformationError(
                f"Error in LFRicKernelConstTrans transformation. The "
                f"quadrature argument must be boolean but found "
                f"'{quadrature}'.")

        if (element_order_h is None or element_order_v is None) and \
                not number_of_layers:
            # As a minimum, element orders or number of layers must have
            # values.
            raise TransformationError(
                "Error in LFRicKernelConstTrans transformation. At least "
                "one of [element_order_h, element_order_v] or "
                "number_of_layers must be set otherwise this transformation "
                "does nothing.")

        if quadrature and (element_order_h is None or element_order_v is None):
            # if quadrature then element order
            raise TransformationError(
                "Error in LFRicKernelConstTrans transformation. If "
                "quadrature is set then both element_order_h and "
                "element_order_v must also be set (as the values of the "
                "former are derived from the latter.")


class ACCEnterDataTrans(Transformation):
    '''
    Adds an OpenACC "enter data" directive to a Schedule.
    For example:

    >>> from psyclone.parse.algorithm import parse
    >>> from psyclone.psyGen import PSyFactory
    >>> api = "gocean"
    >>> ast, invokeInfo = parse(GOCEAN_SOURCE_FILE, api=api)
    >>> psy = PSyFactory(api).create(invokeInfo)
    >>>
    >>> from psyclone.transformations import \
        ACCEnterDataTrans, ACCLoopTrans, ACCParallelTrans
    >>> dtrans = ACCEnterDataTrans()
    >>> ltrans = ACCLoopTrans()
    >>> ptrans = ACCParallelTrans()
    >>>
    >>> schedule = psy.invokes.get('invoke_0').schedule
    >>> # Uncomment the following line to see a text view of the schedule
    >>> # print(schedule.view())
    >>>
    >>> # Apply the OpenACC Loop transformation to *every* loop in the schedule
    >>> for child in schedule.children[:]:
    ...     ltrans.apply(child)
    >>>
    >>> # Enclose all of these loops within a single OpenACC parallel region
    >>> ptrans.apply(schedule)
    >>>
    >>> # Add an enter data directive
    >>> dtrans.apply(schedule)
    >>>
    >>> # Uncomment the following line to see a text view of the schedule
    >>> # print(schedule.view())

    '''
    def __str__(self):
        return "Adds an OpenACC 'enter data' directive"

    @property
    def name(self):
        '''
        :returns: the name of this transformation.
        :rtype: str
        '''
        return "ACCEnterDataTrans"

    def apply(self, node: Schedule, options: Optional[Dict[str, Any]] = {}):
        '''Adds an OpenACC "enter data" directive to the invoke associated
        with the supplied Schedule. Any fields accessed by OpenACC kernels
        within this schedule will be added to this data region in
        order to ensure they remain on the target device.

        :param node: schedule to which to add an "enter data" directive.
        :param options: a dictionary with options for transformations.
        :param options["async_queue"]: force the transformation to use the
            specified async stream if not False.
        :type options["async_queue"]: Union[bool, int]

        '''
        sched = node
        # Ensure that the proposed transformation is valid
        self.validate(sched, options)

        # pylint: disable=import-outside-toplevel
        if isinstance(sched, LFRicInvokeSchedule):
            from psyclone.lfric import LFRicACCEnterDataDirective as \
                AccEnterDataDir
        elif isinstance(sched, GOInvokeSchedule):
            from psyclone.gocean1p0 import GOACCEnterDataDirective as \
                AccEnterDataDir
        else:
            from psyclone.psyir.nodes import ACCEnterDataDirective as \
                AccEnterDataDir

        # Find the position of the first child statement of the current
        # schedule which contains an OpenACC compute construct.
        posn = 0
        directive_cls = (ACCParallelDirective, ACCKernelsDirective)
        directive = sched.walk(directive_cls, stop_type=directive_cls)
        if directive:
            current = directive[0]
            while current not in sched.children:
                current = current.parent
            posn = sched.children.index(current)

        # extract async. Default to False.
        async_queue = options.get('async_queue', False)

        # check
        self.check_child_async(sched, async_queue)

        # Add the directive at the position determined above, i.e. just before
        # the first statement containing an OpenACC compute construct.
        data_dir = AccEnterDataDir(parent=sched, children=[],
                                   async_queue=async_queue)
        sched.addchild(data_dir, index=posn)

    def check_child_async(self, sched, async_queue):
        '''
        Common function to check that all kernel/parallel childs have the
        same async queue.

        :param sched: schedule to which to add an "enter data" directive.
        :type sched: sub-class of :py:class:`psyclone.psyir.nodes.Schedule`

        :param async_queue: The async queue to expect in childs.
        :type async_queue: \
            Optional[bool,int,:py:class:`psyclone.core.Reference`]
        '''
        qval = ACCAsyncMixin.convert_queue(async_queue)
        directive_cls = (ACCParallelDirective, ACCKernelsDirective)
        for dirv in sched.walk(directive_cls):
            if qval != dirv.async_queue:
                raise TransformationError(
                    'Try to make an ACCEnterDataTrans with async_queue '
                    'different than the one in child kernels !')

    def validate(self, sched, options={}):
        # pylint: disable=arguments-differ, arguments-renamed
        '''
        Check that we can safely apply the OpenACC enter-data transformation
        to the supplied Schedule.

        :param sched: Schedule to which to add an "enter data" directive.
        :type sched: sub-class of :py:class:`psyclone.psyir.nodes.Schedule`
        :param options: a dictionary with options for transformations.
        :type options: Optional[Dict[str, Any]]

        :raises TransformationError: if passed something that is not a \
            (subclass of) :py:class:`psyclone.psyir.nodes.Schedule`.

        '''
        super().validate(sched, options)

        if not isinstance(sched, Schedule):
            raise TransformationError("Cannot apply an OpenACC enter data "
                                      "directive to something that is not a "
                                      "Schedule")

        # Check that we don't already have a data region of any sort
        directive_cls = (ACCDataDirective, ACCEnterDataDirective)
        if sched.walk(directive_cls, stop_type=directive_cls):
            raise TransformationError("Schedule already has an OpenACC data "
                                      "region - cannot add an enter data.")

        async_queue = options.get('async_queue', False)

        # check consistency with childs about async_queue
        self.check_child_async(sched, async_queue)


class ACCRoutineTrans(Transformation, MarkRoutineForGPUMixin):
    '''
    Transform a kernel or routine by adding a "!$acc routine" directive
    (causing it to be compiled for the OpenACC accelerator device).
    For example:

    >>> from psyclone.parse.algorithm import parse
    >>> from psyclone.psyGen import PSyFactory
    >>> api = "gocean"
    >>> ast, invokeInfo = parse(GOCEAN_SOURCE_FILE, api=api)
    >>> psy = PSyFactory(api).create(invokeInfo)
    >>>
    >>> from psyclone.transformations import ACCRoutineTrans
    >>> rtrans = ACCRoutineTrans()
    >>>
    >>> schedule = psy.invokes.get('invoke_0').schedule
    >>> # Uncomment the following line to see a text view of the schedule
    >>> # print(schedule.view())
    >>> kern = schedule.children[0].children[0].children[0]
    >>> # Transform the kernel
    >>> rtrans.apply(kern)

    '''
    def apply(self, node, options=None):
        '''
        Add the '!$acc routine' OpenACC directive into the code of the
        supplied Kernel (in a PSyKAl API such as GOcean or LFRic) or directly
        in the supplied Routine.

        :param node: the kernel call or routine implementation to transform.
        :type node: :py:class:`psyclone.psyGen.Kern` |
                    :py:class:`psyclone.psyir.nodes.Routine`
        :param options: a dictionary with options for transformations.
        :type options: Optional[Dict[str, Any]]
        :param bool options["force"]: whether to allow routines with
            CodeBlocks to run on the GPU.
        :param str options["parallelism"]: the level of parallelism that the
            target routine (or a callee) exposes. One of "seq" (the default),
            "vector", "worker" or "gang".
        :param str options["device_string"]: provide a compiler-platform
            identifier.

        '''
        # Check that we can safely apply this transformation
        self.validate(node, options)

        if isinstance(node, Kern):
            # Flag that the kernel has been modified
            node.modified = True

            # Get the schedule(s) representing the kernel subroutine
            routines = node.get_callees()
        else:
            routines = [node]

        para = options.get("parallelism", "seq") if options else "seq"
        for routine in routines:
            # Insert the directive to the routine if it doesn't already exist
            for child in routine.children:
                if isinstance(child, ACCRoutineDirective):
                    return  # The routine is already marked with ACCRoutine

            routine.children.insert(
                0, ACCRoutineDirective(parallelism=para))

    def validate(self, node, options=None):
        '''
        Perform checks that the supplied kernel or routine can be transformed.

        :param node: the kernel or routine which is the target of this
            transformation.
        :type node: :py:class:`psyclone.psyGen.Kern` |
                    :py:class:`psyclone.psyir.nodes.Routine`
        :param options: a dictionary with options for transformations.
        :type options: Optional[Dict[str, Any]]
        :param bool options["force"]: whether to allow routines with
            CodeBlocks to run on the GPU.
        :param str options["device_string"]: provide a compiler-platform
            identifier.

        :raises TransformationError: if the node is not a kernel or a routine.
        :raises TransformationError: if the target is a built-in kernel.
        :raises TransformationError: if it is a kernel but without an
            associated PSyIR.
        :raises TransformationError: if any of the symbols in the kernel are
            accessed via a module use statement.
        :raises TransformationError: if the kernel contains any calls to other
            routines.
        :raises TransformationError: if the 'parallelism' option is supplied
            but is not a recognised level of parallelism.

        '''
        super().validate(node, options)

        self.validate_it_can_run_on_gpu(node, options)

        if options and "parallelism" in options:
            para = options["parallelism"]
            if para not in ACCRoutineDirective.SUPPORTED_PARALLELISM:
                raise TransformationError(
                    f"{self.name}: '{para}' is not a supported level of "
                    f"parallelism. Should be one of "
                    f"{ACCRoutineDirective.SUPPORTED_PARALLELISM}")


class ACCDataTrans(RegionTrans):
    '''
    Add an OpenACC data region around a list of nodes in the PSyIR.
    COPYIN, COPYOUT and COPY clauses are added as required.

    For example:

    >>> from psyclone.psyir.frontend import FortranReader
    >>> psyir = FortranReader().psyir_from_source(NEMO_SOURCE_FILE)
    >>>
    >>> from psyclone.transformations import ACCDataTrans
    >>> from psyclone.psyir.transformations import ACCKernelsTrans
    >>> ktrans = ACCKernelsTrans()
    >>> dtrans = ACCDataTrans()
    >>>
    >>> schedule = psyir.children[0]
    >>> # Uncomment the following line to see a text view of the schedule
    >>> # print(schedule.view())
    >>>
    >>> # Add a kernels construct for execution on the device
    >>> kernels = schedule.children[9]
    >>> ktrans.apply(kernels)
    >>>
    >>> # Enclose the kernels in a data construct
    >>> kernels = schedule.children[9]
    >>> dtrans.apply(kernels)

    '''
    excluded_node_types = (CodeBlock, Return, PSyDataNode)

    @property
    def name(self):
        '''
        :returns: the name of this transformation.
        :rtype: str

        '''
        return "ACCDataTrans"

    def apply(self, node, options=None):
        '''
        Put the supplied node or list of nodes within an OpenACC data region.

        :param node: the PSyIR node(s) to enclose in the data region.
        :type node: (list of) :py:class:`psyclone.psyir.nodes.Node`
        :param options: a dictionary with options for transformations.
        :type options: Optional[Dict[str, Any]]

        '''
        # Ensure we are always working with a list of nodes, even if only
        # one was supplied via the `node` argument.
        node_list = self.get_node_list(node)

        self.validate(node_list, options)

        parent = node_list[0].parent
        start_index = node_list[0].position

        # Create a directive containing the nodes in node_list and insert it.
        directive = ACCDataDirective(
                parent=parent, children=[node.detach() for node in node_list])

        parent.children.insert(start_index, directive)

    def validate(self, nodes, options):
        # pylint: disable=signature-differs
        '''
        Check that we can safely add a data region around the supplied list
        of nodes.

        :param nodes: the proposed node(s) to enclose in a data region.
        :type nodes: List[:py:class:`psyclone.psyir.nodes.Node`] |
            :py:class:`psyclone.psyir.nodes.Node`
        :param options: a dictionary with options for transformations.
        :type options: Optional[Dict[str, Any]]

        :raises TransformationError: if the Schedule to which the nodes
            belong already has an 'enter data' directive.
        :raises TransformationError: if any of the nodes are themselves
            data directives.
        :raises TransformationError: if an array of structures needs to be
            deep copied (this is not currently supported).

        '''
        # Ensure we are always working with a list of nodes, even if only
        # one was supplied via the `nodes` argument.
        node_list = self.get_node_list(nodes)

        super().validate(node_list, options)

        # Check that the Schedule to which the nodes belong does not already
        # have an 'enter data' directive.
        schedule = node_list[0].root
        acc_dirs = schedule.walk(ACCEnterDataDirective)
        if acc_dirs:
            raise TransformationError(
                "Cannot add an OpenACC data region to a schedule that "
                "already contains an 'enter data' directive.")
        # Check that we don't have any accesses to arrays of derived types
        # that we can't yet deep copy.
        for node in node_list:
            for sref in node.walk(StructureReference):

                # Find the loop variables for all Loops that contain this
                # access and are themselves within the data region.
                loop_vars = []
                cursor = sref.ancestor(Loop, limit=node)
                while cursor:
                    loop_vars.append(Signature(cursor.variable.name))
                    cursor = cursor.ancestor(Loop)

                # Now check whether any of these loop variables appear within
                # the structure reference.
                # Loop over each component of the structure reference that is
                # an array access.
                array_accesses = sref.walk(ArrayMixin)
                for access in array_accesses:
                    if not isinstance(access, StructureMember):
                        continue
                    var_accesses = VariablesAccessMap()
                    for idx in access.indices:
                        var_accesses.update(idx.reference_accesses())
                    for var in loop_vars:
                        if var not in var_accesses.all_signatures:
                            continue
                        # For an access such as my_struct(ii)%my_array(ji)
                        # then if we're inside a loop over it we would actually
                        # need a loop to do the deep copy:
                        #   do ii = 1, N
                        #   !$acc data copyin(my_struct(ii)%my_array)
                        #   end do
                        raise TransformationError(
                            f"Data region contains a structure access "
                            f"'{sref.debug_string()}' where component "
                            f"'{access.name}' is an array and is iterated over"
                            f" (variable '{var}'). Deep copying of data for "
                            f"structures is only supported where the deepest "
                            f"component is the one being iterated over.")


class KernelImportsToArguments(Transformation):
    '''
    Transformation that removes any accesses of imported data from the supplied
    kernel and places them in the caller. The values/references are then passed
    by argument into the kernel.
    '''
    @property
    def name(self):
        '''
        :returns: the name of this transformation.
        :rtype: str
        '''
        return "KernelImportsToArguments"

    def __str__(self):
        return ("Convert the imported variables used inside the kernel "
                "into arguments and modify the InvokeSchedule to pass them"
                " in the kernel call.")

    def validate(self, node, options=None):
        '''
        Check that the supplied node is a valid target for this transformation.

        :param node: the PSyIR node to validate.
        :type node: :py:class:`psyclone.psyGen.CodedKern`
        :param options: a dictionary with options for transformations.
        :type options: Optional[Dict[str, Any]]

        :raises TransformationError: if the supplied node is not a CodedKern.
        :raises TransformationError: if this transformation is not applied to
            a Gocean API Invoke.
        :raises TransformationError: if the supplied node is a polymorphic
            Kernel.
        :raises TransformationError: if the supplied kernel contains wildcard
            imports of symbols from one or more containers (e.g. a USE without
            an ONLY clause in Fortran).
        '''
        if not isinstance(node, CodedKern):
            raise TransformationError(
                f"The {self.name} transformation can only be applied to "
                f"CodedKern nodes but found '{type(node).__name__}' instead.")

        invoke_schedule = node.ancestor(InvokeSchedule)
        if not isinstance(invoke_schedule, GOInvokeSchedule):
            raise TransformationError(
                f"The {self.name} transformation is currently only supported "
                f"for the GOcean API but got an InvokeSchedule of type: "
                f"'{type(invoke_schedule).__name__}'")

        # Check that there are no unqualified imports or undeclared symbols
        try:
            kernels = node.get_callees()
        except SymbolError as err:
            raise TransformationError(
                f"Kernel '{node.name}' contains undeclared symbol: "
                f"{err.value}") from err

        for kernel in kernels:
            try:
                kernel.check_outer_scope_accesses(
                    node, "Kernel",
                    permit_unresolved=False,
                    ignore_non_data_accesses=True)
            except SymbolError as err:
                raise TransformationError(
                    f"Cannot apply {self.name} to Kernel '{node.name}' "
                    f"because it accesses data from its outer scope: "
                    f"{err.value}") from err

    def apply(self, node, options=None):
        '''
        Convert the imported variables used inside the kernel into arguments
        and modify the InvokeSchedule to pass the same imported variables to
        the kernel call.

        :param node: a kernel call.
        :type node: :py:class:`psyclone.psyGen.CodedKern`
        :param options: a dictionary with options for transformations.
        :type options: Optional[Dict[str, Any]]

        '''
        self.validate(node, options)

        kernels = node.get_callees()
        # validate() has ensured that there is only one kernel routine.
        kernel = kernels[0]
        symtab = kernel.symbol_table
        invoke_symtab = node.ancestor(InvokeSchedule).symbol_table
        count_imported_vars_removed = 0

        # Transform each imported variable into an argument.
        # TODO #11: When support for logging is added, we could warn the user
        # if no imports are found in the kernel.
        for imported_var in kernel.symbol_table.imported_symbols[:]:

            # Resolve the data type information if it is not available
            updated_sym = imported_var
            # pylint: disable-next=unidiomatic-typecheck
            if (type(imported_var) is Symbol or
                    isinstance(imported_var.datatype, UnresolvedType)):
                updated_sym = imported_var.resolve_type()
                # If we have a new symbol then we must update the symbol table
                if updated_sym is not imported_var:
                    kernel.symbol_table.swap(imported_var, updated_sym)

            if updated_sym in kernel.symbol_table.precision_datasymbols:
                # Symbols specifying compile-time precision can't be passed
                # as arguments.
                continue

            count_imported_vars_removed += 1

            # Copy the imported symbol into the InvokeSchedule SymbolTable
            invoke_symtab.copy_external_import(
                updated_sym, tag="AlgArgs_" + updated_sym.name)

            # Keep a reference to the original container so that we can
            # update it after the interface has been updated.
            container = updated_sym.interface.container_symbol

            # Convert the symbol to an argument and add it to the argument list
            current_arg_list = symtab.argument_list
            # An argument does not have an initial value.
            was_constant = updated_sym.is_constant
            updated_sym.is_constant = False
            updated_sym.initial_value = None
            if was_constant:
                # Imported constants lose the constant value but are read-only
                # TODO: When #633 and #11 are implemented, warn the user that
                # they should transform the constants to literal values first.
                updated_sym.interface = ArgumentInterface(
                    ArgumentInterface.Access.READ)
            else:
                updated_sym.interface = ArgumentInterface(
                    ArgumentInterface.Access.READWRITE)
            current_arg_list.append(updated_sym)
            symtab.specify_argument_list(current_arg_list)

            # Convert PSyIR DataTypes to Gocean VALID_SCALAR_TYPES
            # TODO #678: Ideally this strings should be provided by the GOcean
            # API configuration.
            go_space = ""
            if updated_sym.datatype.intrinsic == ScalarType.Intrinsic.REAL:
                go_space = "go_r_scalar"
            elif (updated_sym.datatype.intrinsic ==
                  ScalarType.Intrinsic.INTEGER):
                go_space = "go_i_scalar"
            else:
                raise TypeError(
                    f"The imported variable '{updated_sym.name}' could not be "
                    f"promoted to an argument because the GOcean "
                    f"infrastructure does not have any scalar type equivalent "
                    f"to the PSyIR {updated_sym.datatype} type.")

            # Add the imported variable in the call argument list
            node.arguments.append(updated_sym.name, go_space)

            # Check whether we still need the Container symbol from which
            # this import was originally accessed
            if not kernel.symbol_table.symbols_imported_from(container) and \
               not container.wildcard_import:
                kernel.symbol_table.remove(container)

        if count_imported_vars_removed > 0:
            node.modified = True


# Create a compatibility layer for all existing Dynamo0p3 transformation
# names. These are just derived classes from the new name which print
# a deprecation message when creating an instance
for name in ["OMPParallelLoopTrans",
             "OMPLoopTrans",
             "ColourTrans",
             "RedundantComputationTrans",
             "AsyncHaloExchangeTrans",
             "KernelConstTrans"]:
    class_string = f"""
class Dynamo0p3{name}(LFRic{name}):

    def __new__(cls):
        print("Deprecation warning: the script uses the legacy name "
              "'Dynamo0p3{name}', please use new name "
              "'LFRic{name}' instead.")
        return super().__new__(cls)
        """
    # pylint: disable=exec-used
    exec(class_string)


# For Sphinx AutoAPI documentation generation
__all__ = [
   "ACCEnterDataTrans",
   "ACCDataTrans",
   "ACCLoopTrans",
   "ACCParallelTrans",
   "ACCRoutineTrans",
   "ColourTrans",
   "LFRicAsyncHaloExchangeTrans",
   "LFRicColourTrans",
   "LFRicKernelConstTrans",
   "LFRicOMPLoopTrans",
   "LFRicRedundantComputationTrans",
   "LFRicOMPParallelLoopTrans",
   "GOceanOMPLoopTrans",
   "GOceanOMPParallelLoopTrans",
   "KernelImportsToArguments",
   "MoveTrans",
   "OMPMasterTrans",
   "OMPParallelLoopTrans",
   "OMPParallelTrans",
   "OMPSingleTrans",
]<|MERGE_RESOLUTION|>--- conflicted
+++ resolved
@@ -64,13 +64,8 @@
     Call, CodeBlock, Directive, Literal, Loop, Node,
     OMPDeclareTargetDirective, OMPDirective, OMPMasterDirective,
     OMPParallelDirective, OMPParallelDoDirective, OMPSerialDirective,
-<<<<<<< HEAD
-    OMPSingleDirective, PSyDataNode, Return,
-    Routine, Schedule)
-=======
-    OMPSingleDirective, OMPTaskloopDirective, PSyDataNode, Return,
-    Routine, Schedule, IntrinsicCall)
->>>>>>> 7fcfa1d3
+    Return, Routine, Schedule,
+    OMPSingleDirective, PSyDataNode, IntrinsicCall)
 from psyclone.psyir.nodes.acc_mixins import ACCAsyncMixin
 from psyclone.psyir.nodes.array_mixin import ArrayMixin
 from psyclone.psyir.nodes.structure_member import StructureMember
@@ -116,256 +111,6 @@
                 f" is such a kernel.")
 
 
-<<<<<<< HEAD
-=======
-class OMPTaskloopTrans(ParallelLoopTrans):
-    '''
-    Adds an OpenMP taskloop directive to a loop. Only one of grainsize or
-    num_tasks must be specified.
-
-    TODO: #1364 Taskloops do not yet support reduction clauses.
-
-    :param grainsize: the grainsize to use in for this transformation.
-    :type grainsize: int or None
-    :param num_tasks: the num_tasks to use for this transformation.
-    :type num_tasks: int or None
-    :param bool nogroup: whether or not to use a nogroup clause for this
-                         transformation. Default is False.
-
-    For example:
-
-    >>> from pysclone.parse.algorithm import parse
-    >>> from psyclone.psyGen import PSyFactory
-    >>> api = "gocean"
-    >>> ast, invokeInfo = parse(GOCEAN_SOURCE_FILE, api=api)
-    >>> psy = PSyFactory(api).create(invokeInfo)
-    >>>
-    >>> from psyclone.transformations import OMPParallelTrans, OMPSingleTrans
-    >>> from psyclone.transformations import OMPTaskloopTrans
-    >>> from psyclone.psyir.transformations import OMPTaskwaitTrans
-    >>> singletrans = OMPSingleTrans()
-    >>> paralleltrans = OMPParallelTrans()
-    >>> tasklooptrans = OMPTaskloopTrans()
-    >>> taskwaittrans = OMPTaskwaitTrans()
-    >>>
-    >>> schedule = psy.invokes.get('invoke_0').schedule
-    >>> # Uncomment the following line to see a text view of the schedule
-    >>> # print(schedule.view())
-    >>>
-    >>> # Apply the OpenMP Taskloop transformation to *every* loop
-    >>> # in the schedule.
-    >>> # This ignores loop dependencies. These can be handled
-    >>> # by the OMPTaskwaitTrans
-    >>> for child in schedule.children:
-    >>>     tasklooptrans.apply(child)
-    >>> # Enclose all of these loops within a single OpenMP
-    >>> # SINGLE region
-    >>> singletrans.apply(schedule.children)
-    >>> # Enclose all of these loops within a single OpenMP
-    >>> # PARALLEL region
-    >>> paralleltrans.apply(schedule.children)
-    >>> # Ensure loop dependencies are satisfied
-    >>> taskwaittrans.apply(schedule.children)
-    >>> # Uncomment the following line to see a text view of the schedule
-    >>> # print(schedule.view())
-
-    '''
-    def __init__(self, grainsize=None, num_tasks=None, nogroup=False):
-        self._grainsize = None
-        self._num_tasks = None
-        self.omp_grainsize = grainsize
-        self.omp_num_tasks = num_tasks
-        self.omp_nogroup = nogroup
-        super().__init__()
-
-    def __str__(self):
-        return "Adds an 'OpenMP TASKLOOP' directive to a loop"
-
-    @property
-    def omp_nogroup(self):
-        '''
-        Returns whether the nogroup clause should be specified for
-        this transformation. By default the nogroup clause is applied.
-
-        :returns: whether the nogroup clause should be specified by
-                  this transformation.
-        :rtype: bool
-        '''
-        return self._nogroup
-
-    @omp_nogroup.setter
-    def omp_nogroup(self, nogroup):
-        '''
-        Sets whether the nogroup clause should be specified for this
-        transformation.
-
-        :param bool nogroup: value to set whether the nogroup clause should be
-                             used for this transformation.
-
-        raises TypeError: if the nogroup parameter is not a bool.
-        '''
-        if not isinstance(nogroup, bool):
-            raise TypeError(f"Expected nogroup to be a bool "
-                            f"but got a {type(nogroup).__name__}")
-        self._nogroup = nogroup
-
-    @property
-    def omp_grainsize(self):
-        '''
-        Returns the grainsize that will be specified by
-        this transformation. By default the grainsize
-        clause is not applied, so grainsize is None.
-
-        :returns: The grainsize specified by this transformation.
-        :rtype: int or None
-        '''
-        return self._grainsize
-
-    @omp_grainsize.setter
-    def omp_grainsize(self, value):
-        '''
-        Sets the grainsize that will be specified by
-        this transformation. Checks the grainsize is
-        a positive integer value or None.
-
-        :param value: integer value to use in the grainsize clause.
-        :type value: int or None
-
-        :raises TransformationError: if value is not an int and is not None.
-        :raises TransformationError: if value is negative.
-        :raises TransformationError: if grainsize and num_tasks are \
-                                     both specified.
-        '''
-        if (not isinstance(value, int)) and (value is not None):
-            raise TransformationError(f"grainsize must be an integer or None, "
-                                      f"got {type(value).__name__}")
-
-        if (value is not None) and (value <= 0):
-            raise TransformationError(f"grainsize must be a positive "
-                                      f"integer, got {value}")
-
-        if value is not None and self.omp_num_tasks is not None:
-            raise TransformationError(
-                "The grainsize and num_tasks clauses would both "
-                "be specified for this Taskloop transformation")
-        self._grainsize = value
-
-    @property
-    def omp_num_tasks(self):
-        '''
-        Returns the num_tasks that will be specified
-        by this transformation. By default the num_tasks
-        clause is not applied so num_tasks is None.
-
-        :returns: The grainsize specified by this transformation.
-        :rtype: int or None
-        '''
-        return self._num_tasks
-
-    @omp_num_tasks.setter
-    def omp_num_tasks(self, value):
-        '''
-        Sets the num_tasks that will be specified by
-        this transformation. Checks that num_tasks is
-        a positive integer value or None.
-
-        :param value: integer value to use in the num_tasks clause.
-        :type value: int or None
-
-        :raises TransformationError: if value is not an int and is not None.
-        :raises TransformationError: if value is negative.
-        :raises TransformationError: if grainsize and num_tasks are \
-                                     both specified.
-
-        '''
-        if (not isinstance(value, int)) and (value is not None):
-            raise TransformationError(f"num_tasks must be an integer or None,"
-                                      f" got {type(value).__name__}")
-
-        if (value is not None) and (value <= 0):
-            raise TransformationError(f"num_tasks must be a positive "
-                                      f"integer, got {value}")
-
-        if value is not None and self.omp_grainsize is not None:
-            raise TransformationError(
-                "The grainsize and num_tasks clauses would both "
-                "be specified for this Taskloop transformation")
-        self._num_tasks = value
-
-    def _directive(self, children, collapse=None):
-        '''
-        Creates the type of directive needed for this sub-class of
-        transformation.
-
-        :param children: list of Nodes that will be the children of
-                         the created directive.
-        :type children: list of :py:class:`psyclone.psyir.nodes.Node`
-        :param int collapse: currently un-used but required to keep
-                             interface the same as in base class.
-        :returns: the new node representing the directive in the AST.
-        :rtype: :py:class:`psyclone.psyir.nodes.OMPTaskloopDirective`
-
-        :raises NotImplementedError: if a collapse argument is supplied
-        '''
-        # TODO 2672: OpenMP loop functions don't support collapse
-        if collapse:
-            raise NotImplementedError(
-                "The COLLAPSE clause is not yet supported for "
-                "'!$omp taskloop' directives (#2672).")
-        _directive = OMPTaskloopDirective(children=children,
-                                          grainsize=self.omp_grainsize,
-                                          num_tasks=self.omp_num_tasks,
-                                          nogroup=self.omp_nogroup)
-        return _directive
-
-    def apply(self, node, options=None, **kwargs):
-        '''Apply the OMPTaskloopTrans transformation to the specified node in
-        a Schedule. This node must be a Loop since this transformation
-        corresponds to wrapping the generated code with directives like so:
-
-        .. code-block:: fortran
-
-          !$OMP TASKLOOP
-          do ...
-             ...
-          end do
-          !$OMP END TASKLOOP
-
-        At code-generation time (when lowering is called), this node must be
-        within (i.e. a child of) an OpenMP SERIAL region.
-
-        If the keyword "nogroup" is specified in the options, it will cause a
-        nogroup clause be generated if it is set to True. This will override
-        the value supplied to the constructor, but will only apply to the
-        apply call to which the value is supplied.
-
-        :param node: the supplied node to which we will apply the \
-                     OMPTaskloopTrans transformation
-        :type node: :py:class:`psyclone.psyir.nodes.Node`
-        :param options: a dictionary with options for transformations\
-                        and validation.
-        :type options: Optional[Dict[str, Any]]
-        :param bool options["nogroup"]:
-                indicating whether a nogroup clause should be applied to
-                this taskloop.
-
-        '''
-        if not options:
-            options = {}
-        current_nogroup = self.omp_nogroup
-        # If nogroup is specified it overrides that supplied to the
-        # constructor of the Transformation, but will be reset at the
-        # end of this function
-        self.omp_nogroup = options.get("nogroup", current_nogroup)
-
-        try:
-            super().apply(node, options, **kwargs)
-        finally:
-            # Reset the nogroup value to the original value
-            self.omp_nogroup = current_nogroup
-
-
->>>>>>> 7fcfa1d3
 class MarkRoutineForGPUMixin:
     ''' This Mixin provides the "validate_it_can_run_on_gpu" method that
     given a routine or kernel node, it checks that the callee code is valid
