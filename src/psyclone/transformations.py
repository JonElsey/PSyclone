# -----------------------------------------------------------------------------
# BSD 3-Clause License
#
# Copyright (c) 2017-2022, Science and Technology Facilities Council.
# All rights reserved.
#
# Redistribution and use in source and binary forms, with or without
# modification, are permitted provided that the following conditions are met:
#
# * Redistributions of source code must retain the above copyright notice, this
#   list of conditions and the following disclaimer.
#
# * Redistributions in binary form must reproduce the above copyright notice,
#   this list of conditions and the following disclaimer in the documentation
#   and/or other materials provided with the distribution.
#
# * Neither the name of the copyright holder nor the names of its
#   contributors may be used to endorse or promote products derived from
#   this software without specific prior written permission.
#
# THIS SOFTWARE IS PROVIDED BY THE COPYRIGHT HOLDERS AND CONTRIBUTORS
# "AS IS" AND ANY EXPRESS OR IMPLIED WARRANTIES, INCLUDING, BUT NOT
# LIMITED TO, THE IMPLIED WARRANTIES OF MERCHANTABILITY AND FITNESS
# FOR A PARTICULAR PURPOSE ARE DISCLAIMED. IN NO EVENT SHALL THE
# COPYRIGHT HOLDER OR CONTRIBUTORS BE LIABLE FOR ANY DIRECT, INDIRECT,
# INCIDENTAL, SPECIAL, EXEMPLARY, OR CONSEQUENTIAL DAMAGES (INCLUDING,
# BUT NOT LIMITED TO, PROCUREMENT OF SUBSTITUTE GOODS OR SERVICES;
# LOSS OF USE, DATA, OR PROFITS; OR BUSINESS INTERRUPTION) HOWEVER
# CAUSED AND ON ANY THEORY OF LIABILITY, WHETHER IN CONTRACT, STRICT
# LIABILITY, OR TORT (INCLUDING NEGLIGENCE OR OTHERWISE) ARISING IN
# ANY WAY OUT OF THE USE OF THIS SOFTWARE, EVEN IF ADVISED OF THE
# POSSIBILITY OF SUCH DAMAGE.
# -----------------------------------------------------------------------------
# Authors R. W. Ford, A. R. Porter, S. Siso and N. Nobre, STFC Daresbury Lab
#         A. B. G. Chalk STFC Daresbury Lab
#         J. Henrichs, Bureau of Meteorology
# Modified I. Kavcic, Met Office

''' This module provides the various transformations that can be applied to
    PSyIR nodes. There are both general and API-specific transformation
    classes in this module where the latter typically apply API-specific
    checks before calling the base class for the actual transformation. '''

from __future__ import absolute_import, print_function

import abc

from psyclone import psyGen
from psyclone.configuration import Config
from psyclone.domain.lfric import LFRicConstants
from psyclone.errors import InternalError, GenerationError
from psyclone.dynamo0p3 import DynInvokeSchedule
from psyclone.gocean1p0 import GOInvokeSchedule
from psyclone.nemo import NemoInvokeSchedule
from psyclone.psyGen import Transformation, CodedKern, Kern, InvokeSchedule, \
    BuiltIn
from psyclone.psyir import nodes
from psyclone.psyir.nodes import Loop, Assignment, \
    Directive, ACCLoopDirective, OMPDoDirective, OMPParallelDoDirective, \
    ACCDataDirective, ACCEnterDataDirective, OMPDirective, \
    ACCKernelsDirective, Routine, OMPTaskloopDirective, OMPLoopDirective, \
    OMPTargetDirective, OMPDeclareTargetDirective, ACCRoutineDirective
from psyclone.psyir.symbols import SymbolError, ScalarType, DeferredType, \
    INTEGER_TYPE, DataSymbol, Symbol
from psyclone.psyir.tools import DependencyTools
from psyclone.psyir.transformations import RegionTrans, LoopTrans, \
    TransformationError


VALID_OMP_SCHEDULES = ["runtime", "static", "dynamic", "guided", "auto"]


def check_intergrid(node):
    '''
    Utility function to check that the supplied node does not have
    an intergrid kernel amongst its descendants.

    This is used ensure any attempt to apply loop-fusion and redundant-
    computation transformations to loops containing inter-grid kernels is
    rejected (since support for those is not yet implemented).

    :param node: the PSyIR node to check.
    :type node: :py:class:`psyir.nodes.Node`

    :raises TransformationError: if the supplied node has an inter-grid \
                                 kernel as a descendant.

    '''
    if not node.children:
        return
    from psyclone.dynamo0p3 import DynKern
    child_kernels = node.walk(DynKern)
    for kern in child_kernels:
        if kern.is_intergrid:
            raise TransformationError(
                f"This Transformation cannot currently be applied to nodes "
                f"which have inter-grid kernels as descendents and {kern.name}"
                f" is such a kernel.")


class KernelTrans(Transformation):
    '''
    Base class for all Kernel transformations.

    '''
    @staticmethod
    def validate(kern, options=None):
        '''
        Checks that the supplied node is a Kernel and that it is possible to
        construct the PSyIR of its contents.

        :param kern: the kernel which is the target of the transformation.
        :type kern: :py:class:`psyclone.psyGen.Kern` or sub-class
        :param options: a dictionary with options for transformations.
        :type options: dictionary of string:values or None

        :raises TransformationError: if the target node is not a sub-class of \
                                     psyGen.Kern.
        :raises TransformationError: if the subroutine containing the \
                                     implementation of the kernel cannot be \
                                     found in the fparser2 Parse Tree.
        :raises TransformationError: if the PSyIR cannot be constructed \
                                     because there are symbols of unknown type.

        '''

        if not isinstance(kern, Kern):
            raise TransformationError(
                f"Target of a kernel transformation must be a sub-class of "
                f"psyGen.Kern but got '{type(kern).__name__}'")

        # Check that the PSyIR and associated Symbol table of the Kernel is OK.
        # If this kernel contains symbols that are not captured in the PSyIR
        # SymbolTable then this raises an exception.
        try:
            kernel_schedule = kern.get_kernel_schedule()
        except GenerationError as error:
            raise TransformationError(
                f"Failed to create PSyIR for kernel '{kern.name}'. "
                f"Cannot transform such a kernel.") from error
        except SymbolError as err:
            raise TransformationError(
                f"Kernel '{kern.name}' contains accesses to data that are not "
                f"present in the Symbol Table(s). Cannot "
                f"transform such a kernel.") from err
        # Check that all kernel symbols are declared in the kernel
        # symbol table(s). At this point they may be declared in a
        # container containing this kernel which is not supported.
        for var in kernel_schedule.walk(nodes.Reference):
            try:
                var.scope.symbol_table.lookup(
                    var.name, scope_limit=var.ancestor(nodes.KernelSchedule))
            except KeyError as err:
                raise TransformationError(
                    f"Kernel '{kern.name}' contains accesses to data (variable"
                    f" '{var.name}') that are not present in the Symbol Table"
                    f"(s) within KernelSchedule scope. Cannot transform such a"
                    f" kernel.") from err


class ParallelLoopTrans(LoopTrans, metaclass=abc.ABCMeta):
    '''
    Adds an abstract directive (it needs to be specified by sub-classing this
    transformation) to a loop indicating that it should be parallelised. It
    performs some data dependency checks to guarantee that the loop can be
    parallelised without changing the semantics of it.

    '''
    # The types of node that must be excluded from the section of PSyIR
    # being transformed.
    excluded_node_types = (nodes.Return, psyGen.HaloExchange, nodes.CodeBlock)

    @abc.abstractmethod
    def __str__(self):
        return  # pragma: no cover

    @abc.abstractmethod
    def _directive(self, children, collapse=None):
        '''
        Returns the directive object to insert into the Schedule.
        Must be implemented by sub-class.

        :param children: list of nodes that will be children of this Directive.
        :type children: list of :py:class:`psyclone.psyir.nodes.Node`
        :param int collapse: the number of tightly-nested loops to which \
                             this directive applies or None.

        :returns: the new Directive node.
        :rtype: sub-class of :py:class:`psyclone.psyir.nodes.Directive`.
        '''

    def validate(self, node, options=None):
        '''
        Perform validation checks before applying the transformation

        :param node: the node we are checking.
        :type node: :py:class:`psyclone.psyir.nodes.Node`
        :param options: a dictionary with options for transformations.\
                        This transform supports "collapse", which is the\
                        number of nested loops to collapse.
        :type options: dictionary of string:values or None
        :param int options["collapse"]: number of nested loops to collapse \
                                        or None.

        :raises TransformationError: if the \
                :py:class:`psyclone.psyir.nodes.Loop` loop iterates over \
                colours.
        :raises TransformationError: if 'collapse' is supplied with an \
                invalid number of loops.
        :raises TransformationError: if there is a data dependency that \
                prevents the parallelisation of the loop.

        '''
        # Check that the supplied node is a Loop and does not contain any
        # unsupported nodes.
        super().validate(node, options=options)

        # Check we are not a sequential loop
        # TODO add a list of loop types that are sequential
        if node.loop_type == 'colours':
            raise TransformationError("Error in "+self.name+" transformation. "
                                      "The target loop is over colours and "
                                      "must be computed serially.")

        if not options:
            options = {}
        collapse = options.get("collapse", None)

        # If 'collapse' is specified, check that it is an int and that the
        # loop nest has at least that number of loops in it
        if collapse:
            if not isinstance(collapse, int):
                raise TransformationError(
                    f"The 'collapse' argument must be an integer but got an "
                    f"object of type {type(collapse)}")
            if collapse < 2:
                raise TransformationError(
                    f"It only makes sense to collapse 2 or more loops "
                    f"but got a value of {collapse}")
            # Count the number of loops in the loop nest
            loop_count = 0
            cnode = node
            while isinstance(cnode, Loop):
                loop_count += 1
                # Loops must be tightly nested (no intervening statements)
                cnode = cnode.loop_body[0]
            if collapse > loop_count:
                raise TransformationError(
                    f"Cannot apply COLLAPSE({collapse}) clause to a loop nest "
                    f"containing only {loop_count} loops")

        # Check that there are no loop-carried dependencies
        dep_tools = DependencyTools()

        try:
            if not dep_tools.can_loop_be_parallelised(node,
                                                      only_nested_loops=False):

                # The DependencyTools also returns False for things that are
                # not an issue, so we ignore specific messages.
                for message in dep_tools.get_all_messages():
                    if "is only written once." in message:
                        continue
                    messages = "\n".join(dep_tools.get_all_messages())
                    raise TransformationError(
                        f"Dependency analysis failed with the following "
                        f"messages:\n{messages}")
        except (KeyError, InternalError):
            # LFRic still has symbols that don't exist in the symbol_table
            # until the gen_code() step, so the dependency analysis raises
            # KeyErrors in some cases. We ignore this for now.
            pass

    def apply(self, node, options=None):
        '''
        Apply the Loop transformation to the specified node in a
        Schedule. This node must be a Loop since this transformation
        corresponds to wrapping the generated code with directives,
        e.g. for OpenMP:

        .. code-block:: fortran

          !$OMP DO
          do ...
             ...
          end do
          !$OMP END DO

        At code-generation time (when gen_code()` is called), this node must be
        within (i.e. a child of) a PARALLEL region.

        :param node: the supplied node to which we will apply the \
                     Loop transformation.
        :type node: :py:class:`psyclone.psyir.nodes.Node`
        :param options: a dictionary with options for transformations. \
        :type options: dictionary of string:values or None
        :param int options["collapse"]: the number of loops to collapse into \
                single iteration space or None.

        '''
        if not options:
            options = {}
        self.validate(node, options=options)

        collapse = options.get("collapse", None)

        # keep a reference to the node's original parent and its index as these
        # are required and will change when we change the node's location
        node_parent = node.parent
        node_position = node.position

        # Add our orphan loop directive setting its parent to the node's
        # parent and its children to the node. This calls down to the sub-class
        # to get the type of directive we require.
        directive = self._directive([node.detach()], collapse)

        # Add the loop directive as a child of the node's parent
        node_parent.addchild(directive, index=node_position)


class OMPTaskloopTrans(ParallelLoopTrans):

    '''
    Adds an OpenMP taskloop directive to a loop. Only one of grainsize or
    num_tasks must be specified.

    TODO: #1364 Taskloops do not yet support reduction clauses.

    :param grainsize: the grainsize to use in for this transformation.
    :type grainsize: int or None
    :param num_tasks: the num_tasks to use for this transformation.
    :type num_tasks: int or None
    :param bool nogroup: whether or not to use a nogroup clause for this
                         transformation. Default is False.

    For example:

    >>> from pysclone.parse.algorithm import parse
    >>> from psyclone.psyGen import PSyFactory
    >>> api = "gocean1.0"
    >>> ast, invokeInfo = parse(SOURCE_FILE, api=api)
    >>> psy = PSyFactory(api).create(invokeInfo)
    >>>
    >>> from psyclone.transformations import OMPParallelTrans, OMPSingleTrans
    >>> from psyclone.transformations import OMPTaskloopTrans
    >>> from psyclone.psyir.transformations import OMPTaskwaitTrans
    >>> singletrans = OMPSingleTrans()
    >>> paralleltrans = OMPParallelTrans()
    >>> tasklooptrans = OMPTaskloopTrans()
    >>> taskwaittrans = OMPTaskwaitTrans()
    >>>
    >>> schedule = psy.invokes.get('invoke_0').schedule
    >>> # Uncomment the following line to see a text view of the schedule
    >>> # print(schedule.view())
    >>>
    >>> # Apply the OpenMP Taskloop transformation to *every* loop
    >>> # in the schedule.
    >>> # This ignores loop dependencies. These can be handled
    >>> # by the OMPTaskwaitTrans
    >>> for child in schedule.children:
    >>>     tasklooptrans.apply(child)
    >>> # Enclose all of these loops within a single OpenMP
    >>> # SINGLE region
    >>> singletrans.apply(schedule.children)
    >>> # Enclose all of these loops within a single OpenMP
    >>> # PARALLEL region
    >>> paralleltrans.apply(schedule.children)
    >>> # Ensure loop dependencies are satisfied
    >>> taskwaittrans.apply(schedule.children)
    >>> # Uncomment the following line to see a text view of the schedule
    >>> # print(schedule.view())

    '''
    def __init__(self, grainsize=None, num_tasks=None, nogroup=False):
        self._grainsize = None
        self._num_tasks = None
        self.omp_grainsize = grainsize
        self.omp_num_tasks = num_tasks
        self.omp_nogroup = nogroup
        super().__init__()

    def __str__(self):
        return "Adds an 'OpenMP TASKLOOP' directive to a loop"

    @property
    def omp_nogroup(self):
        '''
        Returns whether the nogroup clause should be specified for
        this transformation. By default the nogroup clause is applied.

        :returns: whether the nogroup clause should be specified by
                  this transformation.
        :rtype: bool
        '''
        return self._nogroup

    @omp_nogroup.setter
    def omp_nogroup(self, nogroup):
        '''
        Sets whether the nogroup clause should be specified for this
        transformation.

        :param bool nogroup: value to set whether the nogroup clause should be
                             used for this transformation.

        raises TypeError: if the nogroup parameter is not a bool.
        '''
        if not isinstance(nogroup, bool):
            raise TypeError(f"Expected nogroup to be a bool "
                            f"but got a {type(nogroup).__name__}")
        self._nogroup = nogroup

    @property
    def omp_grainsize(self):
        '''
        Returns the grainsize that will be specified by
        this transformation. By default the grainsize
        clause is not applied, so grainsize is None.

        :returns: The grainsize specified by this transformation.
        :rtype: int or None
        '''
        return self._grainsize

    @omp_grainsize.setter
    def omp_grainsize(self, value):
        '''
        Sets the grainsize that will be specified by
        this transformation. Checks the grainsize is
        a positive integer value or None.

        :param value: integer value to use in the grainsize clause.
        :type value: int or None

        :raises TransformationError: if value is not an int and is not None.
        :raises TransformationError: if value is negative.
        :raises TransformationError: if grainsize and num_tasks are \
                                     both specified.
        '''
        if (not isinstance(value, int)) and (value is not None):
            raise TransformationError(f"grainsize must be an integer or None, "
                                      f"got {type(value).__name__}")

        if (value is not None) and (value <= 0):
            raise TransformationError(f"grainsize must be a positive "
                                      f"integer, got {value}")

        if value is not None and self.omp_num_tasks is not None:
            raise TransformationError(
                "The grainsize and num_tasks clauses would both "
                "be specified for this Taskloop transformation")
        self._grainsize = value

    @property
    def omp_num_tasks(self):
        '''
        Returns the num_tasks that will be specified
        by this transformation. By default the num_tasks
        clause is not applied so num_tasks is None.

        :returns: The grainsize specified by this transformation.
        :rtype: int or None
        '''
        return self._num_tasks

    @omp_num_tasks.setter
    def omp_num_tasks(self, value):
        '''
        Sets the num_tasks that will be specified by
        this transformation. Checks that num_tasks is
        a positive integer value or None.

        :param value: integer value to use in the num_tasks clause.
        :type value: int or None

        :raises TransformationError: if value is not an int and is not None.
        :raises TransformationError: if value is negative.
        :raises TransformationError: if grainsize and num_tasks are \
                                     both specified.

        '''
        if (not isinstance(value, int)) and (value is not None):
            raise TransformationError(f"num_tasks must be an integer or None,"
                                      f" got {type(value).__name__}")

        if (value is not None) and (value <= 0):
            raise TransformationError(f"num_tasks must be a positive "
                                      f"integer, got {value}")

        if value is not None and self.omp_grainsize is not None:
            raise TransformationError(
                "The grainsize and num_tasks clauses would both "
                "be specified for this Taskloop transformation")
        self._num_tasks = value

    def _directive(self, children, collapse=None):
        '''
        Creates the type of directive needed for this sub-class of
        transformation.

        :param children: list of Nodes that will be the children of \
                         the created directive.
        :type children: list of :py:class:`psyclone.psyir.nodes.Node`
        :param int collapse: currently un-used but required to keep \
                             interface the same as in base class.
        :returns: the new node representing the directive in the AST.
        :rtype: :py:class:`psyclone.psyir.nodes.OMPTaskloopDirective`

        :raises NotImplementedError: if a collapse argument is supplied
        '''
        # TODO 1370: OpenMP loop functions don't support collapse
        if collapse:
            raise NotImplementedError(
                "The COLLAPSE clause is not yet supported for "
                "'!$omp taskloop' directives.")
        _directive = OMPTaskloopDirective(children=children,
                                          grainsize=self.omp_grainsize,
                                          num_tasks=self.omp_num_tasks,
                                          nogroup=self.omp_nogroup)
        return _directive

    def apply(self, node, options=None):
        '''Apply the OMPTaskloopTrans transformation to the specified node in
        a Schedule. This node must be a Loop since this transformation
        corresponds to wrapping the generated code with directives like so:

        .. code-block:: fortran

          !$OMP TASKLOOP
          do ...
             ...
          end do
          !$OMP END TASKLOOP

        At code-generation time (when
        :py:meth:`OMPTaskloopDirective.gen_code` is called), this node must be
        within (i.e. a child of) an OpenMP SERIAL region.

        If the keyword "nogroup" is specified in the options, it will cause a
        nogroup clause be generated if it is set to True. This will override
        the value supplied to the constructor, but will only apply to the
        apply call to which the value is supplied.

        :param node: the supplied node to which we will apply the \
                     OMPTaskloopTrans transformation
        :type node: :py:class:`psyclone.psyir.nodes.Node`
        :param options: a dictionary with options for transformations\
                        and validation.
        :type options: dict of str:values or None
        :param bool options["nogroup"]:
                indicating whether a nogroup clause should be applied to
                this taskloop.

        '''
        if not options:
            options = {}
        current_nogroup = self.omp_nogroup
        # If nogroup is specified it overrides that supplied to the
        # constructor of the Transformation, but will be reset at the
        # end of this function
        self.omp_nogroup = options.get("nogroup", current_nogroup)

        try:
            super().apply(node, options)
        finally:
            # Reset the nogroup value to the original value
            self.omp_nogroup = current_nogroup


class OMPTargetTrans(RegionTrans):
    '''
    Adds an OpenMP target directive to a region of code.

    For example:

    >>> from psyclone.psyir.frontend.fortran import FortranReader
    >>> from psyclone.psyir.nodes import Loop
    >>> from psyclone.transformations import OMPTargetTrans
    >>>
    >>> tree = FortranReader().psyir_from_source("""
    ...     subroutine my_subroutine()
    ...         integer, dimension(10, 10) :: A
    ...         integer :: i
    ...         integer :: j
    ...         do i = 1, 10
    ...             do j = 1, 10
    ...                 A(i, j) = 0
    ...             end do
    ...         end do
    ...     end subroutine
    ...     """
    >>> omptargettrans = OMPTargetTrans()
    >>> omptargettrans.apply(tree.walk(Loop))

    will generate:

    .. code-block:: fortran

        subroutine my_subroutine()
            integer, dimension(10, 10) :: A
            integer :: i
            integer :: j
            !$omp target
            do i = 1, 10
                do j = 1, 10
                    A(i, j) = 0
                end do
            end do
            !$omp end target
        end subroutine

    '''
    def apply(self, node, options=None):
        ''' Insert an OMPTargetDirective before the provided node or list
        of nodes.

        :param node: the PSyIR node or nodes to enclose in the OpenMP \
                      target region.
        :type node: (list of) :py:class:`psyclone.psyir.nodes.Node`
        :param options: a dictionary with options for transformations.
        :type options: dict of str:values or None

        '''
        # Check whether we've been passed a list of nodes or just a
        # single node. If the latter then we create ourselves a
        # list containing just that node.
        node_list = self.get_node_list(node)
        self.validate(node_list, options)

        # Create a directive containing the nodes in node_list and insert it.
        parent = node_list[0].parent
        start_index = node_list[0].position
        directive = OMPTargetDirective(
            parent=parent, children=[node.detach() for node in node_list])

        parent.children.insert(start_index, directive)


class OMPDeclareTargetTrans(Transformation):
    '''
    Adds an OpenMP declare target directive to the specified routine.

    For example:

    >>> from psyclone.psyir.frontend.fortran import FortranReader
    >>> from psyclone.psyir.nodes import Loop
    >>> from psyclone.transformations import OMPDeclareTargetTrans
    >>>
    >>> tree = FortranReader().psyir_from_source("""
    ...     subroutine my_subroutine(A)
    ...         integer, dimension(10, 10), intent(inout) :: A
    ...         integer :: i
    ...         integer :: j
    ...         do i = 1, 10
    ...             do j = 1, 10
    ...                 A(i, j) = 0
    ...             end do
    ...         end do
    ...     end subroutine
    ...     """
    >>> omptargettrans = OMPDeclareTargetTrans()
    >>> omptargettrans.apply(tree.walk(Routine)[0])

    will generate:

    .. code-block:: fortran

        subroutine my_subroutine(A)
            integer, dimension(10, 10), intent(inout) :: A
            integer :: i
            integer :: j
            !$omp declare target
            do i = 1, 10
                do j = 1, 10
                    A(i, j) = 0
                end do
            end do
        end subroutine

    '''
    def apply(self, node, options=None):
        ''' Insert an OMPDeclareTargetDirective inside the provided routine.

        :param node: the PSyIR routine to insert the directive into.
        :type node: :py:class:`psyclone.psyir.nodes.Routine`
        :param options: a dictionary with options for transformations.
        :type options: dict of str:values or None

        '''
        self.validate(node, options)
        for child in node.children:
            if isinstance(child, OMPDeclareTargetDirective):
                return  # The routine is already marked with OMPDeclareTarget
        node.children.insert(0, OMPDeclareTargetDirective())

    def validate(self, node, options=None):
        ''' Check that an OMPDeclareTargetDirective can be inserted.

        :param node: the PSyIR node to validate.
        :type node: :py:class:`psyclone.psyir.nodes.Routine`
        :param options: a dictionary with options for transformations.
        :type options: dict of str:values or None

        :raises TransformationError: if the node is not a Routine

        '''
        super().validate(node, options=options)
        # Check that the supplied Node is a Routine
        if not isinstance(node, Routine):
            raise TransformationError(
                f"The OMPDeclareTargetTrans must be applied to a Routine, "
                f"but found: '{type(node).__name__}'.")

        # Check that the kernel does not access any data or routines via a
        # module 'use' statement or that are not captured by the SymbolTable
        for candidate in node.walk((nodes.Reference, nodes.CodeBlock)):
            if isinstance(candidate, nodes.CodeBlock):
                names = candidate.get_symbol_names()
            else:
                names = [candidate.name]
            for name in names:
                try:
                    candidate.scope.symbol_table.lookup(name, scope_limit=node)
                except KeyError as err:
                    raise TransformationError(
                        f"Kernel '{node.name}' contains accesses to data "
                        f"(variable '{name}') that are not present in the "
                        f"Symbol Table(s) within the scope of this routine. "
                        f"Cannot transform such a kernel.") from err

        imported_variables = node.symbol_table.imported_symbols
        if imported_variables:
            raise TransformationError(
                f"The Symbol Table for kernel '{node.name}' contains the "
                f"following symbol(s) with imported interface: "
                f"{[sym.name for sym in imported_variables]}. If these "
                f"symbols represent data then they must first be converted"
                f" to kernel arguments using the KernelImportsToArguments "
                f"transformation. If the symbols represent external "
                f"routines then PSyclone cannot currently transform this "
                f"kernel for execution on an OpenMP target.")


class OMPLoopTrans(ParallelLoopTrans):
    '''
    Adds an OpenMP directive to a loop. This can be the loop worksharing
    OpenMP Do/For directive to distribute the iterations of the enclosed
    loop or a descriptive OpenMP loop directive to let the compiler decide
    the best implementation. The OpenMP schedule used for the worksharing
    directive can also be specified, but this will be ignored in case of the
    descriptive OpenMP loop. The configuration-defined 'reprod' parameter
    also specifies whether a manual reproducible reproduction is to be used.

    :param str omp_schedule: the OpenMP schedule to use. Defaults to 'static'.
    :param bool omp_worksharing: whether to generate OpenMP loop worksharing \
        directives (e.g. omp do/for) or an OpenMP loop directive. Defaults to \
        True.

    For example:

    >>> from psyclone.psyir.frontend.fortran import FortranReader
    >>> from psyclone.psyir.nodes import Routine
    >>> from psyclone.transformations import OMPLoopTrans, OMPParallelTrans
    >>>
    >>> tree = FortranReader().psyir_from_source("""
    ...     subroutine my_subroutine()
    ...         integer, dimension(10, 10) :: A
    ...         integer :: i
    ...         integer :: j
    ...         do i = 1, 10
    ...             do j = 1, 10
    ...                 A(i, j) = 0
    ...             end do
    ...         end do
    ...         do i = 1, 10
    ...             do j = 1, 10
    ...                 A(i, j) = 0
    ...             end do
    ...         end do
    ...     end subroutine
    ...     """
    >>> routine.walk(Routine)
    >>> ompparalleltrans = OMPParallelTrans()  # Necessary in loop worksharing
    >>> omplooptrans1 = OMPLoopTrans(omp_schedule="auto")
    >>> omplooptrans2 = OMPLoopTrans(omp_worksharing=False)
    >>> omplooptrans1.apply(routine.children[0])
    >>> ompparalleltrans.apply(routine.children[0])
    >>> omplooptrans2.apply(routine.children[1])

    will generate:

    .. code-block:: fortran

        subroutine my_subroutine()
            integer, dimension(10, 10) :: A
            integer :: i
            integer :: j
            !$omp parallel
            !$omp do schedule(auto)
            do i = 1, 10
                do j = 1, 10
                    A(i, j) = 0
                end do
            end do
            !$omp end do
            !$omp end parallel
            !$omp loop
            do i = 1, 10
                do j = 1, 10
                    A(i, j) = 0
                end do
            end do
            !$omp end loop
        end subroutine

    '''
    def __init__(self, omp_schedule="static", omp_worksharing=True):
        # Whether or not to generate code for (run-to-run on n threads)
        # reproducible OpenMP reductions. This setting can be overridden
        # via the `reprod` argument to the apply() method.
        self._reprod = Config.get().reproducible_reductions

        # Declare the attributes but use the property setter for proper
        # error checking
        self._omp_worksharing = None
        self.omp_worksharing = omp_worksharing

        self._omp_schedule = ""
        self.omp_schedule = omp_schedule

        super().__init__()

    def __str__(self):
        return "Adds an 'OpenMP DO' directive to a loop"

    @property
    def omp_worksharing(self):
        '''
        :returns: the value of the omp_worksharing attribute.
        :rtype: bool
        '''
        return self._omp_worksharing

    @omp_worksharing.setter
    def omp_worksharing(self, value):
        '''
        :param bool value: new value of the omp_worksharing attribute.

        :raises TypeError: if the provided value is not a boolean.
        '''
        if not isinstance(value, bool):
            raise TypeError(
                f"The OMPLoopTrans.omp_worksharing property must be a boolean"
                f" but found a '{type(value).__name__}'.")
        self._omp_worksharing = value

    @property
    def omp_schedule(self):
        '''
        :returns: the OpenMP schedule that will be specified by \
            this transformation. The default schedule is 'static'.
        :rtype: str

        '''
        return self._omp_schedule

    @omp_schedule.setter
    def omp_schedule(self, value):
        '''
        :param str value: Sets the OpenMP schedule value that will be \
            specified by this transformation.

        :raises TypeError: if the provided value is not a string.
        :raises ValueError: if the provided string is not a valid OpenMP \
            schedule format.
        '''

        if not isinstance(value, str):
            raise TypeError(
                f"The OMPLoopTrans.omp_schedule property must be a 'str'"
                f" but found a '{type(value).__name__}'.")

        # Some schedules have an optional chunk size following a ','
        value_parts = value.split(',')
        if value_parts[0].lower() not in VALID_OMP_SCHEDULES:
            raise ValueError(f"Valid OpenMP schedules are "
                             f"{VALID_OMP_SCHEDULES} but got "
                             f"'{value_parts[0]}'.")

        if len(value_parts) > 1:
            if value_parts[0] == "auto":
                raise ValueError("Cannot specify a chunk size when using an "
                                 "OpenMP schedule of 'auto'.")
            try:
                int(value_parts[1].strip())
            except ValueError as err:
                raise ValueError(f"Supplied OpenMP schedule '{value}' has an "
                                 f"invalid chunk-size.") from err

        self._omp_schedule = value

    def _directive(self, children, collapse=None):
        '''
        Creates the type of directive needed for this sub-class of
        transformation.

        :param children: list of Nodes that will be the children of \
                         the created directive.
        :type children: list of :py:class:`psyclone.psyir.nodes.Node`
        :param int collapse: number of nested loops to collapse or None if \
                             no collapse attribute is required.

        :returns: the new node representing the directive in the AST
        :rtype: :py:class:`psyclone.psyir.nodes.OMPDoDirective` or \
                :py:class:`psyclone.psyir.nodes.OMPLoopDirective`

        '''
        if self._omp_worksharing:
            # TODO 1370: OpenMP Do Directive don't support collapse yet.
            _directive = OMPDoDirective(children=children,
                                        omp_schedule=self.omp_schedule,
                                        reprod=self._reprod)
        else:
            _directive = OMPLoopDirective(children=children,
                                          collapse=collapse)

        return _directive

    def apply(self, node, options=None):
        '''Apply the OMPLoopTrans transformation to the specified node in a
        Schedule. This node must be a Loop since this transformation
        corresponds to wrapping the generated code with directives like so:

        .. code-block:: fortran

          !$OMP DO
          do ...
             ...
          end do
          !$OMP END DO

        At code-generation time (when
        :py:meth:`OMPLoopDirective.gen_code` is called), this node must be
        within (i.e. a child of) an OpenMP PARALLEL region.

        If the keyword "reprod" is specified in the options, it will cause a
        reproducible reduction to be generated if it is set to True, otherwise
        the default value (as read from the psyclone.cfg file) will be used.
        Note, reproducible in this case means obtaining the same results
        with the same number of OpenMP threads, not for different
        numbers of OpenMP threads.

        :param node: the supplied node to which we will apply the \
                     OMPLoopTrans transformation
        :type node: :py:class:`psyclone.psyir.nodes.Node`
        :param options: a dictionary with options for transformations\
                        and validation.
        :type options: dictionary of string:values or None
        :param bool options["reprod"]:
                indicating whether reproducible reductions should be used. \
                By default the value from the config file will be used.

        '''
        if not options:
            options = {}
        self._reprod = options.get("reprod",
                                   Config.get().reproducible_reductions)

        # Add variable names for OMP functions into the InvokeSchedule
        # (a Routine) symboltable if they don't already exist
        root = node.ancestor(Routine)

        symtab = root.symbol_table
        try:
            symtab.lookup_with_tag("omp_thread_index")
        except KeyError:
            symtab.new_symbol(
                "th_idx", tag="omp_thread_index",
                symbol_type=DataSymbol, datatype=INTEGER_TYPE)
        try:
            symtab.lookup_with_tag("omp_num_threads")
        except KeyError:
            symtab.new_symbol(
                "nthreads", tag="omp_num_threads",
                symbol_type=DataSymbol, datatype=INTEGER_TYPE)

        super().apply(node, options)


class ACCLoopTrans(ParallelLoopTrans):
    '''
    Adds an OpenACC loop directive to a loop. This directive must be within
    the scope of some OpenACC Parallel region (at code-generation time).

    For example:

    >>> from psyclone.parse.algorithm import parse
    >>> from psyclone.parse.utils import ParseError
    >>> from psyclone.psyGen import PSyFactory
    >>> from psyclone.errors import GenerationError
    >>> api = "gocean1.0"
    >>> ast, invokeInfo = parse(SOURCE_FILE, api=api)
    >>> psy = PSyFactory(api).create(invokeInfo)
    >>>
    >>> from psyclone.psyGen import TransInfo
    >>> t = TransInfo()
    >>> ltrans = t.get_trans_name('ACCLoopTrans')
    >>> rtrans = t.get_trans_name('ACCParallelTrans')
    >>>
    >>> schedule = psy.invokes.get('invoke_0').schedule
    >>> # Uncomment the following line to see a text view of the schedule
    >>> # print(schedule.view())
    >>> new_schedule = schedule
    >>>
    # Apply the OpenACC Loop transformation to *every* loop
    # in the schedule
    >>> for child in schedule.children:
    >>>     ltrans.apply(child, reprod=True)
    >>>     schedule = newschedule
    >>>
    # Enclose all of these loops within a single OpenACC
    # PARALLEL region
    >>> rtrans.omp_schedule("dynamic,1")
    >>> rtrans.apply(schedule.children)
    >>>

    '''
    # The types of node that must be excluded from the section of PSyIR
    # being transformed.
    excluded_node_types = (nodes.PSyDataNode)

    def __init__(self):
        # Whether to add the "independent" clause
        # to the loop directive.
        self._independent = True
        self._sequential = False
        super().__init__()

    def __str__(self):
        return "Adds an 'OpenACC loop' directive to a loop"

    def _directive(self, children, collapse=None):
        '''
        Creates the ACCLoopDirective needed by this sub-class of
        transformation.

        :param children: list of child nodes of the new directive Node.
        :type children: list of :py:class:`psyclone.psyir.nodes.Node`
        :param int collapse: number of nested loops to collapse or None if \
                             no collapse attribute is required.
        '''
        directive = ACCLoopDirective(children=children,
                                     collapse=collapse,
                                     independent=self._independent,
                                     sequential=self._sequential)
        return directive

    def apply(self, node, options=None):
        '''
        Apply the ACCLoop transformation to the specified node. This node
        must be a Loop since this transformation corresponds to
        inserting a directive immediately before a loop, e.g.:

        .. code-block:: fortran

          !$ACC LOOP
          do ...
             ...
          end do

        At code-generation time (when
        :py:meth:`psyclone.psyir.nodes.ACCLoopDirective.gen_code` is called),
        this node must be within (i.e. a child of) a PARALLEL region.

        :param node: the supplied node to which we will apply the \
                     Loop transformation.
        :type node: :py:class:`psyclone.psyir.nodes.Loop`
        :param options: a dictionary with options for transformations.
        :type options: dictionary of string:values or None
        :param int options["collapse"]: number of nested loops to collapse.
        :param bool options["independent"]: whether to add the "independent" \
                clause to the directive (not strictly necessary within \
                PARALLEL regions).

        '''
        # Store sub-class specific options. These are used when
        # creating the directive (in the _directive() method).
        if not options:
            options = {}
        self._independent = options.get("independent", True)
        self._sequential = options.get("sequential", False)

        # Call the apply() method of the base class
        super().apply(node, options)


class OMPParallelLoopTrans(OMPLoopTrans):

    ''' Adds an OpenMP PARALLEL DO directive to a loop.

        For example:

        >>> from psyclone.parse.algorithm import parse
        >>> from psyclone.psyGen import PSyFactory
        >>> ast, invokeInfo = parse("dynamo.F90")
        >>> psy = PSyFactory("dynamo0.3").create(invokeInfo)
        >>> schedule = psy.invokes.get('invoke_v3_kernel_type').schedule
        >>> # Uncomment the following line to see a text view of the schedule
        >>> # print(schedule.view())
        >>>
        >>> from psyclone.transformations import OMPParallelLoopTrans
        >>> trans = OMPParallelLoopTrans()
        >>> trans.apply(schedule.children[0])
        >>> # Uncomment the following line to see a text view of the schedule
        >>> # print(schedule.view())

    '''
    def __str__(self):
        return "Add an 'OpenMP PARALLEL DO' directive with no validity checks"

    def validate(self, node, options=None):
        '''Validity checks for input arguments.

        :param node: the PSyIR node to validate.
        :type node: :py:class:`psyclone.psyir.nodes.Node`
        :param options: a dictionary with options for transformations.
        :type options: dictionary of string:values or None

        :raises TransformationError: if the node is a loop over colours.

        '''
        # Check that the supplied Node is a Loop
        super().validate(node, options=options)

        # Check we are not a sequential loop
        if node.loop_type == 'colours':
            raise TransformationError("Error in "+self.name+" transformation. "
                                      "The requested loop is over colours and "
                                      "must be computed serially.")

    def apply(self, node, options=None):
        ''' Apply an OMPParallelLoop Transformation to the supplied node
        (which must be a Loop). In the generated code this corresponds to
        wrapping the Loop with directives:

        .. code-block:: fortran

          !$OMP PARALLEL DO ...
          do ...
            ...
          end do
          !$OMP END PARALLEL DO

        :param node: the node (loop) to which to apply the transformation.
        :type node: :py:class:`psyclone.f2pygen.DoGen`
        :param options: a dictionary with options for transformations\
                        and validation.
        :type options: dictionary of string:values or None
        '''
        self.validate(node, options=options)

        # keep a reference to the node's original parent and its index as these
        # are required and will change when we change the node's location
        node_parent = node.parent
        node_position = node.position

        # add our OpenMP loop directive setting its parent to the node's
        # parent and its children to the node
        directive = OMPParallelDoDirective(children=[node.detach()],
                                           omp_schedule=self.omp_schedule)

        # add the OpenMP loop directive as a child of the node's parent
        node_parent.addchild(directive, index=node_position)


class DynamoOMPParallelLoopTrans(OMPParallelLoopTrans):

    ''' Dynamo-specific OpenMP loop transformation. Adds Dynamo specific
        validity checks. Actual transformation is done by the
        :py:class:`base class <OMPParallelLoopTrans>`.

    '''
    def __str__(self):
        return "Add an OpenMP Parallel Do directive to a Dynamo loop"

    def apply(self, node, options=None):

        '''Perform Dynamo specific loop validity checks then call the
        :py:meth:`~OMPParallelLoopTrans.apply` method of the
        :py:class:`base class <OMPParallelLoopTrans>`.

        :param node: the Node in the Schedule to check
        :type node: :py:class:`psyclone.psyir.nodes.Node`
        :param options: a dictionary with options for transformations.
        :type options: dictionary of string:values or None

        :raises TransformationError: if the associated loop requires \
                colouring.

        '''
        self.validate(node, options=options)

        # If the loop is not already coloured then check whether or not
        # it should be. If the field space is discontinuous (including
        # any_discontinuous_space) then we don't need to worry about
        # colouring.
        const = LFRicConstants()
        if node.field_space.orig_name not in \
           const.VALID_DISCONTINUOUS_NAMES:
            if node.loop_type != 'colour' and node.has_inc_arg():
                raise TransformationError(
                    f"Error in {self.name} transformation. The kernel has an "
                    f"argument with INC access. Colouring is required.")

        OMPParallelLoopTrans.apply(self, node)


class GOceanOMPParallelLoopTrans(OMPParallelLoopTrans):

    '''GOcean specific OpenMP Do loop transformation. Adds GOcean
       specific validity checks (that supplied Loop is an inner or outer
       loop). Actual transformation is done by
       :py:class:`base class <OMPParallelLoopTrans>`.

       :param omp_schedule: the omp schedule to be created. Must be one of \
           'runtime', 'static', 'dynamic', 'guided' or 'auto'.

    '''
    def __str__(self):
        return "Add an OpenMP Parallel Do directive to a GOcean loop"

    def apply(self, node, options=None):
        ''' Perform GOcean-specific loop validity checks then call
        :py:meth:`OMPParallelLoopTrans.apply`.

        :param node: a Loop node from an AST.
        :type node: :py:class:`psyclone.psyir.nodes.Loop`
        :param options: a dictionary with options for transformations\
                        and validation.
        :type options: dictionary of string:values or None

        :raises TransformationError: if the supplied node is not an inner or\
            outer loop.

        '''
        self.validate(node, options=options)

        # Check we are either an inner or outer loop
        if node.loop_type not in ["inner", "outer"]:
            raise TransformationError(
                "Error in "+self.name+" transformation.  The requested loop"
                " is not of type inner or outer.")

        OMPParallelLoopTrans.apply(self, node)


class Dynamo0p3OMPLoopTrans(OMPLoopTrans):

    ''' Dynamo 0.3 specific orphan OpenMP loop transformation. Adds
    Dynamo-specific validity checks. Actual transformation is done by
    :py:class:`base class <OMPLoopTrans>`.

    '''
    def __str__(self):
        return "Add an OpenMP DO directive to a Dynamo 0.3 loop"

    def apply(self, node, options=None):
        '''Perform Dynamo 0.3 specific loop validity checks then call
        :py:meth:`OMPLoopTrans.apply`.

        :param node: the Node in the Schedule to check
        :type node: :py:class:`psyclone.psyir.nodes.Node`
        :param options: a dictionary with options for transformations \
                        and validation.
        :type options: dictionary of string:values or None
        :param bool options["reprod"]:
                indicating whether reproducible reductions should be used. \
                By default the value from the config file will be used.

        :raise TransformationError: if an OMP loop transform would create \
                incorrect code.
        '''
        if not options:
            options = {}

        # Since this function potentially modifies the user's option
        # dictionary, create a copy:
        options = options.copy()
        # Make sure the default is set:
        options["reprod"] = options.get("reprod",
                                        Config.get().reproducible_reductions)

        self.validate(node, options=options)

        # If the loop is not already coloured then check whether or not
        # it should be
        if node.loop_type != 'colour' and node.has_inc_arg():
            raise TransformationError(
                f"Error in {self.name} transformation. The kernel has an "
                f"argument with INC access. Colouring is required.")

        OMPLoopTrans.apply(self, node, options)


class GOceanOMPLoopTrans(OMPLoopTrans):

    ''' GOcean-specific orphan OpenMP loop transformation. Adds GOcean
        specific validity checks (that the node is either an inner or outer
        Loop). Actual transformation is done by
        :py:class:`base class <OMPLoopTrans>`.

        :param omp_schedule: the omp schedule to be created. Must be one of
            'runtime', 'static', 'dynamic', 'guided' or 'auto'.

        '''
    def __str__(self):
        return "Add an OpenMP DO directive to a GOcean loop"

    def validate(self, node, options=None):
        '''
        Checks that the supplied node is a valid target for parallelisation
        using OMP Do.

        :param node: the candidate loop for parallelising using OMP Do.
        :type node: :py:class:`psyclone.psyir.nodes.Loop`
        :param options: a dictionary with options for transformations.
        :type options: dictionary of string:values or None

        :raises TransformationError: if the loop_type of the supplied Loop is \
                                     not "inner" or "outer".

        '''
        super().validate(node, options=options)

        # Check we are either an inner or outer loop
        if node.loop_type not in ["inner", "outer"]:
            raise TransformationError("Error in "+self.name+" transformation."
                                      " The requested loop is not of type "
                                      "inner or outer.")


class ColourTrans(LoopTrans):
    '''
    Apply a colouring transformation to a loop (in order to permit a
    subsequent parallelisation over colours). For example:

    >>> invoke = ...
    >>> schedule = invoke.schedule
    >>>
    >>> ctrans = ColourTrans()
    >>>
    >>> # Colour all of the loops
    >>> for child in schedule.children:
    >>>     ctrans.apply(child)
    >>>
    >>> # Uncomment the following line to see a text view of the schedule
    >>> # print(schedule.view())

    '''
    def __str__(self):
        return "Split a loop into colours"

    def apply(self, node, options=None):
        '''
        Converts the Loop represented by :py:obj:`node` into a
        nested loop where the outer loop is over colours and the inner
        loop is over cells of that colour.

        :param node: the loop to transform.
        :type node: :py:class:`psyclone.psyir.nodes.Loop`
        :param options: options for the transformation.
        :type options: Optional[Dict[str,str]]

        '''
        self.validate(node, options=options)

        node_parent = node.parent

        colours_loop = self._create_colours_loop(node)

        # Add this loop as a child of the original node's parent
        node.parent.addchild(colours_loop, index=node.position)

        # Add contents of node to colour loop.
        colours_loop.loop_body[0].loop_body.children.extend(
            node.loop_body.pop_all_children())

<<<<<<< HEAD
        # Remove original loop.
        node_parent.children.remove(node)
=======
        # remove original loop
        node.detach()
>>>>>>> 7a1f0013

    def _create_colours_loop(self, node):
        '''
        Creates a nested loop (colours, and cells of a given colour) to
        replace the supplied loop over cells.

        :param node: the loop for which to create a coloured version.
        :type node: :py:class:`psyclone.psyir.nodes.Loop`

        :returns: doubly-nested loop over colours and cells of a given colour.
        :rtype: :py:class:`psyclone.psyir.nodes.Loop`

        :raises NotImplementedError: this method must be overridden in an \
                                     API-specific sub-class.
        '''
        raise InternalError("_create_colours_loop() must be overridden in an "
                            "API-specific sub-class.")


class KernelModuleInlineTrans(KernelTrans):
    '''Switches on, or switches off, the inlining of a Kernel subroutine
    into the PSy layer module. For example:

    >>> invoke = ...
    >>> schedule = invoke.schedule
    >>>
    >>> inline_trans = KernelModuleInlineTrans()
    >>>
    >>> inline_trans.apply(schedule.children[0].loop_body[0])
    >>> # Uncomment the following line to see a text view of the schedule
    >>> # print(schedule.view())

    .. warning ::
        For this transformation to work correctly, the Kernel subroutine
        must only use data that is passed in by argument, declared locally
        or included via use association within the subroutine. Two
        examples where in-lining will not work are:

        #. A variable is declared within the module that ``contains`` the
           Kernel subroutine and is then accessed within that Kernel;
        #. A variable is included via use association at the module level
           and accessed within the Kernel subroutine.

        The transformation will reject attempts to in-line such kernels.
    '''

    def __str__(self):
        return ("Inline (or cancel inline of) a kernel subroutine into the "
                "PSy module")

    @property
    def name(self):
        ''' Returns the name of this transformation as a string.'''
        return "KernelModuleInline"

    def apply(self, node, options=None):
        '''Checks that the node is of the correct type (a Kernel) then marks
        the Kernel to be inlined, or not, depending on the value of
        the inline option. If the inline option is not passed the
        Kernel is marked to be inlined.

        :param node: the loop to transform.
        :type node: :py:class:`psyclone.psyir.nodes.Loop`
        :param options: a dictionary with options for transformations.
        :type options: dictionary of string:values or None
        :param bool options["inline"]: whether the kernel should be module\
                inlined or not.

        '''
        self.validate(node, options)

        if not options:
            options = {}
        inline = options.get("inline", True)

        # set kernel's inline status
        if node.module_inline == inline:
            # issue a warning here when we implement logging
            # print "Warning, Kernel inline is already set to "+str(inline)
            pass
        else:
            node.module_inline = inline


class Dynamo0p3ColourTrans(ColourTrans):

    '''Split a Dynamo 0.3 loop over cells into colours so that it can be
    parallelised. For example:

    >>> from psyclone.parse.algorithm import parse
    >>> from psyclone.psyGen import PSyFactory
    >>> import transformations
    >>> import os
    >>> import pytest
    >>>
    >>> TEST_API = "dynamo0.3"
    >>> _,info=parse(os.path.join(os.path.dirname(os.path.abspath(__file__)),
    >>>              "tests", "test_files", "dynamo0p3",
    >>>              "4.6_multikernel_invokes.f90"),
    >>>              api=TEST_API)
    >>> psy = PSyFactory(TEST_API).create(info)
    >>> invoke = psy.invokes.get('invoke_0')
    >>> schedule = invoke.schedule
    >>>
    >>> ctrans = Dynamo0p3ColourTrans()
    >>> otrans = DynamoOMPParallelLoopTrans()
    >>>
    >>> # Colour all of the loops
    >>> for child in schedule.children:
    >>>     ctrans.apply(child)
    >>>
    >>> # Then apply OpenMP to each of the colour loops
    >>> for child in schedule.children:
    >>>     otrans.apply(child.children[0])
    >>>
    >>> # Uncomment the following line to see a text view of the schedule
    >>> # print(schedule.view())

    Colouring in the LFRic (Dynamo 0.3) API is subject to the following rules:

    * Only kernels which operate on CELL_COLUMNs and which increment a
      continuous field require colouring. Kernels that update a discontinuous
      field will cause this transformation to raise an exception. Kernels that
      only write a continuous field also do not require colouring but are
      permitted.
    * A kernel may have at most one field with 'INC' access.
    * A separate colour map will be required for each field that is coloured
      (if an invoke contains >1 kernel call).

    '''
    def __str__(self):
        return "Split a Dynamo 0.3 loop over cells into colours"

    def apply(self, node, options=None):
        '''Performs Dynamo0.3-specific error checking and then uses the parent
        class to convert the Loop represented by :py:obj:`node` into a
        nested loop where the outer loop is over colours and the inner
        loop is over cells of that colour.

        :param node: the loop to transform.
        :type node: :py:class:`psyclone.dynamo0p3.DynLoop`
        :param options: a dictionary with options for transformations.\
        :type options: dictionary of string:values or None

        '''
        # check node is a loop
        super().validate(node, options=options)

        # Check we need colouring
        const = LFRicConstants()
        if node.field_space.orig_name in \
           const.VALID_DISCONTINUOUS_NAMES:
            raise TransformationError(
                "Error in DynamoColour transformation. Loops iterating over "
                "a discontinuous function space are not currently supported.")

        # Colouring is only necessary (and permitted) if the loop is
        # over cells. Since this is the default it is represented by
        # an empty string.
        if node.loop_type != "":
            raise TransformationError(
                f"Error in DynamoColour transformation. Only loops over cells "
                f"may be coloured but this loop is over {node.loop_type}")

        # Check whether we have a field that has INC access
        if not node.has_inc_arg():
            # TODO generate a warning here as we don't need to colour
            # a loop that does not update a field with INC access
            pass

        # Check that we're not attempting to colour a loop that is
        # already within an OpenMP region (because the loop over
        # colours *must* be sequential)
        if node.ancestor(OMPDirective):
            raise TransformationError("Cannot have a loop over colours "
                                      "within an OpenMP parallel region.")

        super().apply(node, options=options)

    def _create_colours_loop(self, node):
        '''
        Creates a nested loop (colours, and cells of a given colour) which
        can be used to replace the supplied loop over cells.

        :param node: the loop for which to create a coloured version.
        :type node: :py:class:`psyclone.psyir.nodes.Loop`

        :returns: doubly-nested loop over colours and cells of a given colour.
        :rtype: :py:class:`psyclone.psyir.nodes.Loop`

        '''
        # Create a colours loop. This loops over colours and must be run
        # sequentially.
        colours_loop = node.__class__(parent=node.parent, loop_type="colours")
        colours_loop.field_space = node.field_space
        colours_loop.iteration_space = node.iteration_space
        colours_loop.set_lower_bound("start")
        colours_loop.set_upper_bound("ncolours")

        # Create a colour loop. This loops over cells of a particular colour
        # and can be run in parallel.
        colour_loop = node.__class__(parent=colours_loop.loop_body,
                                     loop_type="colour")
        colour_loop.field_space = node.field_space
        colour_loop.field_name = node.field_name
        colour_loop.iteration_space = node.iteration_space
        colour_loop.set_lower_bound("start")
        colour_loop.kernel = node.kernel

        if node.upper_bound_name in LFRicConstants().HALO_ACCESS_LOOP_BOUNDS:
            # If the original loop went into the halo then this coloured loop
            # must also go into the halo.
            index = node.upper_bound_halo_depth
            colour_loop.set_upper_bound("colour_halo", index)
        else:
            # No halo access.
            colour_loop.set_upper_bound("ncolour")

        # Add this loop as a child of our loop over colours
        colours_loop.loop_body.addchild(colour_loop)

        return colours_loop


class ParallelRegionTrans(RegionTrans, metaclass=abc.ABCMeta):
    '''
    Base class for transformations that create a parallel region.

    '''
    # The types of node that must be excluded from the section of PSyIR
    # being transformed.
    excluded_node_types = (nodes.CodeBlock, nodes.Return, psyGen.HaloExchange)

    def __init__(self):
        # Holds the class instance for the type of parallel region
        # to generate
        self._pdirective = None
        super().__init__()

    @abc.abstractmethod
    def __str__(self):
        pass  # pragma: no cover

    @abc.abstractproperty
    def name(self):
        ''' Returns the name of this transformation as a string.'''

    def validate(self, node_list, options=None):
        '''
        Check that the supplied list of Nodes are eligible to be
        put inside a parallel region.

        :param list node_list: list of nodes to put into a parallel region
        :param options: a dictionary with options for transformations.\
        :type options: dictionary of string:values or None
        :param bool options["node-type-check"]: this flag controls whether \
            or not the type of the nodes enclosed in the region should be \
            tested to avoid using unsupported nodes inside a region.

        :raises TransformationError: if the supplied node is an \
            InvokeSchedule rather than being within an InvokeSchedule.
        :raises TransformationError: if the supplied nodes are not all \
            children of the same parent (siblings).

        '''
        if isinstance(node_list[0], InvokeSchedule):
            raise TransformationError(
                f"A {self.name} transformation cannot be applied to an "
                f"InvokeSchedule but only to one or more nodes from within an "
                f"InvokeSchedule.")

        node_parent = node_list[0].parent

        for child in node_list:
            if child.parent is not node_parent:
                raise TransformationError(
                    f"Error in {self.name} transformation: supplied nodes are "
                    f"not children of the same parent.")
        super().validate(node_list, options)

    def apply(self, target_nodes, options=None):
        '''
        Apply this transformation to a subset of the nodes within a
        schedule - i.e. enclose the specified Loops in the
        schedule within a single parallel region.

        :param target_nodes: a single Node or a list of Nodes.
        :type target_nodes: (list of) :py:class:`psyclone.psyir.nodes.Node`
        :param options: a dictionary with options for transformations.
        :type options: dictionary of string:values or None
        :param bool options["node-type-check"]: this flag controls if the \
                type of the nodes enclosed in the region should be tested \
                to avoid using unsupported nodes inside a region.

        '''

        # Check whether we've been passed a list of nodes or just a
        # single node. If the latter then we create ourselves a
        # list containing just that node.
        node_list = self.get_node_list(target_nodes)
        self.validate(node_list, options)

        # Keep a reference to the parent of the nodes that are to be
        # enclosed within a parallel region. Also keep the index of
        # the first child to be enclosed as that will become the
        # position of the new !$omp parallel directive.
        node_parent = node_list[0].parent
        node_position = node_list[0].position

        # Create the parallel directive as a child of the
        # parent of the nodes being enclosed and with those nodes
        # as its children.
        directive = self._pdirective(
            children=[node.detach() for node in node_list])

        # Add the region directive as a child of the parent
        # of the nodes being enclosed and at the original location
        # of the first of these nodes
        node_parent.addchild(directive, index=node_position)


class OMPSingleTrans(ParallelRegionTrans):
    '''
    Create an OpenMP SINGLE region by inserting directives. The most
    likely use case for this transformation is to wrap around task-based
    transformations. The parent region for this should usually also be
    a OMPParallelTrans.

    :param bool nowait: whether to apply a nowait clause to this \
                       transformation. The default value is False

    For example:

    >>> from psyclone.parse.algorithm import parse
    >>> from psyclone.psyGen import PSyFactory
    >>> api = "gocean1.0"
    >>> ast, invokeInfo = parse(SOURCE_FILE, api=api)
    >>> psy = PSyFactory(api).create(invokeInfo)
    >>>
    >>> from psyclone.transformations import OMPParallelTrans, OMPSingleTrans
    >>> singletrans = OMPSingleTrans()
    >>> paralleltrans = OMPParallelTrans()
    >>>
    >>> schedule = psy.invokes.get('invoke_0').schedule
    >>> # Uncomment the following line to see a text view of the schedule
    >>> # print(schedule.view())
    >>>
    >>> # Enclose all of these loops within a single OpenMP
    >>> # SINGLE region
    >>> singletrans.apply(schedule.children)
    >>> # Enclose all of these loops within a single OpenMP
    >>> # PARALLEL region
    >>> paralleltrans.apply(schedule.children)
    >>> # Uncomment the following line to see a text view of the schedule
    >>> # print(schedule.view())

    '''
    # The types of node that this transformation cannot enclose
    excluded_node_types = (nodes.CodeBlock, nodes.Return, nodes.ACCDirective,
                           psyGen.HaloExchange, nodes.OMPSerialDirective,
                           nodes.OMPParallelDirective)

    def __init__(self, nowait=False):
        super().__init__()
        # Set the type of directive that the base class will use
        self._pdirective = self._directive
        # Store whether this single directive has a barrier or not
        self._omp_nowait = nowait

    def __str__(self):
        return "Insert an OpenMP Single region"

    @property
    def omp_nowait(self):
        ''' :returns: whether or not this Single region uses a nowait \
                      clause to remove the end barrier.
            :rtype: bool
        '''
        return self._omp_nowait

    @property
    def name(self):
        '''
        :returns: the name of this transformation.
        :rtype: str
        '''
        return "OMPSingleTrans"

    @omp_nowait.setter
    def omp_nowait(self, value):
        ''' Sets the nowait property that will be specified by
            this transformation. Checks that the value supplied in
            :py:obj:`value` is a bool

            :param bool value: whether this Single clause should have a \
                               nowait applied.

            :raises TypeError: if the value parameter is not a bool.

        '''
        if not isinstance(value, bool):
            raise TypeError(f"Expected nowait to be a bool "
                            f"but got a {type(value).__name__}")
        self._omp_nowait = value

    def _directive(self, children):
        '''
        Creates the type of directive needed for this sub-class of
        transformation.

        :param children: list of Nodes that will be the children of \
                         the created directive.
        :type children: list of :py:class:`psyclone.psyir.nodes.Node`

        :returns: The directive created for the OpenMP Single Directive
        :rtype: :py:class:`psyclone.psyGen.OMPSingleDirective`

        '''
        _directive = nodes.OMPSingleDirective(children=children,
                                              nowait=self.omp_nowait)
        return _directive

    def apply(self, node_list, options=None):
        '''Apply the OMPSingleTrans transformation to the specified node in a
        Schedule.

        At code-generation time this node must be within (i.e. a child of)
        an OpenMP PARALLEL region. Code generation happens when
        :py:meth:`OMPLoopDirective.gen_code` is called, or when the PSyIR
        tree is given to a backend.

        If the keyword "nowait" is specified in the options, it will cause a
        nowait clause to be added if it is set to True, otherwise no clause
        will be added.

        :param node_list: the supplied node or node list to which we will \
                          apply the OMPSingleTrans transformation
        :type node_list: (a list of) :py:class:`psyclone.psyir.nodes.Node`
        :param options: a list with options for transformations \
                        and validation.
        :type options: a dict of string:values or None
        :param bool options["nowait"]:
                indicating whether or not to use a nowait clause on this \
                single region.

        '''
        if not options:
            options = {}
        if options.get("nowait") is not None:
            self.omp_nowait = options.get("nowait")

        super().apply(node_list, options)


class OMPMasterTrans(ParallelRegionTrans):
    '''
    Create an OpenMP MASTER region by inserting directives. The most
    likely use case for this transformation is to wrap around task-based
    transformations. Note that adding this directive requires a parent
    OpenMP parallel region (which can be inserted by OMPParallelTrans),
    otherwise it will produce an error in generation-time.

    For example:

    >>> from psyclone.parse.algorithm import parse
    >>> from psyclone.psyGen import PSyFactory
    >>> api = "gocean1.0"
    >>> ast, invokeInfo = parse(SOURCE_FILE, api=api)
    >>> psy = PSyFactory(api).create(invokeInfo)
    >>>
    >>> from psyclone.transformations import OMPParallelTrans, OMPMasterTrans
    >>> mastertrans = OMPMasterTrans()
    >>> paralleltrans = OMPParallelTrans()
    >>>
    >>> schedule = psy.invokes.get('invoke_0').schedule
    >>> # Uncomment the following line to see a text view of the schedule
    >>> # print(schedule.view())
    >>>
    >>> # Enclose all of these loops within a single OpenMP
    >>> # MASTER region
    >>> mastertrans.apply(schedule.children)
    >>> # Enclose all of these loops within a single OpenMP
    >>> # PARALLEL region
    >>> paralleltrans.apply(schedule.children)
    >>> # Uncomment the following line to see a text view of the schedule
    >>> # print(schedule.view())

    '''
    # The types of node that this transformation cannot enclose
    excluded_node_types = (nodes.CodeBlock, nodes.Return, nodes.ACCDirective,
                           psyGen.HaloExchange, nodes.OMPSerialDirective,
                           nodes.OMPParallelDirective)

    def __init__(self):
        super().__init__()
        # Set the type of directive that the base class will use
        self._pdirective = nodes.OMPMasterDirective

    def __str__(self):
        return "Insert an OpenMP Master region"

    @property
    def name(self):
        '''
        :returns: the name of this transformation as a string.
        :rtype: str
        '''
        return "OMPMasterTrans"


class OMPParallelTrans(ParallelRegionTrans):
    '''
    Create an OpenMP PARALLEL region by inserting directives. For
    example:

    >>> from psyclone.parse.algorithm import parse
    >>> from psyclone.parse.utils import ParseError
    >>> from psyclone.psyGen import PSyFactory
    >>> from psyclone.errors import GenerationError
    >>> api = "gocean1.0"
    >>> ast, invokeInfo = parse(SOURCE_FILE, api=api)
    >>> psy = PSyFactory(api).create(invokeInfo)
    >>>
    >>> from psyclone.psyGen import TransInfo
    >>> t = TransInfo()
    >>> ltrans = t.get_trans_name('GOceanOMPLoopTrans')
    >>> rtrans = t.get_trans_name('OMPParallelTrans')
    >>>
    >>> schedule = psy.invokes.get('invoke_0').schedule
    >>> # Uncomment the following line to see a text view of the schedule
    >>> # print(schedule.view())
    >>>
    >>> # Apply the OpenMP Loop transformation to *every* loop
    >>> # in the schedule
    >>> for child in schedule.children:
    >>>     ltrans.apply(child)
    >>>
    >>> # Enclose all of these loops within a single OpenMP
    >>> # PARALLEL region
    >>> rtrans.apply(schedule.children)
    >>> # Uncomment the following line to see a text view of the schedule
    >>> # print(schedule.view())

    '''
    # The types of node that this transformation cannot enclose
    excluded_node_types = (nodes.CodeBlock, nodes.Return, nodes.ACCDirective,
                           psyGen.HaloExchange)

    def __init__(self):
        super().__init__()
        # Set the type of directive that the base class will use
        self._pdirective = nodes.OMPParallelDirective

    def __str__(self):
        return "Insert an OpenMP Parallel region"

    @property
    def name(self):
        '''
        :returns: the name of this transformation as a string.
        :rtype: str
        '''
        return "OMPParallelTrans"

    def validate(self, node_list, options=None):
        '''
        Perform OpenMP-specific validation checks.

        :param node_list: list of Nodes to put within parallel region.
        :type node_list: list of :py:class:`psyclone.psyir.nodes.Node`
        :param options: a dictionary with options for transformations.
        :type options: dictionary of string:values or None
        :param bool options["node-type-check"]: this flag controls if the \
                type of the nodes enclosed in the region should be tested \
                to avoid using unsupported nodes inside a region.

        :raises TransformationError: if the target Nodes are already within \
                                     some OMP parallel region.
        '''
        if node_list[0].ancestor(OMPDirective):
            raise TransformationError("Error in OMPParallel transformation:" +
                                      " cannot create an OpenMP PARALLEL " +
                                      "region within another OpenMP region.")

        # Now call the general validation checks
        super().validate(node_list, options)


class ACCParallelTrans(ParallelRegionTrans):
    '''
    Create an OpenACC parallel region by inserting directives. This parallel
    region *must* come after an enter-data directive (see `ACCEnterDataTrans`)
    or within a data region (see `ACCDataTrans`). For example:

    >>> from psyclone.parse.algorithm import parse
    >>> from psyclone.psyGen import PSyFactory
    >>> api = "gocean1.0"
    >>> ast, invokeInfo = parse(SOURCE_FILE, api=api)
    >>> psy = PSyFactory(api).create(invokeInfo)
    >>>
    >>> from psyclone.psyGen import TransInfo
    >>> t = TransInfo()
    >>> ptrans = t.get_trans_name('ACCParallelTrans')
    >>> dtrans = t.get_trans_name('ACCDataTrans')
    >>>
    >>> schedule = psy.invokes.get('invoke_0').schedule
    >>> # Uncomment the following line to see a text view of the schedule
    >>> # print(schedule.view())
    >>>
    >>> # Enclose everything within a single OpenACC PARALLEL region
    >>> ptrans.apply(schedule.children)
    >>> # Add an enter-data directive
    >>> dtrans.apply(schedule)
    >>> # Uncomment the following line to see a text view of the schedule
    >>> # print(schedule.view())

    '''
    excluded_node_types = (nodes.CodeBlock, nodes.Return, nodes.PSyDataNode,
                           nodes.ACCDataDirective, nodes.ACCEnterDataDirective)

    def __init__(self):
        super().__init__()
        # Set the type of directive that the base class will use
        self._pdirective = nodes.ACCParallelDirective

    def __str__(self):
        return "Insert an OpenACC Parallel region"

    @property
    def name(self):
        '''
        :returns: the name of this transformation as a string.
        :rtype: str
        '''
        return "ACCParallelTrans"


class MoveTrans(Transformation):
    '''Provides a transformation to move a node in the tree. For
    example:

    >>> from psyclone.parse.algorithm import parse
    >>> from psyclone.psyGen import PSyFactory
    >>> ast,invokeInfo=parse("dynamo.F90")
    >>> psy=PSyFactory("dynamo0.3").create(invokeInfo)
    >>> schedule=psy.invokes.get('invoke_v3_kernel_type').schedule
    >>> # Uncomment the following line to see a text view of the schedule
    >>> # print(schedule.view())
    >>>
    >>> from psyclone.transformations import MoveTrans
    >>> trans=MoveTrans()
    >>> trans.apply(schedule.children[0], schedule.children[2],
    ...             options = {"position":"after")
    >>> # Uncomment the following line to see a text view of the schedule
    >>> # print(schedule.view())

    Nodes may only be moved to a new location with the same parent
    and must not break any dependencies otherwise an exception is
    raised.'''

    def __str__(self):
        return "Move a node to a different location"

    @property
    def name(self):
        ''' Returns the name of this transformation as a string.'''
        return "Move"

    def validate(self, node, location, options=None):
        # pylint: disable=no-self-use
        ''' validity checks for input arguments.

        :param node: the node to be moved.
        :type node: :py:class:`psyclone.psyir.nodes.Node`
        :param location: node before or after which the given node\
            should be moved.
        :type location: :py:class:`psyclone.psyir.nodes.Node`
        :param options: a dictionary with options for transformations.
        :type options: dictionary of string:values or None
        :param str options["position"]: either 'before' or 'after'.

        :raises TransformationError: if the given node is not an instance \
            of :py:class:`psyclone.psyir.nodes.Node`
        :raises TransformationError: if the location is not valid.
        '''

        # Check that the first argument is a Node
        from psyclone.psyir.nodes import Node
        if not isinstance(node, Node):
            raise TransformationError(
                "In the Move transformation apply method the first argument "
                "is not a Node")

        # Check new location conforms to any data dependencies
        # This also checks the location and position arguments
        if not options:
            options = {}
        position = options.get("position", "before")
        if not node.is_valid_location(location, position=position):
            raise TransformationError(
                "In the Move transformation apply method, data dependencies "
                "forbid the move to the new location")

    def apply(self, node, location, options=None):
        '''Move the node represented by :py:obj:`node` before location
        :py:obj:`location` (which is also a node) by default and after
        if the optional `position` argument is set to 'after'.

        :param node: the node to be moved.
        :type node: :py:class:`psyclone.psyir.nodes.Node`
        :param location: node before or after which the given node\
            should be moved.
        :type location: :py:class:`psyclone.psyir.nodes.Node`
        :param options: a dictionary with options for transformations.
        :type options: dictionary of string:values or None
        :param str options["position"]: either 'before' or 'after'.

        :raises TransformationError: if the given node is not an instance \
            of :py:class:`psyclone.psyir.nodes.Node`
        :raises TransformationError: if the location is not valid.

        '''
        # pylint:disable=arguments-differ

        self.validate(node, location, options)

        if not options:
            options = {}
        position = options.get("position", "before")

        parent = node.parent

        my_node = parent.children.pop(node.position)

        location_index = location.position
        if position == "before":
            location.parent.children.insert(location_index, my_node)
        else:
            location.parent.children.insert(location_index+1, my_node)


class Dynamo0p3RedundantComputationTrans(LoopTrans):
    '''This transformation allows the user to modify a loop's bounds so
    that redundant computation will be performed. Redundant
    computation can result in halo exchanges being modified, new halo
    exchanges being added or existing halo exchanges being removed.

    * This transformation should be performed before any
      parallelisation transformations (e.g. for OpenMP) to the loop in
      question and will raise an exception if this is not the case.

    * This transformation can not be applied to a loop containing a
      reduction and will again raise an exception if this is the case.

    * This transformation can only be used to add redundant
      computation to a loop, not to remove it.

    * This transformation allows a loop that is already performing
      redundant computation to be modified, but only if the depth is
      increased.

    '''
    def __str__(self):
        return "Change iteration space to perform redundant computation"

    def validate(self, node, options=None):
        '''Perform various checks to ensure that it is valid to apply the
        RedundantComputation transformation to the supplied node

        :param node: the supplied node on which we are performing\
                     validity checks
        :type node: :py:class:`psyclone.psyir.nodes.Node`
        :param options: a dictionary with options for transformations.
        :type options: dictionary of string:values or None
        :param int options["depth"]: the depth of the stencil if the value \
                     is provided and None if not.

        :raises TransformationError: if the parent of the loop is a\
            :py:class:`psyclone.psyir.nodes.Directive`.
        :raises TransformationError: if the parent of the loop is not a\
            :py:class:`psyclone.psyir.nodes.Loop` or a\
            :py:class:`psyclone.psyGen.DynInvokeSchedule`.
        :raises TransformationError: if the parent of the loop is a\
            :py:class:`psyclone.psyir.nodes.Loop` but the original loop does\
            not iterate over 'colour'.
        :raises TransformationError: if the parent of the loop is a\
            :py:class:`psyclone.psyir.nodes.Loop` but the parent does not
            iterate over 'colours'.
        :raises TransformationError: if the parent of the loop is a\
            :py:class:`psyclone.psyir.nodes.Loop` but the parent's parent is\
            not a :py:class:`psyclone.psyGen.DynInvokeSchedule`.
        :raises TransformationError: if this transformation is applied\
            when distributed memory is not switched on.
        :raises TransformationError: if the loop does not iterate over\
            cells, dofs or colour.
        :raises TransformationError: if the transformation is setting the\
            loop to the maximum halo depth but the loop already computes\
            to the maximum halo depth.
        :raises TransformationError: if the transformation is setting the\
            loop to the maximum halo depth but the loop contains a stencil\
            access (as this would result in the field being accessed\
            beyond the halo depth).
        :raises TransformationError: if the supplied depth value is not an\
            integer.
        :raises TransformationError: if the supplied depth value is less\
            than 1.
        :raises TransformationError: if the supplied depth value is not\
            greater than 1 when a continuous loop is modified as this is\
            the minimum valid value.
        :raises TransformationError: if the supplied depth value is not\
            greater than the existing depth value, as we should not need\
            to undo existing transformations.
        :raises TransformationError: if a depth value has been supplied\
            but the loop has already been set to the maximum halo depth.

        '''
        # check node is a loop
        super().validate(node, options=options)

        # Check loop's parent is the InvokeSchedule, or that it is nested
        # in a colours loop and perform other colour(s) loop checks,
        # otherwise halo exchange placement might fail. The only
        # current example where the placement would fail is when
        # directives have already been added. This could be fixed but
        # it actually makes sense to require redundant computation
        # transformations to be applied before adding directives so it
        # is not particularly important.
        dir_node = node.ancestor(nodes.Directive)
        if dir_node:
            raise TransformationError(
                f"In the Dynamo0p3RedundantComputation transformation apply "
                f"method the supplied loop is sits beneath a directive of "
                f"type {type(dir_node)}. Redundant computation must be applied"
                f" before directives are added.")
        if not (isinstance(node.parent, DynInvokeSchedule) or
                isinstance(node.parent.parent, nodes.Loop)):
            raise TransformationError(
                f"In the Dynamo0p3RedundantComputation transformation "
                f"apply method the parent of the supplied loop must be the "
                f"DynInvokeSchedule, or a Loop, but found {type(node.parent)}")
        if isinstance(node.parent.parent, nodes.Loop):
            if node.loop_type != "colour":
                raise TransformationError(
                    f"In the Dynamo0p3RedundantComputation transformation "
                    f"apply method, if the parent of the supplied Loop is "
                    f"also a Loop then the supplied Loop must iterate over "
                    f"'colour', but found '{node.loop_type}'")
            if node.parent.parent.loop_type != "colours":
                raise TransformationError(
                    f"In the Dynamo0p3RedundantComputation transformation "
                    f"apply method, if the parent of the supplied Loop is "
                    f"also a Loop then the parent must iterate over "
                    f"'colours', but found '{node.parent.parent.loop_type}'")
            if not isinstance(node.parent.parent.parent, DynInvokeSchedule):
                raise TransformationError(
                    f"In the Dynamo0p3RedundantComputation transformation "
                    f"apply method, if the parent of the supplied Loop is "
                    f"also a Loop then the parent's parent must be the "
                    f"DynInvokeSchedule, but found {type(node.parent)}")
        if not Config.get().distributed_memory:
            raise TransformationError(
                "In the Dynamo0p3RedundantComputation transformation apply "
                "method distributed memory must be switched on")

        # loop must iterate over cell-column, dof or colour. Note, an
        # empty loop_type iterates over cell-columns.
        if node.loop_type not in ["", "dof", "colour"]:
            raise TransformationError(
                f"In the Dynamo0p3RedundantComputation transformation apply "
                f"method the loop type must be one of '' (cell-columns), 'dof'"
                f" or 'colour', but found '{node.loop_type}'")

        # We don't currently support the application of transformations to
        # loops containing inter-grid kernels
        check_intergrid(node)
        const = LFRicConstants()

        if not options:
            options = {}
        depth = options.get("depth")
        if depth is None:
            if node.upper_bound_name in const.HALO_ACCESS_LOOP_BOUNDS:
                if not node.upper_bound_halo_depth:
                    raise TransformationError(
                        "In the Dynamo0p3RedundantComputation transformation "
                        "apply method the loop is already set to the maximum "
                        "halo depth so this transformation does nothing")
                for call in node.kernels():
                    for arg in call.arguments.args:
                        if arg.stencil:
                            raise TransformationError(
                                f"In the Dynamo0p3RedundantComputation "
                                f"transformation apply method the loop "
                                f"contains field '{arg.name}' with a stencil "
                                f"access in kernel '{call.name}', so it is "
                                f"invalid to set redundant computation to "
                                f"maximum depth")
        else:
            if not isinstance(depth, int):
                raise TransformationError(
                    f"In the Dynamo0p3RedundantComputation transformation "
                    f"apply method the supplied depth should be an integer but"
                    f" found type '{type(depth)}'")
            if depth < 1:
                raise TransformationError(
                    "In the Dynamo0p3RedundantComputation transformation "
                    "apply method the supplied depth is less than 1")

            if node.upper_bound_name in const.HALO_ACCESS_LOOP_BOUNDS:
                if node.upper_bound_halo_depth:
                    if node.upper_bound_halo_depth >= depth:
                        raise TransformationError(
                            f"In the Dynamo0p3RedundantComputation "
                            f"transformation apply method the supplied depth "
                            f"({depth}) must be greater than the existing halo"
                            f" depth ({node.upper_bound_halo_depth})")
                else:
                    raise TransformationError(
                        "In the Dynamo0p3RedundantComputation transformation "
                        "apply method the loop is already set to the maximum "
                        "halo depth so can't be set to a fixed value")

    def apply(self, loop, options=None):
        # pylint:disable=arguments-differ
        '''Apply the redundant computation transformation to the loop
        :py:obj:`loop`. This transformation can be applied to loops iterating
        over 'cells or 'dofs'. if :py:obj:`depth` is set to a value then the
        value will be the depth of the field's halo over which redundant
        computation will be performed. If :py:obj:`depth` is not set to a
        value then redundant computation will be performed to the full depth
        of the field's halo.

        :param loop: the loop that we are transforming.
        :type loop: :py:class:`psyclone.psyGen.DynLoop`
        :param options: a dictionary with options for transformations.
        :type options: dictionary of string:values or None
        :param int options["depth"]: the depth of the stencil. Defaults \
                to None.

        '''
        self.validate(loop, options=options)
        if not options:
            options = {}
        depth = options.get("depth")

        if loop.loop_type == "":
            # Loop is over cells
            loop.set_upper_bound("cell_halo", depth)
        elif loop.loop_type == "colour":
            # Loop is over cells of a single colour
            loop.set_upper_bound("colour_halo", depth)
        elif loop.loop_type == "dof":
            loop.set_upper_bound("dof_halo", depth)
        else:
            raise TransformationError(
                f"Unsupported loop_type '{loop.loop_type}' found in "
                f"Dynamo0p3Redundant ComputationTrans.apply()")
        # Add/remove halo exchanges as required due to the redundant
        # computation
        loop.update_halo_exchanges()


class Dynamo0p3AsyncHaloExchangeTrans(Transformation):
    '''Splits a synchronous halo exchange into a halo exchange start and
    halo exchange end. For example:

    >>> from psyclone.parse.algorithm import parse
    >>> from psyclone.psyGen import PSyFactory
    >>> api = "dynamo0.3"
    >>> ast, invokeInfo = parse("file.f90", api=api)
    >>> psy=PSyFactory(api).create(invokeInfo)
    >>> schedule = psy.invokes.get('invoke_0').schedule
    >>> # Uncomment the following line to see a text view of the schedule
    >>> # print(schedule.view())
    >>>
    >>> from psyclone.transformations import Dynamo0p3AsyncHaloExchangeTrans
    >>> trans = Dynamo0p3AsyncHaloExchangeTrans()
    >>> trans.apply(schedule.children[0])
    >>> # Uncomment the following line to see a text view of the schedule
    >>> # print(schedule.view())

    '''

    def __str__(self):
        return "Changes a synchronous halo exchange into an asynchronous one."

    @property
    def name(self):
        '''
        :returns: the name of this transformation as a string.
        :rtype: str
        '''
        return "Dynamo0p3AsyncHaloExchangeTrans"

    def apply(self, node, options=None):
        '''Transforms a synchronous halo exchange, represented by a
        HaloExchange node, into an asynchronous halo exchange,
        represented by HaloExchangeStart and HaloExchangeEnd nodes.

        :param node: a synchronous haloexchange node.
        :type node: :py:obj:`psyclone.psygen.HaloExchange`
        :param options: a dictionary with options for transformations.
        :type options: dictionary of string:values or None

        '''
        self.validate(node, options)

        from psyclone.dynamo0p3 import DynHaloExchangeStart, DynHaloExchangeEnd
        # add asynchronous start and end halo exchanges and initialise
        # them using information from the existing synchronous halo
        # exchange
        node.parent.addchild(
            DynHaloExchangeStart(
                node.field, check_dirty=node._check_dirty,
                vector_index=node.vector_index, parent=node.parent),
            index=node.position)
        node.parent.addchild(
            DynHaloExchangeEnd(
                node.field, check_dirty=node._check_dirty,
                vector_index=node.vector_index, parent=node.parent),
            index=node.position)

        # remove the existing synchronous halo exchange
        node.detach()

    def validate(self, node, options):
        '''Internal method to check whether the node is valid for this
        transformation.

        :param node: a synchronous Halo Exchange node
        :type node: :py:obj:`psyclone.psygen.HaloExchange`
        :param options: a dictionary with options for transformations.
        :type options: dictionary of string:values or None

        :raises TransformationError: if the node argument is not a
                         HaloExchange (or subclass thereof)

        '''
        from psyclone.dynamo0p3 import DynHaloExchangeStart, DynHaloExchangeEnd

        if not isinstance(node, psyGen.HaloExchange) or \
           isinstance(node, (DynHaloExchangeStart, DynHaloExchangeEnd)):
            raise TransformationError(
                f"Error in Dynamo0p3AsyncHaloExchange transformation. Supplied"
                f" node must be a synchronous halo exchange but found "
                f"'{type(node)}'.")


class Dynamo0p3KernelConstTrans(Transformation):
    '''Modifies a kernel so that the number of dofs, number of layers and
    number of quadrature points are fixed in the kernel rather than
    being passed in by argument.

    >>> from psyclone.parse.algorithm import parse
    >>> from psyclone.psyGen import PSyFactory
    >>> api = "dynamo0.3"
    >>> ast, invokeInfo = parse("file.f90", api=api)
    >>> psy=PSyFactory(api).create(invokeInfo)
    >>> schedule = psy.invokes.get('invoke_0').schedule
    >>> # Uncomment the following line to see a text view of the schedule
    >>> # print(schedule.view())
    >>>
    >>> from psyclone.transformations import Dynamo0p3KernelConstTrans
    >>> trans = Dynamo0p3KernelConstTrans()
    >>> for kernel in schedule.coded_kernels():
    >>>     trans.apply(kernel, number_of_layers=150)
    >>>     kernel_schedule = kernel.get_kernel_schedule()
    >>>     # Uncomment the following line to see a text view of the
    >>>     # symbol table
    >>>     # print(kernel_schedule.symbol_table.view())

    '''

    # ndofs per 3D cell for different function spaces on a quadrilateral
    # element for different orders. Formulas kindly provided by Tom Melvin and
    # Thomas Gibson. See the Qr table at http://femtable.org/background.html,
    # for computed values of w0, w1, w2 and w3 up to order 7.
    # Note: w2*trace spaces have dofs only on cell faces and no volume dofs.
    # As there is currently no dedicated structure for face dofs in kernel
    # constants, w2*trace dofs are included here. w2*trace ndofs formulas
    # require the number of reference element faces in the horizontal (4)
    # for w2htrace space, in the vertical (2) for w2vtrace space and all (6)
    # for w2trace space.

    space_to_dofs = {"w3":       (lambda n: (n+1)**3),
                     "w2":       (lambda n: 3*(n+2)*(n+1)**2),
                     "w1":       (lambda n: 3*(n+2)**2*(n+1)),
                     "w0":       (lambda n: (n+2)**3),
                     "wtheta":   (lambda n: (n+2)*(n+1)**2),
                     "w2h":      (lambda n: 2*(n+2)*(n+1)**2),
                     "w2v":      (lambda n: (n+2)*(n+1)**2),
                     "w2broken": (lambda n: 3*(n+1)**2*(n+2)),
                     "wchi":     (lambda n: (n+1)**3),
                     "w2trace":  (lambda n: 6*(n+1)**2),
                     "w2htrace": (lambda n: 4*(n+1)**2),
                     "w2vtrace": (lambda n: 2*(n+1)**2)}

    def __str__(self):
        return ("Makes the number of degrees of freedom, the number of "
                "quadrature points and the number of layers constant in "
                "a Kernel.")

    @property
    def name(self):
        '''
        :returns: the name of this transformation as a string.
        :rtype: str
        '''
        return "Dynamo0p3KernelConstTrans"

    def apply(self, node, options=None):
        # pylint: disable=too-many-statements
        '''Transforms a kernel so that the values for the number of degrees of
        freedom (if a valid value for the element_order arg is
        provided), the number of quadrature points (if the quadrature
        arg is set to True) and the number of layers (if a valid value
        for the number_of_layers arg is provided) are constant in a
        kernel rather than being passed in by argument.

        The "cellshape", "element_order" and "number_of_layers"
        arguments are provided to mirror the namelist values that are
        input into an LFRic model when it is run.

        Quadrature support is currently limited to XYoZ in ths
        transformation. In the case of XYoZ the number of quadrature
        points (for horizontal and vertical) are set to the
        element_order + 3 in the LFRic infrastructure so their value
        is derived.

        :param node: a kernel node.
        :type node: :py:obj:`psyclone.psygen.DynKern`
        :param options: a dictionary with options for transformations.
        :type options: dictionary of string:values or None
        :param str options["cellshape"]: the shape of the cells. This is\
            provided as it helps determine the number of dofs a field has\
            for a particular function space. Currently only "quadrilateral"\
            is supported which is also the default value.
        :param int options["element_order"]: the order of the cell. In \
            combination with cellshape, this determines the number of \
            dofs a field has for a particular function space. If it is set \
            to None (the default) then the dofs values are not set as \
            constants in the kernel, otherwise they are.
        :param int options["number_of_layers"]: the number of vertical \
            layers in the LFRic model mesh used for this particular run. If \
            this is set to None (the default) then the nlayers value is not \
            set as a constant in the kernel, otherwise it is.
        :param bool options["quadrature"]: whether the number of quadrature \
            points values are set as constants in the kernel (True) or not \
            (False). The default is False.

        '''
        # --------------------------------------------------------------------
        def make_constant(symbol_table, arg_position, value,
                          function_space=None):
            '''Utility function that modifies the argument at position
            'arg_position' into a compile-time constant with value
            'value'.

            :param symbol_table: the symbol table for the kernel \
                         holding the argument that is going to be modified.
            :type symbol_table: :py:class:`psyclone.psyir.symbols.SymbolTable`
            :param int arg_position: the argument's position in the \
                                     argument list.
            :param value: the constant value that this argument is \
                    going to be given. Its type depends on the type of the \
                    argument.
            :type value: int, str or bool
            :type str function_space: the name of the function space \
                    if there is a function space associated with this \
                    argument. Defaults to None.

            '''
            arg_index = arg_position - 1
            try:
                symbol = symbol_table.argument_list[arg_index]
            except IndexError as err:
                raise TransformationError(
                    f"The argument index '{arg_index}' is greater than the "
                    f"number of arguments "
                    f"'{len(symbol_table.argument_list)}'.") from err
            # Perform some basic checks on the argument to make sure
            # it is the expected type
            if not isinstance(symbol.datatype, ScalarType):
                raise TransformationError(
                    f"Expected entry to be a scalar argument but found "
                    f"'{type(symbol.datatype).__name__}'.")
            if symbol.datatype.intrinsic != ScalarType.Intrinsic.INTEGER:
                raise TransformationError(
                    f"Expected entry to be a scalar integer argument "
                    f"but found '{symbol.datatype}'.")
            if symbol.is_constant:
                raise TransformationError(
                    "Expected entry to be a scalar integer argument "
                    "but found a constant.")

            # Create a new symbol with a known constant value then swap
            # it with the argument. The argument then becomes xxx_dummy
            # and is unused within the kernel body.
            # TODO: Temporarily use unsafe name change until the name
            # space manager is introduced into the SymbolTable (Issue
            # #321).
            orig_name = symbol.name
            local_symbol = DataSymbol(orig_name+"_dummy", INTEGER_TYPE,
                                      constant_value=value)
            symbol_table.add(local_symbol)
            symbol_table.swap_symbol_properties(symbol, local_symbol)

            if function_space:
                print(f"    Modified {orig_name}, arg position {arg_position},"
                      f" function space {function_space}, value {value}.")
            else:
                print(f"    Modified {orig_name}, arg position {arg_position},"
                      f" value {value}.")
        # --------------------------------------------------------------------

        self.validate(node, options)

        if not options:
            options = {}
        number_of_layers = options.get("number_of_layers", None)
        quadrature = options.get("quadrature", False)
        element_order = options.get("element_order", None)
        kernel = node

        from psyclone.domain.lfric import KernCallArgList
        arg_list_info = KernCallArgList(kernel)
        arg_list_info.generate()
        try:
            kernel_schedule = kernel.get_kernel_schedule()
        except NotImplementedError as excinfo:
            raise TransformationError(
                f"Failed to parse kernel '{kernel.name}'. Error reported was "
                f"'{excinfo}'.") from excinfo

        symbol_table = kernel_schedule.symbol_table
        if number_of_layers:
            make_constant(symbol_table, arg_list_info.nlayers_positions[0],
                          number_of_layers)

        if quadrature and arg_list_info.nqp_positions:
            # TODO #705 - support the transformation of kernels requiring
            # other quadrature types (face/edge, multiple).
            if kernel.eval_shapes == ["gh_quadrature_xyoz"]:
                make_constant(symbol_table,
                              arg_list_info.nqp_positions[0]["horizontal"],
                              element_order+3)
                make_constant(symbol_table,
                              arg_list_info.nqp_positions[0]["vertical"],
                              element_order+3)
            else:
                raise TransformationError(
                    f"Error in Dynamo0p3KernelConstTrans transformation. "
                    f"Support is currently limited to 'xyoz' quadrature but "
                    f"found {kernel.eval_shapes}.")

        const = LFRicConstants()
        if element_order is not None:
            # Modify the symbol table for degrees of freedom here.
            for info in arg_list_info.ndf_positions:
                if (info.function_space.lower() in
                        (const.VALID_ANY_SPACE_NAMES +
                         const.VALID_ANY_DISCONTINUOUS_SPACE_NAMES +
                         ["any_w2"])):
                    # skip any_space_*, any_discontinuous_space_* and any_w2
                    print(f"    Skipped dofs, arg position {info.position}, "
                          f"function space {info.function_space}")
                else:
                    try:
                        ndofs = Dynamo0p3KernelConstTrans. \
                                space_to_dofs[
                                    info.function_space](element_order)
                    except KeyError as err:
                        raise InternalError(
                            f"Error in Dynamo0p3KernelConstTrans "
                            f"transformation. Unsupported function space "
                            f"'{info.function_space}' found. Expecting one of "
                            f"""{Dynamo0p3KernelConstTrans.
                                 space_to_dofs.keys()}.""") from err
                    make_constant(symbol_table, info.position, ndofs,
                                  function_space=info.function_space)

        # Flag that the kernel has been modified
        kernel.modified = True

    def validate(self, node, options=None):
        '''This method checks whether the input arguments are valid for
        this transformation.

        :param node: a dynamo 0.3 kernel node.
        :type node: :py:obj:`psyclone.psygen.DynKern`
        :param options: a dictionary with options for transformations.
        :type options: dictionary of string:values or None
        :param str options["cellshape"]: the shape of the elements/cells.
        :param int options["element_order"]: the order of the elements/cells.
        :param int options["number_of_layers"]: the number of layers to use.
        :param bool options["quadrature"]: whether quadrature dimension sizes \
            should or shouldn't be set as constants in a kernel.

        :raises TransformationError: if the node argument is not a \
            dynamo 0.3 kernel, the cellshape argument is not set to \
            "quadrilateral", the element_order argument is not a 0 or a \
            positive integer, the number of layers argument is not a \
            positive integer, the quadrature argument is not a boolean, \
            neither element order nor number of layers arguments are set \
            (as the transformation would then do nothing), or the \
            quadrature argument is True but the element order is not \
            provided (as the former needs the latter).

        '''
        from psyclone.dynamo0p3 import DynKern
        if not isinstance(node, DynKern):
            raise TransformationError(
                f"Error in Dynamo0p3KernelConstTrans transformation. Supplied "
                f"node must be a dynamo kernel but found '{type(node)}'.")

        if not options:
            options = {}
        cellshape = options.get("cellshape", "quadrilateral")
        element_order = options.get("element_order", None)
        number_of_layers = options.get("number_of_layers", None)
        quadrature = options.get("quadrature", False)
        if cellshape.lower() != "quadrilateral":
            # Only quadrilaterals are currently supported
            raise TransformationError(
                f"Error in Dynamo0p3KernelConstTrans transformation. Supplied "
                f"cellshape must be set to 'quadrilateral' but found "
                f"'{cellshape}'.")

        if element_order is not None and \
           (not isinstance(element_order, int) or element_order < 0):
            # element order must be 0 or a positive integer
            raise TransformationError(
                f"Error in Dynamo0p3KernelConstTrans transformation. The "
                f"element_order argument must be >= 0 but found "
                f"'{element_order}'.")

        if number_of_layers is not None and \
           (not isinstance(number_of_layers, int) or number_of_layers < 1):
            # number of layers must be a positive integer
            raise TransformationError(
                f"Error in Dynamo0p3KernelConstTrans transformation. The "
                f"number_of_layers argument must be > 0 but found "
                f"'{number_of_layers}'.")

        if quadrature not in [False, True]:
            # quadrature must be a boolean value
            raise TransformationError(
                f"Error in Dynamo0p3KernelConstTrans transformation. The "
                f"quadrature argument must be boolean but found "
                f"'{quadrature}'.")

        if element_order is None and not number_of_layers:
            # As a minimum, element order or number of layers must have values.
            raise TransformationError(
                "Error in Dynamo0p3KernelConstTrans transformation. At least "
                "one of element_order or number_of_layers must be set "
                "otherwise this transformation does nothing.")

        if quadrature and element_order is None:
            # if quadrature then element order
            raise TransformationError(
                "Error in Dynamo0p3KernelConstTrans transformation. If "
                "quadrature is set then element_order must also be set (as "
                "the values of the former are derived from the latter.")


class ACCEnterDataTrans(Transformation):
    '''
    Adds an OpenACC "enter data" directive to a Schedule.
    For example:

    >>> from psyclone.parse.algorithm import parse
    >>> from psyclone.psyGen import PSyFactory
    >>> api = "gocean1.0"
    >>> ast, invokeInfo = parse(SOURCE_FILE, api=api)
    >>> psy = PSyFactory(api).create(invokeInfo)
    >>>
    >>> from psyclone.psyGen import TransInfo
    >>> t = TransInfo()
    >>> dtrans = t.get_trans_name('ACCEnterDataTrans')
    >>>
    >>> schedule = psy.invokes.get('invoke_0').schedule
    >>> # Uncomment the following line to see a text view of the schedule
    >>> # print(schedule.view())
    >>>
    >>> # Add an enter-data directive
    >>> dtrans.apply(schedule)
    >>> # Uncomment the following line to see a text view of the schedule
    >>> # print(schedule.view())

    ...

    '''
    def __str__(self):
        return "Adds an OpenACC 'enter data' directive"

    @property
    def name(self):
        '''
        :returns: the name of this transformation.
        :rtype: str
        '''
        return "ACCEnterDataTrans"

    def apply(self, sched, options=None):
        '''Adds an OpenACC "enter data" directive to the invoke associated
        with the supplied Schedule. Any fields accessed by OpenACC kernels
        within this schedule will be added to this data region in
        order to ensure they remain on the target device.

        :param sched: schedule to which to add an "enter data" directive.
        :type sched: sub-class of :py:class:`psyclone.psyir.nodes.Schedule`
        :param options: a dictionary with options for transformations.
        :type options: dictionary of string:values or None

        '''
        # Ensure that the proposed transformation is valid
        self.validate(sched, options)

        if isinstance(sched, DynInvokeSchedule):
            from psyclone.dynamo0p3 import DynACCEnterDataDirective as \
                AccEnterDataDir
        elif isinstance(sched, GOInvokeSchedule):
            from psyclone.gocean1p0 import GOACCEnterDataDirective as \
                AccEnterDataDir
        else:
            # Should not get here provided that validate() has done its job
            raise InternalError(
                f"ACCEnterDataTrans.validate() has not rejected an "
                f"(unsupported) schedule of type {type(sched)}")

        # Add the directive
        data_dir = AccEnterDataDir(parent=sched, children=[])
        sched.addchild(data_dir, index=0)

    def validate(self, sched, options=None):
        # pylint: disable=arguments-differ
        '''
        Check that we can safely apply the OpenACC enter-data transformation
        to the supplied Schedule.

        :param sched: Schedule to which to add an "enter data" directive.
        :type sched: sub-class of :py:class:`psyclone.psyir.nodes.Schedule`
        :param options: a dictionary with options for transformations.
        :type options: dictionary of string:values or None

        :raises NotImplementedError: for any API other than GOcean 1.0 or NEMO.
        :raises TransformationError: if passed something that is not a \
            (subclass of) :py:class:`psyclone.psyir.nodes.Schedule`.
        '''
        super().validate(sched, options)

        if not isinstance(sched, nodes.Schedule):
            raise TransformationError("Cannot apply an OpenACC enter-data "
                                      "directive to something that is "
                                      "not a Schedule")

        if not isinstance(sched, (GOInvokeSchedule, DynInvokeSchedule)):
            raise NotImplementedError(
                f"ACCEnterDataTrans: ACCEnterDataDirective not implemented for"
                f" a schedule of type {type(sched)}")

        # Check that we don't already have a data region of any sort
        directives = sched.walk(Directive)
        if any(isinstance(ddir, (ACCDataDirective, ACCEnterDataDirective))
               for ddir in directives):
            raise TransformationError("Schedule already has an OpenACC data "
                                      "region - cannot add an enter data.")


class ACCRoutineTrans(Transformation):
    '''
    Transform a kernel or routine by adding a "!$acc routine" directive
    (causing it to be compiled for the OpenACC accelerator device).
    For example:

    >>> from psyclone.parse.algorithm import parse
    >>> from psyclone.psyGen import PSyFactory
    >>> api = "gocean1.0"
    >>> ast, invokeInfo = parse(SOURCE_FILE, api=api)
    >>> psy = PSyFactory(api).create(invokeInfo)
    >>>
    >>> from psyclone.transformations import ACCRoutineTrans
    >>> rtrans = ACCRoutineTrans()
    >>>
    >>> schedule = psy.invokes.get('invoke_0').schedule
    >>> # Uncomment the following line to see a text view of the schedule
    >>> # print(schedule.view())
    >>> kern = schedule.children[0].children[0].children[0]
    >>> # Transform the kernel
    >>> rtrans.apply(kern)
    '''
    @property
    def name(self):
        '''
        :returns: the name of this transformation class.
        :rtype: str
        '''
        return "ACCRoutineTrans"

    def apply(self, node, options=None):
        '''
        Add the '!$acc routine' OpenACC directive into the code of the
        supplied Kernel (in a PSyKAl API such as GOcean or LFRic) or directly
        in the supplied Routine.

        :param node: the kernel call or routine implementation to transform.
        :type node: :py:class:`psyclone.psyGen.Kern` or \
                    :py:class:`psyclone.psyir.nodes.Routine`
        :param options: a dictionary with options for transformations.
        :type options: dictionary of string:values or None

        '''
        # Check that we can safely apply this transformation
        self.validate(node, options)

        if isinstance(node, Kern):
            # Flag that the kernel has been modified
            node.modified = True

            # Get the schedule representing the kernel subroutine
            routine = node.get_kernel_schedule()
        else:
            routine = node

        # Insert the directive to the routine if it doesn't already exist
        for child in routine.children:
            if isinstance(child, ACCRoutineDirective):
                return  # The routine is already marked with ACCRoutine
        routine.children.insert(0, ACCRoutineDirective())

    def validate(self, node, options=None):
        '''
        Perform checks that the supplied kernel or routine can be transformed.

        :param node: the kernel which is the target of the transformation.
        :type node: :py:class:`psyclone.psyGen.Kern` or \
                    :py:class:`psyclone.psyir.nodes.Routine`
        :param options: a dictionary with options for transformations.
        :type options: dictionary of string:values or None

        :raises TransformationError: if the node is not a kernel or a routine.
        :raises TransformationError: if the target is a built-in kernel.
        :raises TransformationError: if it is a kernel but without an \
                                     associated PSyIR.
        :raises TransformationError: if any of the symbols in the kernel are \
                                     accessed via a module use statement.
        '''
        super().validate(node, options)

        if not isinstance(node, Kern) and not isinstance(node, Routine):
            raise TransformationError(
                f"The ACCRoutineTrans must be applied to a sub-class of "
                f"Kern or Routine but got '{type(node).__name__}'.")

        # If it is a kernel call it must have an accessible implementation
        if isinstance(node, Kern):
            if isinstance(node, BuiltIn):
                raise TransformationError(
                    f"Applying ACCRoutineTrans to a built-in kernel is not yet"
                    f" supported and kernel '{node.name}' is of type "
                    f"'{type(node).__name__}'")

            # Get the PSyIR routine from the associated kernel. If there is an
            # exception (this could mean that there is no associated tree
            # or that the frontend failed to convert it into PSyIR) reraise it
            # as a TransformationError
            try:
                kernel_schedule = node.get_kernel_schedule()
            except Exception as error:
                raise TransformationError(
                    f"Failed to create PSyIR for kernel '{node.name}'. "
                    f"Cannot transform such a kernel.") from error

            # Check that the kernel does not access any data or routines via a
            # module 'use' statement
            imported_variables = kernel_schedule.symbol_table.imported_symbols
            if imported_variables:
                raise TransformationError(
                    f"The Symbol Table for kernel '{node.name}' contains the "
                    f"following symbol(s) with imported interface: "
                    f"{[sym.name for sym in imported_variables]}. If these "
                    f"symbols represent data then they must first be converted"
                    f" to kernel arguments using the KernelImportsToArguments "
                    f"transformation. If the symbols represent external "
                    f"routines then PSyclone cannot currently transform this "
                    f"kernel for execution on an OpenACC device (issue #342).")


class ACCKernelsTrans(RegionTrans):
    '''
    Enclose a sub-set of nodes from a Schedule within an OpenACC kernels
    region (i.e. within "!$acc kernels" ... "!$acc end kernels" directives).

    For example:

    >>> from psyclone.parse import parse
    >>> from psyclone.psyGen import PSyFactory
    >>> api = "NEMO"
    >>> filename = "tra_adv.F90"
    >>> ast, invokeInfo = parse(filename, api=api)
    >>> psy = PSyFactory(api).create(invokeInfo)
    >>>
    >>> from psyclone.transformations import ACCKernelsTrans
    >>> ktrans = ACCKernelsTrans()
    >>>
    >>> schedule = psy.invokes.get('invoke_0').schedule
    >>> # Uncomment the following line to see a text view of the schedule
    >>> # print(schedule.view())
    >>> kernels = schedule.children[0].children[0].children[0:-1]
    >>> # Transform the kernel
    >>> ktrans.apply(kernels)

    '''
    excluded_node_types = (nodes.CodeBlock, nodes.Return, nodes.PSyDataNode)

    @property
    def name(self):
        '''
        :returns: the name of this transformation class.
        :rtype: str
        '''
        return "ACCKernelsTrans"

    def apply(self, node, options=None):
        '''
        Enclose the supplied list of PSyIR nodes within an OpenACC
        Kernels region.

        :param node: a node or list of nodes in the PSyIR to enclose.
        :type node: (a list of) :py:class:`psyclone.psyir.nodes.Node`
        :param options: a dictionary with options for transformations.
        :type options: dictionary of string:values or None
        :param bool options["default_present"]: whether or not the kernels \
            region should have the 'default present' attribute (indicating \
            that data is already on the accelerator). When using managed \
            memory this option should be False.

        '''
        # Ensure we are always working with a list of nodes, even if only
        # one was supplied via the `node` argument.
        node_list = self.get_node_list(node)

        self.validate(node_list, options)

        parent = node_list[0].parent
        start_index = node_list[0].position

        if not options:
            options = {}
        default_present = options.get("default_present", False)

        # Create a directive containing the nodes in node_list and insert it.
        directive = ACCKernelsDirective(
            parent=parent, children=[node.detach() for node in node_list],
            default_present=default_present)

        parent.children.insert(start_index, directive)

    def validate(self, nodes, options):
        '''
        Check that we can safely enclose the supplied node or list of nodes
        within OpenACC kernels ... end kernels directives.

        :param nodes: the proposed PSyIR node or nodes to enclose in the \
                      kernels region.
        :type nodes: (list of) :py:class:`psyclone.psyir.nodes.Node`
        :param options: a dictionary with options for transformations.
        :type options: dictionary of string:values or None

        :raises NotImplementedError: if the supplied Nodes belong to \
                                     a GOInvokeSchedule.
        :raises TransformationError: if there are no Loops within the \
                                     proposed region.

        '''
        # Ensure we are always working with a list of nodes, even if only
        # one was supplied via the `nodes` argument.
        node_list = self.get_node_list(nodes)

        # Check that the front-end is valid
        sched = node_list[0].ancestor((NemoInvokeSchedule, DynInvokeSchedule))
        if not sched:
            raise NotImplementedError(
                "OpenACC kernels regions are currently only supported for the "
                "nemo and dynamo0.3 front-ends")
        super().validate(node_list, options)

        # Check that we have at least one loop or array range within
        # the proposed region
        for node in node_list:
            if (any(assign for assign in node.walk(Assignment)
                    if assign.is_array_range) or node.walk(Loop)):
                break
        else:
            # Branch executed if loop does not exit with a break
            raise TransformationError(
                "A kernels transformation must enclose at least one loop or "
                "array range but none were found.")


class ACCDataTrans(RegionTrans):
    '''
    Add an OpenACC data region around a list of nodes in the PSyIR.
    COPYIN, COPYOUT and COPY clauses are added as required.

    For example:

    >>> from psyclone.parse import parse
    >>> from psyclone.psyGen import PSyFactory
    >>> api = "NEMO"
    >>> filename = "tra_adv.F90"
    >>> ast, invokeInfo = parse(filename, api=api)
    >>> psy = PSyFactory(api).create(invokeInfo)
    >>>
    >>> from psyclone.transformations import ACCDataTrans
    >>> dtrans = ACCDataTrans()
    >>>
    >>> schedule = psy.invokes.get('invoke_0').schedule
    >>> # Uncomment the following line to see a text view of the schedule
    >>> # print(schedule.view())
    >>> kernels = schedule.children[0].children[0].children[0:-1]
    >>> # Enclose the kernels
    >>> dtrans.apply(kernels)

    '''
    excluded_node_types = (nodes.CodeBlock, nodes.Return, nodes.PSyDataNode)

    @property
    def name(self):
        '''
        :returns: the name of this transformation.
        :rtype: str

        '''
        return "ACCDataTrans"

    def apply(self, node, options=None):
        '''
        Put the supplied node or list of nodes within an OpenACC data region.

        :param node: the PSyIR node(s) to enclose in the data region.
        :type node: (list of) :py:class:`psyclone.psyir.nodes.Node`
        :param options: a dictionary with options for transformations.
        :type options: dictionary of string:values or None

        '''
        # Ensure we are always working with a list of nodes, even if only
        # one was supplied via the `node` argument.
        node_list = self.get_node_list(node)

        self.validate(node_list, options)

        parent = node_list[0].parent
        start_index = node_list[0].position

        # Create a directive containing the nodes in node_list and insert it.
        directive = ACCDataDirective(
            parent=parent, children=[node.detach() for node in node_list])

        parent.children.insert(start_index, directive)

    def validate(self, nodes, options):
        '''
        Check that we can safely add a data region around the supplied list
        of nodes.

        :param nodes: the proposed node(s) to enclose in a data region.
        :type nodes: (list of) subclasses of \
                     :py:class:`psyclone.psyir.nodes.Node`
        :param options: a dictionary with options for transformations.
        :type options: dictionary of string:values or None

        :raises TransformationError: if the Schedule to which the nodes \
                                belong already has an 'enter data' directive.
        :raises TransformationError: if any of the nodes are themselves \
                                     data directives.
        '''
        # Ensure we are always working with a list of nodes, even if only
        # one was supplied via the `nodes` argument.
        node_list = self.get_node_list(nodes)

        super().validate(node_list, options)

        # Check that the Schedule to which the nodes belong does not already
        # have an 'enter data' directive.
        schedule = node_list[0].root
        acc_dirs = schedule.walk(ACCEnterDataDirective)
        if acc_dirs:
            raise TransformationError(
                "Cannot add an OpenACC data region to a schedule that "
                "already contains an 'enter data' directive.")


class KernelImportsToArguments(Transformation):
    '''
    Transformation that removes any accesses of imported data from the supplied
    kernel and places them in the caller. The values/references are then passed
    by argument into the kernel.
    '''
    @property
    def name(self):
        '''
        :returns: the name of this transformation.
        :rtype: str
        '''
        return "KernelImportsToArguments"

    def __str__(self):
        return ("Convert the imported variables used inside the kernel "
                "into arguments and modify the InvokeSchedule to pass them"
                " in the kernel call.")

    def validate(self, node, options=None):
        '''
        Check that the supplied node is a valid target for this transformation.

        :param node: the PSyIR node to validate.
        :type node: :py:class:`psyclone.psyGen.CodedKern`
        :param options: a dictionary with options for transformations.
        :type options: dictionary of string:values or None

        :raises TransformationError: if the supplied node is not a CodedKern.
        :raises TransformationError: if this transformation is not applied to \
            a Gocean API Invoke.
        :raises TransformationError: if the supplied kernel contains wildcard \
            imports of symbols from one or more containers (e.g. a USE without\
            an ONLY clause in Fortran).
        '''
        if not isinstance(node, CodedKern):
            raise TransformationError(
                f"The {self.name} transformation can only be applied to "
                f"CodedKern nodes but found '{type(node).__name__}' instead.")

        invoke_schedule = node.ancestor(InvokeSchedule)
        if not isinstance(invoke_schedule, GOInvokeSchedule):
            raise TransformationError(
                f"The {self.name} transformation is currently only supported "
                f"for the GOcean API but got an InvokeSchedule of type: "
                f"'{type(invoke_schedule).__name__}'")

        # Check that there are no unqualified imports or undeclared symbols
        try:
            kernel = node.get_kernel_schedule()
        except SymbolError as err:
            raise TransformationError(
                f"Kernel '{node.name}' contains undeclared symbol: "
                f"{err.value}") from err

        symtab = kernel.symbol_table
        for container in symtab.containersymbols:
            if container.wildcard_import:
                raise TransformationError(
                    f"Kernel '{node.name}' has a wildcard import of symbols "
                    f"from container '{container.name}'. This is not "
                    f"supported.")

        # TODO #649. Check for variables accessed by the kernel but declared
        # in an outer scope.

    def apply(self, node, options=None):
        '''
        Convert the imported variables used inside the kernel into arguments
        and modify the InvokeSchedule to pass the same imported variables to
        the kernel call.

        :param node: a kernel call.
        :type node: :py:class:`psyclone.psyGen.CodedKern`
        :param options: a dictionary with options for transformations.
        :type options: dictionary of string:values or None

        '''
        from psyclone.psyir.symbols import ArgumentInterface

        self.validate(node, options)

        kernel = node.get_kernel_schedule()
        symtab = kernel.symbol_table
        invoke_symtab = node.ancestor(InvokeSchedule).symbol_table
        count_imported_vars_removed = 0

        # Transform each imported variable into an argument.
        # TODO #11: When support for logging is added, we could warn the user
        # if no imports are found in the kernel.
        for imported_var in kernel.symbol_table.imported_symbols[:]:
            count_imported_vars_removed += 1

            # Resolve the data type information if it is not available
            # pylint: disable=unidiomatic-typecheck
            if (type(imported_var) == Symbol or
                    isinstance(imported_var.datatype, DeferredType)):
                updated_sym = imported_var.resolve_deferred()
                # If we have a new symbol then we must update the symbol table
                if updated_sym is not imported_var:
                    kernel.symbol_table.swap(imported_var, updated_sym)
            # pylint: enable=unidiomatic-typecheck

            # Copy the imported symbol into the InvokeSchedule SymbolTable
            invoke_symtab.copy_external_import(
                updated_sym, tag="AlgArgs_" + updated_sym.name)

            # Keep a reference to the original container so that we can
            # update it after the interface has been updated.
            container = updated_sym.interface.container_symbol

            # Convert the symbol to an argument and add it to the argument list
            current_arg_list = symtab.argument_list
            if updated_sym.is_constant:
                # Imported constants lose the constant value but are read-only
                # TODO: When #633 and #11 are implemented, warn the user that
                # they should transform the constants to literal values first.
                updated_sym.constant_value = None
                updated_sym.interface = ArgumentInterface(
                    ArgumentInterface.Access.READ)
            else:
                updated_sym.interface = ArgumentInterface(
                    ArgumentInterface.Access.READWRITE)
            current_arg_list.append(updated_sym)
            symtab.specify_argument_list(current_arg_list)

            # Convert PSyIR DataTypes to Gocean VALID_SCALAR_TYPES
            # TODO #678: Ideally this strings should be provided by the GOcean
            # API configuration.
            go_space = ""
            if updated_sym.datatype.intrinsic == ScalarType.Intrinsic.REAL:
                go_space = "go_r_scalar"
            elif (updated_sym.datatype.intrinsic ==
                  ScalarType.Intrinsic.INTEGER):
                go_space = "go_i_scalar"
            else:
                raise TypeError(
                    f"The imported variable '{updated_sym.name}' could not be "
                    f"promoted to an argument because the GOcean "
                    f"infrastructure does not have any scalar type equivalent "
                    f"to the PSyIR {updated_sym.datatype} type.")

            # Add the imported variable in the call argument list
            node.arguments.append(updated_sym.name, go_space)

            # Check whether we still need the Container symbol from which
            # this import was originally accessed
            if not kernel.symbol_table.symbols_imported_from(container) and \
               not container.wildcard_import:
                kernel.symbol_table.remove(container)

        if count_imported_vars_removed > 0:
            node.modified = True


# For Sphinx AutoAPI documentation generation
__all__ = ["KernelTrans",
           "ParallelLoopTrans",
           "OMPLoopTrans",
           "ACCLoopTrans",
           "OMPParallelLoopTrans",
           "DynamoOMPParallelLoopTrans",
           "GOceanOMPParallelLoopTrans",
           "Dynamo0p3OMPLoopTrans",
           "GOceanOMPLoopTrans",
           "ColourTrans",
           "KernelModuleInlineTrans",
           "Dynamo0p3ColourTrans",
           "ParallelRegionTrans",
           "OMPSingleTrans",
           "OMPMasterTrans",
           "OMPParallelTrans",
           "ACCParallelTrans",
           "MoveTrans",
           "Dynamo0p3RedundantComputationTrans",
           "Dynamo0p3AsyncHaloExchangeTrans",
           "Dynamo0p3KernelConstTrans",
           "ACCEnterDataTrans",
           "ACCRoutineTrans",
           "ACCKernelsTrans",
           "ACCDataTrans",
           "KernelImportsToArguments"]<|MERGE_RESOLUTION|>--- conflicted
+++ resolved
@@ -1385,13 +1385,8 @@
         colours_loop.loop_body[0].loop_body.children.extend(
             node.loop_body.pop_all_children())
 
-<<<<<<< HEAD
-        # Remove original loop.
-        node_parent.children.remove(node)
-=======
         # remove original loop
         node.detach()
->>>>>>> 7a1f0013
 
     def _create_colours_loop(self, node):
         '''
