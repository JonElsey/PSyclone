# -----------------------------------------------------------------------------
# BSD 3-Clause License
#
# Copyright (c) 2017-2025, Science and Technology Facilities Council.
# All rights reserved.
#
# Redistribution and use in source and binary forms, with or without
# modification, are permitted provided that the following conditions are met:
#
# * Redistributions of source code must retain the above copyright notice, this
#   list of conditions and the following disclaimer.
#
# * Redistributions in binary form must reproduce the above copyright notice,
#   this list of conditions and the following disclaimer in the documentation
#   and/or other materials provided with the distribution.
#
# * Neither the name of the copyright holder nor the names of its
#   contributors may be used to endorse or promote products derived from
#   this software without specific prior written permission.
#
# THIS SOFTWARE IS PROVIDED BY THE COPYRIGHT HOLDERS AND CONTRIBUTORS
# "AS IS" AND ANY EXPRESS OR IMPLIED WARRANTIES, INCLUDING, BUT NOT
# LIMITED TO, THE IMPLIED WARRANTIES OF MERCHANTABILITY AND FITNESS
# FOR A PARTICULAR PURPOSE ARE DISCLAIMED. IN NO EVENT SHALL THE
# COPYRIGHT HOLDER OR CONTRIBUTORS BE LIABLE FOR ANY DIRECT, INDIRECT,
# INCIDENTAL, SPECIAL, EXEMPLARY, OR CONSEQUENTIAL DAMAGES (INCLUDING,
# BUT NOT LIMITED TO, PROCUREMENT OF SUBSTITUTE GOODS OR SERVICES;
# LOSS OF USE, DATA, OR PROFITS; OR BUSINESS INTERRUPTION) HOWEVER
# CAUSED AND ON ANY THEORY OF LIABILITY, WHETHER IN CONTRACT, STRICT
# LIABILITY, OR TORT (INCLUDING NEGLIGENCE OR OTHERWISE) ARISING IN
# ANY WAY OUT OF THE USE OF THIS SOFTWARE, EVEN IF ADVISED OF THE
# POSSIBILITY OF SUCH DAMAGE.
# -----------------------------------------------------------------------------
# Authors R. W. Ford, A. R. Porter, S. Siso and N. Nobre, STFC Daresbury Lab
#         A. B. G. Chalk STFC Daresbury Lab
#         J. Henrichs, Bureau of Meteorology
# Modified I. Kavcic, J. G. Wallwork, O. Brunt and L. Turner, Met Office
#          S. Valat, Inria / Laboratoire Jean Kuntzmann
#          M. Schreiber, Univ. Grenoble Alpes / Inria / Lab. Jean Kuntzmann
#          J. Dendy, Met Office

''' This module provides the various transformations that can be applied to
    PSyIR nodes. There are both general and API-specific transformation
    classes in this module where the latter typically apply API-specific
    checks before calling the base class for the actual transformation. '''

# pylint: disable=too-many-lines

import abc
from typing import Any, Dict, Optional

from psyclone import psyGen
from psyclone.configuration import Config
from psyclone.core import Signature, VariablesAccessInfo
from psyclone.domain.lfric import (KernCallArgList, LFRicConstants,
                                   LFRicInvokeSchedule, LFRicKern, LFRicLoop)
from psyclone.dynamo0p3 import LFRicHaloExchangeEnd, LFRicHaloExchangeStart
from psyclone.errors import InternalError
from psyclone.gocean1p0 import GOInvokeSchedule
from psyclone.psyGen import (Transformation, CodedKern, Kern, InvokeSchedule,
                             BuiltIn)
from psyclone.psyir.nodes import (
    ACCDataDirective, ACCDirective, ACCEnterDataDirective, ACCKernelsDirective,
    ACCLoopDirective, ACCParallelDirective, ACCRoutineDirective,
    Call, CodeBlock, Container, Directive, Literal, Loop, Node,
    OMPDeclareTargetDirective, OMPDirective, OMPMasterDirective,
    OMPParallelDirective, OMPParallelDoDirective, OMPSerialDirective,
<<<<<<< HEAD
    OMPSingleDirective, OMPTaskloopDirective, PSyDataNode, Return, Routine,
    Schedule)
=======
    OMPSingleDirective, OMPTaskloopDirective, PSyDataNode, Reference,
    Return, Routine, Schedule)
from psyclone.psyir.nodes.acc_mixins import ACCAsyncMixin
>>>>>>> 7ef4ec21
from psyclone.psyir.nodes.array_mixin import ArrayMixin
from psyclone.psyir.nodes.structure_member import StructureMember
from psyclone.psyir.nodes.structure_reference import StructureReference
from psyclone.psyir.symbols import (
    ArgumentInterface, DataSymbol, INTEGER_TYPE, ScalarType, Symbol,
    SymbolError, UnresolvedType)
from psyclone.psyir.transformations.loop_trans import LoopTrans
from psyclone.psyir.transformations.omp_loop_trans import OMPLoopTrans
from psyclone.psyir.transformations.parallel_loop_trans import (
    ParallelLoopTrans)
from psyclone.psyir.transformations.region_trans import RegionTrans
from psyclone.psyir.transformations.transformation_error import (
    TransformationError)


def check_intergrid(node):
    '''
    Utility function to check that the supplied node does not have
    an intergrid kernel amongst its descendants.

    This is used ensure any attempt to apply loop-fusion and redundant-
    computation transformations to loops containing inter-grid kernels is
    rejected (since support for those is not yet implemented).

    :param node: the PSyIR node to check.
    :type node: :py:class:`psyir.nodes.Node`

    :raises TransformationError: if the supplied node has an inter-grid \
                                 kernel as a descendant.

    '''
    if not node.children:
        return
    child_kernels = node.walk(LFRicKern)
    for kern in child_kernels:
        if kern.is_intergrid:
            raise TransformationError(
                f"This Transformation cannot currently be applied to nodes "
                f"which have inter-grid kernels as descendents and {kern.name}"
                f" is such a kernel.")


class OMPTaskloopTrans(ParallelLoopTrans):
    '''
    Adds an OpenMP taskloop directive to a loop. Only one of grainsize or
    num_tasks must be specified.

    TODO: #1364 Taskloops do not yet support reduction clauses.

    :param grainsize: the grainsize to use in for this transformation.
    :type grainsize: int or None
    :param num_tasks: the num_tasks to use for this transformation.
    :type num_tasks: int or None
    :param bool nogroup: whether or not to use a nogroup clause for this
                         transformation. Default is False.

    For example:

    >>> from pysclone.parse.algorithm import parse
    >>> from psyclone.psyGen import PSyFactory
    >>> api = "gocean"
    >>> ast, invokeInfo = parse(GOCEAN_SOURCE_FILE, api=api)
    >>> psy = PSyFactory(api).create(invokeInfo)
    >>>
    >>> from psyclone.transformations import OMPParallelTrans, OMPSingleTrans
    >>> from psyclone.transformations import OMPTaskloopTrans
    >>> from psyclone.psyir.transformations import OMPTaskwaitTrans
    >>> singletrans = OMPSingleTrans()
    >>> paralleltrans = OMPParallelTrans()
    >>> tasklooptrans = OMPTaskloopTrans()
    >>> taskwaittrans = OMPTaskwaitTrans()
    >>>
    >>> schedule = psy.invokes.get('invoke_0').schedule
    >>> # Uncomment the following line to see a text view of the schedule
    >>> # print(schedule.view())
    >>>
    >>> # Apply the OpenMP Taskloop transformation to *every* loop
    >>> # in the schedule.
    >>> # This ignores loop dependencies. These can be handled
    >>> # by the OMPTaskwaitTrans
    >>> for child in schedule.children:
    >>>     tasklooptrans.apply(child)
    >>> # Enclose all of these loops within a single OpenMP
    >>> # SINGLE region
    >>> singletrans.apply(schedule.children)
    >>> # Enclose all of these loops within a single OpenMP
    >>> # PARALLEL region
    >>> paralleltrans.apply(schedule.children)
    >>> # Ensure loop dependencies are satisfied
    >>> taskwaittrans.apply(schedule.children)
    >>> # Uncomment the following line to see a text view of the schedule
    >>> # print(schedule.view())

    '''
    def __init__(self, grainsize=None, num_tasks=None, nogroup=False):
        self._grainsize = None
        self._num_tasks = None
        self.omp_grainsize = grainsize
        self.omp_num_tasks = num_tasks
        self.omp_nogroup = nogroup
        super().__init__()

    def __str__(self):
        return "Adds an 'OpenMP TASKLOOP' directive to a loop"

    @property
    def omp_nogroup(self):
        '''
        Returns whether the nogroup clause should be specified for
        this transformation. By default the nogroup clause is applied.

        :returns: whether the nogroup clause should be specified by
                  this transformation.
        :rtype: bool
        '''
        return self._nogroup

    @omp_nogroup.setter
    def omp_nogroup(self, nogroup):
        '''
        Sets whether the nogroup clause should be specified for this
        transformation.

        :param bool nogroup: value to set whether the nogroup clause should be
                             used for this transformation.

        raises TypeError: if the nogroup parameter is not a bool.
        '''
        if not isinstance(nogroup, bool):
            raise TypeError(f"Expected nogroup to be a bool "
                            f"but got a {type(nogroup).__name__}")
        self._nogroup = nogroup

    @property
    def omp_grainsize(self):
        '''
        Returns the grainsize that will be specified by
        this transformation. By default the grainsize
        clause is not applied, so grainsize is None.

        :returns: The grainsize specified by this transformation.
        :rtype: int or None
        '''
        return self._grainsize

    @omp_grainsize.setter
    def omp_grainsize(self, value):
        '''
        Sets the grainsize that will be specified by
        this transformation. Checks the grainsize is
        a positive integer value or None.

        :param value: integer value to use in the grainsize clause.
        :type value: int or None

        :raises TransformationError: if value is not an int and is not None.
        :raises TransformationError: if value is negative.
        :raises TransformationError: if grainsize and num_tasks are \
                                     both specified.
        '''
        if (not isinstance(value, int)) and (value is not None):
            raise TransformationError(f"grainsize must be an integer or None, "
                                      f"got {type(value).__name__}")

        if (value is not None) and (value <= 0):
            raise TransformationError(f"grainsize must be a positive "
                                      f"integer, got {value}")

        if value is not None and self.omp_num_tasks is not None:
            raise TransformationError(
                "The grainsize and num_tasks clauses would both "
                "be specified for this Taskloop transformation")
        self._grainsize = value

    @property
    def omp_num_tasks(self):
        '''
        Returns the num_tasks that will be specified
        by this transformation. By default the num_tasks
        clause is not applied so num_tasks is None.

        :returns: The grainsize specified by this transformation.
        :rtype: int or None
        '''
        return self._num_tasks

    @omp_num_tasks.setter
    def omp_num_tasks(self, value):
        '''
        Sets the num_tasks that will be specified by
        this transformation. Checks that num_tasks is
        a positive integer value or None.

        :param value: integer value to use in the num_tasks clause.
        :type value: int or None

        :raises TransformationError: if value is not an int and is not None.
        :raises TransformationError: if value is negative.
        :raises TransformationError: if grainsize and num_tasks are \
                                     both specified.

        '''
        if (not isinstance(value, int)) and (value is not None):
            raise TransformationError(f"num_tasks must be an integer or None,"
                                      f" got {type(value).__name__}")

        if (value is not None) and (value <= 0):
            raise TransformationError(f"num_tasks must be a positive "
                                      f"integer, got {value}")

        if value is not None and self.omp_grainsize is not None:
            raise TransformationError(
                "The grainsize and num_tasks clauses would both "
                "be specified for this Taskloop transformation")
        self._num_tasks = value

    def _directive(self, children, collapse=None):
        '''
        Creates the type of directive needed for this sub-class of
        transformation.

        :param children: list of Nodes that will be the children of
                         the created directive.
        :type children: list of :py:class:`psyclone.psyir.nodes.Node`
        :param int collapse: currently un-used but required to keep
                             interface the same as in base class.
        :returns: the new node representing the directive in the AST.
        :rtype: :py:class:`psyclone.psyir.nodes.OMPTaskloopDirective`

        :raises NotImplementedError: if a collapse argument is supplied
        '''
        # TODO 2672: OpenMP loop functions don't support collapse
        if collapse:
            raise NotImplementedError(
                "The COLLAPSE clause is not yet supported for "
                "'!$omp taskloop' directives (#2672).")
        _directive = OMPTaskloopDirective(children=children,
                                          grainsize=self.omp_grainsize,
                                          num_tasks=self.omp_num_tasks,
                                          nogroup=self.omp_nogroup)
        return _directive

    def apply(self, node, options=None):
        '''Apply the OMPTaskloopTrans transformation to the specified node in
        a Schedule. This node must be a Loop since this transformation
        corresponds to wrapping the generated code with directives like so:

        .. code-block:: fortran

          !$OMP TASKLOOP
          do ...
             ...
          end do
          !$OMP END TASKLOOP

        At code-generation time (when
        :py:meth:`OMPTaskloopDirective.gen_code` is called), this node must be
        within (i.e. a child of) an OpenMP SERIAL region.

        If the keyword "nogroup" is specified in the options, it will cause a
        nogroup clause be generated if it is set to True. This will override
        the value supplied to the constructor, but will only apply to the
        apply call to which the value is supplied.

        :param node: the supplied node to which we will apply the \
                     OMPTaskloopTrans transformation
        :type node: :py:class:`psyclone.psyir.nodes.Node`
        :param options: a dictionary with options for transformations\
                        and validation.
        :type options: Optional[Dict[str, Any]]
        :param bool options["nogroup"]:
                indicating whether a nogroup clause should be applied to
                this taskloop.

        '''
        if not options:
            options = {}
        current_nogroup = self.omp_nogroup
        # If nogroup is specified it overrides that supplied to the
        # constructor of the Transformation, but will be reset at the
        # end of this function
        self.omp_nogroup = options.get("nogroup", current_nogroup)

        try:
            super().apply(node, options)
        finally:
            # Reset the nogroup value to the original value
            self.omp_nogroup = current_nogroup


class MarkRoutineForGPUMixin:
    ''' This Mixin provides the "validate_it_can_run_on_gpu" method that
    given a routine or kernel node, it checks that the callee code is valid
    to run on a GPU. It is implemented as a Mixin because transformations
    from multiple programming models, e.g. OpenMP and OpenACC, can reuse
    the same logic.

    '''
    def validate_it_can_run_on_gpu(self, node, options):
        '''
        Check that the supplied node can be marked as available to be
        called on GPU.

        :param node: the kernel or routine to validate.
        :type node: :py:class:`psyclone.psyGen.Kern` |
                    :py:class:`psyclone.psyir.nodes.Routine`
        :param options: a dictionary with options for transformations.
        :type options: Optional[Dict[str, Any]]
        :param bool options["force"]: whether to allow routines with
            CodeBlocks to run on the GPU.

        :raises TransformationError: if the node is not a kernel or a routine.
        :raises TransformationError: if the target is a built-in kernel.
        :raises TransformationError: if it is a kernel but without an
                                     associated PSyIR.
        :raises TransformationError: if it is a Kernel that has multiple
                                     implementations (mixed precision).
        :raises TransformationError: if any of the symbols in the kernel are
                                     accessed via a module use statement (and
                                     are not compile-time constants).
        :raises TransformationError: if the routine contains any CodeBlocks.
        :raises TransformationError: if the kernel contains any calls to other
                                     routines.
        '''
        force = options.get("force", False) if options else False

        if not isinstance(node, (Kern, Routine)):
            raise TransformationError(
                f"The {type(self).__name__} must be applied to a sub-class of "
                f"Kern or Routine but got '{type(node).__name__}'.")

        # If it is a kernel call it must have an accessible implementation
        if isinstance(node, BuiltIn):
            raise TransformationError(
                f"Applying {type(self).__name__} to a built-in kernel is not "
                f"yet supported and kernel '{node.name}' is of type "
                f"'{type(node).__name__}'")

        if isinstance(node, Kern):
            # Get the PSyIR routine from the associated kernel. If there is an
            # exception (this could mean that there is no associated tree
            # or that the frontend failed to convert it into PSyIR) reraise it
            # as a TransformationError
            try:
                kernel_schedule = node.get_kernel_schedule()
            except Exception as error:
                raise TransformationError(
                    f"Failed to create PSyIR for kernel '{node.name}'. "
                    f"Cannot transform such a kernel.") from error

            if not node.ancestor(Container, shared_with=kernel_schedule):
                # The KernelSchedule to be transformed has not been inlined
                # into the Container of the call-site. Therefore we can
                # Check that it's not a mixed-precision kernel (which will have
                # more than one Routine implementing it). We can't transform
                # these at the moment because we can't correctly manipulate
                # their metadata - TODO #1946.
                if len(kernel_schedule.root.walk(Routine)) > 1:
                    raise TransformationError(
                        f"Cannot apply {self.name} to kernel '{node.name}' as "
                        f"it has multiple implementations - TODO #1946")

            k_or_r = "Kernel"
        else:
            # Supplied node is a PSyIR Routine which *is* a Schedule.
            kernel_schedule = node
            k_or_r = "routine"

        # Check that the routine does not access any data that is imported via
        # a 'use' statement.
        vai = VariablesAccessInfo()
        kernel_schedule.reference_accesses(vai)
        ktable = kernel_schedule.symbol_table
        for sig in vai.all_signatures:
            name = sig.var_name
            first = vai[sig].all_accesses[0].node
            if isinstance(first, Symbol):
                table = ktable
            else:
                try:
                    table = first.scope.symbol_table
                except SymbolError:
                    # The node associated with this access is not within a
                    # scoping region.
                    table = ktable
            symbol = table.lookup(name)
            if symbol.is_import:
                # resolve_type does nothing if the Symbol type is known.
                try:
                    symbol.resolve_type()
                except (SymbolError, FileNotFoundError):
                    # TODO #11 - log that we failed to resolve this Symbol.
                    pass
                if (isinstance(symbol, DataSymbol) and symbol.is_constant):
                    # An import of a compile-time constant is fine.
                    continue
                raise TransformationError(
                    f"{k_or_r} '{node.name}' accesses the symbol "
                    f"'{symbol}' which is imported. If this symbol "
                    f"represents data then it must first be converted to a "
                    f"{k_or_r} argument using the KernelImportsToArguments "
                    f"transformation.")

        # We forbid CodeBlocks because we can't be certain that what they
        # contain can be executed on a GPU. However, we do permit the user
        # to override this check.
        cblocks = kernel_schedule.walk(CodeBlock)
        if not force:
            if cblocks:
                cblock_txt = ("\n  " + "\n  ".join(str(node) for node in
                                                   cblocks[0].get_ast_nodes)
                              + "\n")
                option_txt = "options={'force': True}"
                raise TransformationError(
                    f"Cannot safely apply {type(self).__name__} to {k_or_r} "
                    f"'{node.name}' because its PSyIR contains one or more "
                    f"CodeBlocks:{cblock_txt}You may use '{option_txt}' to "
                    f"override this check.")

        calls = kernel_schedule.walk(Call)
        for call in calls:
            if not call.is_available_on_device():
                call_str = call.debug_string().rstrip("\n")
                raise TransformationError(
                    f"{k_or_r} '{node.name}' calls another routine "
                    f"'{call_str}' which is not available on the "
                    f"accelerator device and therefore cannot have "
                    f"{type(self).__name__} applied to it (TODO #342).")


class OMPDeclareTargetTrans(Transformation, MarkRoutineForGPUMixin):
    '''
    Adds an OpenMP declare target directive to the specified routine.

    For example:

    >>> from psyclone.psyir.frontend.fortran import FortranReader
    >>> from psyclone.psyir.nodes import Loop
    >>> from psyclone.transformations import OMPDeclareTargetTrans
    >>>
    >>> tree = FortranReader().psyir_from_source("""
    ...     subroutine my_subroutine(A)
    ...         integer, dimension(10, 10), intent(inout) :: A
    ...         integer :: i
    ...         integer :: j
    ...         do i = 1, 10
    ...             do j = 1, 10
    ...                 A(i, j) = 0
    ...             end do
    ...         end do
    ...     end subroutine
    ...     """
    >>> omptargettrans = OMPDeclareTargetTrans()
    >>> omptargettrans.apply(tree.walk(Routine)[0])

    will generate:

    .. code-block:: fortran

        subroutine my_subroutine(A)
            integer, dimension(10, 10), intent(inout) :: A
            integer :: i
            integer :: j
            !$omp declare target
            do i = 1, 10
                do j = 1, 10
                    A(i, j) = 0
                end do
            end do
        end subroutine

    '''
    def apply(self, node, options=None):
        ''' Insert an OMPDeclareTargetDirective inside the provided routine or
        associated PSyKAl kernel.

        :param node: the kernel or routine which is the target of this
            transformation.
        :type node: :py:class:`psyclone.psyir.nodes.Routine` |
                    :py:class:`psyclone.psyGen.Kern`
        :param options: a dictionary with options for transformations.
        :type options: Optional[Dict[str, Any]]
        :param bool options["force"]: whether to allow routines with
            CodeBlocks to run on the GPU.

        '''
        self.validate(node, options)

        if isinstance(node, Kern):
            # Flag that the kernel has been modified
            node.modified = True

            # Get the schedule representing the kernel subroutine
            routine = node.get_kernel_schedule()
        else:
            routine = node

        for child in routine.children:
            if isinstance(child, OMPDeclareTargetDirective):
                return  # The routine is already marked with OMPDeclareTarget

        routine.children.insert(0, OMPDeclareTargetDirective())

    def validate(self, node, options=None):
        ''' Check that an OMPDeclareTargetDirective can be inserted.

        :param node: the kernel or routine which is the target of this
            transformation.
        :type node: :py:class:`psyclone.psyGen.Kern` |
                    :py:class:`psyclone.psyir.nodes.Routine`
        :param options: a dictionary with options for transformations.
        :type options: Optional[Dict[str, Any]]
        :param bool options["force"]: whether to allow routines with
            CodeBlocks to run on the GPU.

        :raises TransformationError: if the node is not a kernel or a routine.
        :raises TransformationError: if the target is a built-in kernel.
        :raises TransformationError: if it is a kernel but without an
                                     associated PSyIR.
        :raises TransformationError: if any of the symbols in the kernel are
                                     accessed via a module use statement.
        :raises TransformationError: if the kernel contains any calls to other
                                     routines.

        '''
        super().validate(node, options=options)

        self.validate_it_can_run_on_gpu(node, options)


class ACCLoopTrans(ParallelLoopTrans):
    '''
    Adds an OpenACC loop directive to a loop. This directive must be within
    the scope of some OpenACC Parallel region (at code-generation time).

    For example:

    >>> from psyclone.parse.algorithm import parse
    >>> from psyclone.parse.utils import ParseError
    >>> from psyclone.psyGen import PSyFactory
    >>> from psyclone.errors import GenerationError
    >>> api = "gocean"
    >>> ast, invokeInfo = parse(GOCEAN_SOURCE_FILE, api=api)
    >>> psy = PSyFactory(api).create(invokeInfo)
    >>>
    >>> from psyclone.psyGen import TransInfo
    >>> t = TransInfo()
    >>> ltrans = t.get_trans_name('ACCLoopTrans')
    >>> rtrans = t.get_trans_name('ACCParallelTrans')
    >>>
    >>> schedule = psy.invokes.get('invoke_0').schedule
    >>> # Uncomment the following line to see a text view of the schedule
    >>> # print(schedule.view())
    >>>
    >>> # Apply the OpenACC Loop transformation to *every* loop in the schedule
    >>> for child in schedule.children[:]:
    ...     ltrans.apply(child)
    >>>
    >>> # Enclose all of these loops within a single OpenACC parallel region
    >>> rtrans.apply(schedule)
    >>>

    '''
    # The types of node that must be excluded from the section of PSyIR
    # being transformed.
    excluded_node_types = (PSyDataNode,)

    def __init__(self):
        # Whether to add the "independent" clause
        # to the loop directive.
        self._independent = True
        self._sequential = False
        self._gang = False
        self._vector = False
        super().__init__()

    def __str__(self):
        return "Adds an 'OpenACC loop' directive to a loop"

    def _directive(self, children, collapse=None):
        '''
        Creates the ACCLoopDirective needed by this sub-class of
        transformation.

        :param children: list of child nodes of the new directive Node.
        :type children: list of :py:class:`psyclone.psyir.nodes.Node`
        :param int collapse: number of nested loops to collapse or None if
                             no collapse attribute is required.
        '''
        directive = ACCLoopDirective(children=children,
                                     collapse=collapse,
                                     independent=self._independent,
                                     sequential=self._sequential,
                                     gang=self._gang,
                                     vector=self._vector)
        return directive

    def apply(self, node, options=None):
        '''
        Apply the ACCLoop transformation to the specified node. This node
        must be a Loop since this transformation corresponds to
        inserting a directive immediately before a loop, e.g.:

        .. code-block:: fortran

          !$ACC LOOP
          do ...
             ...
          end do

        At code-generation time (when
        :py:meth:`psyclone.psyir.nodes.ACCLoopDirective.gen_code` is called),
        this node must be within (i.e. a child of) a PARALLEL region.

        :param node: the supplied node to which we will apply the
                     Loop transformation.
        :type node: :py:class:`psyclone.psyir.nodes.Loop`
        :param options: a dictionary with options for transformations.
        :type options: Optional[Dict[str, Any]]
        :param int options["collapse"]: number of nested loops to collapse.
        :param bool options["independent"]: whether to add the "independent"
                clause to the directive (not strictly necessary within
                PARALLEL regions).
        :param bool options["sequential"]: whether to add the "seq" clause to
                the directive.
        :param bool options["gang"]: whether to add the "gang" clause to the
                directive.
        :param bool options["vector"]: whether to add the "vector" clause to
                the directive.

        '''
        # Store sub-class specific options. These are used when
        # creating the directive (in the _directive() method).
        if not options:
            options = {}
        self._independent = options.get("independent", True)
        self._sequential = options.get("sequential", False)
        self._gang = options.get("gang", False)
        self._vector = options.get("vector", False)

        # Call the apply() method of the base class
        super().apply(node, options)


class OMPParallelLoopTrans(OMPLoopTrans):

    ''' Adds an OpenMP PARALLEL DO directive to a loop.

        For example:

        >>> from psyclone.parse.algorithm import parse
        >>> from psyclone.psyGen import PSyFactory
        >>> ast, invokeInfo = parse("dynamo.F90")
        >>> psy = PSyFactory("lfric").create(invokeInfo)
        >>> schedule = psy.invokes.get('invoke_v3_kernel_type').schedule
        >>> # Uncomment the following line to see a text view of the schedule
        >>> # print(schedule.view())
        >>>
        >>> from psyclone.transformations import OMPParallelLoopTrans
        >>> trans = OMPParallelLoopTrans()
        >>> trans.apply(schedule.children[0])
        >>> # Uncomment the following line to see a text view of the schedule
        >>> # print(schedule.view())

    '''
    def __str__(self):
        return "Add an 'OpenMP PARALLEL DO' directive"

    def apply(self, node, options=None):
        ''' Apply an OMPParallelLoop Transformation to the supplied node
        (which must be a Loop). In the generated code this corresponds to
        wrapping the Loop with directives:

        .. code-block:: fortran

          !$OMP PARALLEL DO ...
          do ...
            ...
          end do
          !$OMP END PARALLEL DO

        :param node: the node (loop) to which to apply the transformation.
        :type node: :py:class:`psyclone.f2pygen.DoGen`
        :param options: a dictionary with options for transformations\
                        and validation.
        :type options: Optional[Dict[str, Any]]
        '''
        self.validate(node, options=options)

        # keep a reference to the node's original parent and its index as these
        # are required and will change when we change the node's location
        node_parent = node.parent
        node_position = node.position

        # add our OpenMP loop directive setting its parent to the node's
        # parent and its children to the node
        directive = OMPParallelDoDirective(children=[node.detach()],
                                           omp_schedule=self.omp_schedule)

        # add the OpenMP loop directive as a child of the node's parent
        node_parent.addchild(directive, index=node_position)


class DynamoOMPParallelLoopTrans(OMPParallelLoopTrans):

    ''' Dynamo-specific OpenMP loop transformation. Adds Dynamo specific
        validity checks. Actual transformation is done by the
        :py:class:`base class <OMPParallelLoopTrans>`.

        :param str omp_directive: choose which OpenMP loop directive to use.
            Defaults to "do".
        :param str omp_schedule: the OpenMP schedule to use. Must be one of
            'runtime', 'static', 'dynamic', 'guided' or 'auto'. Defaults to
            'static'.

    '''
    def __init__(self, omp_directive="do", omp_schedule="static"):
        super().__init__(omp_directive=omp_directive,
                         omp_schedule=omp_schedule)

    def __str__(self):
        return "Add an OpenMP Parallel Do directive to a Dynamo loop"

    def validate(self, node, options=None):
        '''
        Perform LFRic-specific loop validity checks then call the `validate`
        method of the base class.

        :param node: the Node in the Schedule to check
        :type node: :py:class:`psyclone.psyir.nodes.Node`
        :param options: a dictionary with options for transformations.
        :type options: Optional[Dict[str, Any]]

        :raises TransformationError: if the supplied Node is not a LFRicLoop.
        :raises TransformationError: if the associated loop requires
            colouring.
        '''
        if not isinstance(node, LFRicLoop):
            raise TransformationError(
                f"Error in {self.name} transformation. The supplied node "
                f"must be a LFRicLoop but got '{type(node).__name__}'")

        # If the loop is not already coloured then check whether or not
        # it should be. If the field space is discontinuous (including
        # any_discontinuous_space) then we don't need to worry about
        # colouring.
        const = LFRicConstants()
        if node.field_space.orig_name not in const.VALID_DISCONTINUOUS_NAMES:
            if node.loop_type != 'colour' and node.has_inc_arg():
                raise TransformationError(
                    f"Error in {self.name} transformation. The kernel has an "
                    f"argument with INC access. Colouring is required.")
        # As this is a domain-specific loop, we don't perform general
        # dependence analysis because it is too conservative and doesn't
        # account for the special steps taken for such a loop at code-
        # generation time (e.g. the way we ensure variables are given the
        # correct sharing attributes).
        local_options = options.copy() if options else {}
        local_options["force"] = True
        super().validate(node, options=local_options)


class GOceanOMPParallelLoopTrans(OMPParallelLoopTrans):

    '''GOcean specific OpenMP Do loop transformation. Adds GOcean
       specific validity checks (that supplied Loop is an inner or outer
       loop). Actual transformation is done by
       :py:class:`base class <OMPParallelLoopTrans>`.

        :param str omp_directive: choose which OpenMP loop directive to use. \
            Defaults to "do".
        :param str omp_schedule: the OpenMP schedule to use. Must be one of \
            'runtime', 'static', 'dynamic', 'guided' or 'auto'. Defaults to \
            'static'.

    '''
    def __init__(self, omp_directive="do", omp_schedule="static"):
        super().__init__(omp_directive=omp_directive,
                         omp_schedule=omp_schedule)

    def __str__(self):
        return "Add an OpenMP Parallel Do directive to a GOcean loop"

    def apply(self, node, options=None):
        ''' Perform GOcean-specific loop validity checks then call
        :py:meth:`OMPParallelLoopTrans.apply`.

        :param node: a Loop node from an AST.
        :type node: :py:class:`psyclone.psyir.nodes.Loop`
        :param options: a dictionary with options for transformations\
                        and validation.
        :type options: Optional[Dict[str, Any]]

        :raises TransformationError: if the supplied node is not an inner or\
            outer loop.

        '''
        self.validate(node, options=options)

        # Check we are either an inner or outer loop
        if node.loop_type not in ["inner", "outer"]:
            raise TransformationError(
                "Error in "+self.name+" transformation.  The requested loop"
                " is not of type inner or outer.")

        OMPParallelLoopTrans.apply(self, node)


class Dynamo0p3OMPLoopTrans(OMPLoopTrans):

    ''' LFRic (Dynamo 0.3) specific orphan OpenMP loop transformation. Adds
    Dynamo-specific validity checks.

    :param str omp_schedule: the OpenMP schedule to use. Must be one of \
        'runtime', 'static', 'dynamic', 'guided' or 'auto'. Defaults to \
        'static'.

    '''
    def __init__(self, omp_schedule="static"):
        super().__init__(omp_directive="do", omp_schedule=omp_schedule)

    def __str__(self):
        return "Add an OpenMP DO directive to a Dynamo 0.3 loop"

    def validate(self, node, options=None):
        ''' Perform LFRic (Dynamo 0.3) specific loop validity checks for the
        OMPLoopTrans.

        :param node: the Node in the Schedule to check
        :type node: :py:class:`psyclone.psyir.nodes.Node`
        :param options: a dictionary with options for transformations \
                        and validation.
        :type options: Optional[Dict[str, Any]]
        :param bool options["reprod"]: \
            indicating whether reproducible reductions should be used. \
            By default the value from the config file will be used.

        :raises TransformationError: if an OMP loop transform would create \
            incorrect code.

        '''
        # Since this function potentially modifies the user's option
        # dictionary, create a copy:
        options = options.copy() if options else {}

        # Make sure the default is set:
        options["reprod"] = options.get("reprod",
                                        Config.get().reproducible_reductions)

        # This transformation allows to parallelise loops with potential
        # dependencies because we use cell colouring to guarantee that
        # neighbours are not updated at the same time.
        options["force"] = True
        super().validate(node, options=options)

        # If the loop is not already coloured then check whether or not
        # it should be
        if node.loop_type != 'colour' and node.has_inc_arg():
            raise TransformationError(
                f"Error in {self.name} transformation. The kernel has an "
                f"argument with INC access. Colouring is required.")

    def apply(self, node, options=None):
        ''' Apply LFRic (Dynamo 0.3) specific OMPLoopTrans.

        :param node: the Node in the Schedule to check.
        :type node: :py:class:`psyclone.psyir.nodes.Node`
        :param options: a dictionary with options for transformations
                        and validation.
        :type options: Optional[dict[str, Any]]
        :param bool options["reprod"]:
                indicating whether reproducible reductions should be used.
                By default the value from the config file will be used.

        '''
        # Since this function potentially modifies the user's option
        # dictionary, create a copy:
        options = options.copy() if options else {}
        # Make sure the default is set:
        options["reprod"] = options.get("reprod",
                                        Config.get().reproducible_reductions)

        # This transformation allows to parallelise loops with potential
        # dependencies because we use cell colouring to guarantee that
        # neighbours are not updated at the same time.
        options["force"] = True

        super().apply(node, options)


class GOceanOMPLoopTrans(OMPLoopTrans):

    ''' GOcean-specific orphan OpenMP loop transformation. Adds GOcean
        specific validity checks (that the node is either an inner or outer
        Loop).

        :param str omp_directive: choose which OpenMP loop directive to use. \
            Defaults to "do".
        :param str omp_schedule: the OpenMP schedule to use. Must be one of \
            'runtime', 'static', 'dynamic', 'guided' or 'auto'. Defaults to \
            'static'.

        '''
    def __init__(self, omp_directive="do", omp_schedule="static"):
        super().__init__(omp_directive=omp_directive,
                         omp_schedule=omp_schedule)

    def __str__(self):
        return "Add the selected OpenMP loop directive to a GOcean loop"

    def validate(self, node, options=None):
        '''
        Checks that the supplied node is a valid target for parallelisation
        using OMP directives.

        :param node: the candidate loop for parallelising using OMP Do.
        :type node: :py:class:`psyclone.psyir.nodes.Loop`
        :param options: a dictionary with options for transformations.
        :type options: Optional[Dict[str, Any]]

        :raises TransformationError: if the loop_type of the supplied Loop is \
                                     not "inner" or "outer".

        '''
        super().validate(node, options=options)

        # Check we are either an inner or outer loop
        if node.loop_type not in ["inner", "outer"]:
            raise TransformationError("Error in "+self.name+" transformation."
                                      " The requested loop is not of type "
                                      "inner or outer.")


class ColourTrans(LoopTrans):
    '''
    Apply a colouring transformation to a loop (in order to permit a
    subsequent parallelisation over colours). For example:

    >>> invoke = ...
    >>> schedule = invoke.schedule
    >>>
    >>> ctrans = ColourTrans()
    >>>
    >>> # Colour all of the loops
    >>> for child in schedule.children:
    >>>     ctrans.apply(child)
    >>>
    >>> # Uncomment the following line to see a text view of the schedule
    >>> # print(schedule.view())

    '''
    def __str__(self):
        return "Split a loop into colours"

    def apply(self, node, options=None):
        '''
        Converts the Loop represented by :py:obj:`node` into a
        nested loop where the outer loop is over colours and the inner
        loop is over cells of that colour.

        :param node: the loop to transform.
        :type node: :py:class:`psyclone.psyir.nodes.Loop`
        :param options: options for the transformation.
        :type options: Optional[Dict[str, Any]]

        '''
        self.validate(node, options=options)

        colours_loop = self._create_colours_loop(node)

        # Add this loop as a child of the original node's parent
        node.parent.addchild(colours_loop, index=node.position)

        # Add contents of node to colour loop.
        colours_loop.loop_body[0].loop_body.children.extend(
            node.loop_body.pop_all_children())

        # remove original loop
        node.detach()

    def _create_colours_loop(self, node):
        '''
        Creates a nested loop (colours, and cells of a given colour) to
        replace the supplied loop over cells.

        :param node: the loop for which to create a coloured version.
        :type node: :py:class:`psyclone.psyir.nodes.Loop`

        :returns: doubly-nested loop over colours and cells of a given colour.
        :rtype: :py:class:`psyclone.psyir.nodes.Loop`

        :raises NotImplementedError: this method must be overridden in an \
                                     API-specific sub-class.
        '''
        raise InternalError("_create_colours_loop() must be overridden in an "
                            "API-specific sub-class.")


class Dynamo0p3ColourTrans(ColourTrans):

    '''Split a Dynamo 0.3 loop over cells into colours so that it can be
    parallelised. For example:

    >>> from psyclone.parse.algorithm import parse
    >>> from psyclone.psyGen import PSyFactory
    >>> import transformations
    >>> import os
    >>> import pytest
    >>>
    >>> TEST_API = "lfric"
    >>> _,info=parse(os.path.join(os.path.dirname(os.path.abspath(__file__)),
    >>>              "tests", "test_files", "dynamo0p3",
    >>>              "4.6_multikernel_invokes.f90"),
    >>>              api=TEST_API)
    >>> psy = PSyFactory(TEST_API).create(info)
    >>> invoke = psy.invokes.get('invoke_0')
    >>> schedule = invoke.schedule
    >>>
    >>> ctrans = Dynamo0p3ColourTrans()
    >>> otrans = DynamoOMPParallelLoopTrans()
    >>>
    >>> # Colour all of the loops
    >>> for child in schedule.children:
    >>>     ctrans.apply(child)
    >>>
    >>> # Then apply OpenMP to each of the colour loops
    >>> for child in schedule.children:
    >>>     otrans.apply(child.children[0])
    >>>
    >>> # Uncomment the following line to see a text view of the schedule
    >>> # print(schedule.view())

    Colouring in the LFRic (Dynamo 0.3) API is subject to the following rules:

    * Only kernels which operate on 'CELL_COLUMN's and which increment a
      field on a continuous function space require colouring. Kernels that
      update a field on a discontinuous function space will cause this
      transformation to raise an exception. Kernels that only write to a field
      on a continuous function space also do not require colouring but are
      permitted.
    * A kernel may have at most one field with 'GH_INC' access.
    * A separate colour map will be required for each field that is coloured
      (if an invoke contains >1 kernel call).

    '''
    def __str__(self):
        return "Split a Dynamo 0.3 loop over cells into colours"

    def apply(self, node, options=None):
        '''Performs LFRic-specific error checking and then uses the parent
        class to convert the Loop represented by :py:obj:`node` into a
        nested loop where the outer loop is over colours and the inner
        loop is over cells of that colour.

        :param node: the loop to transform.
        :type node: :py:class:`psyclone.domain.lfric.LFRicLoop`
        :param options: a dictionary with options for transformations.\
        :type options: Optional[Dict[str, Any]]

        '''
        # check node is a loop
        super().validate(node, options=options)

        # Check we need colouring
        const = LFRicConstants()
        if node.field_space.orig_name in \
           const.VALID_DISCONTINUOUS_NAMES:
            raise TransformationError(
                "Error in DynamoColour transformation. Loops iterating over "
                "a discontinuous function space are not currently supported.")

        # Colouring is only necessary (and permitted) if the loop is
        # over cells. Since this is the default it is represented by
        # an empty string.
        if node.loop_type != "":
            raise TransformationError(
                f"Error in DynamoColour transformation. Only loops over cells "
                f"may be coloured but this loop is over {node.loop_type}")

        # Check whether we have a field that has INC access
        if not node.has_inc_arg():
            # TODO generate a warning here as we don't need to colour
            # a loop that does not update a field with INC access
            pass

        # Check that we're not attempting to colour a loop that is
        # already within an OpenMP region (because the loop over
        # colours *must* be sequential)
        if node.ancestor(OMPDirective):
            raise TransformationError("Cannot have a loop over colours "
                                      "within an OpenMP parallel region.")

        # Get the ancestor InvokeSchedule as applying the transformation
        # creates a new Loop node.
        sched = node.ancestor(LFRicInvokeSchedule)

        super().apply(node, options=options)

        # Finally, update the information on the colourmaps required for
        # the mesh(es) in this invoke.
        if sched and sched.invoke:
            sched.invoke.meshes.colourmap_init()

    def _create_colours_loop(self, node):
        '''
        Creates a nested loop (colours, and cells of a given colour) which
        can be used to replace the supplied loop over cells.

        :param node: the loop for which to create a coloured version.
        :type node: :py:class:`psyclone.psyir.nodes.Loop`

        :returns: doubly-nested loop over colours and cells of a given colour.
        :rtype: :py:class:`psyclone.psyir.nodes.Loop`

        '''
        # Create a colours loop. This loops over colours and must be run
        # sequentially.
        colours_loop = node.__class__(parent=node.parent, loop_type="colours")
        colours_loop.field_space = node.field_space
        colours_loop.iteration_space = node.iteration_space
        colours_loop.set_lower_bound("start")
        colours_loop.set_upper_bound("ncolours")

        # Create a colour loop. This loops over cells of a particular colour
        # and can be run in parallel.
        colour_loop = node.__class__(parent=colours_loop.loop_body,
                                     loop_type="colour")
        colour_loop.field_space = node.field_space
        colour_loop.field_name = node.field_name
        colour_loop.iteration_space = node.iteration_space
        colour_loop.set_lower_bound("start")
        colour_loop.kernel = node.kernel

        if node.upper_bound_name in LFRicConstants().HALO_ACCESS_LOOP_BOUNDS:
            # If the original loop went into the halo then this coloured loop
            # must also go into the halo.
            index = node.upper_bound_halo_depth
            colour_loop.set_upper_bound("colour_halo", index)
        else:
            # No halo access.
            colour_loop.set_upper_bound("ncolour")

        # Add this loop as a child of our loop over colours
        colours_loop.loop_body.addchild(colour_loop)

        return colours_loop


class ParallelRegionTrans(RegionTrans, metaclass=abc.ABCMeta):
    '''
    Base class for transformations that create a parallel region.

    '''
    # The types of node that must be excluded from the section of PSyIR
    # being transformed.
    excluded_node_types = (CodeBlock, Return, psyGen.HaloExchange)

    def __init__(self):
        # Holds the class instance or create call for the type of
        # parallel region to generate
        self._directive_factory = None
        super().__init__()

    @abc.abstractmethod
    def __str__(self):
        pass  # pragma: no cover

    def validate(self, node_list, options=None):
        # pylint: disable=arguments-renamed
        '''
        Check that the supplied list of Nodes are eligible to be
        put inside a parallel region.

        :param list node_list: list of nodes to put into a parallel region
        :param options: a dictionary with options for transformations.\
        :type options: Optional[Dict[str, Any]]
        :param bool options["node-type-check"]: this flag controls whether \
            or not the type of the nodes enclosed in the region should be \
            tested to avoid using unsupported nodes inside a region.

        :raises TransformationError: if the supplied node is an \
            InvokeSchedule rather than being within an InvokeSchedule.
        :raises TransformationError: if the supplied nodes are not all \
            children of the same parent (siblings).

        '''
        node_list = self.get_node_list(node_list)
        if isinstance(node_list[0], InvokeSchedule):
            raise TransformationError(
                f"A {self.name} transformation cannot be applied to an "
                f"InvokeSchedule but only to one or more nodes from within an "
                f"InvokeSchedule.")

        node_parent = node_list[0].parent

        for child in node_list:
            if child.parent is not node_parent:
                raise TransformationError(
                    f"Error in {self.name} transformation: supplied nodes are "
                    f"not children of the same parent.")
        super().validate(node_list, options)

    def apply(self, target_nodes, options=None):
        # pylint: disable=arguments-renamed
        '''
        Apply this transformation to a subset of the nodes within a
        schedule - i.e. enclose the specified Loops in the
        schedule within a single parallel region.

        :param target_nodes: a single Node or a list of Nodes.
        :type target_nodes: (list of) :py:class:`psyclone.psyir.nodes.Node`
        :param options: a dictionary with options for transformations.
        :type options: Optional[Dict[str, Any]]
        :param bool options["node-type-check"]: this flag controls if the \
                type of the nodes enclosed in the region should be tested \
                to avoid using unsupported nodes inside a region.

        '''

        # Check whether we've been passed a list of nodes or just a
        # single node. If the latter then we create ourselves a
        # list containing just that node.
        node_list = self.get_node_list(target_nodes)
        self.validate(node_list, options)

        # Keep a reference to the parent of the nodes that are to be
        # enclosed within a parallel region. Also keep the index of
        # the first child to be enclosed as that will become the
        # position of the new !$omp parallel directive.
        node_parent = node_list[0].parent
        node_position = node_list[0].position

        # Create the parallel directive as a child of the
        # parent of the nodes being enclosed and with those nodes
        # as its children.
        # pylint: disable=not-callable
        directive = self._directive_factory(
            children=[node.detach() for node in node_list])

        # Add the region directive as a child of the parent
        # of the nodes being enclosed and at the original location
        # of the first of these nodes
        node_parent.addchild(directive, index=node_position)


class OMPSingleTrans(ParallelRegionTrans):
    '''
    Create an OpenMP SINGLE region by inserting directives. The most
    likely use case for this transformation is to wrap around task-based
    transformations. The parent region for this should usually also be
    a OMPParallelTrans.

    :param bool nowait: whether to apply a nowait clause to this \
                       transformation. The default value is False

    For example:

    >>> from psyclone.parse.algorithm import parse
    >>> from psyclone.psyGen import PSyFactory
    >>> api = "gocean"
    >>> ast, invokeInfo = parse(GOCEAN_SOURCE_FILE, api=api)
    >>> psy = PSyFactory(api).create(invokeInfo)
    >>>
    >>> from psyclone.transformations import OMPParallelTrans, OMPSingleTrans
    >>> singletrans = OMPSingleTrans()
    >>> paralleltrans = OMPParallelTrans()
    >>>
    >>> schedule = psy.invokes.get('invoke_0').schedule
    >>> # Uncomment the following line to see a text view of the schedule
    >>> # print(schedule.view())
    >>>
    >>> # Enclose all of these loops within a single OpenMP
    >>> # SINGLE region
    >>> singletrans.apply(schedule.children)
    >>> # Enclose all of these loops within a single OpenMP
    >>> # PARALLEL region
    >>> paralleltrans.apply(schedule.children)
    >>> # Uncomment the following line to see a text view of the schedule
    >>> # print(schedule.view())

    '''
    # The types of node that this transformation cannot enclose
    excluded_node_types = (CodeBlock, Return, ACCDirective,
                           psyGen.HaloExchange, OMPSerialDirective,
                           OMPParallelDirective)

    def __init__(self, nowait=False):
        super().__init__()
        # Set the type of directive that the base class will use
        self._directive_factory = self._directive
        # Store whether this single directive has a barrier or not
        self._omp_nowait = nowait

    def __str__(self):
        return "Insert an OpenMP Single region"

    @property
    def omp_nowait(self):
        ''' :returns: whether or not this Single region uses a nowait \
                      clause to remove the end barrier.
            :rtype: bool
        '''
        return self._omp_nowait

    @property
    def name(self):
        '''
        :returns: the name of this transformation.
        :rtype: str
        '''
        return "OMPSingleTrans"

    @omp_nowait.setter
    def omp_nowait(self, value):
        ''' Sets the nowait property that will be specified by
            this transformation. Checks that the value supplied in
            :py:obj:`value` is a bool

            :param bool value: whether this Single clause should have a \
                               nowait applied.

            :raises TypeError: if the value parameter is not a bool.

        '''
        if not isinstance(value, bool):
            raise TypeError(f"Expected nowait to be a bool "
                            f"but got a {type(value).__name__}")
        self._omp_nowait = value

    def _directive(self, children):
        '''
        Creates the type of directive needed for this sub-class of
        transformation.

        :param children: list of Nodes that will be the children of \
                         the created directive.
        :type children: list of :py:class:`psyclone.psyir.nodes.Node`

        :returns: The directive created for the OpenMP Single Directive
        :rtype: :py:class:`psyclone.psyGen.OMPSingleDirective`

        '''
        _directive = OMPSingleDirective(children=children,
                                        nowait=self.omp_nowait)
        return _directive

    def apply(self, node_list, options=None):
        # pylint: disable=arguments-renamed
        '''Apply the OMPSingleTrans transformation to the specified node in a
        Schedule.

        At code-generation time this node must be within (i.e. a child of)
        an OpenMP PARALLEL region. Code generation happens when
        :py:meth:`OMPLoopDirective.gen_code` is called, or when the PSyIR
        tree is given to a backend.

        If the keyword "nowait" is specified in the options, it will cause a
        nowait clause to be added if it is set to True, otherwise no clause
        will be added.

        :param node_list: the supplied node or node list to which we will \
                          apply the OMPSingleTrans transformation
        :type node_list: (a list of) :py:class:`psyclone.psyir.nodes.Node`
        :param options: a list with options for transformations \
                        and validation.
        :type options: Optional[Dict[str, Any]]
        :param bool options["nowait"]:
                indicating whether or not to use a nowait clause on this \
                single region.

        '''
        if not options:
            options = {}
        if options.get("nowait") is not None:
            self.omp_nowait = options.get("nowait")

        super().apply(node_list, options)


class OMPMasterTrans(ParallelRegionTrans):
    '''
    Create an OpenMP MASTER region by inserting directives. The most
    likely use case for this transformation is to wrap around task-based
    transformations. Note that adding this directive requires a parent
    OpenMP parallel region (which can be inserted by OMPParallelTrans),
    otherwise it will produce an error in generation-time.

    For example:

    >>> from psyclone.parse.algorithm import parse
    >>> from psyclone.psyGen import PSyFactory
    >>> api = "gocean"
    >>> ast, invokeInfo = parse(GOCEAN_SOURCE_FILE, api=api)
    >>> psy = PSyFactory(api).create(invokeInfo)
    >>>
    >>> from psyclone.transformations import OMPParallelTrans, OMPMasterTrans
    >>> mastertrans = OMPMasterTrans()
    >>> paralleltrans = OMPParallelTrans()
    >>>
    >>> schedule = psy.invokes.get('invoke_0').schedule
    >>> # Uncomment the following line to see a text view of the schedule
    >>> # print(schedule.view())
    >>>
    >>> # Enclose all of these loops within a single OpenMP
    >>> # MASTER region
    >>> mastertrans.apply(schedule.children)
    >>> # Enclose all of these loops within a single OpenMP
    >>> # PARALLEL region
    >>> paralleltrans.apply(schedule.children)
    >>> # Uncomment the following line to see a text view of the schedule
    >>> # print(schedule.view())

    '''
    # The types of node that this transformation cannot enclose
    excluded_node_types = (CodeBlock, Return, ACCDirective,
                           psyGen.HaloExchange, OMPSerialDirective,
                           OMPParallelDirective)

    def __init__(self):
        super().__init__()
        # Set the type of directive that the base class will use
        self._directive_factory = OMPMasterDirective

    def __str__(self):
        return "Insert an OpenMP Master region"

    @property
    def name(self):
        '''
        :returns: the name of this transformation as a string.
        :rtype: str
        '''
        return "OMPMasterTrans"


class OMPParallelTrans(ParallelRegionTrans):
    '''
    Create an OpenMP PARALLEL region by inserting directives. For
    example:

    >>> from psyclone.parse.algorithm import parse
    >>> from psyclone.parse.utils import ParseError
    >>> from psyclone.psyGen import PSyFactory
    >>> from psyclone.errors import GenerationError
    >>> api = "gocean"
    >>> ast, invokeInfo = parse(GOCEAN_SOURCE_FILE, api=api)
    >>> psy = PSyFactory(api).create(invokeInfo)
    >>>
    >>> from psyclone.psyGen import TransInfo
    >>> t = TransInfo()
    >>> ltrans = t.get_trans_name('GOceanOMPLoopTrans')
    >>> rtrans = t.get_trans_name('OMPParallelTrans')
    >>>
    >>> schedule = psy.invokes.get('invoke_0').schedule
    >>> # Uncomment the following line to see a text view of the schedule
    >>> # print(schedule.view())
    >>>
    >>> # Apply the OpenMP Loop transformation to *every* loop
    >>> # in the schedule
    >>> for child in schedule.children:
    >>>     ltrans.apply(child)
    >>>
    >>> # Enclose all of these loops within a single OpenMP
    >>> # PARALLEL region
    >>> rtrans.apply(schedule.children)
    >>> # Uncomment the following line to see a text view of the schedule
    >>> # print(schedule.view())

    '''
    # The types of node that this transformation cannot enclose
    excluded_node_types = (CodeBlock, Return, ACCDirective,
                           psyGen.HaloExchange)

    def __init__(self):
        super().__init__()
        # Set the type of directive that the base class will use
        self._directive_factory = OMPParallelDirective.create

    def __str__(self):
        return "Insert an OpenMP Parallel region"

    @property
    def name(self):
        '''
        :returns: the name of this transformation as a string.
        :rtype: str
        '''
        return "OMPParallelTrans"

    def validate(self, node_list, options=None):
        '''
        Perform OpenMP-specific validation checks.

        :param node_list: list of Nodes to put within parallel region.
        :type node_list: list of :py:class:`psyclone.psyir.nodes.Node`
        :param options: a dictionary with options for transformations.
        :type options: Optional[Dict[str, Any]]
        :param bool options["node-type-check"]: this flag controls if the \
                type of the nodes enclosed in the region should be tested \
                to avoid using unsupported nodes inside a region.

        :raises TransformationError: if the target Nodes are already within \
                                     some OMP parallel region.
        '''
        if node_list[0].ancestor(OMPDirective):
            raise TransformationError("Error in OMPParallel transformation:" +
                                      " cannot create an OpenMP PARALLEL " +
                                      "region within another OpenMP region.")

        # Now call the general validation checks
        super().validate(node_list, options)


class ACCParallelTrans(ParallelRegionTrans):
    '''
    Create an OpenACC parallel region by inserting an 'acc parallel'
    directive.

    >>> from psyclone.psyGen import TransInfo
    >>> from psyclone.psyir.frontend.fortran import FortranReader
    >>> from psyclone.psyir.backend.fortran import FortranWriter
    >>> from psyclone.psyir.nodes import Loop
    >>> psyir = FortranReader().psyir_from_source("""
    ... program do_loop
    ...     real, dimension(10) :: A
    ...     integer i
    ...     do i = 1, 10
    ...       A(i) = i
    ...     end do
    ... end program do_loop
    ... """)
    >>> ptrans = TransInfo().get_trans_name('ACCParallelTrans')
    >>>
    >>> # Enclose the loop within a OpenACC PARALLEL region
    >>> ptrans.apply(psyir.walk(Loop))
    >>> print(FortranWriter()(psyir))
    program do_loop
      real, dimension(10) :: a
      integer :: i
    <BLANKLINE>
      !$acc parallel default(present)
      do i = 1, 10, 1
        a(i) = i
      enddo
      !$acc end parallel
    <BLANKLINE>
    end program do_loop
    <BLANKLINE>

    '''
    excluded_node_types = (CodeBlock, Return, PSyDataNode,
                           ACCDataDirective, ACCEnterDataDirective,
                           psyGen.HaloExchange)

    def __init__(self, default_present=True):
        super().__init__()
        if not isinstance(default_present, bool):
            raise TypeError(
                f"The provided 'default_present' argument must be a "
                f"boolean, but found '{default_present}'."
            )
        self._default_present = default_present

    def __str__(self):
        return "Insert an OpenACC Parallel region"

    def validate(self, node_list, options=None):
        '''
        Validate this transformation.

        :param node_list: a single Node or a list of Nodes.
        :type node_list: :py:class:`psyclone.psyir.nodes.Node` |
            List[:py:class:`psyclone.psyir.nodes.Node`]
        :param options: a dictionary with options for transformations.
        :type options: Optional[Dict[str, Any]]
        :param bool options["node-type-check"]: this flag controls if the
            type of the nodes enclosed in the region should be tested to
            avoid using unsupported nodes inside a region.
        :param bool options["default_present"]: this flag controls if the
            inserted directive should include the default_present clause.

        '''
        node_list = self.get_node_list(node_list)
        super().validate(node_list, options)
        if options is not None and "default_present" in options:
            if not isinstance(options["default_present"], bool):
                raise TransformationError(
                    f"The provided 'default_present' option must be a "
                    f"boolean, but found '{options['default_present']}'."
                )
        for node in node_list:
            for call in node.walk(Call):
                if not call.is_available_on_device():
                    raise TransformationError(
                        f"'{call.routine.name}' is not available on the "
                        f"accelerator device, and therefore it cannot "
                        f"be called from within an ACC parallel region.")

    def apply(self, target_nodes, options=None):
        '''
        Encapsulate given nodes with the ACCParallelDirective.

        :param target_nodes: a single Node or a list of Nodes.
        :type target_nodes: :py:class:`psyclone.psyir.nodes.Node` |
            List[:py:class:`psyclone.psyir.nodes.Node`]
        :param options: a dictionary with options for transformations.
        :type options: Optional[Dict[str, Any]]
        :param bool options["node-type-check"]: this flag controls if the
            type of the nodes enclosed in the region should be tested to
            avoid using unsupported nodes inside a region.
        :param bool options["default_present"]: this flag controls if the
            inserted directive should include the default_present clause.

        '''
        if not options:
            options = {}
        # Check whether we've been passed a list of nodes or just a
        # single node. If the latter then we create ourselves a
        # list containing just that node.
        node_list = self.get_node_list(target_nodes)
        self.validate(node_list, options)

        # Keep a reference to the parent of the nodes that are to be
        # enclosed within a parallel region. Also keep the index of
        # the first child to be enclosed as that will become the
        # position of the new !$omp parallel directive.
        node_parent = node_list[0].parent
        node_position = node_list[0].position

        # Create the parallel directive
        directive = ACCParallelDirective(
            children=[node.detach() for node in node_list])
        directive.default_present = options.get("default_present",
                                                self._default_present)

        # Add the region directive as a child of the parent
        # of the nodes being enclosed and at the original location
        # of the first of these nodes
        node_parent.addchild(directive, index=node_position)


class MoveTrans(Transformation):
    '''Provides a transformation to move a node in the tree. For
    example:

    >>> from psyclone.parse.algorithm import parse
    >>> from psyclone.psyGen import PSyFactory
    >>> ast,invokeInfo=parse("dynamo.F90")
    >>> psy=PSyFactory("lfric").create(invokeInfo)
    >>> schedule=psy.invokes.get('invoke_v3_kernel_type').schedule
    >>> # Uncomment the following line to see a text view of the schedule
    >>> # print(schedule.view())
    >>>
    >>> from psyclone.transformations import MoveTrans
    >>> trans=MoveTrans()
    >>> trans.apply(schedule.children[0], schedule.children[2],
    ...             options = {"position":"after")
    >>> # Uncomment the following line to see a text view of the schedule
    >>> # print(schedule.view())

    Nodes may only be moved to a new location with the same parent
    and must not break any dependencies otherwise an exception is
    raised.'''

    def __str__(self):
        return "Move a node to a different location"

    @property
    def name(self):
        ''' Returns the name of this transformation as a string.'''
        return "Move"

    def validate(self, node, location, options=None):
        # pylint: disable=arguments-differ
        ''' validity checks for input arguments.

        :param node: the node to be moved.
        :type node: :py:class:`psyclone.psyir.nodes.Node`
        :param location: node before or after which the given node\
            should be moved.
        :type location: :py:class:`psyclone.psyir.nodes.Node`
        :param options: a dictionary with options for transformations.
        :type options: Optional[Dict[str, Any]]
        :param str options["position"]: either 'before' or 'after'.

        :raises TransformationError: if the given node is not an instance \
            of :py:class:`psyclone.psyir.nodes.Node`
        :raises TransformationError: if the location is not valid.
        '''

        # Check that the first argument is a Node
        if not isinstance(node, Node):
            raise TransformationError(
                "In the Move transformation apply method the first argument "
                "is not a Node")

        # Check new location conforms to any data dependencies
        # This also checks the location and position arguments
        if not options:
            options = {}
        position = options.get("position", "before")
        if not node.is_valid_location(location, position=position):
            raise TransformationError(
                "In the Move transformation apply method, data dependencies "
                "forbid the move to the new location")

    def apply(self, node, location, options=None):
        '''Move the node represented by :py:obj:`node` before location
        :py:obj:`location` (which is also a node) by default and after
        if the optional `position` argument is set to 'after'.

        :param node: the node to be moved.
        :type node: :py:class:`psyclone.psyir.nodes.Node`
        :param location: node before or after which the given node\
            should be moved.
        :type location: :py:class:`psyclone.psyir.nodes.Node`
        :param options: a dictionary with options for transformations.
        :type options: Optional[Dict[str, Any]]
        :param str options["position"]: either 'before' or 'after'.

        :raises TransformationError: if the given node is not an instance \
            of :py:class:`psyclone.psyir.nodes.Node`
        :raises TransformationError: if the location is not valid.

        '''
        # pylint:disable=arguments-differ

        self.validate(node, location, options)

        if not options:
            options = {}
        position = options.get("position", "before")

        parent = node.parent

        my_node = parent.children.pop(node.position)

        location_index = location.position
        if position == "before":
            location.parent.children.insert(location_index, my_node)
        else:
            location.parent.children.insert(location_index+1, my_node)


class Dynamo0p3RedundantComputationTrans(LoopTrans):
    '''This transformation allows the user to modify a loop's bounds so
    that redundant computation will be performed. Redundant
    computation can result in halo exchanges being modified, new halo
    exchanges being added or existing halo exchanges being removed.

    * This transformation should be performed before any
      parallelisation transformations (e.g. for OpenMP) to the loop in
      question and will raise an exception if this is not the case.

    * This transformation can not be applied to a loop containing a
      reduction and will again raise an exception if this is the case.

    * This transformation can only be used to add redundant
      computation to a loop, not to remove it.

    * This transformation allows a loop that is already performing
      redundant computation to be modified, but only if the depth is
      increased.

    '''
    def __str__(self):
        return "Change iteration space to perform redundant computation"

    def validate(self, node, options=None):
        '''Perform various checks to ensure that it is valid to apply the
        RedundantComputation transformation to the supplied node

        :param node: the supplied node on which we are performing\
                     validity checks
        :type node: :py:class:`psyclone.psyir.nodes.Node`
        :param options: a dictionary with options for transformations.
        :type options: Optional[Dict[str, Any]]
        :param int options["depth"]: the depth of the stencil if the value \
                     is provided and None if not.

        :raises TransformationError: if the parent of the loop is a\
            :py:class:`psyclone.psyir.nodes.Directive`.
        :raises TransformationError: if the parent of the loop is not a\
            :py:class:`psyclone.psyir.nodes.Loop` or a\
            :py:class:`psyclone.psyGen.LFRicInvokeSchedule`.
        :raises TransformationError: if the parent of the loop is a\
            :py:class:`psyclone.psyir.nodes.Loop` but the original loop does\
            not iterate over 'colour'.
        :raises TransformationError: if the parent of the loop is a\
            :py:class:`psyclone.psyir.nodes.Loop` but the parent does not
            iterate over 'colours'.
        :raises TransformationError: if the parent of the loop is a\
            :py:class:`psyclone.psyir.nodes.Loop` but the parent's parent is\
            not a :py:class:`psyclone.psyGen.LFRicInvokeSchedule`.
        :raises TransformationError: if this transformation is applied\
            when distributed memory is not switched on.
        :raises TransformationError: if the loop does not iterate over\
            cells, dofs or colour.
        :raises TransformationError: if the loop contains a kernel that
            operates on halo cells.
        :raises TransformationError: if the transformation is setting the\
            loop to the maximum halo depth but the loop already computes\
            to the maximum halo depth.
        :raises TransformationError: if the transformation is setting the\
            loop to the maximum halo depth but the loop contains a stencil\
            access (as this would result in the field being accessed\
            beyond the halo depth).
        :raises TransformationError: if the supplied depth value is not an\
            integer.
        :raises TransformationError: if the supplied depth value is less\
            than 1.
        :raises TransformationError: if the supplied depth value is not\
            greater than 1 when a continuous loop is modified as this is\
            the minimum valid value.
        :raises TransformationError: if the supplied depth value is not\
            greater than the existing depth value, as we should not need\
            to undo existing transformations.
        :raises TransformationError: if a depth value has been supplied\
            but the loop has already been set to the maximum halo depth.

        '''
        # pylint: disable=too-many-branches
        # check node is a loop
        super().validate(node, options=options)

        # Check loop's parent is the InvokeSchedule, or that it is nested
        # in a colours loop and perform other colour(s) loop checks,
        # otherwise halo exchange placement might fail. The only
        # current example where the placement would fail is when
        # directives have already been added. This could be fixed but
        # it actually makes sense to require redundant computation
        # transformations to be applied before adding directives so it
        # is not particularly important.
        dir_node = node.ancestor(Directive)
        if dir_node:
            raise TransformationError(
                f"In the Dynamo0p3RedundantComputation transformation apply "
                f"method the supplied loop is sits beneath a directive of "
                f"type {type(dir_node)}. Redundant computation must be applied"
                f" before directives are added.")
        if not (isinstance(node.parent, LFRicInvokeSchedule) or
                isinstance(node.parent.parent, Loop)):
            raise TransformationError(
                f"In the Dynamo0p3RedundantComputation transformation "
                f"apply method the parent of the supplied loop must be the "
                f"LFRicInvokeSchedule, or a Loop, but found "
                f"{type(node.parent)}")
        if isinstance(node.parent.parent, Loop):
            if node.loop_type != "colour":
                raise TransformationError(
                    f"In the Dynamo0p3RedundantComputation transformation "
                    f"apply method, if the parent of the supplied Loop is "
                    f"also a Loop then the supplied Loop must iterate over "
                    f"'colour', but found '{node.loop_type}'")
            if node.parent.parent.loop_type != "colours":
                raise TransformationError(
                    f"In the Dynamo0p3RedundantComputation transformation "
                    f"apply method, if the parent of the supplied Loop is "
                    f"also a Loop then the parent must iterate over "
                    f"'colours', but found '{node.parent.parent.loop_type}'")
            if not isinstance(node.parent.parent.parent, LFRicInvokeSchedule):
                raise TransformationError(
                    f"In the Dynamo0p3RedundantComputation transformation "
                    f"apply method, if the parent of the supplied Loop is "
                    f"also a Loop then the parent's parent must be the "
                    f"LFRicInvokeSchedule, but found {type(node.parent)}")
        if not Config.get().distributed_memory:
            raise TransformationError(
                "In the Dynamo0p3RedundantComputation transformation apply "
                "method distributed memory must be switched on")

        # loop must iterate over cell-column, dof or colour. Note, an
        # empty loop_type iterates over cell-columns.
        if node.loop_type not in ["", "dof", "colour"]:
            raise TransformationError(
                f"In the Dynamo0p3RedundantComputation transformation apply "
                f"method the loop type must be one of '' (cell-columns), 'dof'"
                f" or 'colour', but found '{node.loop_type}'")

        for kern in node.kernels():
            if "halo" in kern.iterates_over:
                raise TransformationError(
                    f"Cannot apply the {self.name} transformation to kernels "
                    f"that operate on halo cells but kernel '{kern.name}' "
                    f"operates on '{kern.iterates_over}'.")

        # We don't currently support the application of transformations to
        # loops containing inter-grid kernels
        check_intergrid(node)
        const = LFRicConstants()

        if not options:
            options = {}
        depth = options.get("depth")
        if depth is None:
            if node.upper_bound_name in const.HALO_ACCESS_LOOP_BOUNDS:
                if not node.upper_bound_halo_depth:
                    raise TransformationError(
                        "In the Dynamo0p3RedundantComputation transformation "
                        "apply method the loop is already set to the maximum "
                        "halo depth so this transformation does nothing")
                for call in node.kernels():
                    for arg in call.arguments.args:
                        if arg.stencil:
                            raise TransformationError(
                                f"In the Dynamo0p3RedundantComputation "
                                f"transformation apply method the loop "
                                f"contains field '{arg.name}' with a stencil "
                                f"access in kernel '{call.name}', so it is "
                                f"invalid to set redundant computation to "
                                f"maximum depth")
        else:
            if not isinstance(depth, int):
                raise TransformationError(
                    f"In the Dynamo0p3RedundantComputation transformation "
                    f"apply method the supplied depth should be an integer but"
                    f" found type '{type(depth)}'")
            if depth < 1:
                raise TransformationError(
                    "In the Dynamo0p3RedundantComputation transformation "
                    "apply method the supplied depth is less than 1")

            if node.upper_bound_name in const.HALO_ACCESS_LOOP_BOUNDS:
                if node.upper_bound_halo_depth:
                    if isinstance(node.upper_bound_halo_depth, Literal):
                        upper_bound = int(node.upper_bound_halo_depth.value)
                        if upper_bound >= depth:
                            raise TransformationError(
                                f"In the Dynamo0p3RedundantComputation "
                                f"transformation apply method the supplied "
                                f"depth ({depth}) must be greater than the "
                                f"existing halo depth ({upper_bound})")
                else:
                    raise TransformationError(
                        "In the Dynamo0p3RedundantComputation transformation "
                        "apply method the loop is already set to the maximum "
                        "halo depth so can't be set to a fixed value")

    def apply(self, loop, options=None):
        # pylint:disable=arguments-renamed
        '''Apply the redundant computation transformation to the loop
        :py:obj:`loop`. This transformation can be applied to loops iterating
        over 'cells or 'dofs'. if :py:obj:`depth` is set to a value then the
        value will be the depth of the field's halo over which redundant
        computation will be performed. If :py:obj:`depth` is not set to a
        value then redundant computation will be performed to the full depth
        of the field's halo.

        :param loop: the loop that we are transforming.
        :type loop: :py:class:`psyclone.psyGen.LFRicLoop`
        :param options: a dictionary with options for transformations.
        :type options: Optional[Dict[str, Any]]
        :param int options["depth"]: the depth of the stencil. Defaults \
                to None.

        '''
        self.validate(loop, options=options)
        if not options:
            options = {}
        depth = options.get("depth")

        if loop.loop_type == "":
            # Loop is over cells
            loop.set_upper_bound("cell_halo", depth)
        elif loop.loop_type == "colour":
            # Loop is over cells of a single colour
            loop.set_upper_bound("colour_halo", depth)
        elif loop.loop_type == "dof":
            loop.set_upper_bound("dof_halo", depth)
        else:
            raise TransformationError(
                f"Unsupported loop_type '{loop.loop_type}' found in "
                f"Dynamo0p3Redundant ComputationTrans.apply()")
        # Add/remove halo exchanges as required due to the redundant
        # computation
        loop.update_halo_exchanges()


class Dynamo0p3AsyncHaloExchangeTrans(Transformation):
    '''Splits a synchronous halo exchange into a halo exchange start and
    halo exchange end. For example:

    >>> from psyclone.parse.algorithm import parse
    >>> from psyclone.psyGen import PSyFactory
    >>> api = "lfric"
    >>> ast, invokeInfo = parse("file.f90", api=api)
    >>> psy=PSyFactory(api).create(invokeInfo)
    >>> schedule = psy.invokes.get('invoke_0').schedule
    >>> # Uncomment the following line to see a text view of the schedule
    >>> # print(schedule.view())
    >>>
    >>> from psyclone.transformations import Dynamo0p3AsyncHaloExchangeTrans
    >>> trans = Dynamo0p3AsyncHaloExchangeTrans()
    >>> trans.apply(schedule.children[0])
    >>> # Uncomment the following line to see a text view of the schedule
    >>> # print(schedule.view())

    '''

    def __str__(self):
        return "Changes a synchronous halo exchange into an asynchronous one."

    @property
    def name(self):
        '''
        :returns: the name of this transformation as a string.
        :rtype: str
        '''
        return "Dynamo0p3AsyncHaloExchangeTrans"

    def apply(self, node, options=None):
        '''Transforms a synchronous halo exchange, represented by a
        HaloExchange node, into an asynchronous halo exchange,
        represented by HaloExchangeStart and HaloExchangeEnd nodes.

        :param node: a synchronous haloexchange node.
        :type node: :py:obj:`psyclone.psygen.HaloExchange`
        :param options: a dictionary with options for transformations.
        :type options: Optional[Dict[str, Any]]

        '''
        self.validate(node, options)

        # add asynchronous start and end halo exchanges and initialise
        # them using information from the existing synchronous halo
        # exchange
        # pylint: disable=protected-access
        node.parent.addchild(
            LFRicHaloExchangeStart(
                node.field, check_dirty=node._check_dirty,
                vector_index=node.vector_index, parent=node.parent),
            index=node.position)
        node.parent.addchild(
            LFRicHaloExchangeEnd(
                node.field, check_dirty=node._check_dirty,
                vector_index=node.vector_index, parent=node.parent),
            index=node.position)

        # remove the existing synchronous halo exchange
        node.detach()

    def validate(self, node, options):
        # pylint: disable=signature-differs
        '''Internal method to check whether the node is valid for this
        transformation.

        :param node: a synchronous Halo Exchange node
        :type node: :py:obj:`psyclone.psygen.HaloExchange`
        :param options: a dictionary with options for transformations.
        :type options: Optional[Dict[str, Any]]

        :raises TransformationError: if the node argument is not a
                         HaloExchange (or subclass thereof)

        '''
        if not isinstance(node, psyGen.HaloExchange) or \
           isinstance(node, (LFRicHaloExchangeStart, LFRicHaloExchangeEnd)):
            raise TransformationError(
                f"Error in Dynamo0p3AsyncHaloExchange transformation. Supplied"
                f" node must be a synchronous halo exchange but found "
                f"'{type(node)}'.")


class Dynamo0p3KernelConstTrans(Transformation):
    '''Modifies a kernel so that the number of dofs, number of layers and
    number of quadrature points are fixed in the kernel rather than
    being passed in by argument.

    >>> from psyclone.parse.algorithm import parse
    >>> from psyclone.psyGen import PSyFactory
    >>> api = "lfric"
    >>> ast, invokeInfo = parse("file.f90", api=api)
    >>> psy=PSyFactory(api).create(invokeInfo)
    >>> schedule = psy.invokes.get('invoke_0').schedule
    >>> # Uncomment the following line to see a text view of the schedule
    >>> # print(schedule.view())
    >>>
    >>> from psyclone.transformations import Dynamo0p3KernelConstTrans
    >>> trans = Dynamo0p3KernelConstTrans()
    >>> for kernel in schedule.coded_kernels():
    >>>     trans.apply(kernel, number_of_layers=150)
    >>>     kernel_schedule = kernel.get_kernel_schedule()
    >>>     # Uncomment the following line to see a text view of the
    >>>     # symbol table
    >>>     # print(kernel_schedule.symbol_table.view())

    '''

    # ndofs per 3D cell for different function spaces on a quadrilateral
    # element for different orders. Formulas kindly provided by Tom Melvin and
    # Thomas Gibson (modified in 2024 to reflect splitting of element orders).
    # See the Qr table at http://femtable.org/background.html,
    # for computed values of w0, w1, w2 and w3 up to order 7.
    # Note: w2*trace spaces have dofs only on cell faces and no volume dofs.
    # As there is currently no dedicated structure for face dofs in kernel
    # constants, w2*trace dofs are included here. w2*trace ndofs formulas
    # require the number of reference element faces in the horizontal (4)
    # for w2htrace space, in the vertical (2) for w2vtrace space and all (6)
    # for w2trace space.

    space_to_dofs = {"w3":       (lambda k_h, k_v: (k_h+1)*(k_h+1)*(k_v+1)),
                     "w2":       (lambda k_h, k_v: 2*(k_h+2)*(k_h+1)*(k_v+1)
                                  + (k_h+1)*(k_h+1)*(k_v+2)),
                     "w1":       (lambda k_h, k_v: 2*(k_h+1)*(k_h+2)*(k_v+2)
                                  + (k_h+2)*(k_h+2)*(k_v+1)),
                     "w0":       (lambda k_h, k_v: (k_h+2)*(k_h+2)*(k_v+2)),
                     "wtheta":   (lambda k_h, k_v: (k_h+1)*(k_h+1)*(k_v+2)),
                     "w2h":      (lambda k_h, k_v: 2*(k_h+1)*(k_h+2)*(k_v+1)),
                     "w2v":      (lambda k_h, k_v: (k_h+1)*(k_h+1)*(k_v+2)),
                     "w2broken": (lambda k_h, k_v: 2*(k_h+1)*(k_h+2)*(k_v+1)
                                  + (k_h+1)*(k_h+1)*(k_v+2)),
                     "wchi":     (lambda k_h, k_v: (k_h+1)*(k_h+1)*(k_v+1)),
                     "w2trace":  (lambda k_h, k_v: 4*(k_h+1)*(k_v+1)
                                  + 2*(k_h+1)**2),
                     "w2htrace": (lambda k_h, k_v: 4*(k_h+1)*(k_v+1)),
                     "w2vtrace": (lambda k_h, k_v: 2*(k_h+1)**2)}

    def __str__(self):
        return ("Makes the number of degrees of freedom, the number of "
                "quadrature points and the number of layers constant in "
                "a Kernel.")

    @property
    def name(self):
        '''
        :returns: the name of this transformation as a string.
        :rtype: str
        '''
        return "Dynamo0p3KernelConstTrans"

    def apply(self, node, options=None):
        # pylint: disable=too-many-statements, too-many-locals
        '''Transforms a kernel so that the values for the number of degrees of
        freedom (if valid values for the element_order_h and element_order_v
        args are provided), the number of quadrature points (if the quadrature
        arg is set to True) and the number of layers (if a valid value
        for the number_of_layers arg is provided) are constant in a
        kernel rather than being passed in by argument.

        The "cellshape", "element_order_h", "element_order_v" and
        "number_of_layers" arguments are provided to mirror the namelist values
        that are input into an LFRic model when it is run.

        Quadrature support is currently limited to XYoZ in ths
        transformation. In the case of XYoZ the number of quadrature
        points in the horizontal are set to element_order_h+3, and in the
        vertical to element_order_v+3. These values are set in the LFRic
        infrastructure, so their value is derived.

        :param node: a kernel node.
        :type node: :py:obj:`psyclone.domain.lfric.LFRicKern`
        :param options: a dictionary with options for transformations.
        :type options: Optional[Dict[str, Any]]
        :param str options["cellshape"]: the shape of the cells. This is
            provided as it helps determine the number of dofs a field has
            for a particular function space. Currently only "quadrilateral"
            is supported which is also the default value.
        :param int options["element_order_h"]: the polynomial order of the
            cell in the horizontal. In combination with cellshape and
            element_order_v, this determines the number of dofs a field has
            for a particular function space. If it is set to None (the
            default), then the dofs values are not set as constants in the
            kernel, otherwise they are.
        :param int options["element_order_v"]: the polynomial order of the
            cell in the vertical. In combination with cellshape and
            element_order_h, this determines the number of dofs a field has
            for a particular function space. If it is set to None (the
            default), then the dofs values are not set as constants in the
            kernel, otherwise they are.
        :param int options["number_of_layers"]: the number of vertical
            layers in the LFRic model mesh used for this particular run. If
            this is set to None (the default) then the nlayers value is not
            set as a constant in the kernel, otherwise it is.
        :param bool options["quadrature"]: whether the number of quadrature
            points values are set as constants in the kernel (True) or not
            (False). The default is False.

        '''
        # --------------------------------------------------------------------
        def make_constant(symbol_table, arg_position, value,
                          function_space=None):
            '''Utility function that modifies the argument at position
            'arg_position' into a compile-time constant with value
            'value'.

            :param symbol_table: the symbol table for the kernel holding
                the argument that is going to be modified.
            :type symbol_table: :py:class:`psyclone.psyir.symbols.SymbolTable`
            :param int arg_position: the argument's position in the
                argument list.
            :param value: the constant value that this argument is going to
                be given. Its type depends on the type of the argument.
            :type value: int, str or bool
            :type str function_space: the name of the function space if there
                is a function space associated with this argument. Defaults
                to None.

            '''
            arg_index = arg_position - 1
            try:
                symbol = symbol_table.argument_list[arg_index]
            except IndexError as err:
                raise TransformationError(
                    f"The argument index '{arg_index}' is greater than the "
                    f"number of arguments "
                    f"'{len(symbol_table.argument_list)}'.") from err
            # Perform some basic checks on the argument to make sure
            # it is the expected type
            if not isinstance(symbol.datatype, ScalarType):
                raise TransformationError(
                    f"Expected entry to be a scalar argument but found "
                    f"'{type(symbol.datatype).__name__}'.")
            if symbol.datatype.intrinsic != ScalarType.Intrinsic.INTEGER:
                raise TransformationError(
                    f"Expected entry to be a scalar integer argument "
                    f"but found '{symbol.datatype}'.")
            if symbol.is_constant:
                raise TransformationError(
                    "Expected entry to be a scalar integer argument "
                    "but found a constant.")

            # Create a new symbol with a known constant value then swap
            # it with the argument. The argument then becomes xxx_dummy
            # and is unused within the kernel body.
            orig_name = symbol.name
            new_name = symbol_table.next_available_name(f"{orig_name}_dummy")
            local_symbol = DataSymbol(new_name, INTEGER_TYPE,
                                      is_constant=True, initial_value=value)
            symbol_table.add(local_symbol)
            symbol_table.swap_symbol_properties(symbol, local_symbol)

            if function_space:
                print(f"    Modified {orig_name}, arg position {arg_position},"
                      f" function space {function_space}, value {value}.")
            else:
                print(f"    Modified {orig_name}, arg position {arg_position},"
                      f" value {value}.")
        # --------------------------------------------------------------------

        self.validate(node, options)

        if not options:
            options = {}
        number_of_layers = options.get("number_of_layers", None)
        quadrature = options.get("quadrature", False)
        element_order_h = options.get("element_order_h", None)
        element_order_v = options.get("element_order_v", None)
        kernel = node

        arg_list_info = KernCallArgList(kernel)
        arg_list_info.generate()
        try:
            kernel_schedule = kernel.get_kernel_schedule()
        except NotImplementedError as excinfo:
            raise TransformationError(
                f"Failed to parse kernel '{kernel.name}'. Error reported was "
                f"'{excinfo}'.") from excinfo

        symbol_table = kernel_schedule.symbol_table
        if number_of_layers:
            make_constant(symbol_table, arg_list_info.nlayers_positions[0],
                          number_of_layers)

        if quadrature and arg_list_info.nqp_positions:
            # TODO #705 - support the transformation of kernels requiring
            # other quadrature types (face/edge, multiple).
            if kernel.eval_shapes == ["gh_quadrature_xyoz"]:
                make_constant(symbol_table,
                              arg_list_info.nqp_positions[0]["horizontal"],
                              element_order_h+3)
                make_constant(symbol_table,
                              arg_list_info.nqp_positions[0]["vertical"],
                              element_order_v+3)
            else:
                raise TransformationError(
                    f"Error in Dynamo0p3KernelConstTrans transformation. "
                    f"Support is currently limited to 'xyoz' quadrature but "
                    f"found {kernel.eval_shapes}.")

        const = LFRicConstants()
        if (element_order_h is not None) and (element_order_h is not None):
            # Modify the symbol table for degrees of freedom here.
            for info in arg_list_info.ndf_positions:
                if (info.function_space.lower() in
                        (const.VALID_ANY_SPACE_NAMES +
                         const.VALID_ANY_DISCONTINUOUS_SPACE_NAMES +
                         ["any_w2"])):
                    # skip any_space_*, any_discontinuous_space_* and any_w2
                    print(f"    Skipped dofs, arg position {info.position}, "
                          f"function space {info.function_space}")
                else:
                    try:
                        ndofs = Dynamo0p3KernelConstTrans. \
                                space_to_dofs[
                                    info.function_space](element_order_h,
                                                         element_order_v)
                    except KeyError as err:
                        raise InternalError(
                            f"Error in Dynamo0p3KernelConstTrans "
                            f"transformation. Unsupported function space "
                            f"'{info.function_space}' found. Expecting one of "
                            f"""{Dynamo0p3KernelConstTrans.
                                 space_to_dofs.keys()}.""") from err
                    make_constant(symbol_table, info.position, ndofs,
                                  function_space=info.function_space)

        # Flag that the kernel has been modified
        kernel.modified = True

    def validate(self, node, options=None):
        '''This method checks whether the input arguments are valid for
        this transformation.

        :param node: a dynamo 0.3 kernel node.
        :type node: :py:obj:`psyclone.domain.lfric.LFRicKern`
        :param options: a dictionary with options for transformations.
        :type options: Optional[Dict[str, Any]]
        :param str options["cellshape"]: the shape of the elements/cells.
        :param int options["element_order_h"]: the horizontal order of the\
               elements/cells.
        :param int options["element_order_v"]: the vertical order of the\
               elements/cells.
        :param int options["number_of_layers"]: the number of layers to use.
        :param bool options["quadrature"]: whether quadrature dimension sizes \
            should or shouldn't be set as constants in a kernel.

        :raises TransformationError: if the node argument is not a \
            dynamo 0.3 kernel, the cellshape argument is not set to \
            "quadrilateral", the element_order_h or element_order_v arguments\
            are not a 0 or a positive integer, the number of layers argument\
            is not a positive integer, the quadrature argument is not a\
            boolean, neither element orders nor number of layers arguments are\
            set (as the transformation would then do nothing), or the \
            quadrature argument is True but the element order is not \
            provided (as the former needs the latter).

        '''
        if not isinstance(node, LFRicKern):
            raise TransformationError(
                f"Error in Dynamo0p3KernelConstTrans transformation. Supplied "
                f"node must be a dynamo kernel but found '{type(node)}'.")

        if not options:
            options = {}
        cellshape = options.get("cellshape", "quadrilateral")
        element_order_h = options.get("element_order_h", None)
        element_order_v = options.get("element_order_v", None)
        number_of_layers = options.get("number_of_layers", None)
        quadrature = options.get("quadrature", False)
        if cellshape.lower() != "quadrilateral":
            # Only quadrilaterals are currently supported
            raise TransformationError(
                f"Error in Dynamo0p3KernelConstTrans transformation. Supplied "
                f"cellshape must be set to 'quadrilateral' but found "
                f"'{cellshape}'.")

        if (element_order_h is not None and element_order_v is not None) and \
            (not isinstance(element_order_h, int) or
             not isinstance(element_order_v, int) or
             element_order_h < 0 or
             element_order_v < 0):
            # element order must be 0 or a positive integer
            raise TransformationError(
                f"Error in Dynamo0p3KernelConstTrans transformation. The "
                f"element_order_h and element_order_v argument must be >= 0 "
                f"but found element_order_h = '{element_order_h}', "
                f"element_order_v = '{element_order_v}'.")

        if number_of_layers is not None and \
           (not isinstance(number_of_layers, int) or number_of_layers < 1):
            # number of layers must be a positive integer
            raise TransformationError(
                f"Error in Dynamo0p3KernelConstTrans transformation. The "
                f"number_of_layers argument must be > 0 but found "
                f"'{number_of_layers}'.")

        if quadrature not in [False, True]:
            # quadrature must be a boolean value
            raise TransformationError(
                f"Error in Dynamo0p3KernelConstTrans transformation. The "
                f"quadrature argument must be boolean but found "
                f"'{quadrature}'.")

        if (element_order_h is None or element_order_v is None) and \
                not number_of_layers:
            # As a minimum, element orders or number of layers must have
            # values.
            raise TransformationError(
                "Error in Dynamo0p3KernelConstTrans transformation. At least "
                "one of [element_order_h, element_order_v] or "
                "number_of_layers must be set otherwise this transformation "
                "does nothing.")

        if quadrature and (element_order_h is None or element_order_v is None):
            # if quadrature then element order
            raise TransformationError(
                "Error in Dynamo0p3KernelConstTrans transformation. If "
                "quadrature is set then both element_order_h and "
                "element_order_v must also be set (as the values of the "
                "former are derived from the latter.")


class ACCEnterDataTrans(Transformation):
    '''
    Adds an OpenACC "enter data" directive to a Schedule.
    For example:

    >>> from psyclone.parse.algorithm import parse
    >>> from psyclone.psyGen import PSyFactory
    >>> api = "gocean"
    >>> ast, invokeInfo = parse(GOCEAN_SOURCE_FILE, api=api)
    >>> psy = PSyFactory(api).create(invokeInfo)
    >>>
    >>> from psyclone.transformations import \
        ACCEnterDataTrans, ACCLoopTrans, ACCParallelTrans
    >>> dtrans = ACCEnterDataTrans()
    >>> ltrans = ACCLoopTrans()
    >>> ptrans = ACCParallelTrans()
    >>>
    >>> schedule = psy.invokes.get('invoke_0').schedule
    >>> # Uncomment the following line to see a text view of the schedule
    >>> # print(schedule.view())
    >>>
    >>> # Apply the OpenACC Loop transformation to *every* loop in the schedule
    >>> for child in schedule.children[:]:
    ...     ltrans.apply(child)
    >>>
    >>> # Enclose all of these loops within a single OpenACC parallel region
    >>> ptrans.apply(schedule)
    >>>
    >>> # Add an enter data directive
    >>> dtrans.apply(schedule)
    >>>
    >>> # Uncomment the following line to see a text view of the schedule
    >>> # print(schedule.view())

    '''
    def __str__(self):
        return "Adds an OpenACC 'enter data' directive"

    @property
    def name(self):
        '''
        :returns: the name of this transformation.
        :rtype: str
        '''
        return "ACCEnterDataTrans"

    def apply(self, node: Schedule, options: Optional[Dict[str, Any]] = {}):
        '''Adds an OpenACC "enter data" directive to the invoke associated
        with the supplied Schedule. Any fields accessed by OpenACC kernels
        within this schedule will be added to this data region in
        order to ensure they remain on the target device.

        :param node: schedule to which to add an "enter data" directive.
        :param options: a dictionary with options for transformations.
        :param options["async_queue"]: force the transformation to use the
            specified async stream if not False.
        :type options["async_queue"]: Union[bool, int]

        '''
        sched = node
        # Ensure that the proposed transformation is valid
        self.validate(sched, options)

        # pylint: disable=import-outside-toplevel
        if isinstance(sched, LFRicInvokeSchedule):
            from psyclone.dynamo0p3 import DynACCEnterDataDirective as \
                AccEnterDataDir
        elif isinstance(sched, GOInvokeSchedule):
            from psyclone.gocean1p0 import GOACCEnterDataDirective as \
                AccEnterDataDir
        else:
            from psyclone.psyir.nodes import ACCEnterDataDirective as \
                AccEnterDataDir

        # Find the position of the first child statement of the current
        # schedule which contains an OpenACC compute construct.
        posn = 0
        directive_cls = (ACCParallelDirective, ACCKernelsDirective)
        directive = sched.walk(directive_cls, stop_type=directive_cls)
        if directive:
            current = directive[0]
            while current not in sched.children:
                current = current.parent
            posn = sched.children.index(current)

        # extract async. Default to False.
        async_queue = options.get('async_queue', False)

        # check
        self.check_child_async(sched, async_queue)

        # Add the directive at the position determined above, i.e. just before
        # the first statement containing an OpenACC compute construct.
        data_dir = AccEnterDataDir(parent=sched, children=[],
                                   async_queue=async_queue)
        sched.addchild(data_dir, index=posn)

    def check_child_async(self, sched, async_queue):
        '''
        Common function to check that all kernel/parallel childs have the
        same async queue.

        :param sched: schedule to which to add an "enter data" directive.
        :type sched: sub-class of :py:class:`psyclone.psyir.nodes.Schedule`

        :param async_queue: The async queue to expect in childs.
        :type async_queue: \
            Optional[bool,int,:py:class:`psyclone.core.Reference`]
        '''
        qval = ACCAsyncMixin.convert_queue(async_queue)
        directive_cls = (ACCParallelDirective, ACCKernelsDirective)
        for dirv in sched.walk(directive_cls):
            if qval != dirv.async_queue:
                raise TransformationError(
                    'Try to make an ACCEnterDataTrans with async_queue '
                    'different than the one in child kernels !')

    def validate(self, sched, options={}):
        # pylint: disable=arguments-differ, arguments-renamed
        '''
        Check that we can safely apply the OpenACC enter-data transformation
        to the supplied Schedule.

        :param sched: Schedule to which to add an "enter data" directive.
        :type sched: sub-class of :py:class:`psyclone.psyir.nodes.Schedule`
        :param options: a dictionary with options for transformations.
        :type options: Optional[Dict[str, Any]]

        :raises TransformationError: if passed something that is not a \
            (subclass of) :py:class:`psyclone.psyir.nodes.Schedule`.

        '''
        super().validate(sched, options)

        if not isinstance(sched, Schedule):
            raise TransformationError("Cannot apply an OpenACC enter data "
                                      "directive to something that is not a "
                                      "Schedule")

        # Check that we don't already have a data region of any sort
        directive_cls = (ACCDataDirective, ACCEnterDataDirective)
        if sched.walk(directive_cls, stop_type=directive_cls):
            raise TransformationError("Schedule already has an OpenACC data "
                                      "region - cannot add an enter data.")

        async_queue = options.get('async_queue', False)

        # check consistency with childs about async_queue
        self.check_child_async(sched, async_queue)


class ACCRoutineTrans(Transformation, MarkRoutineForGPUMixin):
    '''
    Transform a kernel or routine by adding a "!$acc routine" directive
    (causing it to be compiled for the OpenACC accelerator device).
    For example:

    >>> from psyclone.parse.algorithm import parse
    >>> from psyclone.psyGen import PSyFactory
    >>> api = "gocean"
    >>> ast, invokeInfo = parse(GOCEAN_SOURCE_FILE, api=api)
    >>> psy = PSyFactory(api).create(invokeInfo)
    >>>
    >>> from psyclone.transformations import ACCRoutineTrans
    >>> rtrans = ACCRoutineTrans()
    >>>
    >>> schedule = psy.invokes.get('invoke_0').schedule
    >>> # Uncomment the following line to see a text view of the schedule
    >>> # print(schedule.view())
    >>> kern = schedule.children[0].children[0].children[0]
    >>> # Transform the kernel
    >>> rtrans.apply(kern)

    '''
    def apply(self, node, options=None):
        '''
        Add the '!$acc routine' OpenACC directive into the code of the
        supplied Kernel (in a PSyKAl API such as GOcean or LFRic) or directly
        in the supplied Routine.

        :param node: the kernel call or routine implementation to transform.
        :type node: :py:class:`psyclone.psyGen.Kern` |
                    :py:class:`psyclone.psyir.nodes.Routine`
        :param options: a dictionary with options for transformations.
        :type options: Optional[Dict[str, Any]]
        :param bool options["force"]: whether to allow routines with
            CodeBlocks to run on the GPU.
        :param str options["parallelism"]: the level of parallelism that the
            target routine (or a callee) exposes. One of "seq" (the default),
            "vector", "worker" or "gang".

        '''
        # Check that we can safely apply this transformation
        self.validate(node, options)

        if isinstance(node, Kern):
            # Flag that the kernel has been modified
            node.modified = True

            # Get the schedule representing the kernel subroutine
            routine = node.get_kernel_schedule()
        else:
            routine = node

        # Insert the directive to the routine if it doesn't already exist
        for child in routine.children:
            if isinstance(child, ACCRoutineDirective):
                return  # The routine is already marked with ACCRoutine

        para = options.get("parallelism", "seq") if options else "seq"

        routine.children.insert(0, ACCRoutineDirective(parallelism=para))

    def validate(self, node, options=None):
        '''
        Perform checks that the supplied kernel or routine can be transformed.

        :param node: the kernel or routine which is the target of this
            transformation.
        :type node: :py:class:`psyclone.psyGen.Kern` |
                    :py:class:`psyclone.psyir.nodes.Routine`
        :param options: a dictionary with options for transformations.
        :type options: Optional[Dict[str, Any]]
        :param bool options["force"]: whether to allow routines with
            CodeBlocks to run on the GPU.

        :raises TransformationError: if the node is not a kernel or a routine.
        :raises TransformationError: if the target is a built-in kernel.
        :raises TransformationError: if it is a kernel but without an
            associated PSyIR.
        :raises TransformationError: if any of the symbols in the kernel are
            accessed via a module use statement.
        :raises TransformationError: if the kernel contains any calls to other
            routines.
        :raises TransformationError: if the 'parallelism' option is supplied
            but is not a recognised level of parallelism.

        '''
        super().validate(node, options)

        self.validate_it_can_run_on_gpu(node, options)

        if options and "parallelism" in options:
            para = options["parallelism"]
            if para not in ACCRoutineDirective.SUPPORTED_PARALLELISM:
                raise TransformationError(
                    f"{self.name}: '{para}' is not a supported level of "
                    f"parallelism. Should be one of "
                    f"{ACCRoutineDirective.SUPPORTED_PARALLELISM}")


class ACCDataTrans(RegionTrans):
    '''
    Add an OpenACC data region around a list of nodes in the PSyIR.
    COPYIN, COPYOUT and COPY clauses are added as required.

    For example:

    >>> from psyclone.psyir.frontend import FortranReader
    >>> psyir = FortranReader().psyir_from_source(NEMO_SOURCE_FILE)
    >>>
    >>> from psyclone.transformations import ACCDataTrans
    >>> from psyclone.psyir.transformations import ACCKernelsTrans
    >>> ktrans = ACCKernelsTrans()
    >>> dtrans = ACCDataTrans()
    >>>
    >>> schedule = psyir.children[0]
    >>> # Uncomment the following line to see a text view of the schedule
    >>> # print(schedule.view())
    >>>
    >>> # Add a kernels construct for execution on the device
    >>> kernels = schedule.children[9]
    >>> ktrans.apply(kernels)
    >>>
    >>> # Enclose the kernels in a data construct
    >>> kernels = schedule.children[9]
    >>> dtrans.apply(kernels)

    '''
    excluded_node_types = (CodeBlock, Return, PSyDataNode)

    @property
    def name(self):
        '''
        :returns: the name of this transformation.
        :rtype: str

        '''
        return "ACCDataTrans"

    def apply(self, node, options=None):
        '''
        Put the supplied node or list of nodes within an OpenACC data region.

        :param node: the PSyIR node(s) to enclose in the data region.
        :type node: (list of) :py:class:`psyclone.psyir.nodes.Node`
        :param options: a dictionary with options for transformations.
        :type options: Optional[Dict[str, Any]]

        '''
        # Ensure we are always working with a list of nodes, even if only
        # one was supplied via the `node` argument.
        node_list = self.get_node_list(node)

        self.validate(node_list, options)

        parent = node_list[0].parent
        start_index = node_list[0].position

        # Create a directive containing the nodes in node_list and insert it.
        directive = ACCDataDirective(
                parent=parent, children=[node.detach() for node in node_list])

        parent.children.insert(start_index, directive)

    def validate(self, nodes, options):
        # pylint: disable=signature-differs
        '''
        Check that we can safely add a data region around the supplied list
        of nodes.

        :param nodes: the proposed node(s) to enclose in a data region.
        :type nodes: List[:py:class:`psyclone.psyir.nodes.Node`] |
            :py:class:`psyclone.psyir.nodes.Node`
        :param options: a dictionary with options for transformations.
        :type options: Optional[Dict[str, Any]]

        :raises TransformationError: if the Schedule to which the nodes
            belong already has an 'enter data' directive.
        :raises TransformationError: if any of the nodes are themselves
            data directives.
        :raises TransformationError: if an array of structures needs to be
            deep copied (this is not currently supported).

        '''
        # Ensure we are always working with a list of nodes, even if only
        # one was supplied via the `nodes` argument.
        node_list = self.get_node_list(nodes)

        super().validate(node_list, options)

        # Check that the Schedule to which the nodes belong does not already
        # have an 'enter data' directive.
        schedule = node_list[0].root
        acc_dirs = schedule.walk(ACCEnterDataDirective)
        if acc_dirs:
            raise TransformationError(
                "Cannot add an OpenACC data region to a schedule that "
                "already contains an 'enter data' directive.")
        # Check that we don't have any accesses to arrays of derived types
        # that we can't yet deep copy.
        for node in node_list:
            for sref in node.walk(StructureReference):

                # Find the loop variables for all Loops that contain this
                # access and are themselves within the data region.
                loop_vars = []
                cursor = sref.ancestor(Loop, limit=node)
                while cursor:
                    loop_vars.append(Signature(cursor.variable.name))
                    cursor = cursor.ancestor(Loop)

                # Now check whether any of these loop variables appear within
                # the structure reference.
                # Loop over each component of the structure reference that is
                # an array access.
                array_accesses = sref.walk(ArrayMixin)
                for access in array_accesses:
                    if not isinstance(access, StructureMember):
                        continue
                    var_accesses = VariablesAccessInfo(access.indices)
                    for var in loop_vars:
                        if var not in var_accesses.all_signatures:
                            continue
                        # For an access such as my_struct(ii)%my_array(ji)
                        # then if we're inside a loop over it we would actually
                        # need a loop to do the deep copy:
                        #   do ii = 1, N
                        #   !$acc data copyin(my_struct(ii)%my_array)
                        #   end do
                        raise TransformationError(
                            f"Data region contains a structure access "
                            f"'{sref.debug_string()}' where component "
                            f"'{access.name}' is an array and is iterated over"
                            f" (variable '{var}'). Deep copying of data for "
                            f"structures is only supported where the deepest "
                            f"component is the one being iterated over.")


class KernelImportsToArguments(Transformation):
    '''
    Transformation that removes any accesses of imported data from the supplied
    kernel and places them in the caller. The values/references are then passed
    by argument into the kernel.
    '''
    @property
    def name(self):
        '''
        :returns: the name of this transformation.
        :rtype: str
        '''
        return "KernelImportsToArguments"

    def __str__(self):
        return ("Convert the imported variables used inside the kernel "
                "into arguments and modify the InvokeSchedule to pass them"
                " in the kernel call.")

    def validate(self, node, options=None):
        '''
        Check that the supplied node is a valid target for this transformation.

        :param node: the PSyIR node to validate.
        :type node: :py:class:`psyclone.psyGen.CodedKern`
        :param options: a dictionary with options for transformations.
        :type options: Optional[Dict[str, Any]]

        :raises TransformationError: if the supplied node is not a CodedKern.
        :raises TransformationError: if this transformation is not applied to \
            a Gocean API Invoke.
        :raises TransformationError: if the supplied kernel contains wildcard \
            imports of symbols from one or more containers (e.g. a USE without\
            an ONLY clause in Fortran).
        '''
        if not isinstance(node, CodedKern):
            raise TransformationError(
                f"The {self.name} transformation can only be applied to "
                f"CodedKern nodes but found '{type(node).__name__}' instead.")

        invoke_schedule = node.ancestor(InvokeSchedule)
        if not isinstance(invoke_schedule, GOInvokeSchedule):
            raise TransformationError(
                f"The {self.name} transformation is currently only supported "
                f"for the GOcean API but got an InvokeSchedule of type: "
                f"'{type(invoke_schedule).__name__}'")

        # Check that there are no unqualified imports or undeclared symbols
        try:
            kernel = node.get_kernel_schedule()
        except SymbolError as err:
            raise TransformationError(
                f"Kernel '{node.name}' contains undeclared symbol: "
                f"{err.value}") from err

        from psyclone.domain.common.transformations import (
            KernelModuleInlineTrans)
        KernelModuleInlineTrans.check_data_accesses(
            node, kernel, "Kernel",
            permit_unresolved=False,
            ignore_non_data_accesses=True)

    def apply(self, node, options=None):
        '''
        Convert the imported variables used inside the kernel into arguments
        and modify the InvokeSchedule to pass the same imported variables to
        the kernel call.

        :param node: a kernel call.
        :type node: :py:class:`psyclone.psyGen.CodedKern`
        :param options: a dictionary with options for transformations.
        :type options: Optional[Dict[str, Any]]

        '''
        self.validate(node, options)

        kernel = node.get_kernel_schedule()
        symtab = kernel.symbol_table
        invoke_symtab = node.ancestor(InvokeSchedule).symbol_table
        count_imported_vars_removed = 0

        # Transform each imported variable into an argument.
        # TODO #11: When support for logging is added, we could warn the user
        # if no imports are found in the kernel.
        for imported_var in kernel.symbol_table.imported_symbols[:]:

            # Resolve the data type information if it is not available
            updated_sym = imported_var
            # pylint: disable-next=unidiomatic-typecheck
            if (type(imported_var) is Symbol or
                    isinstance(imported_var.datatype, UnresolvedType)):
                updated_sym = imported_var.resolve_type()
                # If we have a new symbol then we must update the symbol table
                if updated_sym is not imported_var:
                    kernel.symbol_table.swap(imported_var, updated_sym)

            if updated_sym in kernel.symbol_table.precision_datasymbols:
                # Symbols specifying compile-time precision can't be passed
                # as arguments.
                continue

            count_imported_vars_removed += 1

            # Copy the imported symbol into the InvokeSchedule SymbolTable
            invoke_symtab.copy_external_import(
                updated_sym, tag="AlgArgs_" + updated_sym.name)

            # Keep a reference to the original container so that we can
            # update it after the interface has been updated.
            container = updated_sym.interface.container_symbol

            # Convert the symbol to an argument and add it to the argument list
            current_arg_list = symtab.argument_list
            # An argument does not have an initial value.
            was_constant = updated_sym.is_constant
            updated_sym.is_constant = False
            updated_sym.initial_value = None
            if was_constant:
                # Imported constants lose the constant value but are read-only
                # TODO: When #633 and #11 are implemented, warn the user that
                # they should transform the constants to literal values first.
                updated_sym.interface = ArgumentInterface(
                    ArgumentInterface.Access.READ)
            else:
                updated_sym.interface = ArgumentInterface(
                    ArgumentInterface.Access.READWRITE)
            current_arg_list.append(updated_sym)
            symtab.specify_argument_list(current_arg_list)

            # Convert PSyIR DataTypes to Gocean VALID_SCALAR_TYPES
            # TODO #678: Ideally this strings should be provided by the GOcean
            # API configuration.
            go_space = ""
            if updated_sym.datatype.intrinsic == ScalarType.Intrinsic.REAL:
                go_space = "go_r_scalar"
            elif (updated_sym.datatype.intrinsic ==
                  ScalarType.Intrinsic.INTEGER):
                go_space = "go_i_scalar"
            else:
                raise TypeError(
                    f"The imported variable '{updated_sym.name}' could not be "
                    f"promoted to an argument because the GOcean "
                    f"infrastructure does not have any scalar type equivalent "
                    f"to the PSyIR {updated_sym.datatype} type.")

            # Add the imported variable in the call argument list
            node.arguments.append(updated_sym.name, go_space)

            # Check whether we still need the Container symbol from which
            # this import was originally accessed
            if not kernel.symbol_table.symbols_imported_from(container) and \
               not container.wildcard_import:
                kernel.symbol_table.remove(container)

        if count_imported_vars_removed > 0:
            node.modified = True


# For Sphinx AutoAPI documentation generation
__all__ = [
   "ACCEnterDataTrans",
   "ACCDataTrans",
   "ACCLoopTrans",
   "ACCParallelTrans",
   "ACCRoutineTrans",
   "ColourTrans",
   "Dynamo0p3AsyncHaloExchangeTrans",
   "Dynamo0p3ColourTrans",
   "Dynamo0p3KernelConstTrans",
   "Dynamo0p3OMPLoopTrans",
   "Dynamo0p3RedundantComputationTrans",
   "DynamoOMPParallelLoopTrans",
   "GOceanOMPLoopTrans",
   "GOceanOMPParallelLoopTrans",
   "KernelImportsToArguments",
   "MoveTrans",
   "OMPMasterTrans",
   "OMPParallelLoopTrans",
   "OMPParallelTrans",
   "OMPSingleTrans",
   "ParallelRegionTrans",
]<|MERGE_RESOLUTION|>--- conflicted
+++ resolved
@@ -65,14 +65,9 @@
     Call, CodeBlock, Container, Directive, Literal, Loop, Node,
     OMPDeclareTargetDirective, OMPDirective, OMPMasterDirective,
     OMPParallelDirective, OMPParallelDoDirective, OMPSerialDirective,
-<<<<<<< HEAD
-    OMPSingleDirective, OMPTaskloopDirective, PSyDataNode, Return, Routine,
-    Schedule)
-=======
     OMPSingleDirective, OMPTaskloopDirective, PSyDataNode, Reference,
     Return, Routine, Schedule)
 from psyclone.psyir.nodes.acc_mixins import ACCAsyncMixin
->>>>>>> 7ef4ec21
 from psyclone.psyir.nodes.array_mixin import ArrayMixin
 from psyclone.psyir.nodes.structure_member import StructureMember
 from psyclone.psyir.nodes.structure_reference import StructureReference
