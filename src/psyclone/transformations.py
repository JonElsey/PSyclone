--- conflicted
+++ resolved
@@ -2425,127 +2425,6 @@
         return schedule, keep
 
 
-<<<<<<< HEAD
-=======
-class OCLTrans(Transformation):
-    '''
-    Switches on/off the generation of an OpenCL PSy layer for a given
-    InvokeSchedule. Additionally, it will generate OpenCL kernels for
-    each of the kernels referenced by the Invoke. For example:
-
-    >>> invoke = ...
-    >>> schedule = invoke.schedule
-    >>>
-    >>> ocl_trans = OCLTrans()
-    >>> new_sched, _ = ocl_trans.apply(schedule)
-
-    '''
-    @property
-    def name(self):
-        '''
-        :returns: the name of this transformation.
-        :rtype: str
-        '''
-        return "OCLTrans"
-
-    def apply(self, sched, options=None):
-        '''
-        Apply the OpenCL transformation to the supplied GOInvokeSchedule. This
-        causes PSyclone to generate an OpenCL version of the corresponding
-        PSy-layer routine. The generated code makes use of the FortCL
-        library (https://github.com/stfc/FortCL) in order to manage the
-        OpenCL device directly from Fortran.
-
-        :param sched: the InvokeSchedule to transform.
-        :type sched: :py:class:`psyclone.psyGen.GOInvokeSchedule`
-        :param options: set of option to tune the OpenCL generation.
-        :type options: dictionary of string:values or None
-        :param bool options["opencl"]: whether or not to enable OpenCL \
-                                       generation.
-
-        :returns: 2-tuple of new schedule and memento of transform.
-        :rtype: (:py:class:`psyclone.dynamo0p3.DynInvokeSchedule`, \
-                 :py:class:`psyclone.undoredo.Memento`)
-        '''
-        if not options:
-            options = {}
-        opencl = options.get("opencl", True)
-
-        if opencl:
-            self.validate(sched, options)
-
-        # Create a memento of the schedule and the proposed transformation
-        keep = Memento(sched, self, [sched, opencl])
-        # All we have to do here is set the flag in the Schedule. When this
-        # flag is True PSyclone produces OpenCL at code-generation time.
-        sched.opencl = opencl
-
-        try:
-            # Store the provided OpenCL options in the InvokeSchedule.
-            sched.set_opencl_options(options)
-
-        # The raised exceptions are converted to 'TransformationError's.
-        except (TypeError, AttributeError) as error:
-            raise TransformationError(str(error))
-
-        return sched, keep
-
-    def validate(self, sched, options=None):
-        '''
-        Checks that the supplied InvokeSchedule is valid and that an OpenCL
-        version of it can be generated.
-
-        :param sched: the Schedule to check.
-        :type sched: :py:class:`psyclone.psyGen.InvokeSchedule`
-        :param options: a dictionary with options for transformations.
-        :type options: dictionary of string:values or None
-
-        :raises TransformationError: if the InvokeSchedule is not for the \
-                                     GOcean1.0 API.
-        :raises NotImplementedError: if any of the kernels have arguments \
-                                     passed by value.
-        '''
-        from psyclone.psyGen import args_filter
-        from psyclone.gocean1p0 import GOInvokeSchedule
-
-        if isinstance(sched, InvokeSchedule):
-            if not isinstance(sched, GOInvokeSchedule):
-                raise TransformationError(
-                    "OpenCL generation is currently only supported for the "
-                    "GOcean API but got an InvokeSchedule of type: '{0}'".
-                    format(type(sched)))
-        else:
-            raise TransformationError(
-                "Error in OCLTrans: the supplied node must be a (sub-class "
-                "of) InvokeSchedule but got {0}".format(type(sched)))
-
-        # Now we need to check the arguments of all the kernels
-        args = args_filter(sched.args, arg_types=["scalar"], is_literal=True)
-        for arg in args:
-            if arg.is_literal:
-                raise NotImplementedError(
-                    "Cannot generate OpenCL for Invokes that contain "
-                    "kernels with arguments passed by value")
-
-        # Check that we can construct the PSyIR and SymbolTable of each of
-        # the kernels in this Schedule. Also check that none of them access
-        # any form of global data (that is not a routine argument).
-        for kern in sched.kernels():
-            KernelTrans.validate(kern, options)
-            ksched = kern.get_kernel_schedule()
-            global_variables = ksched.symbol_table.global_symbols
-            if global_variables:
-                raise TransformationError(
-                    "The Symbol Table for kernel '{0}' contains the following "
-                    "symbols with 'global' scope: {1}. An OpenCL kernel cannot"
-                    " call other kernels and all of the data it accesses must "
-                    "be passed by argument. Use the KernelGlobalsToArguments "
-                    "transformation to convert such symbols to kernel "
-                    "arguments first.".
-                    format(kern.name, [sym.name for sym in global_variables]))
-
-
->>>>>>> e4b8dee3
 class Dynamo0p3AsyncHaloExchangeTrans(Transformation):
     '''Splits a synchronous halo exchange into a halo exchange start and
     halo exchange end. For example:
