--- conflicted
+++ resolved
@@ -324,22 +324,10 @@
         # TODO this can be removed once #435 is done and we're no longer
         # manipulating the fparser2 parse tree.
         self._name_clashes_checked = False
-
-<<<<<<< HEAD
-    def view(self, indent=0):
-        '''
-        Print a representation of this NemoInvokeSchedule to stdout.
-
-        :param int indent: level to which to indent output.
-        '''
-        print(self.indent(indent) + self.coloured_text + "[]")
-        for entity in self._children:
-            entity.view(indent=indent + 1)
-=======
-        self.process_nodes(self, ast.content, ast)
         self._text_name = "InvokeSchedule"
         self._colour_key = "Schedule"
->>>>>>> 48b23036
+
+        self.process_nodes(self, ast.content, ast)
 
     def __str__(self):
         ''' Returns the string representation of this NemoInvokeSchedule. '''
