# -----------------------------------------------------------------------------
# BSD 3-Clause License
#
# Copyright (c) 2021-2025, Science and Technology Facilities Council.
# All rights reserved.
#
# Redistribution and use in source and binary forms, with or without
# modification, are permitted provided that the following conditions are met:
#
# * Redistributions of source code must retain the above copyright notice, this
#   list of conditions and the following disclaimer.
#
# * Redistributions in binary form must reproduce the above copyright notice,
#   this list of conditions and the following disclaimer in the documentation
#   and/or other materials provided with the distribution.
#
# * Neither the name of the copyright holder nor the names of its
#   contributors may be used to endorse or promote products derived from
#   this software without specific prior written permission.
#
# THIS SOFTWARE IS PROVIDED BY THE COPYRIGHT HOLDERS AND CONTRIBUTORS
# "AS IS" AND ANY EXPRESS OR IMPLIED WARRANTIES, INCLUDING, BUT NOT
# LIMITED TO, THE IMPLIED WARRANTIES OF MERCHANTABILITY AND FITNESS
# FOR A PARTICULAR PURPOSE ARE DISCLAIMED. IN NO EVENT SHALL THE
# COPYRIGHT HOLDER OR CONTRIBUTORS BE LIABLE FOR ANY DIRECT, INDIRECT,
# INCIDENTAL, SPECIAL, EXEMPLARY, OR CONSEQUENTIAL DAMAGES (INCLUDING,
# BUT NOT LIMITED TO, PROCUREMENT OF SUBSTITUTE GOODS OR SERVICES;
# LOSS OF USE, DATA, OR PROFITS; OR BUSINESS INTERRUPTION) HOWEVER
# CAUSED AND ON ANY THEORY OF LIABILITY, WHETHER IN CONTRACT, STRICT
# LIABILITY, OR TORT (INCLUDING NEGLIGENCE OR OTHERWISE) ARISING IN
# ANY WAY OUT OF THE USE OF THIS SOFTWARE, EVEN IF ADVISED OF THE
# POSSIBILITY OF SUCH DAMAGE.
# -----------------------------------------------------------------------------
# Author J. Henrichs, Bureau of Meteorology
# -----------------------------------------------------------------------------

'''This module provides a class to manage indices in variable accesses.'''

<<<<<<< HEAD
=======

>>>>>>> 72411980
from psyclone.errors import InternalError


class ComponentIndices():
    '''This class stores index information for variable accesses. It stores
    one index list for each component of a variable, e.g. for `a(i)%b(j)`
    it would store `[ [i], [j] ]`. Even for scalar accesses an empty list
    is stored, so `a` would have the component indices `[ [] ]`, and `a%b`
    would have `[ [], [] ]`. Each member of this list of lists is the PSyIR
    node describing the array expression used.

    As a shortcut, the `indices` parameter can be None or an empty list
    (which then creates the component indices as `[[]]`, i.e. indicating
    a scalar access), a list `l` (which will then create the component
    indices as `[l]`, i.e. a single component variable, which uses
    all the indices in the list `l` as array indices).

    TODO #845 - the constructor should check that the things it is passed
    are PSyIR nodes. Currently it is sometimes given strings.

    :param indices: the indices from which to create this object.
    :type indices: None, [], a list or a list of lists of \
        :py:class:`psyclone.psyir.nodes.Node`

    :raises InternalError: if the indices parameter is not None, a list \
        or a list of lists.
    :raises InternalError: if the indices parameter is a list, and some \
        but not all members are a list.

    '''
    def __init__(self, indices=None):
        if indices is None or indices == []:
            self._component_indices = [[]]
        elif isinstance(indices, list):
            if all(isinstance(indx, list) for indx in indices):
                # All elements of the indices are a list - so we
                # got a list of lists:
                self._component_indices = indices
            elif all(not isinstance(indx, list) for indx in indices):
                self._component_indices = [indices]
            else:
                raise InternalError(f"ComponentIndices: Invalid "
                                    f"list parameter '{indices}' - some "
                                    f"elements but not all are lists")
        else:
            raise InternalError(f"Index object in ComponentIndices "
                                f"constructor must be None, a list or "
                                f"list of lists, got '{indices}'")

    # ------------------------------------------------------------------------
    def __str__(self):
        '''Returns a string representing the indices.'''
        return str(self._component_indices)

    # ------------------------------------------------------------------------
    def iterate(self):
        '''Allows iterating over all component indices. It returns a tuple
        with two elements, the first one indicating the component, the second
        the dimension for which the index is. The return tuple can be used
        in a dictionary access (see `__getitem__`) of this object.

        :returns: a tuple of the component index and index.
        :rtype: tuple(int, int)

        '''
        for comp_ind, component in enumerate(self._component_indices):
            for indx in range(len(component)):
                yield (comp_ind, indx)

    # ------------------------------------------------------------------------
    def __getitem__(self, indx):
        '''Allows to use this class as a dictionary. If `indx` is an integer,
        the list of indices for the specified component is returned. If `indx`
        is a tuple (as returned from `iterate`), it will return the PSyIR of
        the index for the specified component at the specified dimension.

        :returns: either the list of indices for a component, or the index \
            PSyIR node for the specified tuple.
        :rtype: list of :py:class:`psyclone.psyir.nodes.Node`, or \
            :py:class:`psyclone.psyir.nodes.Node`

        :raises IndexError: if a tuple is given and one of the indices is \
            outside of the valid range.

        '''
        if isinstance(indx, tuple):
            if indx[0] < 0 or indx[0] >= len(self._component_indices):
                raise IndexError(f"First index ({indx[0]}) of {indx} is out "
                                 f"of range.")
            if indx[1] < 0 or indx[1] >= len(self._component_indices[indx[0]]):
                raise IndexError(f"Second index ({indx[1]}) of {indx} is out "
                                 f"of range.")
            return self._component_indices[indx[0]][indx[1]]
        return self._component_indices[indx]

    # ------------------------------------------------------------------------
    def __len__(self):
        ''':returns: the number of components in this class.
        :rtype: int '''
        return len(self._component_indices)

    # ------------------------------------------------------------------------
    @property
    def indices_lists(self):
        ''':returns: the component indices list of lists.
        :rtype: list of list of :py:class:`psyclone.psyir.nodes.Node`
        '''
        return self._component_indices

    # ------------------------------------------------------------------------
    def is_array(self):
        '''Test whether there is an index used in any component. E.g. an access
        like `a(i)%b` with indices `[ [i], [] ]` would still be considered an
        array.

        :returns: whether any of the variable components uses an index, i.e.\
            the variable is an array.
        :rtype: bool
        '''
        return any(grp for grp in self._component_indices)

    # ------------------------------------------------------------------------
    def get_subscripts_of(self, set_of_vars):
        '''This function returns a flat list of which variable from the
        given set of variables is used in each subscript. For example, the
        access `a(i+i2)%b(j*j+k,k)%c(l,5)` would have the component_indices
        `[[i+i2], [j*j+k,k], [l,5]]`. If the set of variables is
        `(i,j,k)`, then `get_subscripts_of` would return
        `[{i},{j,k},{k},{l},{}]`.

        :param set_of_vars: set with name of all variables.
        :type set_of_vars: Set[str]

        :return: a list of sets with all variables used in the corresponding \
            array subscripts as strings.
        :rtype: List[Set[str]]

        '''
        indices = []
        for i in self.iterate():
            indx = self[i]
            index_vars = indx.reference_accesses()
            unique_vars = set(str(sig) for sig in index_vars.keys())
            unique_vars = unique_vars.intersection(set_of_vars)
            indices.append(unique_vars)
        return indices


# ---------- Documentation utils -------------------------------------------- #
# The list of module members that we wish AutoAPI to generate
# documentation for.
__all__ = ["ComponentIndices"]<|MERGE_RESOLUTION|>--- conflicted
+++ resolved
@@ -36,10 +36,7 @@
 
 '''This module provides a class to manage indices in variable accesses.'''
 
-<<<<<<< HEAD
-=======
 
->>>>>>> 72411980
 from psyclone.errors import InternalError
 
 
