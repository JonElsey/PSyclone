--- conflicted
+++ resolved
@@ -66,43 +66,23 @@
     >>> loop = psyir.walk(Loop)[0]
     >>> trans = CreateNemoKernelTrans()
     >>> trans.apply(loop.loop_body)
-<<<<<<< HEAD
-    >>> print(psyir.view(colour=False, indent="   "))
-    FileContainer[None]
-       Routine[name:'sub']
-          0: Loop[type='None', field_space='None', it_space='None']
-             Literal[value:'1', Scalar<INTEGER, UNDEFINED>]
-             Literal[value:'10', Scalar<INTEGER, UNDEFINED>]
-             Literal[value:'1', Scalar<INTEGER, UNDEFINED>]
-             Schedule[]
-                0: InlinedKern[]
-                   Schedule[]
-                      0: Assignment[]
-                         ArrayReference[name:'tmp']
-                            Reference[name:'ji']
-                         BinaryOperation[operator:'MUL']
-                            Literal[value:'2.0', Scalar<REAL, UNDEFINED>]
-                            Reference[name:'ji']
+    >>> print(psyir.view(colour=False, indent="  "))
+    FileContainer[]
+      Routine[name:'sub']
+        0: Loop[type='None', field_space='None', it_space='None']
+          Literal[value:'1', Scalar<INTEGER, UNDEFINED>]
+          Literal[value:'10', Scalar<INTEGER, UNDEFINED>]
+          Literal[value:'1', Scalar<INTEGER, UNDEFINED>]
+          Schedule[]
+            0: InlinedKern[]
+              Schedule[]
+                0: Assignment[]
+                  ArrayReference[name:'tmp']
+                    Reference[name:'ji']
+                  BinaryOperation[operator:'MUL']
+                    Literal[value:'2.0', Scalar<REAL, UNDEFINED>]
+                    Reference[name:'ji']
     <BLANKLINE>
-=======
-    >>> psyir.view()
-    FileContainer[]
-        Routine[name:'sub']
-            0: Loop[type='None', field_space='None', it_space='None']
-                Literal[value:'1', Scalar<INTEGER, UNDEFINED>]
-                Literal[value:'10', Scalar<INTEGER, UNDEFINED>]
-                Literal[value:'1', Scalar<INTEGER, UNDEFINED>]
-                Schedule[]
-                    0: InlinedKern[]
-                        Schedule[]
-                            0: Assignment[]
-                                ArrayReference[name:'tmp']
-                                    Reference[name:'ji']
-                                BinaryOperation[operator:'MUL']
-                                    Literal[value:'2.0', Scalar<REAL, \
-UNDEFINED>]
-                                    Reference[name:'ji']
->>>>>>> baf90388
 
     The resulting Schedule contains a NemoKern (displayed as an
     'InlinedKern' by the view() method).
