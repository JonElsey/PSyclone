# -----------------------------------------------------------------------------
# BSD 3-Clause License
#
# Copyright (c) 2021, Science and Technology Facilities Council.
# All rights reserved.
#
# Redistribution and use in source and binary forms, with or without
# modification, are permitted provided that the following conditions are met:
#
# * Redistributions of source code must retain the above copyright notice, this
#   list of conditions and the following disclaimer.
#
# * Redistributions in binary form must reproduce the above copyright notice,
#   this list of conditions and the following disclaimer in the documentation
#   and/or other materials provided with the distribution.
#
# * Neither the name of the copyright holder nor the names of its
#   contributors may be used to endorse or promote products derived from
#   this software without specific prior written permission.
#
# THIS SOFTWARE IS PROVIDED BY THE COPYRIGHT HOLDERS AND CONTRIBUTORS
# "AS IS" AND ANY EXPRESS OR IMPLIED WARRANTIES, INCLUDING, BUT NOT
# LIMITED TO, THE IMPLIED WARRANTIES OF MERCHANTABILITY AND FITNESS
# FOR A PARTICULAR PURPOSE ARE DISCLAIMED. IN NO EVENT SHALL THE
# COPYRIGHT HOLDER OR CONTRIBUTORS BE LIABLE FOR ANY DIRECT, INDIRECT,
# INCIDENTAL, SPECIAL, EXEMPLARY, OR CONSEQUENTIAL DAMAGES (INCLUDING,
# BUT NOT LIMITED TO, PROCUREMENT OF SUBSTITUTE GOODS OR SERVICES;
# LOSS OF USE, DATA, OR PROFITS; OR BUSINESS INTERRUPTION) HOWEVER
# CAUSED AND ON ANY THEORY OF LIABILITY, WHETHER IN CONTRACT, STRICT
# LIABILITY, OR TORT (INCLUDING NEGLIGENCE OR OTHERWISE) ARISING IN
# ANY WAY OUT OF THE USE OF THIS SOFTWARE, EVEN IF ADVISED OF THE
# POSSIBILITY OF SUCH DAMAGE.
# -----------------------------------------------------------------------------
# Author A. R. Porter, STFC Daresbury Lab

'''
Module providing a transformation from a generic PSyIR routine into a
NEMO InvokeSchedule.
'''

from psyclone.transformations import Transformation, TransformationError
from psyclone.psyir.nodes import Routine
from psyclone.nemo import NemoInvokeSchedule


class CreateNemoInvokeScheduleTrans(Transformation):
    """
    Transform a generic PSyIR Routine into a NEMO InvokeSchedule.
    For example:

    >>> from psyclone.psyir.frontend.fortran import FortranReader
    >>> from psyclone.psyir.nodes import Loop
    >>> from psyclone.domain.nemo.transformations import \
    CreateNemoInvokeScheduleTrans
    >>> code = '''
    ... subroutine sub()
    ...   integer :: ji
    ...   real :: tmp(10)
    ...   do ji=1, 10
    ...     tmp(ji) = 2.0*ji
    ...   end do
    ... end subroutine sub'''
    >>> psyir = FortranReader().psyir_from_source(code)
    >>> loop = psyir.walk(Loop)[0]
    >>> trans = CreateNemoInvokeScheduleTrans()
<<<<<<< HEAD
    >>> sched, _ = trans.apply(psyir.children[0])
    >>> sched.view()
    FileContainer[None]
        NemoInvokeSchedule[invoke='sub']
            0: Loop[type='None', field_space='None', it_space='None']
                Literal[value:'1', Scalar<INTEGER, UNDEFINED>]
                Literal[value:'10', Scalar<INTEGER, UNDEFINED>]
                Literal[value:'1', Scalar<INTEGER, UNDEFINED>]
                Schedule[]
                    0: Assignment[]
                        ArrayReference[name:'tmp']
                            Reference[name:'ji']
                        BinaryOperation[operator:'MUL']
                            Literal[value:'2.0', Scalar<REAL, UNDEFINED>]
                            Reference[name:'ji']
=======
    >>> trans.apply(psyir)
    >>> psyir.view()
    NemoInvokeSchedule[name:'sub']
        0: Loop[type='None', field_space='None', it_space='None']
            Literal[value:'1', Scalar<INTEGER, UNDEFINED>]
            Literal[value:'10', Scalar<INTEGER, UNDEFINED>]
            Literal[value:'1', Scalar<INTEGER, UNDEFINED>]
            Schedule[]
                0: InlinedKern[]
                    Schedule[]
                        0: Assignment[]
                            ArrayReference[name:'tmp']
                                Reference[name:'ji']
                            BinaryOperation[operator:'MUL']
                                Literal[value:'2.0', Scalar<REAL, UNDEFINED>]
                                Reference[name:'ji']
>>>>>>> ed8f863e

    The root node of this example has been transformed from a Routine into a
    NemoInvokeSchedule.

    """
    @property
    def name(self):
        '''
        :returns: the name of the transformation.
        :rtype: str

        TODO #1214 remove this method.

        '''
        return type(self).__name__

    def validate(self, node, options=None):
        '''
        Check that the supplied node is a valid target for this transformation.

        :param node: the target of the transformation.
        :type node: :py:class:`psyclone.psyir.nodes.Node`
        :param options: a dictionary with options for \
            transformations. No options are used in this \
            transformation. This is an optional argument that defaults \
            to None.
        :type options: dict of string:values or None

        :raises TransformationError: if the supplied node is not a Routine.

        '''
        super(CreateNemoInvokeScheduleTrans, self).validate(node,
                                                            options=options)

        if not isinstance(node, Routine):
            raise TransformationError(
                "Error in NemoInvokeTrans transformation. The supplied node "
                "should be a PSyIR Routine but found '{0}'".format(
                    type(node).__name__))

    def apply(self, routine, options=None):
        '''
        Takes a generic PSyIR Routine and replaces it with a
        NemoInvokeSchedule (in-place). Note that this may mean replacing
        the top-level node itself and therefore this routine returns the
        root of the modified tree.

        :param routine: the routine node to be transformed.
        :type routine: :py:class:`psyclone.psyir.nodes.Routine`
        :param options: a dictionary with options for \
            transformations. No options are used in this \
            transformation. This is an optional argument that defaults \
            to None.
        :type options: dict of str:values or None

        '''
        self.validate(routine, options=options)

        new_node = NemoInvokeSchedule.create(
            routine.name, routine.symbol_table, routine.pop_all_children(),
            is_program=routine.is_program, return_symbol=routine.return_symbol)

        # We need to replace the top node in the (possibly sub-) PSyIR
        # tree that we've been passed.
        if routine.parent:
            routine.replace_with(new_node)


# For AutoAPI documentation generation
__all__ = ['CreateNemoInvokeScheduleTrans']<|MERGE_RESOLUTION|>--- conflicted
+++ resolved
@@ -63,9 +63,8 @@
     >>> psyir = FortranReader().psyir_from_source(code)
     >>> loop = psyir.walk(Loop)[0]
     >>> trans = CreateNemoInvokeScheduleTrans()
-<<<<<<< HEAD
-    >>> sched, _ = trans.apply(psyir.children[0])
-    >>> sched.view()
+    >>> trans.apply(psyir.children[0])
+    >>> psyir.view()
     FileContainer[None]
         NemoInvokeSchedule[invoke='sub']
             0: Loop[type='None', field_space='None', it_space='None']
@@ -79,24 +78,6 @@
                         BinaryOperation[operator:'MUL']
                             Literal[value:'2.0', Scalar<REAL, UNDEFINED>]
                             Reference[name:'ji']
-=======
-    >>> trans.apply(psyir)
-    >>> psyir.view()
-    NemoInvokeSchedule[name:'sub']
-        0: Loop[type='None', field_space='None', it_space='None']
-            Literal[value:'1', Scalar<INTEGER, UNDEFINED>]
-            Literal[value:'10', Scalar<INTEGER, UNDEFINED>]
-            Literal[value:'1', Scalar<INTEGER, UNDEFINED>]
-            Schedule[]
-                0: InlinedKern[]
-                    Schedule[]
-                        0: Assignment[]
-                            ArrayReference[name:'tmp']
-                                Reference[name:'ji']
-                            BinaryOperation[operator:'MUL']
-                                Literal[value:'2.0', Scalar<REAL, UNDEFINED>]
-                                Reference[name:'ji']
->>>>>>> ed8f863e
 
     The root node of this example has been transformed from a Routine into a
     NemoInvokeSchedule.
