--- conflicted
+++ resolved
@@ -201,21 +201,10 @@
 
         '''
         self.psylayer_routine_root_name = self._def_routine_root_name()
-
-<<<<<<< HEAD
         # Use the name of the closest ancestor routine of this node as
         # the basis for the new container name
         node = self.ancestor(Routine, include_self=True)
         self.psylayer_container_root_name = "psy_{0}".format(node.name)
-=======
-        container_root_name = "{0}_mod".format(routine_name)
-        container_name = symbol_table.next_available_name(
-            root_name=container_root_name)
-
-        interface = ImportInterface(ContainerSymbol(container_name))
-        self.psylayer_routine_symbol = RoutineSymbol(
-            routine_name, interface=interface)
->>>>>>> 9a0b6bbb
 
     def lower_to_language_level(self):
         '''Transform this node and its children into an appropriate Call
@@ -253,7 +242,7 @@
                 symbol_type=ContainerSymbol)
 
         routine_tag = self.psylayer_routine_root_name
-        interface = GlobalInterface(container_symbol)
+        interface = ImportInterface(container_symbol)
         routine_symbol = symbol_table.new_symbol(
             root_name=routine_tag, tag=routine_tag, symbol_type=RoutineSymbol,
             interface=interface)
