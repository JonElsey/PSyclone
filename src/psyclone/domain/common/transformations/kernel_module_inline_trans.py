--- conflicted
+++ resolved
@@ -43,13 +43,6 @@
 
 '''
 
-<<<<<<< HEAD
-from psyclone.psyGen import Transformation, CodedKern
-from psyclone.psyir.transformations import TransformationError
-from psyclone.psyir.symbols import (
-    ContainerSymbol, DataSymbol, DataTypeSymbol,
-    IntrinsicSymbol, RoutineSymbol, Symbol)
-=======
 from psyclone.core import VariablesAccessInfo
 from psyclone.errors import InternalError
 from psyclone.psyGen import Transformation, CodedKern
@@ -57,7 +50,6 @@
 from psyclone.psyir.symbols import (
     ContainerSymbol, DataSymbol, DataTypeSymbol, DefaultModuleInterface,
     RoutineSymbol, Symbol)
->>>>>>> 0a0cfa6f
 from psyclone.psyir.nodes import (
     Container, Reference, Routine, ScopingNode,
     Literal, CodeBlock, Call, IntrinsicCall)
