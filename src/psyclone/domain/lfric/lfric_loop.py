--- conflicted
+++ resolved
@@ -47,20 +47,13 @@
 from psyclone.domain.lfric.lfric_types import LFRicTypes
 from psyclone.errors import GenerationError, InternalError
 from psyclone.psyGen import InvokeSchedule, HaloExchange
-<<<<<<< HEAD
 from psyclone.psyir.nodes import (
     Loop, Literal, Schedule, Reference, ArrayReference, ACCRegionDirective,
     OMPRegionDirective, Routine, StructureReference, Call, BinaryOperation,
-    ArrayOfStructuresReference, Directive)
+    ArrayOfStructuresReference, Directive, DataNode, Node)
 from psyclone.psyir.symbols import (
     DataSymbol, INTEGER_TYPE, UnresolvedType, UnresolvedInterface)
-=======
 from psyclone.psyir.backend.fortran import FortranWriter
-from psyclone.psyir.nodes import (ArrayReference, ACCRegionDirective, DataNode,
-                                  Loop, Literal, OMPRegionDirective, Reference,
-                                  Routine, Schedule)
-from psyclone.psyir.symbols import DataSymbol, INTEGER_TYPE
->>>>>>> 9d31d73b
 
 
 class LFRicLoop(PSyLoop):
@@ -137,6 +130,14 @@
         :rtype: :py:class:`psyclone.psyir.node.Node`
 
         '''
+        if (not Config.get().distributed_memory and
+            all(kern.iterates_over == "halo_cell_column" for
+                kern in self.kernels())):
+            # No distributed memory and thus no halo cells but all kernels
+            # only operate on halo cells => nothing to do.
+            self.detach()
+            return None
+
         from psyclone.psyGen import zero_reduction_variables
         # Get the list of calls (to kernels) that need reduction variables
         if not self.is_openmp_parallel():
@@ -451,10 +452,15 @@
                 f"found")
         # Use InvokeSchedule SymbolTable to share the same symbol for all
         # Loops in the Invoke.
-        mesh_obj_name = self.ancestor(InvokeSchedule).symbol_table.\
-            find_or_create_tag("mesh").name
-        return mesh_obj_name + "%get_last_" + prev_space_name + "_cell(" \
-            + prev_space_index_str + ")+1"
+        mesh_obj = self.ancestor(InvokeSchedule).symbol_table.\
+            find_or_create_tag("mesh")
+        call = Call.create(
+                StructureReference.create(
+                    mesh_obj, ["get_last_" + prev_space_name + "_cell"]))
+        if prev_space_index_str:
+            call.addchild(Literal(prev_space_index_str, INTEGER_TYPE))
+        return BinaryOperation.create(BinaryOperation.Operator.ADD,
+                                      call, Literal("1", INTEGER_TYPE))
 
     @property
     def _mesh_name(self):
@@ -491,41 +497,40 @@
         inv_sched = self.ancestor(Routine)
         sym_table = inv_sched.symbol_table
 
-        if self._loop_type == "colour":
-            # If this loop is over all cells of a given colour then we must
-            # lookup the loop bound as it depends on the current colour.
-            parent_loop = self.ancestor(Loop)
-            colour_var = parent_loop.variable
-
-            asym = self.kernel.last_cell_all_colours_symbol
-            const = LFRicConstants()
-
-            if self.upper_bound_name in const.HALO_ACCESS_LOOP_BOUNDS:
-                if self._upper_bound_halo_depth:
-                    # TODO: #696 Add kind (precision) once the
-                    # LFRicInvokeSchedule constructor has been extended to
-                    # create the necessary symbols.
-                    halo_depth = Literal(str(self._upper_bound_halo_depth),
-                                         INTEGER_TYPE)
-                else:
-                    # We need to go to the full depth of the halo.
-                    root_name = "mesh"
-                    if self.kernels()[0].is_intergrid:
-                        root_name += f"_{self._field_name}"
-                    depth_sym = sym_table.lookup_with_tag(
-                        f"max_halo_depth_{root_name}")
-                    halo_depth = Reference(depth_sym)
-
-                return ArrayReference.create(asym, [Reference(colour_var),
-                                                    halo_depth])
-            return ArrayReference.create(asym, [Reference(colour_var)])
+        # if self._loop_type == "colour":
+        #     # If this loop is over all cells of a given colour then we must
+        #     # lookup the loop bound as it depends on the current colour.
+        #     parent_loop = self.ancestor(Loop)
+        #     colour_var = parent_loop.variable
+
+        #     asym = self.kernel.last_cell_all_colours_symbol
+        #     const = LFRicConstants()
+
+        #     if self.upper_bound_name in const.HALO_ACCESS_LOOP_BOUNDS:
+        #         if self._upper_bound_halo_depth:
+        #             # TODO: #696 Add kind (precision) once the
+        #             # LFRicInvokeSchedule constructor has been extended to
+        #             # create the necessary symbols.
+        #             halo_depth = self._upper_bound_halo_depth
+        #         else:
+        #             # We need to go to the full depth of the halo.
+        #             root_name = "mesh"
+        #             if self.kernels()[0].is_intergrid:
+        #                 root_name += f"_{self._field_name}"
+        #             depth_sym = sym_table.lookup_with_tag(
+        #                 f"max_halo_depth_{root_name}")
+        #             halo_depth = Reference(depth_sym)
+
+        #         return ArrayReference.create(asym, [Reference(colour_var),
+        #                                             halo_depth])
+        #     return ArrayReference.create(asym, [Reference(colour_var)])
         # pylint: disable=too-many-branches, too-many-return-statements
         # precompute halo_index as a string as we use it in more than
         # one of the if clauses
         sym_tab = self.ancestor(InvokeSchedule).symbol_table
         halo_index = ""
         if self._upper_bound_halo_depth:
-            halo_index = FortranWriter()(self._upper_bound_halo_depth)
+            halo_index = self._upper_bound_halo_depth
 
         if self._upper_bound_name == "ncolours":
             # Loop over colours
@@ -550,8 +555,9 @@
             if self._kern.is_intergrid:
                 root_name += "_" + self._field_name
             sym = sym_tab.find_or_create_tag(root_name)
-            colour = sym_tab.find_or_create_tag("colour")
-            return ArrayReference.create(sym, [colour])
+            colour = sym_tab.lookup_with_tag("colours_loop_idx")
+            # FIXME with DM?
+            return ArrayReference.create(sym, [Reference(colour)])
         if self._upper_bound_name == "colour_halo":
             # Loop over cells of a particular colour when DM is enabled. The
             # LFRic API used here allows for colouring with redundant
@@ -568,7 +574,7 @@
             if self._kern.is_intergrid:
                 root_name += "_" + self._field_name
             sym = sym_tab.find_or_create_tag(root_name)
-            colour = Reference(sym_tab.find_or_create_tag("colour"))
+            colour = Reference(sym_tab.lookup_with_tag("colours_loop_idx"))
             return ArrayReference.create(sym, [colour, depth])
         if self._upper_bound_name in ["ndofs", "nannexed"]:
             if Config.get().distributed_memory:
@@ -605,7 +611,7 @@
                     )
                 )
                 if halo_index:
-                    result.addchild(Literal(f"{halo_index}", INTEGER_TYPE))
+                    result.addchild(halo_index.copy())
                 return result
             raise GenerationError(
                 "'cell_halo' is not a valid loop upper bound for "
@@ -619,7 +625,7 @@
                     )
                 )
                 if halo_index:
-                    result.addchild(Literal(f"{halo_index}", INTEGER_TYPE))
+                    result.addchild(halo_index.copy())
                 return result
             raise GenerationError(
                 "'dof_halo' is not a valid loop upper bound for "
@@ -632,7 +638,7 @@
                         ["get_last_inner_cell"]
                     )
                 )
-                result.addchild(Literal(f"{halo_index}", INTEGER_TYPE))
+                result.addchild(halo_index)
                 return result
             raise GenerationError(
                 "'inner' is not a valid loop upper bound for "
@@ -887,120 +893,7 @@
                     self._add_halo_exchange(halo_field)
 
 
-<<<<<<< HEAD
     def gen_mark_halos_clean_dirty(self):
-=======
-    @property
-    def stop_expr(self):
-        '''
-        :returns: the PSyIR for the upper bound of this loop.
-        :rtype: :py:class:`psyclone.psyir.Node`
-
-        '''
-        inv_sched = self.ancestor(Routine)
-        sym_table = inv_sched.symbol_table
-
-        if self._loop_type == "colour":
-            # If this loop is over all cells of a given colour then we must
-            # lookup the loop bound as it depends on the current colour.
-            parent_loop = self.ancestor(Loop)
-            colour_var = parent_loop.variable
-
-            asym = self.kernel.last_cell_all_colours_symbol
-            const = LFRicConstants()
-
-            if self.upper_bound_name in const.HALO_ACCESS_LOOP_BOUNDS:
-                if self._upper_bound_halo_depth:
-                    halo_depth = self._upper_bound_halo_depth.copy()
-                else:
-                    # We need to go to the full depth of the halo.
-                    root_name = "mesh"
-                    if self.kernels()[0].is_intergrid:
-                        root_name += f"_{self._field_name}"
-                    depth_sym = sym_table.lookup_with_tag(
-                        f"max_halo_depth_{root_name}")
-                    halo_depth = Reference(depth_sym)
-
-                return ArrayReference.create(asym, [Reference(colour_var),
-                                                    halo_depth])
-            return ArrayReference.create(asym, [Reference(colour_var)])
-
-        # This isn't a 'colour' loop so we have already set-up a
-        # variable that holds the upper bound.
-        loops = inv_sched.loops()
-        posn = None
-        for index, loop in enumerate(loops):
-            if loop is self:
-                posn = index
-                break
-        root_name = f"loop{posn}_stop"
-        ubound = sym_table.find_or_create_integer_symbol(root_name,
-                                                         tag=root_name)
-        self.children[1] = Reference(ubound)
-        return self.children[1]
-
-    def gen_code(self, parent):
-        ''' Call the base class to generate the code and then add any
-        required halo exchanges.
-
-        :param parent: an f2pygen object that will be the parent of \
-            f2pygen objects created in this method.
-        :type parent: :py:class:`psyclone.f2pygen.BaseGen`
-
-
-        '''
-        # pylint: disable=too-many-statements, too-many-branches
-        if (not Config.get().distributed_memory and
-            all(kern.iterates_over == "halo_cell_column" for
-                kern in self.kernels())):
-            # No distributed memory and thus no halo cells but all kernels
-            # only operate on halo cells => nothing to do.
-            return
-
-        # Check that we're not within an OpenMP parallel region if
-        # we are a loop over colours.
-        if self._loop_type == "colours" and self.is_openmp_parallel():
-            raise GenerationError("Cannot have a loop over colours within an "
-                                  "OpenMP parallel region.")
-
-        super().gen_code(parent)
-        # TODO #1010: gen_code of this loop calls the PSyIR lowering version,
-        # but that method can not currently provide sibiling nodes because the
-        # ancestor is not PSyIR, so for now we leave the remainder of the
-        # gen_code logic here instead of removing the whole method.
-
-        if not (Config.get().distributed_memory and
-                self._loop_type != "colour"):
-            # No need to add halo exchanges so we are done.
-            return
-
-        # Set halo clean/dirty for all fields that are modified
-        if not self.unique_modified_args("gh_field"):
-            return
-
-        if self.ancestor((ACCRegionDirective, OMPRegionDirective)):
-            # We cannot include calls to set halos dirty/clean within OpenACC
-            # or OpenMP regions. This is handled by the appropriate Directive
-            # class instead.
-            # TODO #1755 can this check be made more general (e.g. to include
-            # Extraction regions)?
-            return
-
-        parent.add(CommentGen(parent, ""))
-        if self._loop_type != "null":
-            prev_node_name = "loop"
-        else:
-            prev_node_name = "kernel"
-        parent.add(CommentGen(parent, f" Set halos dirty/clean for fields "
-                              f"modified in the above {prev_node_name}"))
-        parent.add(CommentGen(parent, ""))
-
-        self.gen_mark_halos_clean_dirty(parent)
-
-        parent.add(CommentGen(parent, ""))
-
-    def gen_mark_halos_clean_dirty(self, parent):
->>>>>>> 9d31d73b
         '''
         Generates the necessary code to mark halo regions for all modified
         fields as clean or dirty following execution of this loop.
@@ -1008,7 +901,6 @@
         # Set halo clean/dirty for all fields that are modified
         fields = self.unique_modified_args("gh_field")
 
-<<<<<<< HEAD
         sym_table = self.ancestor(InvokeSchedule).symbol_table
         insert_loc = self
         # If it has ancestor directive keep going up
@@ -1018,12 +910,8 @@
         insert_loc = insert_loc.parent
         init_cursor = cursor
 
-        # First set all of the halo dirty unless we are subsequently going to
-        # set all of the halo clean
-=======
         # First set all of the halo dirty unless we are
         # subsequently going to set all of the halo clean
->>>>>>> 9d31d73b
         for field in fields:
             try:
                 field_symbol = sym_table.lookup(field.proxy_name)
@@ -1050,80 +938,34 @@
                         cursor += 1
                         insert_loc.addchild(call, cursor)
                 else:
-<<<<<<< HEAD
                     call = Call.create(StructureReference.create(
                         field_symbol, ["set_dirty"]))
                     cursor += 1
                     insert_loc.addchild(call, cursor)
 
-            # Now set appropriate parts of the halo clean where
-            # redundant computation has been performed.
-            if hwa.literal_depth:
-                # halo access(es) is/are to a fixed depth
-                halo_depth = hwa.literal_depth
-                if hwa.dirty_outer:
-                    halo_depth -= 1
-                if halo_depth > 0:
-                    if field.vector_size > 1:
-                        # The range function below returns values from 1 to the
-                        # vector size, as required in our Fortran code.
-                        for index in range(1, field.vector_size+1):
-                            set_clean = Call.create(
-                                ArrayOfStructuresReference.create(
-                                    field_symbol,
-                                    [Literal(str(index), INTEGER_TYPE)],
-                                    ["set_clean"]))
-                            set_clean.addchild(Literal(str(halo_depth),
-                                                       INTEGER_TYPE))
-                            cursor += 1
-                            insert_loc.addchild(set_clean, cursor)
-                    else:
-                        set_clean = Call.create(
-                            StructureReference.create(
-                                field_symbol, ["set_clean"]))
-                        set_clean.addchild(Literal(str(halo_depth), INTEGER_TYPE))
-                        cursor += 1
-                        insert_loc.addchild(set_clean, cursor)
-            elif hwa.max_depth:
-                # halo accesses(s) is/are to the full halo
-                # depth (-1 if continuous)
-                hd_symbol = sym_table.lookup_with_tag("max_halo_depth_mesh")
-                halo_depth = Reference(hd_symbol)
-
-                if hwa.dirty_outer:
-                    # a continuous field iterating over cells leaves the
-                    # outermost halo dirty
-                    halo_depth = BinaryOperation.create(
-                        BinaryOperation.Operator.SUB,
-                        halo_depth, Literal("1", INTEGER_TYPE))
-=======
-                    parent.add(CallGen(parent, name=field.proxy_name +
-                                       "%set_dirty()"))
             # Now set appropriate parts of the halo clean where redundant
             # computation has been performed or a kernel is written to operate
             # on halo cells.
+            import pdb; pdb.set_trace()
             clean_depth = hwa.clean_depth
             if clean_depth:
-                depth_str = FortranWriter()(clean_depth)
->>>>>>> 9d31d73b
                 if field.vector_size > 1:
                     # The range function below returns values from 1 to the
                     # vector size, as required in our Fortran code.
                     for index in range(1, field.vector_size+1):
-<<<<<<< HEAD
                         set_clean = Call.create(
                             ArrayOfStructuresReference.create(
                                 field_symbol,
                                 [Literal(str(index), INTEGER_TYPE)],
                                 ["set_clean"]))
-                        set_clean.addchild(halo_depth.copy())
+                        set_clean.addchild(clean_depth)
                         cursor += 1
                         insert_loc.addchild(set_clean, cursor)
                 else:
                     set_clean = Call.create(
                         StructureReference.create(
                             field_symbol, ["set_clean"]))
-                    set_clean.addchild(halo_depth)
+                    set_clean.addchild(clean_depth)
                     cursor += 1
                     insert_loc.addchild(set_clean, cursor)
 
@@ -1135,15 +977,6 @@
                 "Set halos dirty/clean for fields modified in the above "
                 "loop(s)")
 
-=======
-                        parent.add(CallGen(
-                            parent, name=f"{field.proxy_name}({index})%"
-                            f"set_clean({depth_str})"))
-                else:
-                    parent.add(CallGen(
-                        parent, name=f"{field.proxy_name}%set_clean("
-                        f"{depth_str})"))
->>>>>>> 9d31d73b
 
     def independent_iterations(self,
                                test_all_variables=False,
