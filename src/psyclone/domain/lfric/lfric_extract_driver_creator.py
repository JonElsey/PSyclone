--- conflicted
+++ resolved
@@ -278,129 +278,6 @@
         old_reference.replace_with(new_ref)
 
     # -------------------------------------------------------------------------
-<<<<<<< HEAD
-=======
-    def _add_all_kernel_symbols(self, sched, symbol_table, proxy_name_mapping,
-                                read_write_info):
-        '''This function adds all symbols used in ``sched`` to the symbol
-        table. It uses LFRic-specific knowledge to declare fields and flatten
-        their name.
-
-        :param sched: the schedule that will be called by this driver program.
-        :type sched: :py:class:`psyclone.psyir.nodes.Schedule`
-        :param symbol_table: the symbol table to which to add all found
-            symbols.
-        :type symbol_table: :py:class:`psyclone.psyir.symbols.SymbolTable`
-        :param proxy_name_mapping: a mapping of proxy names to the original
-            names.
-        :type proxy_name_mapping: Dict[str,str]
-        :param read_write_info: information about all input and output
-            parameters.
-        :type read_write_info: :py:class:`psyclone.psyir.tools.ReadWriteInfo`
-
-        '''
-        # pylint: disable=too-many-locals, too-many-branches
-        all_references = sched.walk(Reference)
-
-        # First we add all non-structure names to the symbol table. This way
-        # the flattened name can be ensured not to clash with a variable name
-        # used in the program.
-        for reference in all_references:
-            # Skip routine references
-            if (isinstance(reference.parent, Call) and
-                    reference.parent.routine is reference):
-                continue
-            # For now ignore structure names, which require flattening (which
-            # could introduce duplicated symbols, so they need to be processed
-            # after all existing symbols have been added.
-            if isinstance(reference, StructureReference):
-                continue
-            old_symbol = reference.symbol
-            if old_symbol.name in symbol_table:
-                # The symbol has already been declared. We then still
-                # replace the old symbol with the new symbol to have all
-                # symbols consistent (otherwise if we would for whatever
-                # reason modify a symbol in the driver's symbol table, only
-                # some references would use the new values, the others
-                # would be the symbol from the original kernel for which
-                # the driver is being created).
-                reference.symbol = symbol_table.lookup(old_symbol.name)
-                continue
-
-            # Now we have a reference with a symbol that is in the old symbol
-            # table (i.e. not in the one of the driver). Create a new symbol
-            # (with the same name) in the driver's symbol table), and use
-            # it in the reference.
-            datatype = old_symbol.datatype
-            if isinstance(datatype, UnsupportedFortranType):
-                # Currently fields are of UnsupportedFortranType because they
-                # are pointers in the PSy layer. Here we just want the base
-                # type (i.e. not a pointer).
-                datatype = old_symbol.datatype.partial_datatype
-
-            new_symbol = symbol_table.new_symbol(root_name=reference.name,
-                                                 tag=reference.name,
-                                                 symbol_type=DataSymbol,
-                                                 datatype=datatype.copy())
-            new_symbol.replace_symbols_using(symbol_table)
-            reference.symbol = new_symbol
-
-        # Now handle all derived type. The name of a derived type is
-        # 'flattened', i.e. all '%' are replaced with '_', and this is then
-        # declared as a non-structured type. We also need to make sure that a
-        # flattened name does not clash with a variable declared by the user.
-        # We use the structured name (with '%') as tag to handle this.
-        for reference in all_references:
-            # Skip routine references
-            if (isinstance(reference.parent, Call) and
-                    reference.parent.routine is reference):
-                continue
-            # Skip references that are not any kind of structure
-            if not isinstance(reference, StructureReference):
-                continue
-            self._flatten_reference(reference, symbol_table,
-                                    proxy_name_mapping)
-
-        # Now add all non-local symbols, which need to be
-        # imported from the appropriate module:
-        # -----------------------------------------------
-        mod_man = ModuleManager.get()
-        for module_name, signature in read_write_info.set_of_all_used_vars:
-            if not module_name:
-                # Ignore local symbols, which will have been added above
-                continue
-            container = symbol_table.find_or_create(
-                module_name, symbol_type=ContainerSymbol)
-
-            # Now look up the original symbol. While the variable could
-            # be declared Unresolved here (i.e. just imported), we need the
-            # type information for the output variables (VAR_post), which
-            # are created later and which will query the original symbol for
-            # its type. And since they are not imported, they need to be
-            # explicitly declared.
-            mod_info = mod_man.get_module_info(module_name)
-            container_symbol = mod_info.get_symbol(signature[0])
-            if not container_symbol:
-                # TODO #2120: This typically indicates a problem with parsing
-                # a module: the psyir does not have the full tree structure.
-                continue
-
-            # It is possible that external symbol name (signature[0]) already
-            # exist in the symbol table (the same name is used in the local
-            # subroutine and in a module). In this case, the imported symbol
-            # must be renamed:
-            if signature[0] in symbol_table:
-                interface = ImportInterface(container, orig_name=signature[0])
-            else:
-                interface = ImportInterface(container)
-
-            symbol_table.find_or_create_tag(
-                tag=f"{signature[0]}@{module_name}", root_name=signature[0],
-                symbol_type=DataSymbol, interface=interface,
-                datatype=container_symbol.datatype)
-
-    # -------------------------------------------------------------------------
->>>>>>> 4297270a
     @staticmethod
     def _create_output_var_code(name, program, is_input, read_var,
                                 postfix, index=None, module_name=None):
