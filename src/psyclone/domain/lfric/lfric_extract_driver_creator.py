# -----------------------------------------------------------------------------
# BSD 3-Clause License
#
# Copyright (c) 2022-2025, Science and Technology Facilities Council.
# All rights reserved.
#
# Redistribution and use in source and binary forms, with or without
# modification, are permitted provided that the following conditions are met:
#
# * Redistributions of source code must retain the above copyright notice, this
#   list of conditions and the following disclaimer.
#
# * Redistributions in binary form must reproduce the above copyright notice,
#   this list of conditions and the following disclaimer in the documentation
#   and/or other materials provided with the distribution.
#
# * Neither the name of the copyright holder nor the names of its
#   contributors may be used to endorse or promote products derived from
#   this software without specific prior written permission.
#
# THIS SOFTWARE IS PROVIDED BY THE COPYRIGHT HOLDERS AND CONTRIBUTORS
# "AS IS" AND ANY EXPRESS OR IMPLIED WARRANTIES, INCLUDING, BUT NOT
# LIMITED TO, THE IMPLIED WARRANTIES OF MERCHANTABILITY AND FITNESS
# FOR A PARTICULAR PURPOSE ARE DISCLAIMED. IN NO EVENT SHALL THE
# COPYRIGHT HOLDER OR CONTRIBUTORS BE LIABLE FOR ANY DIRECT, INDIRECT,
# INCIDENTAL, SPECIAL, EXEMPLARY, OR CONSEQUENTIAL DAMAGES (INCLUDING,
# BUT NOT LIMITED TO, PROCUREMENT OF SUBSTITUTE GOODS OR SERVICES;
# LOSS OF USE, DATA, OR PROFITS; OR BUSINESS INTERRUPTION) HOWEVER
# CAUSED AND ON ANY THEORY OF LIABILITY, WHETHER IN CONTRACT, STRICT
# LIABILITY, OR TORT (INCLUDING NEGLIGENCE OR OTHERWISE) ARISING IN
# ANY WAY OUT OF THE USE OF THIS SOFTWARE, EVEN IF ADVISED OF THE
# POSSIBILITY OF SUCH DAMAGE.
# -----------------------------------------------------------------------------
# Author: J. Henrichs, Bureau of Meteorology
# Modified: I. Kavcic, O. Brunt and L. Turner, Met Office

'''This module provides functionality for the PSyclone kernel extraction
functionality for LFRic. It contains the class that creates a driver that
reads in extracted data, calls the kernel, and then compares the result with
the output data contained in the input file.
'''

# TODO #1382: refactoring common functionality between the various driver
# creation implementation should make this file much smaller.
# pylint: disable=too-many-lines

from psyclone.configuration import Config
from psyclone.core import Signature
from psyclone.domain.common import BaseDriverCreator
from psyclone.domain.lfric import LFRicConstants
from psyclone.errors import InternalError
from psyclone.parse import ModuleManager
from psyclone.psyGen import InvokeSchedule, Kern
from psyclone.psyir.frontend.fortran import FortranReader
from psyclone.psyir.nodes import (Assignment, FileContainer,
                                  IntrinsicCall, Literal, Reference,
                                  Routine, StructureReference)
from psyclone.psyir.symbols import (ArrayType, CHARACTER_TYPE,
                                    ContainerSymbol, DataSymbol,
                                    DataTypeSymbol, UnresolvedType,
                                    ImportInterface, INTEGER_TYPE,
                                    StructureType, UnsupportedFortranType)
from psyclone.psyir.transformations import ExtractTrans


class LFRicExtractDriverCreator(BaseDriverCreator):
    '''This class provides the functionality to create a driver that
    reads in extracted data produced by using the PSyData kernel-extraction
    functionality.

    The driver is created as follows:

    1. The corresponding :py:class:`psyclone.psyGen.Invoke` statement that
       contains the kernel(s) is copied. This way we avoid affecting the tree
       of the caller. We need the invoke since it contains the symbol table.
    2. We remove all halo exchange nodes.
    3. We lower each kernel (child of the invoke) that was requested to
       be extracted, all others are removed. This is required since the kernel
       extraction will not contain the required data for the other kernels to
       be called. The lowering is important to fix the variable names for the
       loop boundaries of the :py:class:`psyclone.domain.lfric.LFRicLoop`: the
       loop start/stop expressions (`loop0_start` etc.) depend on the position
       of the loop in the tree. For example, if there are two kernels, they
       will be using `loop0_start` and `loop1_start`. If only the second is
       extracted, the former second (and now only) loop would be using
       `loop0_start` without lowering, but the kernel extraction would have
       written the values for `loop1_start`.
    4. We create a program for the driver with a new symbol table and start
       adding symbols for the program unit, precision symbols, PSyData read
       module etc to it.
    5. We add all required symbols to the new symbol table. The copied tree
       will still rely on the symbol table in the original PSyIR, so the
       symbols must be declared in the symbol table of the driver program.
       This is done by replacing all references in the extracted region with
       new references, which use new symbols which are declared in the driver
       symbol table.

       a. We first handle all non user-defined type. We can be certain that
          these symbols are already unique (since it's the original kernel
          code).
       b. Then we handle user-defined types. Since we only use basic Fortran
          types, accesses to these types need to be 'flattened': an access
          like ``a%b%c`` will be flattened to ``a_b_c`` to create a valid
          symbol name without needing the user-defined type. We use the
          original access string (``a%b%c``) as tag, since we know this tag
          is unique, and create a new, unique symbol based on ``a_b_c``. This
          takes care if the user should be using this newly generated name
          (e.g. if the user uses ``a%b%c`` and ``a_b_c``, ``a_b_c`` as non
          user defined symbol will be added to the symbol table first. When
          then ``a%b%c`` is flattened, the symbol table will detect that the
          symbol ``a_b_c`` already exists and create ``a_b_c_1`` for the tag
          ``a%b%c``). For known LFRic types, the actual name used in a
          reference will be changed to the name the user expects. For example,
          if field ``f`` is used, the access will be ``f_proxy%data``. The
          kernel extraction does the same and stores the values under the name
          ``f``, so the driver similarly simplifies the name back to the
          original ``f``.
          The :py:class:`psyclone.domain.lfric.KernCallArgList` class will
          have enforced the appropriate basic Fortran type declaration for
          each reference to a user defined variable. For example, if a field
          ``f`` is used, the reference to ``f_proxy%data`` will have a data
          type attribute of a 1D real array (with the correct precision).

    6. We create the code for reading in all of the variables in the input-
       and output-lists. Mostly, no special handling of argument type is
       required (since the generic interface will make sure to call the
       appropriate function). But in case of user-defined types, we need to
       use the original names with '%' when calling the functions for reading
       in data, since this is the name that was used when creating the data
       file. For example, the name of a parameter like
       ``f_proxy%local_stencil`` will be stored in the data file with the
       '%' notation (which is also the tag used for the symbol). So when
       reading the values in the driver, we need to use the original name
       (or tag) with '%', but the values will be stored in a flattened
       variable. For example, the code created might be:
       `call extract_psy_data%ReadVariable('f_proxy%local_stencil',
       fproxy_local_stencil)`

       a. Input variables are read in using functions from the PSyData
          ``ReadKernelData`` module. These function will allocate all array
          variables to the right size based on the data from the input file.
       b. For parameters that are read and written, two variables will be
          declared: the input will be stored in the unmodified variable name,
          and the output values in a variable with ``_post`` appended. For
          example, a field ``f`` as input will be read into ``f`` using the
          name ``f``, and output values will be read into ``f_post`` using
          the name ``f_post``. The symbol table will make sure that the
          ``_post`` name is unique.
       c. Similar to b., output only parameters will be read into a variable
          named with '_post' attached, e.g. output field ``f`` will be stored
          in a variable ``f_post``. Then the array ``f`` is allocated based on
          the shape of ``f_post`` and initialised to 0 (since it's an
          output-only parameter the value doesn't really matter).

    7. The extracted kernels are added to the program. Since in step 5 all
       references have been replaced, the created code will use the correct
       new variable names (which just have been read in). The output variables
       with ``_post`` attached will not be used at all so far.
    8. After the kernel calls are executed, each output variable is compared
       with the value stored in the corresponding ``_post`` variable. For
       example, a variable ``f`` which was modified in the kernel call(s),
       will then be compared with ``f_post``.

    :param precision: a mapping of the various precisions used in LFRic to
        the actual Fortran data type to be used in a stand-alone driver.
    :type precision: Optional[Dict[str, str]]

    :raises InternalError: if the precision argument is specified but
        is not a dictionary.

    '''
    def __init__(self):
        super().__init__()
        # TODO #2069: check if this list can be taken from LFRicConstants
        # TODO #2018: once r_field is defined in the LFRic infrastructure,
        #             it should be added to this list.
        self._all_field_types = ["integer_field_type", "field_type",
                                 "r_bl_field", "r_solver_field_type",
                                 "r_tran_field_type"]
        self._proxy_name_mapping = {}

    # -------------------------------------------------------------------------
    def _get_proxy_name_mapping(self, schedule):
        '''This function creates a mapping of each proxy name of an argument
        to the field map. This mapping is used to convert proxy names used
        in a lowered kernel call back to the original name, which is the name
        used in extraction. For example, a field 'f' will be provided as
        ``f_proxy%data`` to the kernel, but the extraction will just write
        the name 'f', which is easier to understand for the user. The mapping
        created here is used as a first step, to convert ``f_proxy`` back
        to ``f``.

        :param schedule: the schedule with all kernels.
        :type schedule: :py:class:`psyclone.psyir.nodes.Schedule`

        :returns: a mapping of proxy names to field names.
        :rtype: Dict[str,str]

        '''
        proxy_name_mapping = {}
        for kern in schedule.walk(Kern):
            for arg in kern.args:
                if arg.data_type in self._all_field_types:
                    proxy_name_mapping[arg.proxy_name] = arg.name
        return proxy_name_mapping

    # -------------------------------------------------------------------------
    def map_signature_to_user_name(self, signature):
        '''This function maps a signature that contains a `proxy` back to the
        name the user expects (e.g. `f1_proxy` becomes `f1`). It uses the
        proxy_name_mapping for the various types that LFRic supports.

        :param signature: the signature from which to remove the proxy (if
            it exists).
        :type signature: :py:class:`psyclone.core.Signature`

        :returns: the potentially shortened name.
        :rtype: str

        '''
        return self._proxy_name_mapping.get(signature[0], signature[0])

    # -------------------------------------------------------------------------
    def _flatten_reference(self, old_reference, symbol_table):
        '''Replaces ``old_reference``, which is a structure type, with a new
        simple Reference and a flattened name (replacing all % with _). It will
        also remove a '_proxy' in the name, so that the program uses the names
        the user is familiar with, and which are also used in the extraction
        driver.

        :param old_reference: a reference to a structure member.
        :type old_reference:
            :py:class:`psyclone.psyir.nodes.StructureReference`
        :param symbol_table: the symbol table to which to add the newly
            defined flattened symbol.
        :type symbol_table: :py:class:`psyclone.psyir.symbols.SymbolTable`

        :raises InternalError: if the old_reference is not a
            :py:class:`psyclone.psyir.nodes.StructureReference`
        :raises GenerationError: if an array of structures is used

        '''

        if not isinstance(old_reference, StructureReference):
            raise InternalError(f"Unexpected type "
                                f"'{type(old_reference).__name__}'"
                                f" in _flatten_reference, it must be a "
                                f"'StructureReference'.")
        # A field access (`fld%data`) will get the `%data` removed, since then
        # this avoids a potential name clash (`fld` is guaranteed to
        # be unique, since it's a variable already, but `fld_data` could clash
        # with a user variable if the user uses `fld` and `fld_data`).
        # Furthermore, the NetCDF file declares the variable without `%data`,
        # so removing `%data` here also simplifies code creation later on.

        signature, _ = old_reference.get_signature_and_indices()
        # Now remove '_proxy' that might have been added to a variable name,
        # to preserve the expected names from a user's point of view.
        symbol_name = self.map_signature_to_user_name(signature)

        # Other types need to get the member added to the name,
        # to make unique symbols (e.g. 'op_a_proxy%ncell_3d').
        signature = Signature(symbol_name, signature[1:])

        # We use this string as a unique tag - it must be unique since no
        # other tag uses a '%' in the name. So even if the flattened name
        # (e.g. f1_data) is not unique, the tag `f1%data` is unique, and
        # the symbol table will then create a unique name for this symbol.
        signature_str = str(signature)
        try:
            symbol = symbol_table.lookup_with_tag(signature_str)
        except KeyError:
            flattened_name = self._flatten_signature(signature)
            symbol = DataSymbol(flattened_name, old_reference.datatype)
            symbol_table.add(symbol, tag=signature_str)

        new_ref = Reference(symbol)
        old_reference.replace_with(new_ref)

    # -------------------------------------------------------------------------
    @staticmethod
    def _create_output_var_code(signature, program, is_input, read_var,
                                postfix, index=None, module_name=None):
        # pylint: disable=too-many-arguments
        '''
        This function creates all code required for an output variable.
        It creates the '_post' variable which stores the correct result
        from the file, which is read in. If the variable is not also an
        input variable, the variable itself will be declared (based on
        the size of the _post variable) and initialised to 0.
        This function also handles array of fields, which need to get
        an index number added.
        If a module_name is specified, this indicates that this variable
        is imported from an external module. The name of the module will
        be appended to the tag used in the extracted kernel file, e.g.
        `dummy_var2@dummy_mod`.

        :param str name: the name of original variable (i.e.
            without _post), which will be looked up as a tag in the symbol
            table. If index is provided, it is incorporated in the tag using
            f"{name}_{index}_data".
        :param program: the PSyIR Routine to which any code must
            be added. It also contains the symbol table to be used.
        :type program: :py:class:`psyclone.psyir.nodes.Routine`
        :param bool is_input: True if this variable is also an input
            parameter.
        :param str read_var: the readvar method to be used including the
            name of the PSyData object (e.g. 'psy_data%ReadVar')
        :param str postfix: the postfix to use for the expected output
            values, which are read from the file.
        :param index: if present, the index to the component of a field vector.
        :type index: Optional[int]
        :param str module_name: if the variable is part of an external module,
            this contains the module name from which it is imported.
            Otherwise, this must either not be specified or an empty string.

        :returns: a 2-tuple containing the output Symbol after the kernel,
             and the expected output read from the file.
        :rtype: Tuple[:py:class:`psyclone.psyir.symbols.Symbol`,
                      :py:class:`psyclone.psyir.symbols.Symbol`]

        '''
        # For each variable that is written, we need to declare a new variable
        # that stores the expected value which is contained in the kernel data
        # file, which has `_post` appended to the name (so `a` is the variable
        # that is written, and `a_post` is the corresponding variable that
        # has the expected results for verification). Since the written
        # variable and the one storing the expected results have the same
        # type, look up the 'original' variable and declare the _POST variable
        symbol_table = program.symbol_table
        tag = signature[0]
        if index:
            tag = f"{tag}_{index}_data"
        if module_name:
            tag = f"{tag}@{module_name}"
        sym = symbol_table.lookup_with_tag(tag)

        # Declare a 'post' variable of the same type and read in its value.
        if module_name and hasattr(sym.datatype, "interface"):
            flat_name = LFRicExtractDriverCreator._flatten_signature(signature)
            post_name = f"{flat_name}_{module_name}{postfix}"
            mod_man = ModuleManager.get()
            mod_info = mod_man.get_module_info(module_name)
            datatype = mod_info.get_symbol(sym.datatype.name)

            if isinstance(datatype, DataTypeSymbol):
                # This is a structure. We need to create a flattened name
<<<<<<< HEAD
                # and find the base type of the member involved
                datatype = datatype.datatype
=======
                # and fine the base type of the member involved
>>>>>>> 6eb2fa10
                for member in signature[1:]:
                    datatype = datatype.datatype.components[member].datatype
            post_sym = symbol_table.new_symbol(post_name,
                                               symbol_type=DataSymbol,
                                               datatype=datatype)
        else:
            post_name = sym.name + postfix
            post_sym = symbol_table.new_symbol(post_name,
                                               symbol_type=DataSymbol,
                                               datatype=sym.datatype)

        # Now create the read call for the _post variable
        post_tag = f"{signature}{postfix}"
        if index:
            post_tag = f"{post_tag}%{index}"
        if module_name:
            post_tag = f"{post_tag}@{module_name}"

        name_lit = Literal(post_tag, CHARACTER_TYPE)
        ref = Reference(post_sym)
        BaseDriverCreator.add_call(program, read_var,
                                   [name_lit, ref])

        # Now if a variable is written to, but not read, the variable
        # is not allocated. So we need to allocate it and set it to 0.
        if not is_input:
            if (isinstance(post_sym.datatype, ArrayType) or
                    (isinstance(post_sym.datatype, UnsupportedFortranType) and
                     isinstance(post_sym.datatype.partial_datatype,
                                ArrayType))):
                alloc = IntrinsicCall.create(
                    IntrinsicCall.Intrinsic.ALLOCATE,
                    [Reference(sym), ("mold", Reference(post_sym))])
                program.addchild(alloc)
            set_zero = Assignment.create(signature.create_reference(sym),
                                         Literal("0", INTEGER_TYPE))
            program.addchild(set_zero)
        return (sym, post_sym, signature)

    # -------------------------------------------------------------------------
    def _replace_all_structures(self, symbol_table, mod_sig_list):
        '''This function return a copy of a module_signature list, in which
        all full user-defined-type accesses are replaced with accesses to all
        individual members. For example, an access to `my_type` might get
        replaced with `my_type%member1`, `my_type%member2` etc. All entries
        that are not user-defined types will just be copied.

        If a symbol is not found in the module that it is supposed to be in,
        its information will simply copied, error handling is done later.

        :param symbol_table: the symbol table to be used for symbols that do
            not come from a module.
        :type symbol_table: :py:class:`psyclone.psyir.symbols.SymbolTable`
        :param mod_sig_list: a list of 2-tuples containing module name and
            a signature. If the signature is contained in the local program
            unit, its type will be looked up in the specified symbol table.
        '''

        def expand_structure(signature, data, indx=None):
            '''This function does the actual recursive expansion. Given a
            signature, e.g. `a%b`, it will expand all user-defined types that
            are not part of the signature: e.g. `a` itself will not be
            expanded (since `b` is specified), but if `b` is a user-defined
            type, it will create `a%b%member1`, `a%b%member2`, ...

            '''
            if indx is None:
                indx = 1
            result = []
            # Check if we have a user-defined type:
            if (isinstance(data, DataTypeSymbol) and
                    isinstance(data.datatype, StructureType)):
                if len(signature) > indx:
                    # The signature might itself be a user-defined type,
                    # e.g. a%b is specified - in this case we don't need
                    # to add all members of a, but we might still have to
                    # expand all members of a%b.

                    comp = data.datatype.components[signature[indx]]
                    result.extend(expand_structure(signature, comp.datatype,
                                                   indx + 1))
                else:
                    for comp_name, components in \
                            data.datatype.components.items():
                        new_sig = Signature(signature, Signature(comp_name))
                        result.extend(
                            expand_structure(new_sig, components.datatype,
                                             indx + 1))
                return result

            return [signature]

        mod_man = ModuleManager.get()
        result = []
        for module_name, signature in mod_sig_list:
            if module_name:
                mod_info = mod_man.get_module_info(module_name)
                symbol = mod_info.get_symbol(signature[0])
                if not symbol:
                    # TODO 2120: We likely couldn't parse the module.
                    print(f"Error finding symbol '{signature[0]}' in "
                          f"'{module_name}'.")
                    result.append((module_name, signature))
                    continue
            else:
                symbol = symbol_table.lookup(signature[0])

            unpickled = expand_structure(signature, symbol.datatype)
            for i in unpickled:
                result.append((module_name, i))
        return result

    # -------------------------------------------------------------------------
    def _create_read_in_code(self, program, psy_data, original_symbol_table,
                             read_write_info, postfix):
        # pylint: disable=too-many-arguments, too-many-branches
        # pylint: disable=too-many-locals, too-many-statements
        '''This function creates the code that reads in the NetCDF file
        produced during extraction. For each:

        - variable that is read-only, it will declare the symbol and add code
          that reads in the variable using the PSyData library.
        - variable that is read and written, it will create code to read in the
          variable that is read, and create a new variable with the same name
          and "_post" added which is read in to store the values from the
          NetCDF file after the instrumented region was executed. In the end,
          the variable that was read and written should have the same value
          as the corresponding "_post" variable.
        - variable that is written only, it will create a variable with "_post"
          as postfix that reads in the output data from the NetCDF file. It
          then also declares a variable without postfix (which will be the
          parameter to the function), allocates it based on the shape of
          the corresponding "_post" variable, and initialises it with 0.

        :param program: the PSyIR Routine to which any code must
            be added. It also contains the symbol table to be used.
        :type program: :py:class:`psyclone.psyir.nodes.Routine`
        :param psy_data: the PSyData symbol to be used.
        :type psy_data: :py:class:`psyclone.psyir.symbols.DataSymbol`
        :param read_write_info: information about all input and output
            parameters.
        :type read_write_info: :py:class:`psyclone.psyir.tools.ReadWriteInfo`
        :param str postfix: a postfix that is added to a variable name to
            create the corresponding variable that stores the output
            value from the kernel data file.

        :returns: all output parameters, i.e. variables that need to be
            verified after executing the kernel. Each entry is a 2-tuple
            containing the symbol of the computed variable, and the symbol
            of the variable that contains the value read from the file.
        :rtype: List[Tuple[:py:class:`psyclone.psyir.symbols.Symbol`,
                           :py:class:`psyclone.psyir.symbols.Symbol`]]

        '''
        def _sym_is_field(sym):
            '''Utility that determines whether the supplied Symbol represents
            an LFRic field.

            :param sym: the Symbol to check.
            :type sym: :py:class:`psyclone.psyir.symbols.TypedSymbol`

            :returns: True if the Symbol represents a field, False otherwise.
            :rtype: bool

            '''
            if isinstance(orig_sym.datatype, UnsupportedFortranType):
                intrinsic_name = sym.datatype.partial_datatype.intrinsic.name
            else:
                intrinsic_name = sym.datatype.intrinsic.name
            return intrinsic_name in self._all_field_types

        symbol_table = program.scope.symbol_table
        read_var = f"{psy_data.name}%ReadVariable"
        mod_man = ModuleManager.get()

        # First handle variables that are read:
        # -------------------------------------
        for module_name, signature in read_write_info.read_list:
            # Find the right symbol for the variable. Note that all variables
            # in the input and output list have been detected as being used
            # when the variable accesses were analysed. Therefore, these
            # variables have References, and will already have been declared
            # in the symbol table (in add_all_kernel_symbols).
            sig_str = self._flatten_signature(signature)

            if module_name:
                mod_info = mod_man.get_module_info(module_name)
                orig_sym = mod_info.get_symbol(signature[0])
                if not orig_sym:
                    # TODO 2120: We likely couldn't parse the module.
                    print(f"Error finding symbol '{sig_str}' in "
                          f"'{module_name}'.")
            else:
                orig_sym = original_symbol_table.lookup(signature[0])

            if orig_sym and orig_sym.is_array and _sym_is_field(orig_sym):
                # This is a field vector, so add all individual fields
                upper = int(orig_sym.datatype.shape[0].upper.value)
                for i in range(1, upper+1):
                    sym = symbol_table.lookup_with_tag(f"{sig_str}_{i}_data")
                    name_lit = Literal(f"{sig_str}%{i}", CHARACTER_TYPE)
                    self.add_call(program, read_var,
                                  [name_lit, Reference(sym)])
                continue

            if module_name:
                tag = f"{signature[0]}@{module_name}"
                try:
                    sym = symbol_table.lookup_with_tag(tag)
                except KeyError:
                    print(f"Cannot find symbol with tag '{tag}' - likely "
                          f"a symptom of an earlier parsing problem.")
                    # TODO #2120: Better error handling, at this stage
                    # we likely could not find a module variable (e.g.
                    # because we couldn't successfully parse the module)
                    # and will have inconsistent/missing declarations.
                    continue
                name_lit = Literal(f"{signature}@{module_name}",
                                   CHARACTER_TYPE)
            else:
                sym = symbol_table.lookup_with_tag(str(signature))
                name_lit = Literal(str(signature), CHARACTER_TYPE)

            try:
                ref = signature.create_reference(sym)
            except TypeError:
                ref = Reference(sym)

            self.add_call(program, read_var,
                          [name_lit, ref])

        # Then handle all variables that are written (note that some
        # variables might be read and written)
        # ----------------------------------------------------------
        # Collect all output symbols to later create the tests for
        # correctness. This list stores 2-tuples: first one the
        # variable that stores the output from the kernel, the second
        # one the variable that stores the output values read from the
        # file. The content of these two variables should be identical
        # at the end.
        output_symbols = []
        for module_name, signature in read_write_info.write_list:
            # Find the right symbol for the variable. Note that all variables
            # in the input and output list have been detected as being used
            # when the variable accesses were analysed. Therefore, these
            # variables have References, and will already have been declared
            # in the symbol table (in add_all_kernel_symbols).
            if module_name:
                orig_sym = mod_man.get_module_info(module_name).get_symbol(
                    signature[0])
                if not orig_sym:
                    # TODO 2120: We likely couldn't parse the module.
                    print(f"Error finding symbol '{signature}' in "
                          f"'{module_name}'.")
                    continue
            else:
                orig_sym = original_symbol_table.lookup(signature[0])
            is_input = read_write_info.is_read(signature)
            if orig_sym.is_array and _sym_is_field(orig_sym):
                # This is a field vector, so handle each individual field
                # adding a number
                flattened = self. _flatten_signature(signature)
                upper = int(orig_sym.datatype.shape[0].upper.value)
                for i in range(1, upper+1):
                    sym_tuple = \
                        self._create_output_var_code(Signature(flattened),
                                                     program, is_input,
                                                     read_var, postfix,
                                                     index=i,
                                                     module_name=module_name)
                    output_symbols.append(sym_tuple)
            else:
                sig_str = str(signature)
                sym_tuple = \
                    self._create_output_var_code(signature, program,
                                                 is_input, read_var, postfix,
                                                 module_name=module_name)
                output_symbols.append(sym_tuple)

        return output_symbols

    # -------------------------------------------------------------------------
    @staticmethod
    def _add_precision_symbols(symbol_table):
        '''This function adds an import of the various precision
        symbols used by LFRic from the constants_mod module.

        :param symbol_table: the symbol table to which the precision symbols
            must be added.
        :type symbol_table: :py:class:`psyclone.psyir.symbols.SymbolTable`

        '''
        const = LFRicConstants()
        mod_name = const.UTILITIES_MOD_MAP["constants"]["module"]
        constant_mod = ContainerSymbol(mod_name)
        symbol_table.add(constant_mod)

        # r_quad is defined in constants_mod, but not exported. And r_phys
        # does not exist at all in LFRic. So we have to remove them from the
        # lists of precisions to import.  TODO #2018
        api_config = Config.get().api_conf("lfric")
        all_precisions = [name for name in api_config.precision_map
                          if name not in ["r_quad", "r_phys"]]
        for prec_name in all_precisions:
            symbol_table.new_symbol(prec_name,
                                    tag=f"{prec_name}@{mod_name}",
                                    symbol_type=DataSymbol,
                                    datatype=INTEGER_TYPE,
                                    interface=ImportInterface(constant_mod))

    # -------------------------------------------------------------------------
    def _add_command_line_handler(self, program, psy_data_var, module_name,
                                  region_name):
        '''
        This function adds code to handle the command line. For now an
        alternative filename (to the default one that is hard-coded by
        the created driver) can be specified, which allows the driver to
        be used with different files, e.g. several dumps from one run, and/or
        a separate file from each process. It will also add the code to
        open the input file using the read_kernel_data routine from the
        extraction library.

        :param program: The driver PSyIR.
        :type program: :py:class:`psyclone.psyir.nodes.Routine`
        :param psy_data_var: the symbol of the PSyDataExtraction type.
        :type psy_data_var: :py:class:`psyclone.psyir.symbols.Symbol`
        :param str module_name: the name of the module, used to create the
            implicit default kernel dump file name.
        :param str region_name: the name of the region, used to create the
            implicit default kernel dump file name.

        '''
        # pylint: disable=too-many-locals
        program_symbol_table = program.symbol_table

        # PSyIR does not support allocatable strings, so create the two
        # variables we need in a loop.
        # TODO #2137: The UnsupportedFortranType could be reused for all
        #             variables once this is fixed.
        for str_name in ["psydata_filename", "psydata_arg"]:
            str_unique_name = \
                program_symbol_table.next_available_name(str_name)
            str_type = UnsupportedFortranType(
                f"character(:), allocatable :: {str_unique_name}")
            sym = DataTypeSymbol(str_unique_name, str_type)
            program_symbol_table.add(sym)
            if str_name == "psydata_filename":
                psydata_filename = str_unique_name
            else:
                psydata_arg = str_unique_name

        psydata_len = \
            program_symbol_table.find_or_create("psydata_len",
                                                symbol_type=DataSymbol,
                                                datatype=INTEGER_TYPE).name
        psydata_i = \
            program_symbol_table.find_or_create("psydata_i",
                                                symbol_type=DataSymbol,
                                                datatype=INTEGER_TYPE).name
        # We can only parse one statement at a time, so start with the
        # command line handling:
        code = f"""
        do {psydata_i}=1,command_argument_count()
           call get_command_argument({psydata_i}, length={psydata_len})
           allocate(character({psydata_len})::{psydata_arg})
           call get_command_argument({psydata_i}, {psydata_arg}, &
                                     length={psydata_len})
           if ({psydata_arg} == "--update") then
              ! For later to allow marking fields as being updated
           else
              allocate(character({psydata_len})::{psydata_filename})
              {psydata_filename} = {psydata_arg}
           endif
           deallocate({psydata_arg})
        enddo
        """
        command_line = \
            FortranReader().psyir_from_statement(code, program_symbol_table)
        program.children.insert(0, command_line)

        # Now add the handling of the filename parameter
        code = f"""
        if (allocated({psydata_filename})) then
           call {psy_data_var.name}%OpenReadFileName({psydata_filename})
        else
           call {psy_data_var.name}%OpenReadModuleRegion('{module_name}', &
                                                         '{region_name}')
        endif
        """
        filename_test = \
            FortranReader().psyir_from_statement(code, program_symbol_table)
        program.children.insert(1, filename_test)

    # -------------------------------------------------------------------------
    def create(self, nodes, read_write_info, prefix, postfix, region_name):
        # pylint: disable=too-many-arguments
        '''This function uses the PSyIR to create a stand-alone driver
        that reads in a previously created file with kernel input and
        output information, and calls the kernels specified in the 'nodes'
        PSyIR tree with the parameters from the file. The `nodes` are
        consecutive nodes from the PSyIR tree.
        It returns the file container which contains the driver.

        :param nodes: a list of nodes.
        :type nodes: List[:py:class:`psyclone.psyir.nodes.Node`]
        :param read_write_info: information about all input and output
            parameters.
        :type read_write_info: :py:class:`psyclone.psyir.tools.ReadWriteInfo`
        :param str prefix: the prefix to use for each PSyData symbol,
            e.g. 'extract' as prefix will create symbols ``extract_psydata``.
        :param str postfix: a postfix that is appended to an output variable
            to create the corresponding variable that stores the output
            value from the kernel data file. The caller must guarantee that
            no name clashes are created when adding the postfix to a variable
            and that the postfix is consistent between extract code and
            driver code (see 'ExtractTrans.determine_postfix()').
        :param Tuple[str,str] region_name: an optional name to
            use for this PSyData area, provided as a 2-tuple containing a
            location name followed by a local name. The pair of strings
            should uniquely identify a region.

        :returns: the program PSyIR for a stand-alone driver.
        :rtype: :py:class:`psyclone.psyir.psyir.nodes.FileContainer`

        '''
        # pylint: disable=too-many-locals

        # Since this is a 'public' method of an entirely separate class,
        # we check that the list of nodes is what it expects. This is done
        # by invoking the validate function of the basic extract function.
        extract_trans = ExtractTrans()
        # We need to provide the prefix to the validation function:
        extract_trans.validate(nodes, options={"prefix": prefix})

        module_name, local_name = region_name
        unit_name = self._make_valid_unit_name(f"{module_name}_{local_name}")

        # First create the file container, which will only store the program:
        file_container = FileContainer(unit_name)

        # Create the program and add it to the file container:
        program = Routine.create(unit_name, is_program=True)
        program_symbol_table = program.symbol_table
        file_container.addchild(program)

        if prefix:
            prefix = prefix + "_"

        psy_data_mod = ContainerSymbol("read_kernel_data_mod")
        program_symbol_table.add(psy_data_mod)
        psy_data_type = DataTypeSymbol("ReadKernelDataType", UnresolvedType(),
                                       interface=ImportInterface(psy_data_mod))
        program_symbol_table.add(psy_data_type)

        # The validation of the extract transform guarantees that all nodes
        # in the node list have the same parent.
        invoke_sched = nodes[0].ancestor(InvokeSchedule)

        # The invoke-schedule might have children that are not in the node
        # list. So get the indices of the nodes for which a driver is to
        # be created, and then remove all other nodes from the copy.This
        # needs to be done before potential halo exchange nodes are removed,
        # to make sure we use the same indices (for e.g. loop boundary
        # names, which are dependent on the index of the nodes in the tree).
        # TODO #1731: this might not be required anymore if the loop
        # boundaries are fixed earlier.
        all_indices = [node.position for node in nodes]

        schedule_copy = invoke_sched.copy()

        self._proxy_name_mapping = self._get_proxy_name_mapping(schedule_copy)

        # Halo exchanges are not allowed to be included in an exchange region,
        # so there can never be a HaloExchange node here. But if it should be
        # useful to include them (e.g. for performance testing of several
        # kernels), the following code will remove the halo exchange nodes
        # from the PSyIR to allow creation of a driver (but which would likely
        # fail due to the missing halo updates).
        # all_halos = schedule_copy.walk(HaloExchange)[:]
        # if all_halos:
        #     print(f"Driver creation warning: There are {len(all_halos)} "
        #           f"halo exchanges that will be removed.")
        #     print("The created driver will very likely not reproduce the "
        #           "results of the original code.")
        #     for halo in all_halos:
        #         parent = halo.parent
        #         parent.children.remove(halo)

        original_symbol_table = invoke_sched.symbol_table

        # Now clean up the try: remove nodes in the copy that are not
        # supposed to be extracted. Any node that should be extract
        # needs to be lowered, which will fix the loop boundaries
        # (TODO: #1731 - that might not be required anymore with 1731).
        # Otherwise, if e.g. the second loop is only extracted, this
        # loop would switch from using loop1_start/stop to loop0_start/stop
        # since it is then the first loop (hence we need to do this
        # backwards to maintain the loop indices). Note that the
        # input/output list will already contain the loop boundaries,
        # so we can't simply change them (also, the original indices
        # will be used when writing the file).
        children = schedule_copy.children[:]
        children.reverse()
        for child in children:
            if child.position not in all_indices:
                child.detach()
            else:
                child.lower_to_language_level()

        # Find all imported routines and add them to the symbol table
        # of the driver, so the driver will have the correct import
        # statements.
        self.import_modules(program.scope.symbol_table, schedule_copy)
        self._add_precision_symbols(program.scope.symbol_table)
        self.add_all_kernel_symbols(schedule_copy, program_symbol_table,
                                    read_write_info)

        root_name = prefix + "psy_data"
        psy_data = program_symbol_table.new_symbol(root_name=root_name,
                                                   symbol_type=DataSymbol,
                                                   datatype=psy_data_type)

        # Replace all full structure accesses in the read- and write-list
        # with a list of all members in these structures.
        new_read_list = \
            self._replace_all_structures(original_symbol_table,
                                         read_write_info.read_list)
        read_write_info._read_list = new_read_list
        new_write_list = \
            self._replace_all_structures(original_symbol_table,
                                         read_write_info.write_list)
        read_write_info._write_list = new_write_list

        self._add_command_line_handler(program, psy_data, module_name,
                                       local_name)
        output_symbols = self._create_read_in_code(program, psy_data,
                                                   original_symbol_table,
                                                   read_write_info, postfix)
        # Move the nodes making up the extracted region into the Schedule
        # of the driver program
        all_children = schedule_copy.pop_all_children()
        for child in all_children:
            program.addchild(child)

        BaseDriverCreator.add_result_tests(program, output_symbols)

        return file_container<|MERGE_RESOLUTION|>--- conflicted
+++ resolved
@@ -345,12 +345,7 @@
 
             if isinstance(datatype, DataTypeSymbol):
                 # This is a structure. We need to create a flattened name
-<<<<<<< HEAD
                 # and find the base type of the member involved
-                datatype = datatype.datatype
-=======
-                # and fine the base type of the member involved
->>>>>>> 6eb2fa10
                 for member in signature[1:]:
                     datatype = datatype.datatype.components[member].datatype
             post_sym = symbol_table.new_symbol(post_name,
