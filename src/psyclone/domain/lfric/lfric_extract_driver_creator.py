--- conflicted
+++ resolved
@@ -40,16 +40,13 @@
 the output data contained in the input file.
 '''
 
-<<<<<<< HEAD
 # TODO #1382: refactoring common functionality between the various driver
 # creation implementation should make this file much smaller.
 # pylint: disable=too-many-lines
 
 import re
 
-=======
 from psyclone.configuration import Config
->>>>>>> 871420fe
 from psyclone.core import Signature
 from psyclone.domain.lfric import LFRicConstants
 from psyclone.errors import InternalError
