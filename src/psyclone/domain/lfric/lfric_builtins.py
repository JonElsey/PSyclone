--- conflicted
+++ resolved
@@ -279,19 +279,11 @@
                 op_count += 1
 
         if write_count != 1:
-<<<<<<< HEAD
-            raise ParseError(f"A built-in kernel in the LFRic API must have "
-                             f"one and only one argument that is written to "
-                             f"but found {write_count} for kernel "
-                             f"'{self.name}'.")
-        if field_count == 0 and op_count == 0:
-=======
             raise ParseError(f"A built-in kernel in the LFRic API must "
                              f"have one and only one argument that is "
                              f"written to but found {write_count} for "
                              f"kernel '{self.name}'.")
         if field_count == 0:
->>>>>>> 553645dd
             raise ParseError(f"A built-in kernel in the LFRic API must have "
                              f"at least one field or operator as an argument "
                              f"but kernel '{self.name}' has none.")
