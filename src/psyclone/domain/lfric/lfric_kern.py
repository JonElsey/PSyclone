# -----------------------------------------------------------------------------
# BSD 3-Clause License
#
# Copyright (c) 2017-2024, Science and Technology Facilities Council.
# All rights reserved.
#
# Redistribution and use in source and binary forms, with or without
# modification, are permitted provided that the following conditions are met:
#
# * Redistributions of source code must retain the above copyright notice, this
#   list of conditions and the following disclaimer.
#
# * Redistributions in binary form must reproduce the above copyright notice,
#   this list of conditions and the following disclaimer in the documentation
#   and/or other materials provided with the distribution.
#
# * Neither the name of the copyright holder nor the names of its
#   contributors may be used to endorse or promote products derived from
#   this software without specific prior written permission.
#
# THIS SOFTWARE IS PROVIDED BY THE COPYRIGHT HOLDERS AND CONTRIBUTORS
# "AS IS" AND ANY EXPRESS OR IMPLIED WARRANTIES, INCLUDING, BUT NOT
# LIMITED TO, THE IMPLIED WARRANTIES OF MERCHANTABILITY AND FITNESS
# FOR A PARTICULAR PURPOSE ARE DISCLAIMED. IN NO EVENT SHALL THE
# COPYRIGHT HOLDER OR CONTRIBUTORS BE LIABLE FOR ANY DIRECT, INDIRECT,
# INCIDENTAL, SPECIAL, EXEMPLARY, OR CONSEQUENTIAL DAMAGES (INCLUDING,
# BUT NOT LIMITED TO, PROCUREMENT OF SUBSTITUTE GOODS OR SERVICES;
# LOSS OF USE, DATA, OR PROFITS; OR BUSINESS INTERRUPTION) HOWEVER
# CAUSED AND ON ANY THEORY OF LIABILITY, WHETHER IN CONTRACT, STRICT
# LIABILITY, OR TORT (INCLUDING NEGLIGENCE OR OTHERWISE) ARISING IN
# ANY WAY OUT OF THE USE OF THIS SOFTWARE, EVEN IF ADVISED OF THE
# POSSIBILITY OF SUCH DAMAGE.
# -----------------------------------------------------------------------------
# Authors R. W. Ford, A. R. Porter and S. Siso, STFC Daresbury Lab
# Modified I. Kavcic, A. Coughtrie, L. Turner and O. Brunt, Met Office
# Modified J. Henrichs, Bureau of Meteorology
# Modified A. B. G. Chalk and N. Nobre, STFC Daresbury Lab

''' This module implements the PSyclone LFRic API by specialising the required
    base class Kern in psyGen.py '''

# Imports
from collections import OrderedDict, namedtuple

from psyclone.configuration import Config
from psyclone.core import AccessType
from psyclone.domain.lfric.kern_call_arg_list import KernCallArgList
from psyclone.domain.lfric.lfric_constants import LFRicConstants
from psyclone.domain.lfric.kern_stub_arg_list import KernStubArgList
from psyclone.domain.lfric.kernel_interface import KernelInterface
from psyclone.errors import GenerationError, InternalError, FieldNotFoundError
from psyclone.f2pygen import ModuleGen, SubroutineGen, UseGen
from psyclone.parse.algorithm import Arg, KernelCall
from psyclone.psyGen import InvokeSchedule, CodedKern, args_filter
from psyclone.psyir.frontend.fparser2 import Fparser2Reader
from psyclone.psyir.nodes import (Loop, Literal, Reference,
                                  KernelSchedule)
from psyclone.psyir.symbols import DataSymbol, ScalarType, ArrayType


class LFRicKern(CodedKern):
    ''' Stores information about LFRic Kernels as specified by the
    Kernel metadata and associated algorithm call. Uses this
    information to generate appropriate PSy layer code for the Kernel
    instance or to generate a Kernel stub.

    '''
    # pylint: disable=too-many-instance-attributes
    # An instance of this `namedtuple` is used to store information on each of
    # the quadrature rules required by a kernel.
    #
    # alg_name: The actual argument text specifying the QR object in the
    #           Alg. layer.
    # psy_name: The PSy-layer variable name for the QR object.
    # kernel_args: List of kernel arguments associated with this QR rule.

    QRRule = namedtuple("QRRule",
                        ["alg_name", "psy_name", "kernel_args"])

    def __init__(self):
        # The super-init is called from the _setup() method which in turn
        # is called from load().
        # pylint: disable=super-init-not-called
        # Import here to avoid circular dependency
        # pylint: disable=import-outside-toplevel
        if False:  # pylint: disable=using-constant-test
            from psyclone.dynamo0p3 import DynKernelArguments
            self._arguments = DynKernelArguments(None, None)  # for pyreverse
        self._parent = None
        self._base_name = ""
        self._func_descriptors = None
        self._fs_descriptors = None
        # Whether this kernel requires quadrature
        self._qr_required = False
        # Whether this kernel requires basis functions
        self._basis_required = False
        # What shapes of evaluator/quadrature this kernel requires (if any)
        self._eval_shapes = []
        # The function spaces on which to *evaluate* basis/diff-basis
        # functions if an evaluator is required for this kernel. Is a dict with
        # (mangled) FS names as keys and associated kernel argument as value.
        self._eval_targets = OrderedDict()
        # Will hold a dict of QRRule namedtuple objects, one for each QR
        # rule required by a kernel, indexed by shape. Needs to be ordered
        # because we must preserve the ordering specified in the metadata.
        self._qr_rules = OrderedDict()
        self._cma_operation = None
        # Reference to the DynInterGrid object holding any inter-grid aspects
        # of this kernel or None if it is not an intergrid kernel
        self._intergrid_ref = None  # Reference to this kernel inter-grid
        # The reference-element properties required by this kernel
        self._reference_element = None
        # The mesh properties required by this kernel
        self._mesh_properties = None
        # Initialise kinds (precisions) of all kernel arguments (start
        # with 'real' and 'integer' kinds)
        api_config = Config.get().api_conf("lfric")
        self._argument_kinds = {api_config.default_kind["real"],
                                api_config.default_kind["integer"]}

    def reference_accesses(self, var_accesses):
        '''Get all variable access information. All accesses are marked
        according to the kernel metadata

        :param var_accesses: VariablesAccessInfo instance that stores the \
            information about variable accesses.
        :type var_accesses: \
            :py:class:`psyclone.core.VariablesAccessInfo`

        '''
        # Use the KernelCallArgList class, which can also provide variable
        # access information:
        create_arg_list = KernCallArgList(self)
        create_arg_list.generate(var_accesses)

        super().reference_accesses(var_accesses)
        # Set the current location index to the next location, since after
        # this kernel a new statement starts.
        var_accesses.next_location()

    def load(self, call, parent=None):
        '''
        Sets up kernel information with the call object which is
        created by the parser. This object includes information about
        the invoke call and the associated kernel.

        :param call: The KernelCall object from which to extract information
                     about this kernel
        :type call: :py:class:`psyclone.parse.algorithm.KernelCall`
        :param parent: The parent node of the kernel call in the AST
                       we are constructing. This will be a loop.
        :type parent: :py:class:`psyclone.domain.lfric.LFRicLoop`
        '''
        self._setup_basis(call.ktype)
        self._setup(call.ktype, call.module_name, call.args, parent)

    def load_meta(self, ktype):
        '''
        Sets up kernel information with the kernel type object
        which is created by the parser. The object includes the
        metadata describing the kernel code.

        :param ktype: the kernel metadata object produced by the parser
        :type ktype: :py:class:`psyclone.domain.lfric.LFRicKernMetadata`

        :raises InternalError: for an invalid data type of a scalar argument.
        :raises GenerationError: if an invalid argument type is found \
                                 in the kernel.

        '''
        # pylint: disable=too-many-branches
        # Create a name for each argument
        args = []
        const = LFRicConstants()
        for idx, descriptor in enumerate(ktype.arg_descriptors):
            pre = None
            if descriptor.argument_type.lower() == "gh_operator":
                pre = "op_"
            elif descriptor.argument_type.lower() == "gh_columnwise_operator":
                pre = "cma_op_"
            elif descriptor.argument_type.lower() == "gh_field":
                pre = "field_"
            elif (descriptor.argument_type.lower() in
                  const.VALID_SCALAR_NAMES):
                if descriptor.data_type.lower() == "gh_real":
                    pre = "rscalar_"
                elif descriptor.data_type.lower() == "gh_integer":
                    pre = "iscalar_"
                elif descriptor.data_type.lower() == "gh_logical":
                    pre = "lscalar_"
                else:
                    raise InternalError(
                        f"Expected one of {const.VALID_SCALAR_DATA_TYPES} "
                        f"data types for a scalar argument but found "
                        f"'{descriptor.data_type}'.")
            else:
                raise GenerationError(
                    f"LFRicKern.load_meta() expected one of "
                    f"{const.VALID_ARG_TYPE_NAMES} but found "
                    f"'{descriptor.argument_type}'")
            args.append(Arg("variable", pre+str(idx+1)))

            if descriptor.stencil:
                if not descriptor.stencil["extent"]:
                    # Stencil size (in cells) is passed in
                    args.append(Arg("variable",
                                    pre+str(idx+1)+"_stencil_size"))
                if descriptor.stencil["type"] == "xory1d":
                    # Direction is passed in
                    args.append(Arg("variable", pre+str(idx+1)+"_direction"))

        # Initialise basis/diff basis so we can test whether quadrature
        # or an evaluator is required
        self._setup_basis(ktype)
        if self._basis_required:
            for shape in self._eval_shapes:
                if shape in const.VALID_QUADRATURE_SHAPES:
                    # Add a quadrature argument for each required quadrature
                    # rule.
                    args.append(Arg("variable", "qr_"+shape))
        self._setup(ktype, "dummy_name", args, None, check=False)

    def _setup_basis(self, kmetadata):
        '''
        Initialisation of the basis/diff basis information. This may be
        needed before general setup so is computed in a separate method.

        :param kmetadata: The kernel metadata object produced by the parser.
        :type kmetadata: :py:class:`psyclone.domain.lfric.LFRicKernMetadata`
        '''
        for descriptor in kmetadata.func_descriptors:
            if len(descriptor.operator_names) > 0:
                self._basis_required = True
                self._eval_shapes = kmetadata.eval_shapes[:]
                break

    def _setup(self, ktype, module_name, args, parent, check=True):
        # pylint: disable=too-many-arguments
        # pylint: disable=too-many-branches, too-many-locals
        '''Internal setup of kernel information.

        :param ktype: object holding information on the parsed metadata for \
                      this kernel.
        :type ktype: :py:class:`psyclone.domain.lfric.LFRicKernMetadata`
        :param str module_name: the name of the Fortran module that contains \
                                the source of this Kernel.
        :param args: list of Arg objects produced by the parser for the \
                     arguments of this kernel call.
        :type args: List[:py:class:`psyclone.parse.algorithm.Arg`]
        :param parent: the parent of this kernel call in the generated \
                       AST (will be a loop object).
        :type parent: :py:class:`psyclone.domain.lfric.LFRicLoop`
        :param bool check: whether to check for consistency between the \
            kernel metadata and the algorithm layer. Defaults to True.

        '''
        # Import here to avoid circular dependency
        # pylint: disable=import-outside-toplevel
        from psyclone.dynamo0p3 import DynKernelArguments, FSDescriptors
        super().__init__(DynKernelArguments,
                         KernelCall(module_name, ktype, args),
                         parent, check)
        # Remove "_code" from the name if it exists to determine the
        # base name which (if LFRic naming conventions are
        # followed) is used as the root for the module and subroutine
        # names.
        if self.name.lower().endswith("_code"):
            self._base_name = self.name[:-5]
        else:
            # TODO: #11 add a warning here when logging is added
            self._base_name = self.name
        self._func_descriptors = ktype.func_descriptors
        # Keep a record of the type of CMA kernel identified when
        # parsing the kernel metadata
        self._cma_operation = ktype.cma_operation
        self._fs_descriptors = FSDescriptors(ktype.func_descriptors)

        # If the kernel metadata specifies that this is an inter-grid kernel
        # create the associated DynInterGrid
        if ktype.is_intergrid:
            if not self.ancestor(InvokeSchedule):
                raise NotImplementedError(
                    f"Intergrid kernels can only be setup inside an "
                    f"InvokeSchedule, but attempted '{self.name}' without it.")
            fine_args = args_filter(self.arguments.args,
                                    arg_meshes=["gh_fine"])
            coarse_args = args_filter(self.arguments.args,
                                      arg_meshes=["gh_coarse"])

            from psyclone.dynamo0p3 import DynInterGrid
            intergrid = DynInterGrid(fine_args[0], coarse_args[0])
            self._intergrid_ref = intergrid

        const = LFRicConstants()
        # Check that all specified evaluator shapes are recognised
        invalid_shapes = set(self._eval_shapes) \
            - set(const.VALID_EVALUATOR_SHAPES)
        if invalid_shapes:
            raise InternalError(
                f"Evaluator shape(s) {list(invalid_shapes)} is/are not "
                f"recognised. Must be one of {const.VALID_EVALUATOR_SHAPES}.")

        # If there are any quadrature rule(s), what are the names of the
        # corresponding algorithm arguments? Can't use set() here because
        # we need to preserve the ordering specified in the metadata.
        qr_shapes = [shape for shape in self._eval_shapes if
                     shape in const.VALID_QUADRATURE_SHAPES]

        # The quadrature-related arguments to a kernel always come last so
        # construct an enumerator with start value -<no. of qr rules>
        for idx, shape in enumerate(qr_shapes, -len(qr_shapes)):

            qr_arg = args[idx]

            # Use the InvokeSchedule symbol_table to create a unique symbol
            # name for the whole Invoke.
            if qr_arg.varname:
                tag = "AlgArgs_" + qr_arg.text
                qr_name = self.ancestor(InvokeSchedule).symbol_table.\
                    find_or_create_integer_symbol(qr_arg.varname, tag=tag).name
            else:
                # If we don't have a name then we must be doing kernel-stub
                # generation so create a suitable name.
                # TODO #719 we don't yet have a symbol table to prevent
                # clashes.
                qr_name = "qr_"+shape.split("_")[-1]

            # LFRic api kernels require quadrature rule arguments to be
            # passed in if one or more basis functions are used by the kernel
            # and gh_shape == "gh_quadrature_***".
            # if self._eval_shape == "gh_quadrature_xyz":
            #     self._qr_args = ["np_xyz", "weights_xyz"]
            if shape == "gh_quadrature_xyoz":
                qr_args = ["np_xy", "np_z", "weights_xy", "weights_z"]
            # elif self._eval_shape == "gh_quadrature_xoyoz":
            #     qr_args = ["np_x", "np_y", "np_z",
            #                "weights_x", "weights_y", "weights_z"]
            elif shape == "gh_quadrature_face":
                qr_args = ["nfaces", "np_xyz", "weights_xyz"]
            elif shape == "gh_quadrature_edge":
                qr_args = ["nedges", "np_xyz", "weights_xyz"]
            else:
                raise InternalError(f"Unsupported quadrature shape "
                                    f"('{shape}') found in LFRicKern._setup")

            # Append the name of the qr argument to the names of the qr-related
            # variables.
            qr_args = [arg + "_" + qr_name for arg in qr_args]

            self._qr_rules[shape] = self.QRRule(qr_arg.text, qr_name, qr_args)

        if "gh_evaluator" in self._eval_shapes:
            # Kernel has an evaluator. If gh_evaluator_targets is present
            # then that specifies the function spaces for which the evaluator
            # is required. Otherwise, the FS of the updated argument(s) tells
            # us upon which nodal points the evaluator will be required
            for fs_name in ktype.eval_targets:
                arg, fspace = self.arguments.get_arg_on_space_name(fs_name)
                # Set up our dict of evaluator targets, one entry per
                # target FS.
                if fspace.mangled_name not in self._eval_targets:
                    self._eval_targets[fspace.mangled_name] = (fspace, arg)

        # Properties of the reference element required by this kernel
        self._reference_element = ktype.reference_element

        # Properties of the mesh required by this kernel
        self._mesh_properties = ktype.mesh

    @property
    def qr_rules(self):
        '''
        :return: details of each of the quadrature rules required by this \
                 kernel.
        :rtype: OrderedDict containing \
                :py:class:`psyclone.domain.lfric.LFRicKern.QRRule` indexed by \
                quadrature shape.
        '''
        return self._qr_rules

    @property
    def cma_operation(self):
        '''
        :return: the type of CMA operation performed by this kernel
                 (one of 'assembly', 'apply' or 'matrix-matrix') or None
                 if the kernel does not involve CMA operators.
        :rtype: str
        '''
        return self._cma_operation

    @property
    def is_intergrid(self):
        '''
        :return: True if it is an inter-grid kernel, False otherwise
        :rtype: bool
        '''
        return self._intergrid_ref is not None

    @property
    def colourmap(self):
        '''
        Getter for the name of the colourmap associated with this kernel call.

        :returns: name of the colourmap (Fortran array).
        :rtype: str

<<<<<<< HEAD
        :raises InternalError: if this kernel is not coloured or the dictionary
        of inter-grid kernels and colourmaps has not been constructed.
=======
        :raises InternalError: if this kernel is not coloured.
>>>>>>> 3c331e19

        '''
        if not self.is_coloured():
            raise InternalError(f"Kernel '{self.name}' is not inside a "
                                f"coloured loop.")
        sched = self.ancestor(InvokeSchedule)
        if self.is_intergrid:
            cmap = self._intergrid_ref.colourmap_symbol.name
        else:
            try:
                cmap = sched.symbol_table.lookup_with_tag("cmap").name
            except KeyError:
                # We have to do this here as _init_colourmap (which calls this
                # method) is only called at code-generation time.
                cmap = sched.symbol_table.find_or_create_array(
                    "cmap", 2, ScalarType.Intrinsic.INTEGER,
                    tag="cmap").name

        return cmap

    @property
    def tilecolourmap(self):
        '''
        Getter for the name of the tilecolourmap associated with this
        kernel call.

        :returns: name of the colourmap (Fortran array).
        :rtype: str

        :raises InternalError: if this kernel is not coloured or the dictionary
        of inter-grid kernels and colourmaps has not been constructed.

        '''
        if not self.is_coloured():
            raise InternalError(f"Kernel '{self.name}' is not inside a "
                                f"coloured loop.")
        sched = self.ancestor(InvokeSchedule)
        if self._is_intergrid:
            invoke = sched.invoke
            if id(self) not in invoke.meshes.intergrid_kernels:
                raise InternalError(
                    f"Tilecolourmap information for kernel '{self.name}'"
                    f" has not yet been initialised")
            tmap = invoke.meshes.intergrid_kernels[id(self)].\
                tilecolourmap_symbol.name
        else:
            try:
                tmap = sched.symbol_table.lookup_with_tag("tmap").name
            except KeyError:
                # We have to do this here as _init_colourmap (which calls this
                # method) is only called at code-generation time.
                tmap = sched.symbol_table.find_or_create_array(
                    "tmap", 3, ScalarType.Intrinsic.INTEGER,
                    tag="tmap").name

        return tmap

    @property
    def last_cell_all_colours_symbol(self):
        '''
        Getter for the symbol of the array holding the index of the last
        cell of each colour.

        :returns: name of the array.
        :rtype: str

        :raises InternalError: if this kernel is not coloured.
        '''
        if not self.is_coloured():
            raise InternalError(f"Kernel '{self.name}' is not inside a "
                                f"coloured loop.")

        if self.is_intergrid:
            return self._intergrid_ref.last_cell_var_symbol

        ubnd_name = self.ancestor(Loop).upper_bound_name
        const = LFRicConstants()

        if ubnd_name in const.HALO_ACCESS_LOOP_BOUNDS:
            return self.scope.symbol_table.find_or_create_array(
                "last_halo_cell_all_colours", 2,
                ScalarType.Intrinsic.INTEGER,
                tag="last_halo_cell_all_colours")

        return self.scope.symbol_table.find_or_create_array(
            "last_edge_cell_all_colours", 1,
            ScalarType.Intrinsic.INTEGER,
            tag="last_edge_cell_all_colours")

    @property
    def ncolours_var(self):
        '''
        Getter for the name of the variable holding the number of colours
        associated with this kernel call.

        :return: name of the variable holding the number of colours
        :rtype: Optional[str]

        :raises InternalError: if this kernel is not coloured.
        '''
        if not self.is_coloured():
            raise InternalError(f"Kernel '{self.name}' is not inside a "
                                f"coloured loop.")
        if self.is_intergrid:
            ncols_sym = self._intergrid_ref.ncolours_var_symbol
            if not ncols_sym:
                return None
            return ncols_sym.name

        return self.scope.symbol_table.lookup_with_tag("ncolour").name

    @property
    def ntilecolours_var(self):
        '''
        Getter for the name of the variable holding the number of colours
        associated with this kernel call.

        :return: name of the variable holding the number of colours
        :rtype: Union[str, NoneType]

        :raises InternalError: if this kernel is not coloured or the
            colour-map information has not been initialised.
        '''
        if not self.is_coloured():
            raise InternalError(f"Kernel '{self.name}' is not inside a "
                                f"coloured loop.")
        if self._is_intergrid:
            invoke = self.ancestor(InvokeSchedule).invoke
            if id(self) not in invoke.meshes.intergrid_kernels:
                raise InternalError(
                    f"Colourmap information for kernel '{self.name}' has "
                    f"not yet been initialised")
            kernel = invoke.meshes.intergrid_kernels[id(self)]
            ncols_sym = kernel.ntilecolours_var_symbol
            if not ncols_sym:
                return None
            return ncols_sym.name

        return self.scope.symbol_table.lookup_with_tag("ntilecolour").name

    @property
    def fs_descriptors(self):
        '''
        :return: a list of function space descriptor objects of
                 type FSDescriptors which contain information about
                 the function spaces.
        :rtype: List[:py:class:`psyclone.FSDescriptors`].

        '''
        return self._fs_descriptors

    @property
    def qr_required(self):
        '''
        :return: True if this kernel requires quadrature, else returns False.
        :rtype: bool

        '''
        return self._basis_required and self.qr_rules

    @property
    def eval_shapes(self):
        '''
        :return: the value(s) of GH_SHAPE for this kernel or an empty list \
                 if none are specified.
        :rtype: list

        '''
        return self._eval_shapes

    @property
    def eval_targets(self):
        '''
        :return: the function spaces upon which basis/diff-basis functions \
                 are to be evaluated for this kernel.
        :rtype: dict of (:py:class:`psyclone.domain.lfric.FunctionSpace`, \
                :py:class`psyclone.dynamo0p3.DynKernelArgument`), indexed by \
                the names of the target function spaces.
        '''
        return self._eval_targets

    @property
    def reference_element(self):
        '''
        :returns: the reference-element properties required by this kernel.
        :rtype: :py:class:`psyclone.dynamo0p3.RefElementMetaData`
        '''
        return self._reference_element

    @property
    def mesh(self):
        '''
        :returns: the mesh properties required by this kernel.
        :rtype: :py:class`psyclone.dynamo0p3.MeshPropertiesMetaData`
        '''
        return self._mesh_properties

    @property
    def all_updates_are_writes(self):
        '''
        :returns: True if all of the arguments updated by this kernel have \
                  'GH_WRITE' access, False otherwise.
        :rtype: bool

        '''
        accesses = set(arg.access for arg in self.args)
        all_writes = AccessType.all_write_accesses()
        all_writes.remove(AccessType.WRITE)
        return (not accesses.intersection(set(all_writes)))

    @property
    def base_name(self):
        '''
        :returns: a base name for this kernel.
        :rtype: str
        '''
        return self._base_name

    @property
    def argument_kinds(self):
        '''
        :returns: kinds (precisions) for all arguments in a kernel.
        :rtype: set of str

        '''
        return self._argument_kinds

    @property
    def gen_stub(self):
        '''
        Create the fparser1 AST for a kernel stub.

        :returns: root of fparser1 AST for the stub routine.
        :rtype: :py:class:`fparser.one.block_statements.Module`

        :raises GenerationError: if the supplied kernel stub does not operate \
            on a supported subset of the domain (currently only "cell_column").

        '''
        # The operates-on/iterates-over values supported by the stub generator.
        const = LFRicConstants()
        supported_operates_on = const.USER_KERNEL_ITERATION_SPACES[:]
        # TODO #925 Add support for 'domain' kernels
        # TODO #1351 Add suport for 'dof' kernels
        supported_operates_on.remove("domain")
        supported_operates_on.remove("dof")

        # Check operates-on (iteration space) before generating code
        if self.iterates_over not in supported_operates_on:
            raise GenerationError(
                f"The LFRic API kernel-stub generator supports kernels that "
                f"operate on one of {supported_operates_on} but found "
                f"'{self.iterates_over}' in kernel '{self.name}'.")

        # Create an empty PSy layer module
        psy_module = ModuleGen(self._base_name+"_mod")

        # Create the subroutine
        sub_stub = SubroutineGen(psy_module, name=self._base_name+"_code",
                                 implicitnone=True)

        # Add all the declarations
        # Import here to avoid circular dependency
        # pylint: disable=import-outside-toplevel
        from psyclone.domain.lfric import (
            LFRicCellIterators, LFRicScalarArgs, LFRicFields,
            LFRicDofmaps, LFRicStencils)
        from psyclone.dynamo0p3 import (DynFunctionSpaces,
                                        DynCMAOperators, DynBoundaryConditions,
                                        DynLMAOperators, LFRicMeshProperties,
                                        DynBasisFunctions, DynReferenceElement)
        for entities in [LFRicCellIterators, LFRicDofmaps, DynFunctionSpaces,
                         DynCMAOperators, LFRicScalarArgs, LFRicFields,
                         DynLMAOperators, LFRicStencils, DynBasisFunctions,
                         DynBoundaryConditions, DynReferenceElement,
                         LFRicMeshProperties]:
            entities(self).declarations(sub_stub)

        # Add wildcard "use" statement for all supported argument
        # kinds (precisions)
        sub_stub.add(
            UseGen(sub_stub,
                   name=const.UTILITIES_MOD_MAP["constants"]["module"]))

        # Create the arglist
        create_arg_list = KernStubArgList(self)
        create_arg_list.generate()

        # Add the arglist
        sub_stub.args = create_arg_list.arglist

        # Add the subroutine to the parent module
        psy_module.add(sub_stub)
        return psy_module.root

    def get_kernel_schedule(self):
        '''Returns a PSyIR Schedule representing the kernel code. The base
        class creates the PSyIR schedule on first invocation which is
        then checked for consistency with the kernel metadata
        here. The Schedule is just generated on first invocation, this
        allows us to retain transformations that may subsequently be
        applied to the Schedule.

        Once issue #935 is implemented, this routine will return the
        PSyIR Schedule using LFRic-specific PSyIR where possible.

        :returns: Schedule representing the kernel code.
        :rtype: :py:class:`psyclone.psyGen.KernelSchedule`

        :raises GenerationError: if no subroutine matching this kernel can \
            be found in the parse tree of the associated source code.
        '''
        if self._kern_schedule:
            return self._kern_schedule

        # Get the PSyIR Kernel Schedule(s)
        routines = Fparser2Reader().get_routine_schedules(self.name, self.ast)
        for routine in routines:
            # If one of the symbols is not declared in a routine then
            # this is only picked up when writing out the routine
            # (raising a VisitorError), so we check here so that
            # invalid code is not inlined. We use debug_string() to
            # minimise the overhead.

            # TODO #2271 could potentially avoid the need for
            # debug_string() within. Sergi suggests that we may be
            # missing the traversal of the declaration init
            # expressions and that might solve the problem. I'm not so
            # sure as we are talking about unknown symbols that will
            # only be resolved in the back-end (or not). If I am right
            # then one option would be to use the FortranWriter, but
            # that would be bigger overhead, or perhaps just the
            # declarations part of FortranWriter if that is possible.
            # Also see TODO issue #2336 which captures the specific
            # problem in LFRic that this fixes.
            routine.debug_string()

        if len(routines) == 1:
            sched = routines[0]
            # TODO #928: We don't validate the arguments yet because the
            # validation has many false negatives.
            # self.validate_kernel_code_args(sched.symbol_table)
        else:
            # The kernel name corresponds to an interface block. Find which
            # of the routines matches the precision of the arguments.
            for routine in routines:
                try:
                    # The validity check for the kernel arguments will raise
                    # an exception if the precisions don't match.
                    self.validate_kernel_code_args(routine.symbol_table)
                    sched = routine
                    break
                except GenerationError:
                    pass
            else:
                raise GenerationError(
                    f"Failed to find a kernel implementation with an interface"
                    f" that matches the invoke of '{self.name}'. (Tried "
                    f"routines {[item.name for item in routines]}.)")

        # TODO #935 - replace the PSyIR argument data symbols with LFRic data
        # symbols. For the moment we just return the unmodified PSyIR schedule
        # but this should use RaisePSyIR2LFRicKernTrans once KernelInterface
        # is fully functional (#928).
        ksched = KernelSchedule(sched.symbol,
                                symbol_table=sched.symbol_table.detach())
        for child in sched.pop_all_children():
            ksched.addchild(child)
        sched.replace_with(ksched)

        self._kern_schedule = ksched

        return self._kern_schedule

    def validate_kernel_code_args(self, table):
        '''Check that the arguments in the kernel code match the expected
        arguments as defined by the kernel metadata and the LFRic
        API.

        :param table: the symbol table to validate against the metadata.
        :type table: :py:class:`psyclone.psyir.symbols.SymbolTable`

        :raises GenerationError: if the number of arguments indicated by the \
            kernel metadata doesn't match the actual number of arguments in \
            the symbol table.

        '''
        # Get the kernel subroutine arguments
        kern_code_args = table.argument_list

        # Get the kernel code interface according to the kernel
        # metadata and LFRic API
        interface_info = KernelInterface(self)
        interface_info.generate()
        interface_args = interface_info.arglist

        # 1: Check the the number of arguments match
        actual_n_args = len(kern_code_args)
        expected_n_args = len(interface_args)
        if actual_n_args != expected_n_args:
            raise GenerationError(
                f"In kernel '{self.name}' the number of arguments indicated by"
                f" the kernel metadata is {expected_n_args} but the actual "
                f"number of kernel arguments found is {actual_n_args}.")

        # 2: Check that the properties of each argument match.
        for idx, kern_code_arg in enumerate(kern_code_args):
            interface_arg = interface_args[idx]
            try:
                alg_idx = interface_info.metadata_index_from_actual_index(idx)
                alg_arg = self.arguments.args[alg_idx]
            except KeyError:
                # There's no algorithm argument directly associated with this
                # kernel argument. (We only care about the data associated
                # with scalar, field and operator arguments.)
                alg_arg = None
            self._validate_kernel_code_arg(kern_code_arg, interface_arg,
                                           alg_arg)

    def _validate_kernel_code_arg(self, kern_code_arg, interface_arg,
                                  alg_arg=None):
        '''Internal method to check that the supplied argument descriptions
        match and raise appropriate exceptions if not.

        :param kern_code_arg: kernel code argument.
        :type kern_code_arg: :py:class:`psyclone.psyir.symbols.DataSymbol`
        :param interface_arg: expected argument.
        :type interface_arg: :py:class:`psyclone.psyir.symbols.DataSymbol`
        :param alg_arg: the associated argument in the Algorithm layer. Note \
            that only kernel arguments holding the data associated with \
            scalar, field and operator arguments directly correspond to \
            arguments that appear in the Algorithm layer.
        :type alg_arg: \
            Optional[:py:class`psyclone.dynamo0p3.DynKernelArgument`]

        :raises GenerationError: if the contents of the arguments do \
            not match.
        :raises InternalError: if an unexpected datatype is found.

        '''
        # 1: intrinsic datatype
        actual_datatype = kern_code_arg.datatype.intrinsic
        expected_datatype = interface_arg.datatype.intrinsic
        if actual_datatype != expected_datatype:
            raise GenerationError(
                f"Kernel argument '{kern_code_arg.name}' has datatype "
                f"'{actual_datatype}' in kernel '{self.name}' but the LFRic "
                f"API expects '{expected_datatype}'.")
        # 2: precision. An LFRic kernel is only permitted to have a precision
        #    specified by a recognised type parameter or a no. of bytes.
        actual_precision = kern_code_arg.datatype.precision
        api_config = Config.get().api_conf("lfric")
        if isinstance(actual_precision, DataSymbol):
            # Convert precision into number of bytes to support
            # mixed-precision kernels.
            # TODO #1941: it would be better if the LFRic constants_mod.f90
            # was the single source of truth for precision values.
            actual_precision = api_config.precision_map[
                actual_precision.name]
        elif not isinstance(actual_precision, int):
            raise GenerationError(
                f"An argument to an LFRic kernel must have a precision defined"
                f" by either a recognised LFRic type parameter (one of "
                f"{sorted(api_config.precision_map.keys())}) or an integer"
                f" number of bytes but argument '{kern_code_arg.name}' to "
                f"kernel '{self.name}' has precision {actual_precision}.")

        if alg_arg:
            # We have information on the corresponding argument in the
            # Algorithm layer so we can check that the precision matches.
            # This is used to identify the correct kernel subroutine for a
            # mixed-precision kernel.
            alg_precision = api_config.precision_map[alg_arg.precision]
            if alg_precision != actual_precision:
                raise GenerationError(
                    f"Precision ({alg_precision} bytes) of algorithm-layer "
                    f"argument '{alg_arg.name}' does not match that "
                    f"({actual_precision} bytes) of the corresponding kernel "
                    f"subroutine argument '{kern_code_arg.name}' for kernel "
                    f"'{self.name}'.")

        # 3: intent
        actual_intent = kern_code_arg.interface.access
        expected_intent = interface_arg.interface.access
        if actual_intent.name != expected_intent.name:
            raise GenerationError(
                f"Kernel argument '{kern_code_arg.name}' has intent "
                f"'{actual_intent.name}' in kernel '{self.name}' but the "
                f"LFRic API expects intent '{expected_intent.name}'.")
        # 4: scalar or array
        if interface_arg.is_scalar:
            if not kern_code_arg.is_scalar:
                raise GenerationError(
                    f"Argument '{kern_code_arg.name}' to kernel '{self.name}' "
                    f"should be a scalar according to the LFRic API, but it "
                    f"is not.")
        elif interface_arg.is_array:
            if not kern_code_arg.is_array:
                raise GenerationError(
                    f"Argument '{kern_code_arg.name}' to kernel '{self.name}' "
                    f"should be an array according to the LFRic API, but it "
                    f"is not.")
            # 4.1: array dimensions
            if len(interface_arg.shape) != len(kern_code_arg.shape):
                raise GenerationError(
                    f"Argument '{kern_code_arg.name}' to kernel '{self.name}' "
                    f"should be an array with {len(interface_arg.shape)} "
                    f"dimension(s) according to the LFRic API, but "
                    f"found {len(kern_code_arg.shape)}.")
            for dim_idx, kern_code_arg_dim in enumerate(kern_code_arg.shape):
                if not isinstance(kern_code_arg_dim, ArrayType.ArrayBounds):
                    continue
                if (not isinstance(kern_code_arg_dim.lower, Literal) or
                        kern_code_arg_dim.lower.value != "1"):
                    raise GenerationError(
                        f"All array arguments to LFRic kernels must have lower"
                        f" bounds of 1 for all dimensions. However, array "
                        f"'{kern_code_arg.name}' has a lower bound of "
                        f"'{kern_code_arg_dim.lower}' for dimension {dim_idx}")
                kern_code_arg_upper_dim = kern_code_arg_dim.upper
                interface_arg_upper_dim = interface_arg.shape[dim_idx].upper
                if (isinstance(kern_code_arg_upper_dim, Reference) and
                        isinstance(interface_arg_upper_dim, Reference) and
                        isinstance(kern_code_arg_upper_dim.symbol,
                                   DataSymbol) and
                        isinstance(interface_arg_upper_dim.symbol,
                                   DataSymbol)):
                    # Only check when there is a symbol. Unspecified
                    # dimensions, dimensions with scalar values,
                    # offsets, or dimensions that include arithmetic
                    # are skipped.
                    try:
                        self._validate_kernel_code_arg(
                            kern_code_arg_upper_dim.symbol,
                            interface_arg_upper_dim.symbol)
                    except GenerationError as info:
                        raise GenerationError(
                            f"For dimension {dim_idx+1} in array argument "
                            f"'{kern_code_arg.name}' to kernel '{self.name}' "
                            f"the following error was found: "
                            f"{info.args[0]}") from info
        else:
            raise InternalError(
                f"Unexpected argument type found for '{kern_code_arg.name}' in"
                f" kernel '{self.name}'. Expecting a scalar or an array.")

    def validate_global_constraints(self):
        '''
        Perform validation checks for any global constraints (that require the
        tree to be complete).

        :raises GenerationError: if this kernel does not have a supported
                        operates-on (currently only "cell_column").
        :raises GenerationError: if the loop goes beyond the level 1
                        halo and an operator is accessed.
        :raises GenerationError: if a kernel in the loop has an inc access
                        and the loop is not coloured but is within an OpenMP
                        parallel region.
        '''
        # Check operates-on (iteration space) before generating code
        const = LFRicConstants()
        if self.iterates_over not in const.USER_KERNEL_ITERATION_SPACES:
            raise GenerationError(
                f"The LFRic API supports calls to user-supplied kernels that "
                f"operate on one of {const.USER_KERNEL_ITERATION_SPACES}, but "
                f"kernel '{self.name}' operates on '{self.iterates_over}'.")

        # pylint: disable=import-outside-toplevel
        from psyclone.domain.lfric import LFRicLoop
        parent_loop = self.ancestor(LFRicLoop)

        # Check whether this kernel reads from an operator
        op_args = parent_loop.args_filter(
            arg_types=const.VALID_OPERATOR_NAMES,
            arg_accesses=[AccessType.READ, AccessType.READWRITE])
        if op_args:
            # It does. We must check that our parent loop does not
            # go beyond the L1 halo.
            if (parent_loop.upper_bound_name == "cell_halo" and
                    parent_loop.upper_bound_halo_depth > 1):
                raise GenerationError(
                    f"Kernel '{self._name}' reads from an operator and "
                    f"therefore cannot be used for cells beyond the level 1 "
                    f"halo. However the containing loop goes out to level "
                    f"{parent_loop.upper_bound_halo_depth}")

        if not self.is_coloured():
            # This kernel call has not been coloured
            #  - is it OpenMP parallel, i.e. are we a child of
            # an OpenMP directive?
            if self.is_openmp_parallel():
                try:
                    # It is OpenMP parallel - does it have an argument
                    # with INC access?
                    _ = self.incremented_arg()
                    raise GenerationError(f"Kernel '{self._name}' has an "
                                          f"argument with INC access and "
                                          f"therefore must be coloured in "
                                          f"order to be parallelised with "
                                          f"OpenMP.")
                except FieldNotFoundError:
                    pass

        super().validate_global_constraints()


# ---------- Documentation utils -------------------------------------------- #
# The list of module members that we wish AutoAPI to generate
# documentation for. (See https://psyclone-ref.readthedocs.io)
__all__ = ['LFRicKern']<|MERGE_RESOLUTION|>--- conflicted
+++ resolved
@@ -404,12 +404,8 @@
         :returns: name of the colourmap (Fortran array).
         :rtype: str
 
-<<<<<<< HEAD
         :raises InternalError: if this kernel is not coloured or the dictionary
         of inter-grid kernels and colourmaps has not been constructed.
-=======
-        :raises InternalError: if this kernel is not coloured.
->>>>>>> 3c331e19
 
         '''
         if not self.is_coloured():
@@ -447,7 +443,7 @@
             raise InternalError(f"Kernel '{self.name}' is not inside a "
                                 f"coloured loop.")
         sched = self.ancestor(InvokeSchedule)
-        if self._is_intergrid:
+        if self.is_intergrid:
             invoke = sched.invoke
             if id(self) not in invoke.meshes.intergrid_kernels:
                 raise InternalError(
@@ -536,7 +532,7 @@
         if not self.is_coloured():
             raise InternalError(f"Kernel '{self.name}' is not inside a "
                                 f"coloured loop.")
-        if self._is_intergrid:
+        if self.is_intergrid:
             invoke = self.ancestor(InvokeSchedule).invoke
             if id(self) not in invoke.meshes.intergrid_kernels:
                 raise InternalError(
