--- conflicted
+++ resolved
@@ -60,12 +60,7 @@
     Loop, Literal, Reference, KernelSchedule, Container, Routine)
 from psyclone.psyir.symbols import (
     DataSymbol, ScalarType, ArrayType, UnsupportedFortranType, DataTypeSymbol,
-<<<<<<< HEAD
-    UnresolvedType, ContainerSymbol, UnknownInterface, INTEGER_TYPE,
-    UnresolvedInterface)
-=======
     UnresolvedType, ContainerSymbol, INTEGER_TYPE, UnresolvedInterface)
->>>>>>> 17b73c1c
 
 
 class LFRicKern(CodedKern):
@@ -154,11 +149,8 @@
         create_arg_list = KernCallArgList(self)
         # KernCallArgList creates symbols (sometimes with wrong type), we don't
         # want those to be kept in the SymbolTable, so we copy the symbol table
-<<<<<<< HEAD
-=======
         # TODO #2874: The design could be improved so that only the right
         # symbols are created
->>>>>>> 17b73c1c
         tmp_symtab = self.ancestor(InvokeSchedule).symbol_table.deep_copy()
         create_arg_list._forced_symtab = tmp_symtab
         create_arg_list.generate(var_accesses)
@@ -478,8 +470,7 @@
         return self._intergrid_ref is not None
 
     @property
-<<<<<<< HEAD
-    def colourmap(self: DataSymbol):
+    def colourmap(self) -> DataSymbol:
         '''
         :returns: the symbol representing the colourmap for this kernel call.
 
@@ -514,11 +505,6 @@
 
         :returns: name of the colourmap (Fortran array).
         :rtype: str
-=======
-    def colourmap(self) -> DataSymbol:
-        '''
-        :returns: the symbol representing the colourmap for this kernel call.
->>>>>>> 17b73c1c
 
         :raises InternalError: if this kernel is not coloured or the dictionary
         of inter-grid kernels and colourmaps has not been constructed.
@@ -529,7 +515,6 @@
                                 f"coloured loop.")
         sched = self.ancestor(InvokeSchedule)
         if self.is_intergrid:
-<<<<<<< HEAD
             tmap = self._intergrid_ref.tilecolourmap_symbol.name
         else:
             try:
@@ -540,19 +525,6 @@
                 tmap = sched.symbol_table.find_or_create_array(
                     "tmap", 3, ScalarType.Intrinsic.INTEGER,
                     tag="tmap").name
-=======
-            cmap = self._intergrid_ref.colourmap_symbol
-        else:
-            try:
-                cmap = sched.symbol_table.lookup_with_tag("cmap")
-            except KeyError:
-                # We have to do this here as _init_colourmap (which calls this
-                # method) is only called at code-generation time.
-                cmap = sched.symbol_table.find_or_create_tag(
-                    "cmap", symbol_type=DataSymbol,
-                    datatype=UnsupportedFortranType(
-                        "integer(kind=i_def), pointer :: cmap(:,:)"))
->>>>>>> 17b73c1c
 
         return tmap
 
@@ -604,9 +576,7 @@
                                 f"coloured loop.")
         if self.is_intergrid:
             ncols_sym = self._intergrid_ref.ncolours_var_symbol
-<<<<<<< HEAD
-            if ncols_sym is not None:
-                return ncols_sym.name
+            return ncols_sym.name if ncols_sym is not None else None
 
         return self.scope.symbol_table.lookup_with_tag("ncolour").name
 
@@ -630,9 +600,6 @@
             if not ncols_sym:
                 return None
             return ncols_sym.name
-=======
-            return ncols_sym.name if ncols_sym is not None else None
->>>>>>> 17b73c1c
 
         return self.scope.symbol_table.lookup_with_tag("ntilecolour").name
 
@@ -806,14 +773,6 @@
         arg_list = []
         for argument_name in create_arg_list.arglist:
             arg_list.append(stub_routine.symbol_table.lookup(argument_name))
-<<<<<<< HEAD
-        # If a previous argument has not been given an order by KernStubArgList
-        # ignore it.
-        for argument in stub_routine.symbol_table.argument_list:
-            if argument not in arg_list:
-                argument.interface = UnknownInterface()
-=======
->>>>>>> 17b73c1c
         stub_routine.symbol_table.specify_argument_list(arg_list)
 
         return stub_module
