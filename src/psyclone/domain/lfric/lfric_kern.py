--- conflicted
+++ resolved
@@ -44,16 +44,10 @@
 
 from psyclone.configuration import Config
 from psyclone.core import AccessType
-<<<<<<< HEAD
-from psyclone.domain.lfric import (
-    KernCallArgList, KernStubArgList, LFRicTypes, KernelInterface,
-    LFRicConstants)
-=======
 from psyclone.domain.lfric.kern_call_arg_list import KernCallArgList
 from psyclone.domain.lfric.lfric_constants import LFRicConstants
 from psyclone.domain.lfric.kern_stub_arg_list import KernStubArgList
 from psyclone.domain.lfric.kernel_interface import KernelInterface
->>>>>>> dd350006
 from psyclone.errors import GenerationError, InternalError, FieldNotFoundError
 from psyclone.f2pygen import ModuleGen, SubroutineGen, UseGen
 from psyclone.parse.algorithm import Arg, KernelCall
@@ -633,7 +627,7 @@
         stub_module = Container(self._base_name+"_mod")
 
         # Create the subroutine
-        stub_routine = Routine(self._base_name+"_code")
+        stub_routine = Routine.create(self._base_name+"_code")
         stub_module.addchild(stub_routine)
         self._stub_symbol_table = stub_routine.symbol_table
 
