--- conflicted
+++ resolved
@@ -955,8 +955,8 @@
             self, var_accesses: Optional[VariablesAccessInfo] = None
     ) -> Tuple[str, Reference]:
         ''' Utility routine which determines whether to return the cell
-        reference or the colourmap lookup array reference. If supplied with
-        a "var_accesses" it also stores the Variables Access information.
+        reference or the colourmap/tilemap lookup array references. If supplied
+        with a "var_accesses" it also stores the Variables Access information.
 
         :param var_accesses: optional VariablesAccessInfo instance to store
             the information about variable accesses.
@@ -969,22 +969,19 @@
         '''
         cell_sym = self._symtab.find_or_create_integer_symbol(
             "cell", tag="cell_loop_idx")
+        if var_accesses is not None:
+            var_accesses.add_access(Signature("cell"), AccessType.READ,
+                                    self._kern)
+
         if self._kern.is_coloured():
             colour_sym = self._symtab.find_or_create_integer_symbol(
                 "colour", tag="colours_loop_idx")
-<<<<<<< HEAD
+            if var_accesses is not None:
+                var_accesses.add_access(Signature(colour_sym.name),
+                                        AccessType.READ, self._kern)
 
             from psyclone.domain.lfric import LFRicLoop
             loop_type = self._kern.ancestor(LFRicLoop)._loop_type
-
-            # If there is only one colourmap we need to specify the tag
-            # to make sure we get the right symbol.
-            if self._kern.is_intergrid:
-                tag = None
-            elif loop_type == "tile":
-                tag = "tmap"
-            else:
-                tag = "cmap"
 
             if loop_type == "tile":
                 tile_sym = self._symtab.find_or_create_integer_symbol(
@@ -993,47 +990,23 @@
                     self._kern.tilecolourmap,
                     [Reference(colour_sym), Reference(tile_sym),
                      Reference(cell_sym)],
-                    ScalarType.Intrinsic.INTEGER,
-                    tag=tag)
-                return (self._kern.tilecolourmap + "(colour,tile,cell)",
-                        array_ref)
+                    tag="tmap" if self._kern.is_intergrid else None)
+                if var_accesses is not None:
+                    var_accesses.add_access(Signature(array_ref.name),
+                                            AccessType.READ,
+                                            self._kern,
+                                            ["colour", "tile", "cell"])
             else:
-                array_ref = self.get_array_reference(
-                                self._kern.colourmap,
-                                [Reference(colour_sym), Reference(cell_sym)],
-                                ScalarType.Intrinsic.INTEGER,
-                                tag=tag)
+                symbol = self._kern.colourmap
+                array_ref = ArrayReference.create(
+                        symbol,
+                        [Reference(colour_sym), Reference(cell_sym)])
                 if var_accesses is not None:
-                    var_accesses.add_access(Signature(colour_sym.name),
-                                            AccessType.READ, self._kern)
-                    var_accesses.add_access(Signature(cell_sym.name),
-                                            AccessType.READ, self._kern)
                     var_accesses.add_access(Signature(array_ref.name),
                                             AccessType.READ,
                                             self._kern, ["colour", "cell"])
 
-                return (self._kern.colourmap + "(colour,cell)",
-                        array_ref)
-=======
-            symbol = self._kern.colourmap
-            array_ref = ArrayReference.create(
-                    symbol,
-                    [Reference(colour_sym), Reference(cell_sym)])
-            if var_accesses is not None:
-                var_accesses.add_access(Signature(colour_sym.name),
-                                        AccessType.READ, self._kern)
-                var_accesses.add_access(Signature(cell_sym.name),
-                                        AccessType.READ, self._kern)
-                var_accesses.add_access(Signature(array_ref.name),
-                                        AccessType.READ,
-                                        self._kern, ["colour", "cell"])
-
             return (array_ref.debug_string(), array_ref)
->>>>>>> 8db5dfa4
-
-        if var_accesses is not None:
-            var_accesses.add_access(Signature("cell"), AccessType.READ,
-                                    self._kern)
 
         return (cell_sym.name, Reference(cell_sym))
 
