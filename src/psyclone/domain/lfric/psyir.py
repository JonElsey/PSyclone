--- conflicted
+++ resolved
@@ -58,11 +58,7 @@
 Module = namedtuple('Module', ["name", "vars"])
 MODULES = [
     Module(LFRicConstants().UTILITIES_MOD_MAP["constants"]["module"],
-<<<<<<< HEAD
-           ["i_def", "r_def", "r_solver", "l_def"])]
-=======
            ["i_def", "r_def", "r_solver", "r_tran", "l_def"])]
->>>>>>> 63a805af
 
 # Generate LFRic module symbols from definitions
 for module in MODULES:
