# -----------------------------------------------------------------------------
# BSD 3-Clause License
#
# Copyright (c) 2020-2023, Science and Technology Facilities Council.
# All rights reserved.
#
# Redistribution and use in source and binary forms, with or without
# modification, are permitted provided that the following conditions are met:
#
# * Redistributions of source code must retain the above copyright notice, this
#   list of conditions and the following disclaimer.
#
# * Redistributions in binary form must reproduce the above copyright notice,
#   this list of conditions and the following disclaimer in the documentation
#   and/or other materials provided with the distribution.
#
# * Neither the name of the copyright holder nor the names of its
#   contributors may be used to endorse or promote products derived from
#   this software without specific prior written permission.
#
# THIS SOFTWARE IS PROVIDED BY THE COPYRIGHT HOLDERS AND CONTRIBUTORS
# "AS IS" AND ANY EXPRESS OR IMPLIED WARRANTIES, INCLUDING, BUT NOT
# LIMITED TO, THE IMPLIED WARRANTIES OF MERCHANTABILITY AND FITNESS
# FOR A PARTICULAR PURPOSE ARE DISCLAIMED. IN NO EVENT SHALL THE
# COPYRIGHT HOLDER OR CONTRIBUTORS BE LIABLE FOR ANY DIRECT, INDIRECT,
# INCIDENTAL, SPECIAL, EXEMPLARY, OR CONSEQUENTIAL DAMAGES (INCLUDING,
# BUT NOT LIMITED TO, PROCUREMENT OF SUBSTITUTE GOODS OR SERVICES;
# LOSS OF USE, DATA, OR PROFITS; OR BUSINESS INTERRUPTION) HOWEVER
# CAUSED AND ON ANY THEORY OF LIABILITY, WHETHER IN CONTRACT, STRICT
# LIABILITY, OR TORT (INCLUDING NEGLIGENCE OR OTHERWISE) ARISING IN
# ANY WAY OUT OF THE USE OF THIS SOFTWARE, EVEN IF ADVISED OF THE
# POSSIBILITY OF SUCH DAMAGE.
# -----------------------------------------------------------------------------
# Author J. Henrichs, Bureau of Meteorology
# Modified: I. Kavcic, L. Turner and O. Brunt, Met Office
#           R. W. Ford and A. R. Porter, STFC Daresbury Lab

'''Module for the LFRic domain.
'''

# The order here is not alphabetical, but important because
# there are various dependencies between the modules (e.g.
# KernCallAccArgList imports KernCallArgList, ArgOrdering
# imports LFRicArgDescriptor, ...).
from psyclone.domain.lfric.function_space import FunctionSpace
from psyclone.domain.lfric.lfric_arg_descriptor import LFRicArgDescriptor
from psyclone.domain.lfric.lfric_constants import LFRicConstants
from psyclone.domain.lfric.arg_ordering import ArgOrdering
from psyclone.domain.lfric.kern_call_arg_list import KernCallArgList
from psyclone.domain.lfric.kern_call_acc_arg_list import KernCallAccArgList
from psyclone.domain.lfric.kern_call_invoke_arg_list import \
    KernCallInvokeArgList
from psyclone.domain.lfric.lfric_kern_call_factory import LFRicKernCallFactory
from psyclone.domain.lfric.kernel_interface import KernelInterface
from psyclone.domain.lfric.lfric_extract_driver_creator import \
    LFRicExtractDriverCreator
from psyclone.domain.lfric.lfric_symbol_table import LFRicSymbolTable
from psyclone.domain.lfric.lfric_types import LFRicTypes
from psyclone.domain.lfric.kern_stub_arg_list import KernStubArgList
from psyclone.domain.lfric.lfric_invoke import LFRicInvoke
from psyclone.domain.lfric.metadata_to_arguments_rules import \
    MetadataToArgumentsRules
from psyclone.domain.lfric.arg_index_to_metadata_index import \
    ArgIndexToMetadataIndex
from psyclone.domain.lfric.lfric_collection import LFRicCollection
<<<<<<< HEAD
from psyclone.domain.lfric.lfric_run_time_checks import LFRicRunTimeChecks
=======
from psyclone.domain.lfric.lfric_scalar_args import LFRicScalarArgs
>>>>>>> 156480ed
from psyclone.domain.lfric.lfric_loop_bounds import LFRicLoopBounds


__all__ = [
    'ArgOrdering',
    'FunctionSpace',
    'KernCallAccArgList',
    'KernCallArgList',
    'KernelInterface',
    'KernStubArgList',
    'LFRicArgDescriptor',
    'LFRicCollection',
    'LFRicConstants',
    'LFRicExtractDriverCreator',
    'LFRicInvoke',
    'LFRicRunTimeChecks',
    'LFRicLoopBounds',
    'LFRicScalarArgs',
    'LFRicSymbolTable']<|MERGE_RESOLUTION|>--- conflicted
+++ resolved
@@ -63,11 +63,8 @@
 from psyclone.domain.lfric.arg_index_to_metadata_index import \
     ArgIndexToMetadataIndex
 from psyclone.domain.lfric.lfric_collection import LFRicCollection
-<<<<<<< HEAD
 from psyclone.domain.lfric.lfric_run_time_checks import LFRicRunTimeChecks
-=======
 from psyclone.domain.lfric.lfric_scalar_args import LFRicScalarArgs
->>>>>>> 156480ed
 from psyclone.domain.lfric.lfric_loop_bounds import LFRicLoopBounds
 
 
@@ -83,7 +80,7 @@
     'LFRicConstants',
     'LFRicExtractDriverCreator',
     'LFRicInvoke',
+    'LFRicLoopBounds',
     'LFRicRunTimeChecks',
-    'LFRicLoopBounds',
     'LFRicScalarArgs',
     'LFRicSymbolTable']