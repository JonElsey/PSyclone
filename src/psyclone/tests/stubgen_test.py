# -----------------------------------------------------------------------------
# BSD 3-Clause License
#
# Copyright (c) 2018, Science and Technology Facilities Council
# All rights reserved.
#
# Redistribution and use in source and binary forms, with or without
# modification, are permitted provided that the following conditions are met:
#
# * Redistributions of source code must retain the above copyright notice, this
#   list of conditions and the following disclaimer.
#
# * Redistributions in binary form must reproduce the above copyright notice,
#   this list of conditions and the following disclaimer in the documentation
#   and/or other materials provided with the distribution.
#
# * Neither the name of the copyright holder nor the names of its
#   contributors may be used to endorse or promote products derived from
#   this software without specific prior written permission.
#
# THIS SOFTWARE IS PROVIDED BY THE COPYRIGHT HOLDERS AND CONTRIBUTORS
# "AS IS" AND ANY EXPRESS OR IMPLIED WARRANTIES, INCLUDING, BUT NOT
# LIMITED TO, THE IMPLIED WARRANTIES OF MERCHANTABILITY AND FITNESS
# FOR A PARTICULAR PURPOSE ARE DISCLAIMED. IN NO EVENT SHALL THE
# COPYRIGHT HOLDER OR CONTRIBUTORS BE LIABLE FOR ANY DIRECT, INDIRECT,
# INCIDENTAL, SPECIAL, EXEMPLARY, OR CONSEQUENTIAL DAMAGES (INCLUDING,
# BUT NOT LIMITED TO, PROCUREMENT OF SUBSTITUTE GOODS OR SERVICES;
# LOSS OF USE, DATA, OR PROFITS; OR BUSINESS INTERRUPTION) HOWEVER
# CAUSED AND ON ANY THEORY OF LIABILITY, WHETHER IN CONTRACT, STRICT
# LIABILITY, OR TORT (INCLUDING NEGLIGENCE OR OTHERWISE) ARISING IN
# ANY WAY OUT OF THE USE OF THIS SOFTWARE, EVEN IF ADVISED OF THE
# POSSIBILITY OF SUCH DAMAGE.
# -----------------------------------------------------------------------------
# Author: A. R. Porter, STFC Daresbury Lab

''' Tests for the kernel-stub generator. '''

from __future__ import absolute_import
import os
<<<<<<< HEAD
=======
import sys
>>>>>>> b0a2667c
import pytest


def test_run(monkeypatch, capsys):
    ''' Basic test for the run() routine. '''
    from psyclone.gen_kernel_stub import run
    # Use a dynamo 0.3 kernel so that we check that the default API
    # (dynamo 0.3) is picked up correctly
    kern_file = os.path.join(os.path.dirname(os.path.abspath(__file__)),
                             "test_files", "dynamo0p3", "testkern_w0_mod.f90")
    # Use monkeypatch to spoof some command-line arguments - first with --limit
    monkeypatch.setattr(sys, "argv", ["genkernelstub", str(kern_file),
                                      "--limit"])
    run()
    result, _ = capsys.readouterr()
    assert "Kernel stub code:" in result
    assert "MODULE testkern_w0_mod" in result

    # Test without --limit, but with -o:
    import tempfile
    filetemp_psy = tempfile.NamedTemporaryFile()
    psy_filename = filetemp_psy.name
    monkeypatch.setattr(sys, "argv", ["genkernelstub", str(kern_file),
                                      "-api", "dynamo0.3", "-o", psy_filename])
    run()
    result, _ = capsys.readouterr()

    # Now read output file into a string and check:
    output = filetemp_psy.read()
    assert "MODULE testkern_w0_mod" in str(output)


# -----------------------------------------------------------------------------

def test_failures(monkeypatch, capsys):
    '''Tests various failures of the generate call.
    '''

    from psyclone.gen_kernel_stub import generate, run
    from psyclone.parse import ParseError
    from psyclone.psyGen import GenerationError

    # Test error handling of command line options
    with pytest.raises(SystemExit) as err:
        # Use monkeypatch to spoof some command-line arguments
        monkeypatch.setattr(sys, "argv", ["genkernelstub",
                                          str("/does_not_exist")])
        run()
    result, _ = capsys.readouterr()
    assert "Error: file '/does_not_exist' not found" in str(result)

    # Test empty API (and file not found)
    with pytest.raises(IOError) as err:
        generate("/does_not_exist", api="")
    assert "file '/does_not_exist' not found" in str(err)

    # CHeck invalid API
    with pytest.raises(GenerationError) as err:
        generate("filename", api="invalid")
    assert "Unsupported API 'invalid' specified." in str(err)

    # Trapping Fortran errors:
    with pytest.raises(ParseError) as err:
        # Use this python file to trigger invalid Fortran
        generate(__file__, api="dynamo0.3")
    assert "Code appears to be invalid" in str(err)<|MERGE_RESOLUTION|>--- conflicted
+++ resolved
@@ -37,10 +37,7 @@
 
 from __future__ import absolute_import
 import os
-<<<<<<< HEAD
-=======
 import sys
->>>>>>> b0a2667c
 import pytest
 
 
