# -----------------------------------------------------------------------------
# BSD 3-Clause License
#
# Copyright (c) 2017-2025, Science and Technology Facilities Council.
# All rights reserved.
#
# Redistribution and use in source and binary forms, with or without
# modification, are permitted provided that the following conditions are met:
#
# * Redistributions of source code must retain the above copyright notice, this
#   list of conditions and the following disclaimer.
#
# * Redistributions in binary form must reproduce the above copyright notice,
#   this list of conditions and the following disclaimer in the documentation
#   and/or other materials provided with the distribution.
#
# * Neither the name of the copyright holder nor the names of its
#   contributors may be used to endorse or promote products derived from
#   this software without specific prior written permission.
#
# THIS SOFTWARE IS PROVIDED BY THE COPYRIGHT HOLDERS AND CONTRIBUTORS
# "AS IS" AND ANY EXPRESS OR IMPLIED WARRANTIES, INCLUDING, BUT NOT
# LIMITED TO, THE IMPLIED WARRANTIES OF MERCHANTABILITY AND FITNESS
# FOR A PARTICULAR PURPOSE ARE DISCLAIMED. IN NO EVENT SHALL THE
# COPYRIGHT HOLDER OR CONTRIBUTORS BE LIABLE FOR ANY DIRECT, INDIRECT,
# INCIDENTAL, SPECIAL, EXEMPLARY, OR CONSEQUENTIAL DAMAGES (INCLUDING,
# BUT NOT LIMITED TO, PROCUREMENT OF SUBSTITUTE GOODS OR SERVICES;
# LOSS OF USE, DATA, OR PROFITS; OR BUSINESS INTERRUPTION) HOWEVER
# CAUSED AND ON ANY THEORY OF LIABILITY, WHETHER IN CONTRACT, STRICT
# LIABILITY, OR TORT (INCLUDING NEGLIGENCE OR OTHERWISE) ARISING IN
# ANY WAY OUT OF THE USE OF THIS SOFTWARE, EVEN IF ADVISED OF THE
# POSSIBILITY OF SUCH DAMAGE.
# -----------------------------------------------------------------------------
# Authors: R. W. Ford and A. R. Porter, STFC Daresbury Lab
# Modified by J. Henrichs, Bureau of Meteorology

''' Test utilities including support for testing that code compiles. '''

import difflib
from contextlib import contextmanager
import os
from pprint import pprint
import subprocess
import sys

import pytest

from fparser import api as fpapi
from psyclone.configuration import Config
from psyclone.line_length import FortLineLength
from psyclone.parse.algorithm import parse
from psyclone.psyGen import PSyFactory
from psyclone.errors import PSycloneError
from psyclone.psyir.nodes import ScopingNode

# The various file suffixes we recognise as being Fortran
FORTRAN_SUFFIXES = ["f90", "F90", "x90"]


class CompileError(PSycloneError):
    '''
    Exception raised when compilation of a Fortran source file fails.

    :param value: description of the error condition.
    :type value: str or :py:class:`bytes`

    '''
    def __init__(self, value):
        # pylint: disable=super-init-not-called
        PSycloneError.value = "Compile error: " + str(value)


# =============================================================================
def line_number(root, string_name):
    '''Helper routine which returns the first index of the supplied
    name in the root object, when it is converted into a string, or
    -1 if it is not found.

    :param root: the supplied object, which is converted into a list of \
        strings using `str(root).splitlines()`
    :type root: Any
    :param str string_name: the string to search for.

    :returns: first index in the converted list of strings, or -1 if it \
        is not found
    :rtype: int

    '''
    lines = str(root).splitlines()
    for idx, line in enumerate(lines):
        if string_name in line:
            return idx
    return -1


# =============================================================================
def count_lines(root, string_name):
    '''Helper routine which returns the number of lines that contain the
    supplied string.

    :param root: the supplied object, which is converted into a list of \
        strings using `str(root).splitlines()`
    :type root: Any
    :param str string_name: the string to search for.

    :returns: the number of lines that contain the specified string.
    :rtype: int

    '''
    count = 0
    lines = str(root).splitlines()
    for line in lines:
        if string_name in line:
            count += 1
    return count


# =============================================================================
def print_diffs(expected, actual):
    '''
    Pretty-print the diff between the two, possibly multi-line, strings

    :param str expected: Multi-line string
    :param str actual: Multi-line string
    '''
    expected_lines = expected.splitlines()
    actual_lines = actual.splitlines()
    diff = difflib.Differ()
    diff_list = list(diff.compare(expected_lines, actual_lines))
    pprint(diff_list)


# =============================================================================
@contextmanager
def change_dir(new_dir):
    '''This is a small context manager that changes the current working
    directory, and will automatically switch back. Usage:

    >>> with change_dir("/tmp"):
    ...     print(f"CWD is {os.getcwd()}")
    CWD is /tmp

    '''
    prev_dir = os.getcwd()
    os.chdir(os.path.expanduser(new_dir))
    try:
        yield
    finally:
        os.chdir(prev_dir)


# =============================================================================
class Compile():
    '''This class provides compile functionality to the testing framework.
    It stores the name of the compiler, compiler flags, and a temporary
    directory used for test compiles (defaults to the current working
    directory). The temporary directory will be defined per test case, so a
    new instance must be created for each test function.
    API-specific classes are derived from this class to manage handling
    of the corresponding infrastructure library.

    :param tmpdir: temporary directory, defaults to os.getcwd()
    :type tmpdir: Optional[:py:class:`LocalPath`]

    '''
    # Class variable to store whether compilation is enabled (--compile).
    TEST_COMPILE = False

    # Class variable to store whether opencl compilation is enabled
    # (--compileopencl).
    TEST_COMPILE_OPENCL = False

    # Class variable to store the chosen Fortran compiler (--f90, default
    # gfortran).
    F90 = "gfortran"

    # Class variable to store the chosen f90 compiler flags (--f90flags).
    F90FLAGS = ""

    @staticmethod
    def store_compilation_flags(config):
        '''This function is called from the conftest session fixture
        infra_compile. It sets the class variables related to
        compilation based on the command-line options.

        :param config: The config object from pytest.
        :type config: :py:class:`pytest.config`.

        '''
        # Whether or not we run tests requiring code compilation is picked-up
        # from a command-line flag. (This is set-up in conftest.py.)
        Compile.TEST_COMPILE = config.getoption("--compile")
        Compile.TEST_COMPILE_OPENCL = config.getoption("--compileopencl")
        Compile.F90 = config.getoption("--f90")
        Compile.F90FLAGS = config.getoption("--f90flags")

    def __init__(self, tmpdir=None):
        if tmpdir:
            self._tmpdir = tmpdir
        else:
            self._tmpdir = os.getcwd()
        # Take the compiler and compile flags from the static variables.
        # This allows a specific instance to use different compiler options
        # which is used in some of the compilation tests.
        self._f90 = Compile.F90
        self._f90flags = Compile.F90FLAGS
        self._base_path = None

    @property
    def base_path(self):
        '''Returns the directory of all Fortran test files for the API,
        i.e. <PSYCLONEHOME>/src/psyclone/tests/test_files/<API>.
        Needs to be set by each API-specific compile class.

        :returns: A string with the base path of all API specific files.
        :rtype: str

        '''
        return self._base_path

    @base_path.setter
    def base_path(self, base_path):
        '''Sets the base path of all test files for the API., i.e.
        <PSYCLONEHOME>/src/psyclone/tests/test_files/<API>. Needs to be called
        by each API-specific compile class.
        :param str base_path: A string with the base path of all
               API-specific files.
        '''
        self._base_path = base_path

    def get_infrastructure_flags(self):
        '''Returns a list with the required flags to use the required
        infrastructure library. This is typically ["-I", some_path] so that
        the module files of the infrastructure can be found.

        :returns: A list of strings with the compiler flags required.
        :rtype: List[str]

        '''
        return []

    @staticmethod
    def skip_if_compilation_disabled():
        '''This function is used in all tests that should only run
        if compilation is enabled. It calls pytest.skip if compilation
        is not enabled.'''
        if not Compile.TEST_COMPILE:
            pytest.skip("Need --compile option to run")

    @staticmethod
    def skip_if_opencl_compilation_disabled():
        '''This function is used in all tests that should only run
        if opencl compilation is enabled. It calls pytest.skip if
        opencl compilation is not enabled.'''

        if not Compile.TEST_COMPILE_OPENCL:
            pytest.skip("Need --compileopencl option to run")

    @staticmethod
    def find_fortran_file(search_paths, root_name):
        '''Returns the full path to a Fortran source file. Searches for
        files with suffixes defined in FORTRAN_SUFFIXES.

        :param search_paths: List of locations to search for Fortran file.
        :type search_paths: List[str]
        :param str root_name: Base name of the Fortran file to look \
            for. If it ends with a recognised Fortran suffix then this \
            is stripped before performing the search.

        :return: Full path to a Fortran source file.
        :rtype: str

        :raises IOError: Raises IOError if no matching file is found.

        '''
        base_name = root_name[:]
        for suffix in FORTRAN_SUFFIXES:
            if root_name.endswith("."+suffix):
                base_name = base_name[:-(len(suffix)+1)]
                break
        for path in search_paths:
            name = os.path.join(path, base_name)
            for suffix in FORTRAN_SUFFIXES:
                if os.path.isfile(str(name)+"."+suffix):
                    name += "." + suffix
                    return name
        raise IOError(f"Cannot find a Fortran file '{base_name}' with "
                      f"suffix in {FORTRAN_SUFFIXES}")

    def compile_file(self, filename, link=False):
        ''' Compiles the specified Fortran file into an object file (in
        the current working directory). The compiler to be used (default
        'gfortran') and compiler flags (default none) can be specified on
        the command line using --f90 and --f90flags.

        :param str filename: Full path to the Fortran file to compile.
        :param bool link: If true will also try to link the file.
            Used in testing.

        :raises CompileError: if the compilation fails.

        '''
        if not Compile.TEST_COMPILE and not Compile.TEST_COMPILE_OPENCL:
            # Compilation testing is not enabled
            return

        # Build the command to execute. Note that the f90 flags are a string
        # and so must be split into individual parts for popen (otherwise
        # "-I /some/path" will result in the compiler trying to compile the
        # file "-I /some/path").
        arg_list = [self._f90, filename] + self._f90flags.split() + \
            self.get_infrastructure_flags()
        if not link:
            arg_list.append("-c")

        # Attempt to execute it using subprocess

        # Change to the temporary directory passed in to us from
        # pytest. (This is a LocalPath object.)
        with change_dir(self._tmpdir):
            try:
                with subprocess.Popen(arg_list,
                                      stdout=subprocess.PIPE,
                                      stderr=subprocess.STDOUT) as build:
                    # stderr = stdout, so ignore empty stderr in result:
                    (output, _) = build.communicate()
            except OSError as err:
                print(f"Failed to run: {' '.join(arg_list)}: ",
                      file=sys.stderr)
                raise CompileError(str(err)) from err

        # Check the return code
        stat = build.returncode
        if stat != 0:
            print(f"Compiling: {' '.join(arg_list)}", file=sys.stderr)
            print(output.decode("utf-8"), file=sys.stderr)
            raise CompileError(output)

    def _code_compiles(self, psy_ast, dependencies=None):
        '''
        Use the given PSy class to generate the necessary PSyKAl components
        to compile the psy-layer. Returns True for success, False otherwise.
        It is meant for internal test uses only, and must only be
        called when compilation is actually enabled (use code_compiles
        otherwse). All files produced are deleted.

        :param psy_ast: The PSy object to build.
        :type psy_ast: :py:class:`psyclone.psyGen.PSy`
        :param dependencies: optional module- or file-names on which one or
            more of the kernels/PSy-layer depend (and that are not part of
            e.g. the GOcean or LFRic infrastructure).  These dependencies will
            be built in the order they occur in this list.
        :type dependencies: List[str]

        :return: True if generated code compiles, False otherwise.
        :rtype: bool

        '''
        modules = set()
        # Get the names of all the imported modules as these are dependencies
        # that will need to be compiled first
        for invoke in psy_ast.invokes.invoke_list:
            # Get any module that is imported in the PSyIR tree
            for scope in invoke.schedule.root.walk(ScopingNode):
                for symbol in scope.symbol_table.containersymbols:
                    modules.add(symbol.name)

        # Then also get all the CodedKernels used in all Invokes
        for invoke in psy_ast.invokes.invoke_list:
            for kernelcall in invoke.schedule.coded_kernels():
                modules.add(kernelcall.module_name)

        # Change to the temporary directory passed in to us from
        # pytest. (This is a LocalPath object.)
        with change_dir(self._tmpdir):
            # Create a file containing our generated PSy layer.
            psy_filename = "psy.f90"
            with open(psy_filename, 'w', encoding="utf-8") as psy_file:
                # We limit the line lengths of the generated code so that
                # we don't trip over compiler limits.
                fll = FortLineLength()
                code = str(psy_ast.gen)
                psy_file.write(fll.process(code))

<<<<<<< HEAD
            # Not everything is captured by PSyIR as Symbols (e.g. multiple
            # versions of coded kernels), in these cases we still need to
            # import the kernel modules used in these PSy-layers, but we know
            # they follow the '_mod' naming convention.
=======
            # Not all dependencies are captured by PSyIR as ContainerSymbols
            # (e.g. multiple versions of coded kernels are not given a module
            # name until code-generation dependening on what already exist in
            # the filesystem), in these cases we take advantage that PSy-layer
            # always use the _mod convention to look into the output code for
            # these additional dependencies that we need to compile.
>>>>>>> 17b73c1c
            for name in code.split():
                if name.endswith(('_mod', '_mod,')):
                    # Delete the , if the case of 'use name, only ...'
                    if name[-1] == ',':
                        name = name[:-1]
                    modules.add(name)

            success = True

            build_list = []
            # We must ensure that we build any dependencies first and in
            # the order supplied.
            if dependencies:
                build_list.extend(dependencies)
            # Then add the modules we found on the tree
            for module in modules:
                if module not in build_list:
                    build_list.append(module)

            # Build the dependencies and then the kernels. We allow kernels
            # to also be located in the temporary directory that we have
            # been passed.
            for fort_file in build_list:

                # Skip file if it is not Fortran. TODO #372: Add support
                # for C/OpenCL compiling as part of the test suite.
                if fort_file.endswith(".cl"):
                    continue

                try:
                    name = self.find_fortran_file([self.base_path,
                                                   str(self._tmpdir)],
                                                  fort_file)
                    self.compile_file(name)
                except IOError:
                    # Not all modules need to be found, for example API
                    # infrastructure modules will be provided already built.
                    print(f"File '{fort_file}' not found for compilation.")
                    paths = [self.base_path, str(self._tmpdir)]
                    print(f"It was searched in: {paths}")
                except CompileError:
                    # Failed to compile one of the files
                    success = False

            # Finally, we can build the psy file we have generated
            try:
                self.compile_file(psy_filename)
            except CompileError:
                # Failed to compile one of the files
                success = False

        return success

    def code_compiles(self, psy_ast, dependencies=None):
        '''Attempts to build the Fortran code supplied as a PSy object.
        Returns True for success, False otherwise.
        If compilation is not enabled returns true. Uses _code_compiles
        for the actual compilation.

        :param psy_ast: The generated PSy layer.
        :type psy_ast: :py:class:`psyclone.psyGen.PSy`
        :param dependencies: optional module- or file-names on which \
                    one or more of the kernels/PSy-layer depend (and \
                    that are not part of e.g. the GOcean or LFRic \
                    infrastructure).  These dependencies will be built \
                    in the order they occur in this list.
        :type dependencies: List[str]

        :return: True if generated code compiles, False otherwise
        :rtype: bool

        '''
        if not Compile.TEST_COMPILE and not Compile.TEST_COMPILE_OPENCL:
            # Compilation testing is not enabled
            return True

        return self._code_compiles(psy_ast, dependencies)

    def string_compiles(self, code):
        '''
        Attempts to build the Fortran code supplied as a string.
        Returns True for success, False otherwise.
        If no Fortran compiler is available or compilation testing is not
        enabled then it returns True. All files produced are deleted.

        :param str code: The code to compile. Must have no external
               dependencies.
        :return: True if generated code compiles, False otherwise
        :rtype: bool

        '''
        if not Compile.TEST_COMPILE and not Compile.TEST_COMPILE_OPENCL:
            # Compilation testing (--compile flag to py.test) is not enabled
            # so we just return True.
            return True

        # Change to the temporary directory passed in to us from
        # pytest. (This is a LocalPath object.)
        with change_dir(self._tmpdir):
            # Add a object-specific hash-code to the file name so that all
            # files created in the same test have different names and can
            # easily be inspected in case of errors.
            filename = f"generated-{hash(self)}.F90"
            with open(filename, 'w', encoding="utf-8") as test_file:
                fll = FortLineLength()
                test_file.write(fll.process(code))

            success = True
            try:
                self.compile_file(filename)
            except CompileError:
                # Failed to compile the file
                success = False

        return success


# =============================================================================
def get_base_path(api):
    '''Get the absolute base path for the specified API relative to the
    'tests/test_files' directory, i.e. the directory in which all
    Fortran test files are stored.

    :param str api: name of the API.

    :returns: the base path for the API.
    :rtype: str

    :raises RuntimeError: if the supplied API name is invalid.

    '''
    # Define the mapping of supported APIs to Fortran directories
    # Note that the nemo files are outside of the default tests/test_files
    # directory, they are in tests/nemo/test_files
    api_2_path = {"lfric": "dynamo0p3",
                  "nemo": "../nemo/test_files",
                  "gocean": "gocean1p0"}
    try:
        dir_name = api_2_path[api]
    except KeyError as err:
        raise RuntimeError(f"The API '{api}' is not supported. "
                           f"Supported types are {api_2_path.keys()}.") \
                           from err
    return os.path.join(os.path.dirname(os.path.abspath(__file__)),
                        "test_files", dir_name)


# =============================================================================
def get_invoke(algfile, api, idx=None, name=None, dist_mem=None):
    '''
    Utility method to get the idx'th or named invoke from the algorithm
    in the specified file.

    :param str algfile: name of the Algorithm source file (Fortran).
    :param str api: which PSyclone API this Algorithm uses.
    :param int idx: the index of the invoke from the Algorithm to return
                    or None if name is specified.
    :param str name: the name of the required invoke or None if an index
                     is supplied.
    :param bool dist_mem: if the psy instance should be created with or \
                          without distributed memory support.

    :returns: (psy object, invoke object)
    :rtype: Tuple[:py:class:`psyclone.psyGen.PSy`, \
                  :py:class:`psyclone.psyGen.Invoke`]

    :raises RuntimeError: if neither idx or name are supplied or if
                          both are supplied
    :raises RuntimeError: if the supplied name does not match an invoke in
                          the Algorithm
    '''

    if (idx is None and not name) or (idx is not None and name):
        raise RuntimeError("Either the index or the name of the "
                           "requested invoke must be specified")

    Config.get().api = api
    _, info = parse(os.path.join(get_base_path(api), algfile), api=api)
    psy = PSyFactory(api, distributed_memory=dist_mem).create(info)
    if name:
        invoke = psy.invokes.get(name)
    else:
        invoke = psy.invokes.invoke_list[idx]
    return psy, invoke


# =============================================================================
def get_ast(api, filename):
    '''Returns the fparser1 parse tree for a filename that is stored in the
    test files for the specified API.

    :param str api: the API to use, which determines the directory \
        where files are stored.
    :param str filename: the file name to parse.

    :returns: the parse tree for the specified Fortran source file.
    :rtype: :py:class:`fparser.api.BeginSource`

    '''
    Config.get().api = api
    ast = fpapi.parse(os.path.join(get_base_path(api), filename),
                      ignore_comments=False)
    return ast


# =============================================================================
def check_links(parent, children):
    '''Utilitiy routine to check that the parent node has children as its
    children in the order specified and that the children have parent
    as their parent. Also check that the parent does not have any
    additional children that are not provided in the children
    argument.

    :param parent: the parent node that should have the child \
        nodes as its children.
    :type parent: :py:class:`psyclone.psyir.nodes.Node`
    :param children: the child nodes that should have the parent \
        node as their parent.
    :type parent: List[:py:class:`psyclone.psyir.nodes.Node`]

    '''
    assert len(parent.children) == len(children)
    for index, child in enumerate(children):
        assert child.parent is parent
        assert parent.children[index] is child<|MERGE_RESOLUTION|>--- conflicted
+++ resolved
@@ -382,19 +382,12 @@
                 code = str(psy_ast.gen)
                 psy_file.write(fll.process(code))
 
-<<<<<<< HEAD
-            # Not everything is captured by PSyIR as Symbols (e.g. multiple
-            # versions of coded kernels), in these cases we still need to
-            # import the kernel modules used in these PSy-layers, but we know
-            # they follow the '_mod' naming convention.
-=======
             # Not all dependencies are captured by PSyIR as ContainerSymbols
             # (e.g. multiple versions of coded kernels are not given a module
             # name until code-generation dependening on what already exist in
             # the filesystem), in these cases we take advantage that PSy-layer
             # always use the _mod convention to look into the output code for
             # these additional dependencies that we need to compile.
->>>>>>> 17b73c1c
             for name in code.split():
                 if name.endswith(('_mod', '_mod,')):
                     # Delete the , if the case of 'use name, only ...'
