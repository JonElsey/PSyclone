--- conflicted
+++ resolved
@@ -4023,10 +4023,7 @@
     schedule, _ = rc_trans.apply(loop, depth=3)
     invoke.schedule = schedule
     result = str(psy.gen)
-<<<<<<< HEAD
-=======
     print(result)
->>>>>>> c7b1a293
     for field_name in ["f1", "f2", "m1"]:
         assert ("      IF ({0}_proxy%is_dirty(depth=3)) THEN\n"
                 "        CALL {0}_proxy%halo_exchange(depth=3)".
@@ -4439,7 +4436,6 @@
     added appropriately after applying the redundant computation
     transformation with a fixed value for halo depth where the halo
     fields have a previous (non-halo-exchange) dependence'''
-<<<<<<< HEAD
     for annexed in [False, True]:
         import psyclone.config
         monkeypatch.setattr(psyclone.config, "COMPUTE_ANNEXED_DOFS", annexed)
@@ -4454,7 +4450,6 @@
         schedule, _ = rc_trans.apply(loop, depth=3)
         invoke.schedule = schedule
         result = str(psy.gen)
-        print result
         # check the f1 halo exchange is added and the f2 halo exchange is
         # modified
         for field_name in ["f1", "f2"]:
@@ -4483,48 +4478,6 @@
         assert "DO df=1,f1_proxy%vspace%get_last_dof_halo(3)" in result
         assert "CALL f1_proxy%set_dirty()" in result
         assert "CALL f1_proxy%set_clean(3)" in result
-=======
-    _, info = parse(os.path.join(
-        BASE_PATH, "15.1.1_builtin_and_normal_kernel_invoke_2.f90"),
-                    api=TEST_API)
-    psy = PSyFactory(TEST_API).create(info)
-    invoke = psy.invokes.invoke_list[0]
-    schedule = invoke.schedule
-    rc_trans = Dynamo0p3RedundantComputationTrans()
-    loop = schedule.children[4]
-    schedule, _ = rc_trans.apply(loop, depth=3)
-    invoke.schedule = schedule
-    result = str(psy.gen)
-    print(result)
-    # check the f1 halo exchange is added and the f2 halo exchange is
-    # modified
-    for field_name in ["f1", "f2"]:
-        assert ("CALL {0}_proxy%halo_exchange(depth=3"
-                ")".format(field_name)) in result
-    # there is no need for a run-time is_dirty check for field f1 as
-    # we know that we need a halo exchange. We know this as f1 is
-    # modified in an earlier loop which leaves all of f1's halo
-    # dirty. As we know that we need the halo to be clean to depth 3
-    # we can be certain we need a halo exchange.
-    assert ("IF (f1_proxy%is_dirty(depth=3)) "
-            "THEN") not in result
-    # there is a need for a run-time is_dirty check for field f2 as
-    # this field is not modified in this invoke and therefore its halo
-    # is in an unknown state before it is read
-    assert ("IF (f2_proxy%is_dirty(depth=3)) "
-            "THEN") in result
-
-    # check the existing m1 and m2 halo exchanges (for the first
-    # un-modified loop) remain unchanged
-    for field_name in ["m1", "m2"]:
-        assert ("IF ({0}_proxy%is_dirty(depth=1)) "
-                "THEN".format(field_name)) in result
-        assert ("CALL {0}_proxy%halo_exchange(depth=1"
-                ")".format(field_name)) in result
-    assert "DO df=1,f1_proxy%vspace%get_last_dof_halo(3)" in result
-    assert "CALL f1_proxy%set_dirty()" in result
-    assert "CALL f1_proxy%set_clean(3)" in result
->>>>>>> c7b1a293
 
 
 def test_rc_dofs_no_depth_prev_dep():
