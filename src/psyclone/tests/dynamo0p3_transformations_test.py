# -----------------------------------------------------------------------------
# BSD 3-Clause License
#
# Copyright (c) 2017-2018, Science and Technology Facilities Council
# All rights reserved.
#
# Redistribution and use in source and binary forms, with or without
# modification, are permitted provided that the following conditions are met:
#
# * Redistributions of source code must retain the above copyright notice, this
#   list of conditions and the following disclaimer.
#
# * Redistributions in binary form must reproduce the above copyright notice,
#   this list of conditions and the following disclaimer in the documentation
#   and/or other materials provided with the distribution.
#
# * Neither the name of the copyright holder nor the names of its
#   contributors may be used to endorse or promote products derived from
#   this software without specific prior written permission.
#
# THIS SOFTWARE IS PROVIDED BY THE COPYRIGHT HOLDERS AND CONTRIBUTORS
# "AS IS" AND ANY EXPRESS OR IMPLIED WARRANTIES, INCLUDING, BUT NOT
# LIMITED TO, THE IMPLIED WARRANTIES OF MERCHANTABILITY AND FITNESS
# FOR A PARTICULAR PURPOSE ARE DISCLAIMED. IN NO EVENT SHALL THE
# COPYRIGHT HOLDER OR CONTRIBUTORS BE LIABLE FOR ANY DIRECT, INDIRECT,
# INCIDENTAL, SPECIAL, EXEMPLARY, OR CONSEQUENTIAL DAMAGES (INCLUDING,
# BUT NOT LIMITED TO, PROCUREMENT OF SUBSTITUTE GOODS OR SERVICES;
# LOSS OF USE, DATA, OR PROFITS; OR BUSINESS INTERRUPTION) HOWEVER
# CAUSED AND ON ANY THEORY OF LIABILITY, WHETHER IN CONTRACT, STRICT
# LIABILITY, OR TORT (INCLUDING NEGLIGENCE OR OTHERWISE) ARISING IN
# ANY WAY OUT OF THE USE OF THIS SOFTWARE, EVEN IF ADVISED OF THE
# POSSIBILITY OF SUCH DAMAGE.
# -----------------------------------------------------------------------------
# Authors R. W. Ford and A. R. Porter, STFC Daresbury Lab
# Modified I. Kavcic, Met Office

''' Tests of transformations with the Dynamo 0.3 API '''

from __future__ import absolute_import, print_function
import os
import pytest
from psyclone.parse import parse
from psyclone.psyGen import PSyFactory, GenerationError, InternalError
from psyclone.transformations import TransformationError, \
    OMPParallelTrans, \
    Dynamo0p3ColourTrans, \
    Dynamo0p3OMPLoopTrans, \
    DynamoOMPParallelLoopTrans, \
    DynamoLoopFuseTrans, \
    KernelModuleInlineTrans, \
    MoveTrans, \
<<<<<<< HEAD
    Dynamo0p3RedundantComputationTrans, \
    Dynamo0p3AsyncHaloExchangeTrans
from psyclone.configuration import ConfigFactory
=======
    Dynamo0p3RedundantComputationTrans
from psyclone.configuration import Config
>>>>>>> b0a2667c
from psyclone_test_utils import TEST_COMPILE, code_compiles


# The version of the API that the tests in this file
# exercise.
TEST_API = "dynamo0.3"
BASE_PATH = os.path.join(os.path.dirname(os.path.abspath(__file__)),
                         "test_files", "dynamo0p3")


def test_colour_trans_declarations(tmpdir, f90, f90flags, dist_mem):
    '''Check that we generate the correct variable declarations when
    doing a colouring transformation. We check when distributed memory
    is both off and on '''
    # test of the colouring transformation of a single loop
    _, info = parse(os.path.join(os.path.dirname(os.path.abspath(__file__)),
                                 "test_files", "dynamo0p3",
                                 "1_single_invoke.f90"),
                    api=TEST_API)
    psy = PSyFactory(TEST_API, distributed_memory=dist_mem).create(info)
    invoke = psy.invokes.get('invoke_0_testkern_type')
    schedule = invoke.schedule
    ctrans = Dynamo0p3ColourTrans()

    if dist_mem:
        index = 3
    else:
        index = 0

    # Colour the loop
    cschedule, _ = ctrans.apply(schedule.children[index])

    # Replace the original loop schedule with the transformed one
    invoke.schedule = cschedule

    # Store the results of applying this code transformation as
    # a string (Fortran is not case sensitive)
    gen = str(psy.gen).lower()

    # Check that we've declared the loop-related variables
    # and colour-map pointers
    assert "integer, pointer :: cmap(:,:)" in gen
    assert "integer ncolour" in gen
    assert "integer colour" in gen

    if TEST_COMPILE:
        # If compilation testing has been enabled (--compile flag
        # to py.test)
        assert code_compiles("dynamo0.3", psy, tmpdir, f90, f90flags)


def test_colour_trans(tmpdir, f90, f90flags, dist_mem):
    '''test of the colouring transformation of a single loop. We test
    when distributed memory is both off and on'''
    _, info = parse(os.path.join(os.path.dirname(os.path.abspath(__file__)),
                                 "test_files", "dynamo0p3",
                                 "1_single_invoke.f90"),
                    api=TEST_API)
    psy = PSyFactory(TEST_API, distributed_memory=dist_mem).create(info)
    invoke = psy.invokes.get('invoke_0_testkern_type')
    schedule = invoke.schedule
    ctrans = Dynamo0p3ColourTrans()

    if dist_mem:
        index = 3
    else:
        index = 0

    # Colour the loop
    cschedule, _ = ctrans.apply(schedule.children[index])
    # Replace the original loop schedule with the transformed one
    invoke.schedule = cschedule

    # Store the results of applying this code transformation as
    # a string (Fortran is not case sensitive)
    gen = str(psy.gen).lower()

    # Check that we're calling the API to get the no. of colours
    # and the generated loop bounds are correct
    output = ("      ncolour = mesh%get_ncolours()\n"
              "      cmap => mesh%get_colour_map()\n")
    assert output in gen
    if dist_mem:
        output = (
            "      do colour=1,ncolour\n"
            "        do cell=1,mesh%get_last_halo_cell_per_colour("
            "colour,1)\n")
    else:  # not dist_mem
        output = (
            "      do colour=1,ncolour\n"
            "        do cell=1,mesh%get_last_edge_cell_per_colour("
            "colour)\n")
    assert output in gen

    # Check that we're using the colour map when getting the cell dof maps
    assert (
        "call testkern_code(nlayers, a, f1_proxy%data, f2_proxy%data, "
        "m1_proxy%data, m2_proxy%data, ndf_w1, undf_w1, "
        "map_w1(:,cmap(colour, cell)), ndf_w2, undf_w2, "
        "map_w2(:,cmap(colour, cell)), ndf_w3, undf_w3, "
        "map_w3(:,cmap(colour, cell)))" in gen)

    if dist_mem:
        # Check that we get the right number of set_dirty halo calls in
        # the correct location
        dirty_str = (
            "      end do \n"
            "      !\n"
            "      ! set halos dirty/clean for fields modified in the "
            "above loop\n"
            "      !\n"
            "      call f1_proxy%set_dirty()\n")
        assert dirty_str in gen
        assert gen.count("set_dirty()") == 1

    if TEST_COMPILE:
        # If compilation testing has been enabled (--compile flag
        # to py.test)
        assert code_compiles("dynamo0.3", psy, tmpdir, f90, f90flags)


def test_colour_trans_operator(tmpdir, f90, f90flags):
    '''test of the colouring transformation of a single loop with an
    operator. We check that the first argument is a colourmap lookup,
    not a direct cell index. We test when distributed memory is both
    off and on. '''
    _, info = parse(os.path.join(os.path.dirname(os.path.abspath(__file__)),
                                 "test_files", "dynamo0p3",
                                 "10_operator.f90"),
                    api=TEST_API)
    for dist_mem in [False, True]:
        psy = PSyFactory(TEST_API, distributed_memory=dist_mem).create(info)
        invoke = psy.invokes.get('invoke_0_testkern_operator_type')
        schedule = invoke.schedule
        ctrans = Dynamo0p3ColourTrans()

        if dist_mem:
            index = 3
        else:
            index = 0

        # Colour the loop
        schedule, _ = ctrans.apply(schedule.children[index])

        # Store the results of applying this code transformation as a
        # string
        gen = str(psy.gen)
        print(gen)

        # check the first argument is a colourmap lookup
        assert "CALL testkern_operator_code(cmap(colour, cell), nlayers" in gen

        if TEST_COMPILE:
            # If compilation testing has been enabled (--compile flag
            # to py.test)
            assert code_compiles("dynamo0.3", psy, tmpdir, f90, f90flags)


def test_colour_trans_cma_operator(tmpdir, f90, f90flags, dist_mem):
    '''test of the colouring transformation of a single loop with a CMA
    operator. We check that the first argument is a colourmap lookup,
    not a direct cell index. We test when distributed memory is both
    off and on. '''
    _, info = parse(os.path.join(os.path.dirname(os.path.abspath(__file__)),
                                 "test_files", "dynamo0p3",
                                 "20.3_cma_assembly_field.f90"),
                    api=TEST_API)
    psy = PSyFactory(TEST_API, distributed_memory=dist_mem).create(info)
    invoke = psy.invokes.get(
        'invoke_0_columnwise_op_asm_field_kernel_type')
    schedule = invoke.schedule
    ctrans = Dynamo0p3ColourTrans()

    if dist_mem:
        index = 1
    else:
        index = 0

    # Colour the loop
    schedule, _ = ctrans.apply(schedule.children[index])

    # Store the results of applying this code transformation as a
    # string
    gen = str(psy.gen)

    if dist_mem:
        lookup = "get_last_halo_cell_per_colour(colour,1)"
    else:
        lookup = "get_last_edge_cell_per_colour(colour)"

    assert (
        "      DO colour=1,ncolour\n"
        "        DO cell=1,mesh%{0}\n"
        "          !\n"
        "          CALL columnwise_op_asm_field_kernel_code("
        "cmap(colour, ".format(lookup)) in gen

    assert (
        "          CALL columnwise_op_asm_field_kernel_code(cmap(colour, "
        "cell), nlayers, ncell_2d, afield_proxy%data, "
        "lma_op1_proxy%ncell_3d, lma_op1_proxy%local_stencil, "
        "cma_op1_matrix, cma_op1_nrow, cma_op1_ncol, cma_op1_bandwidth, "
        "cma_op1_alpha, cma_op1_beta, cma_op1_gamma_m, cma_op1_gamma_p, "
        "ndf_any_space_1_afield, undf_any_space_1_afield, "
        "map_any_space_1_afield(:,cmap(colour, cell)), "
        "cbanded_map_any_space_1_afield, ndf_any_space_2_lma_op1, "
        "cbanded_map_any_space_2_lma_op1)\n"
        "        END DO \n"
        "      END DO \n") in gen

    if TEST_COMPILE:
        # If compilation testing has been enabled (--compile flag
        # to py.test)
        assert code_compiles("dynamo0.3", psy, tmpdir, f90, f90flags)


def test_colour_trans_stencil():
    '''test of the colouring transformation of a single loop with a
    stencil access. We test when distributed memory is both off and
    on    '''
    _, info = parse(os.path.join(os.path.dirname(os.path.abspath(__file__)),
                                 "test_files", "dynamo0p3",
                                 "19.1_single_stencil.f90"),
                    api=TEST_API)
    for dist_mem in [False, True]:
        psy = PSyFactory(TEST_API, distributed_memory=dist_mem).create(info)
        invoke = psy.invokes.get('invoke_0_testkern_stencil_type')
        schedule = invoke.schedule
        ctrans = Dynamo0p3ColourTrans()

        if dist_mem:
            index = 3
        else:
            index = 0

        # Colour the loop
        cschedule, _ = ctrans.apply(schedule.children[index])

        # Replace the original loop schedule with the transformed one
        invoke.schedule = cschedule

        # Store the results of applying this code transformation as
        # a string
        gen = str(psy.gen)
        print(gen)

        # Check that we index the stencil dofmap appropriately
        assert (
            "          CALL testkern_stencil_code(nlayers, f1_proxy%data, "
            "f2_proxy%data, f2_stencil_size, "
            "f2_stencil_dofmap(:,:,cmap(colour, cell)), f3_proxy%data, "
            "f4_proxy%data, ndf_w1, undf_w1, map_w1(:,cmap(colour, cell)), "
            "ndf_w2, undf_w2, map_w2(:,cmap(colour, cell)), ndf_w3, "
            "undf_w3, map_w3(:,cmap(colour, cell)))" in gen)


def test_colouring_not_a_loop():
    '''Test that we raise an appropriate error if we attempt to colour
    something that is not a loop. We test when distributed memory is
    on or off '''
    _, info = parse(os.path.join(os.path.dirname(os.path.abspath(__file__)),
                                 "test_files", "dynamo0p3",
                                 "1_single_invoke.f90"),
                    api=TEST_API)
    for dist_mem in [False, True]:
        psy = PSyFactory(TEST_API, distributed_memory=dist_mem).create(info)
        invoke = psy.invokes.get('invoke_0_testkern_type')
        schedule = invoke.schedule
        ctrans = Dynamo0p3ColourTrans()

        # Erroneously attempt to colour the schedule rather than the loop
        with pytest.raises(TransformationError) as excinfo:
            _, _ = ctrans.apply(schedule)
        assert "Error in DynamoColour transformation" in str(excinfo.value)
        assert "The supplied node is not a loop" in str(excinfo.value)


def test_no_colour_dofs():
    ''' Test that we raise the correct exception when attempting to apply
    the loop-colouring tranformation to a loop that is over dofs rather than
    cells. '''
    _, info = parse(os.path.join(os.path.dirname(os.path.abspath(__file__)),
                                 "test_files", "dynamo0p3",
                                 "15.12.3_single_pointwise_builtin.f90"),
                    api=TEST_API)
    ctrans = Dynamo0p3ColourTrans()
    for dist_mem in [False, True]:
        psy = PSyFactory(TEST_API, distributed_memory=dist_mem).create(info)
        invoke = psy.invokes.get('invoke_0')
        schedule = invoke.schedule
        with pytest.raises(TransformationError) as excinfo:
            _, _ = ctrans.apply(schedule.children[0])
        val = str(excinfo.value)
        assert "Error in DynamoColour transformation" in val
        assert ("Only loops over cells may be coloured but this loop is over "
                "dofs" in val)


def test_omp_name():
    ''' Test the name property of the Dynamo0p3OMPLoopTrans class '''
    olooptrans = Dynamo0p3OMPLoopTrans()
    oname = olooptrans.name
    assert oname == "Dynamo0p3OMPLoopTrans"


def test_omp_str():
    ''' Test the str method of the Dynamo0p3OMPLoopTrans class '''
    olooptrans = Dynamo0p3OMPLoopTrans()
    oname = str(olooptrans)
    assert oname == "Add an OpenMP DO directive to a Dynamo 0.3 loop"


def test_omp_not_a_loop():
    '''Test that we raise an appropriate error if we attempt to apply an
    OpenMP DO transformation to something that is not a loop. We test
    when distributed memory is on or off '''
    _, info = parse(os.path.join(os.path.dirname(os.path.abspath(__file__)),
                                 "test_files", "dynamo0p3",
                                 "1_single_invoke.f90"),
                    api=TEST_API)
    for dist_mem in [False, True]:
        psy = PSyFactory(TEST_API, distributed_memory=dist_mem).create(info)
        invoke = psy.invokes.get('invoke_0_testkern_type')
        schedule = invoke.schedule
        otrans = Dynamo0p3OMPLoopTrans()

        # Erroneously attempt to apply OpenMP to the schedule rather than
        # the loop
        with pytest.raises(TransformationError) as excinfo:
            _, _ = otrans.apply(schedule)

        assert ("Cannot apply a parallel-loop directive to something "
                "that is not a loop" in str(excinfo))


def test_omp_parallel_not_a_loop():
    '''Test that we raise an appropriate error if we attempt to apply an
    OpenMP PARALLEL DO transformation to something that is not a
    loop. We test when distributed memory is on or off '''
    _, info = parse(os.path.join(os.path.dirname(os.path.abspath(__file__)),
                                 "test_files", "dynamo0p3",
                                 "1_single_invoke.f90"),
                    api=TEST_API)
    for dist_mem in [False, True]:
        psy = PSyFactory(TEST_API, distributed_memory=dist_mem).create(info)
        invoke = psy.invokes.get('invoke_0_testkern_type')
        schedule = invoke.schedule
        otrans = DynamoOMPParallelLoopTrans()

        # Erroneously attempt to apply OpenMP to the schedule rather than
        # the loop
        with pytest.raises(TransformationError) as excinfo:
            _, _ = otrans.apply(schedule)
        assert "Error in DynamoOMPParallelLoopTrans tra" in str(excinfo.value)
        assert "The node is not a loop" in str(excinfo.value)


def test_colour_name():
    ''' Test the name property of the Dynamo0p3ColourTrans class '''
    ctrans = Dynamo0p3ColourTrans()
    cname = ctrans.name
    assert cname == "Dynamo0p3LoopColourTrans"


def test_colour_str():
    ''' Test the str method of the Dynamo0p3ColourTrans class '''
    ctrans = Dynamo0p3ColourTrans()
    cstr = str(ctrans)
    assert cstr == "Split a Dynamo 0.3 loop over cells into colours"


def test_omp_colour_trans(tmpdir, f90, f90flags, dist_mem):
    '''Test the OpenMP transformation applied to a coloured loop. We test
    when distributed memory is on or off '''
    _, info = parse(os.path.join(os.path.dirname(os.path.abspath(__file__)),
                                 "test_files", "dynamo0p3",
                                 "1_single_invoke.f90"),
                    api=TEST_API)
    psy = PSyFactory(TEST_API, distributed_memory=dist_mem).create(info)
    invoke = psy.invokes.get('invoke_0_testkern_type')
    schedule = invoke.schedule

    ctrans = Dynamo0p3ColourTrans()
    otrans = DynamoOMPParallelLoopTrans()

    if dist_mem:
        index = 3
    else:
        index = 0

    # Colour the loop
    cschedule, _ = ctrans.apply(schedule.children[index])

    # Then apply OpenMP to the inner loop
    schedule, _ = otrans.apply(cschedule.children[index].children[0])

    invoke.schedule = schedule
    code = str(psy.gen)

    assert ("      ncolour = mesh%get_ncolours()\n"
            "      cmap => mesh%get_colour_map()\n" in code)
    if dist_mem:
        lookup = "get_last_halo_cell_per_colour(colour,1)"
    else:
        lookup = "get_last_edge_cell_per_colour(colour)"
    output = (
        "      DO colour=1,ncolour\n"
        "        !$omp parallel do default(shared), private(cell), "
        "schedule(static)\n"
        "        DO cell=1,mesh%{0}\n".format(lookup))
    assert output in code

    if TEST_COMPILE:
        # If compilation testing has been enabled (--compile flag
        # to py.test)
        assert code_compiles("dynamo0.3", psy, tmpdir, f90, f90flags)


def test_omp_colour_orient_trans():
    '''Test the OpenMP transformation applied to a coloured loop when the
    kernel expects orientation information. We test when distributed
    memory is on or off '''
    _, info = parse(os.path.join(os.path.dirname(os.path.abspath(__file__)),
                                 "test_files", "dynamo0p3",
                                 "9.1_orientation2.f90"),
                    api=TEST_API)
    for dist_mem in [False, True]:
        psy = PSyFactory(TEST_API, distributed_memory=dist_mem).create(info)
        invoke = psy.invokes.get('invoke_0_testkern_orientation2_type')
        schedule = invoke.schedule

        ctrans = Dynamo0p3ColourTrans()
        otrans = DynamoOMPParallelLoopTrans()

        if dist_mem:
            index = 5
        else:
            index = 0

        # Colour the loop
        cschedule, _ = ctrans.apply(schedule.children[index])

        # Then apply OpenMP to the inner loop
        schedule, _ = otrans.apply(cschedule.children[index].children[0])

        invoke.schedule = schedule
        code = str(psy.gen)

        # Check that we're using the colour map when getting the orientation
        assert "get_cell_orientation(cmap(colour, cell))" in code

        # Check that the list of private variables is correct
        assert "private(cell,orientation_w2)" in code


def test_omp_parallel_colouring_needed():
    '''Test that we raise an error when applying an OpenMP PARALLEL DO
    transformation to a loop that requires colouring (i.e. has a field
    with 'INC' access) but is not coloured. We test when distributed
    memory is on or off '''
    _, info = parse(os.path.join(os.path.dirname(os.path.abspath(__file__)),
                                 "test_files", "dynamo0p3",
                                 "11_any_space.f90"),
                    api=TEST_API)
    for dist_mem in [False, True]:
        if dist_mem:
            index = 5
        else:
            index = 0
        psy = PSyFactory(TEST_API, distributed_memory=dist_mem).create(info)
        invoke = psy.invokes.get('invoke_0_testkern_any_space_1_type')
        schedule = invoke.schedule
        otrans = DynamoOMPParallelLoopTrans()
        # Apply OpenMP to the loop
        with pytest.raises(TransformationError) as excinfo:
            schedule, _ = otrans.apply(schedule.children[index])
        assert "Error in DynamoOMPParallelLoopTrans" in str(excinfo.value)
        assert "kernel has an argument with INC access" in str(excinfo.value)
        assert "Colouring is required" in str(excinfo.value)


def test_omp_colouring_needed():
    '''Test that we raise an error when applying an OpenMP DO
    transformation to a loop that requires colouring (i.e. has a field
    with 'INC' access) but is not coloured. We test when distributed
    memory is on or off '''
    _, info = parse(os.path.join(os.path.dirname(os.path.abspath(__file__)),
                                 "test_files", "dynamo0p3",
                                 "11_any_space.f90"),
                    api=TEST_API)
    for dist_mem in [False, True]:
        if dist_mem:
            index = 5
        else:
            index = 0
        psy = PSyFactory(TEST_API, distributed_memory=dist_mem).create(info)
        invoke = psy.invokes.get('invoke_0_testkern_any_space_1_type')
        schedule = invoke.schedule

        otrans = Dynamo0p3OMPLoopTrans()
        # Apply OpenMP to the loop
        with pytest.raises(TransformationError) as excinfo:
            schedule, _ = otrans.apply(schedule.children[index])
        assert "Error in Dynamo0p3OMPLoopTrans transfo" in str(excinfo.value)
        assert "kernel has an argument with INC access" in str(excinfo.value)
        assert "Colouring is required" in str(excinfo.value)


def test_check_seq_colours_omp_parallel_do():
    '''Test that we raise an error if the user attempts to apply an OpenMP
    PARALLEL DO transformation to a loop over colours (since any such
    loop must be sequential). We test when distributed memory is on or
    off '''
    _, info = parse(os.path.join(os.path.dirname(os.path.abspath(__file__)),
                                 "test_files", "dynamo0p3",
                                 "9.1_orientation2.f90"),
                    api=TEST_API)
    for dist_mem in [False, True]:
        psy = PSyFactory(TEST_API, distributed_memory=dist_mem).create(info)
        invoke = psy.invokes.get('invoke_0_testkern_orientation2_type')
        schedule = invoke.schedule
        if dist_mem:
            index = 5
        else:
            index = 0

        ctrans = Dynamo0p3ColourTrans()
        otrans = DynamoOMPParallelLoopTrans()

        # Colour the loop
        cschedule, _ = ctrans.apply(schedule.children[index])

        # Then erroneously attempt to apply OpenMP to the loop over
        # colours
        with pytest.raises(TransformationError) as excinfo:
            schedule, _ = otrans.apply(cschedule.children[index])
        assert "Error in DynamoOMPParallelLoopTrans" in str(excinfo.value)
        assert "requested loop is over colours" in str(excinfo.value)
        assert "must be computed serially" in str(excinfo.value)


def test_check_seq_colours_omp_do(tmpdir, f90, f90flags):
    '''Test that we raise an error if the user attempts to apply an OpenMP
    DO transformation to a loop over colours (since any such loop must
    be sequential). We test when distributed memory is on or off '''
    _, info = parse(os.path.join(os.path.dirname(os.path.abspath(__file__)),
                                 "test_files", "dynamo0p3",
                                 "9.1_orientation2.f90"),
                    api=TEST_API)
    for dist_mem in [False, True]:
        psy = PSyFactory(TEST_API, distributed_memory=dist_mem).create(info)
        invoke = psy.invokes.get('invoke_0_testkern_orientation2_type')
        schedule = invoke.schedule
        if dist_mem:
            index = 5
        else:
            index = 0

        ctrans = Dynamo0p3ColourTrans()
        otrans = Dynamo0p3OMPLoopTrans()

        # Colour the loop
        cschedule, _ = ctrans.apply(schedule.children[index])

        # Then erroneously attempt to apply OpenMP to the loop over
        # colours
        with pytest.raises(TransformationError) as excinfo:
            schedule, _ = otrans.apply(cschedule.children[index])

        assert "Error in Dynamo0p3OMPLoopTrans" in str(excinfo.value)
        assert "target loop is over colours" in str(excinfo.value)
        assert "must be computed serially" in str(excinfo.value)

        if TEST_COMPILE:
            # If compilation testing has been enabled (--compile flag
            # to py.test) This test checks the code without OpenMP as
            # this transformation fails
            assert code_compiles("dynamo0.3", psy, tmpdir, f90, f90flags)


def test_colouring_after_openmp():
    '''Test that we raise an error if the user attempts to colour a loop
    that is already within an OpenMP parallel region. We test when
    distributed memory is on or off '''
    _, info = parse(os.path.join(os.path.dirname(os.path.abspath(__file__)),
                                 "test_files", "dynamo0p3",
                                 "1_single_invoke.f90"),
                    api=TEST_API)
    for dist_mem in [False, True]:
        psy = PSyFactory(TEST_API, distributed_memory=dist_mem).create(info)
        invoke = psy.invokes.get('invoke_0_testkern_type')
        schedule = invoke.schedule

        ctrans = Dynamo0p3ColourTrans()
        otrans = DynamoOMPParallelLoopTrans()

        if dist_mem:
            index = 3
        else:
            index = 0

        # Apply OpenMP to the loop
        schedule, _ = otrans.apply(schedule.children[index])

        # Now attempt to colour the loop within this OpenMP region
        with pytest.raises(TransformationError) as excinfo:
            schedule, _ = ctrans.apply(schedule.children[index].children[0])
        assert "Cannot have a loop over colours" in str(excinfo.value)
        assert "within an OpenMP parallel region" in str(excinfo.value)


def test_colouring_multi_kernel(dist_mem):
    '''Test that we correctly generate all the map-lookups etc.  when an
    invoke contains more than one kernel. We test when distributed
    memory is on or off '''
    _, info = parse(os.path.join(os.path.dirname(os.path.abspath(__file__)),
                                 "test_files", "dynamo0p3",
                                 "4.6_multikernel_invokes.f90"),
                    api=TEST_API)
    psy = PSyFactory(TEST_API, distributed_memory=dist_mem).create(info)
    invoke = psy.invokes.get('invoke_0')
    schedule = invoke.schedule

    ctrans = Dynamo0p3ColourTrans()
    otrans = DynamoOMPParallelLoopTrans()
    mtrans = MoveTrans()

    if dist_mem:
        # f is required but can be moved before the first loop
        schedule, _ = mtrans.apply(schedule.children[7],
                                   schedule.children[6])
        index = 7
    else:
        index = 0

    # colour each loop
    schedule, _ = ctrans.apply(schedule.children[index])
    schedule, _ = ctrans.apply(schedule.children[index+1])

    # Apply OpenMP to each of the colour loops
    schedule, _ = otrans.apply(schedule.children[index].children[0])
    schedule, _ = otrans.apply(schedule.children[index+1].children[0])

    gen = str(psy.gen)

    # Check that we're calling the API to get the no. of colours
    assert gen.count("cmap => mesh%get_colour_map()") == 1
    assert "private(cell)" in gen
    assert gen.count("private(cell)") == 2


def test_omp_region_omp_do():
    '''Test that we correctly generate code for the case of a single OMP
    DO within an OMP PARALLEL region without colouring. We test when
    distributed memory is on or off '''
    _, info = parse(os.path.join(os.path.dirname(os.path.abspath(__file__)),
                                 "test_files", "dynamo0p3",
                                 "1_single_invoke.f90"),
                    api=TEST_API)
    for dist_mem in [False, True]:
        psy = PSyFactory(TEST_API, distributed_memory=dist_mem).create(info)
        invoke = psy.invokes.get('invoke_0_testkern_type')
        schedule = invoke.schedule
        olooptrans = Dynamo0p3OMPLoopTrans()
        ptrans = OMPParallelTrans()

        if dist_mem:
            index = 3
        else:
            index = 0

        # Put an OMP PARALLEL around this loop
        child = schedule.children[index]
        oschedule, _ = ptrans.apply(child)

        # Put an OMP DO around this loop
        schedule, _ = olooptrans.apply(oschedule.children[index].children[0])

        # Replace the original loop schedule with the transformed one
        invoke.schedule = schedule

        # Store the results of applying this code transformation as
        # a string
        code = str(psy.gen)

        print(code)

        omp_do_idx = -1
        omp_para_idx = -1
        cell_loop_idx = -1
        omp_enddo_idx = -1
        if dist_mem:
            loop_str = "DO cell=1,mesh%get_last_halo_cell(1)"
        else:
            loop_str = "DO cell=1,f1_proxy%vspace%get_ncell()"
        for idx, line in enumerate(code.split('\n')):
            if loop_str in line:
                cell_loop_idx = idx
            if "!$omp do" in line:
                omp_do_idx = idx
            if "!$omp parallel default" in line:
                omp_para_idx = idx
            if "!$omp end do" in line:
                omp_enddo_idx = idx
            if "END DO" in line:
                cell_end_loop_idx = idx

        assert (omp_do_idx - omp_para_idx) == 1
        assert (cell_loop_idx - omp_do_idx) == 1
        assert (omp_enddo_idx - cell_end_loop_idx) == 1


def test_omp_region_omp_do_rwdisc(monkeypatch, annexed):
    '''Test that we correctly generate code for the case of a single OMP
    DO within an OMP PARALLEL region without colouring when a
    discontinuous field has readwrite access. We test when distributed
    memory is on or off. Also test with and without annexed dofs being
    computed as this affects the generated code.

    '''
    api_config = Config.get().api_conf(TEST_API)
    monkeypatch.setattr(api_config, "_compute_annexed_dofs", annexed)
    _, info = parse(os.path.join(os.path.dirname(os.path.abspath(__file__)),
                                 "test_files", "dynamo0p3",
                                 "1_single_invoke_w3.f90"),
                    api=TEST_API)
    for dist_mem in [False, True]:
        psy = PSyFactory(TEST_API, distributed_memory=dist_mem).create(info)
        invoke = psy.invokes.get('invoke_0_testkern_w3_type')
        schedule = invoke.schedule
        olooptrans = Dynamo0p3OMPLoopTrans()
        ptrans = OMPParallelTrans()
        # Put an OMP PARALLEL around this loop
        if dist_mem and not annexed:
            # there are 3 halo exchange calls
            index = 3
        else:
            # there are no halo exchange calls
            index = 0
        child = schedule.children[index]
        oschedule, _ = ptrans.apply(child)

        # Put an OMP DO around this loop
        schedule, _ = olooptrans.apply(oschedule.children[index].children[0])

        # Replace the original loop schedule with the transformed one
        invoke.schedule = schedule

        # Store the results of applying this code transformation as
        # a string
        code = str(psy.gen)

        print(code)

        omp_do_idx = -1
        omp_para_idx = -1
        cell_loop_idx = -1
        omp_enddo_idx = -1
        if dist_mem:
            loop_str = "cell=1,mesh%get_last_edge_cell()"
        else:
            loop_str = "DO cell=1,m2_proxy%vspace%get_ncell()"
        for idx, line in enumerate(code.split('\n')):
            if loop_str in line:
                cell_loop_idx = idx
            if "!$omp do" in line:
                omp_do_idx = idx
            if "!$omp parallel default" in line:
                omp_para_idx = idx
            if "!$omp end do" in line:
                omp_enddo_idx = idx
            if "END DO" in line:
                cell_end_loop_idx = idx

        assert (omp_do_idx - omp_para_idx) == 1
        assert (cell_loop_idx - omp_do_idx) == 1
        assert (omp_enddo_idx - cell_end_loop_idx) == 1


def test_multi_kernel_single_omp_region():
    ''' Test that we correctly generate all the map-lookups etc.
    when an invoke contains more than one kernel that are all contained
    within a single OMP region'''
    _, info = parse(os.path.join(os.path.dirname(os.path.abspath(__file__)),
                                 "test_files", "dynamo0p3",
                                 "4_multikernel_invokes.f90"),
                    api=TEST_API)
    for dist_mem in [False, True]:
        psy = PSyFactory(TEST_API, distributed_memory=dist_mem).create(info)
        invoke = psy.invokes.get('invoke_0')
        schedule = invoke.schedule

        if dist_mem:
            index = 3
        else:
            index = 0

        otrans = Dynamo0p3OMPLoopTrans()
        rtrans = OMPParallelTrans()

        # Apply OpenMP to each of the loops
        schedule, _ = otrans.apply(schedule.children[index])
        schedule, _ = otrans.apply(schedule.children[index+1])

        # Enclose all of these OpenMP'd loops within a single region
        schedule, _ = rtrans.apply(schedule.children[index:index+2])

        code = str(psy.gen)
        print(code)

        omp_do_idx = -1
        omp_end_do_idx = -1
        omp_para_idx = -1
        omp_end_para_idx = -1
        cell_loop_idx = -1
        end_do_idx = -1
        if dist_mem:
            loop_str = "DO cell=1,mesh%get_last_halo_cell(1)"
        else:
            loop_str = "DO cell=1,f1_proxy%vspace%get_ncell()"
        for idx, line in enumerate(code.split('\n')):
            if (cell_loop_idx == -1) and (loop_str in line):
                cell_loop_idx = idx
            if (omp_do_idx == -1) and ("!$omp do" in line):
                omp_do_idx = idx
            if "!$omp end do" in line:
                omp_end_do_idx = idx
            if "!$omp parallel default(shared), " +\
               "private(cell)" in line:
                omp_para_idx = idx
            if "END DO" in line:
                end_do_idx = idx
            if "!$omp end parallel" in line:
                omp_end_para_idx = idx

        assert (omp_do_idx - omp_para_idx) == 1
        assert (cell_loop_idx - omp_do_idx) == 1
        assert (omp_end_para_idx - omp_end_do_idx) > 0
        assert (omp_end_do_idx - end_do_idx) == 1


def test_multi_different_kernel_omp():
    '''Test that we correctly generate the OpenMP private lists when we
    have more than one kernel of a different type (requiring a different
    private list) within an invoke. Test with and without DM.'''

    _, info = parse(os.path.join(os.path.dirname(os.path.abspath(__file__)),
                                 "test_files", "dynamo0p3",
                                 "4.7_multikernel_invokes.f90"),
                    api=TEST_API)
    for dist_mem in [False, True]:
        psy = PSyFactory(TEST_API, distributed_memory=dist_mem).create(info)
        invoke = psy.invokes.get('invoke_0')
        schedule = invoke.schedule

        if dist_mem:
            index1 = 6
            index2 = 9
        else:
            index1 = 0
            index2 = 1

        ctrans = Dynamo0p3ColourTrans()
        otrans = DynamoOMPParallelLoopTrans()

        # colour each loop
        schedule, _ = ctrans.apply(schedule.children[index1])
        schedule, _ = ctrans.apply(schedule.children[index2])

        # Apply OpenMP to each of the colour loops
        schedule, _ = otrans.apply(schedule.children[index1].children[0])
        schedule, _ = otrans.apply(schedule.children[index2].children[0])

        code = str(psy.gen)
        print(code)

        assert "private(cell)" in code


def test_loop_fuse_different_spaces():
    ''' Test that we raise an appropriate error if the user attempts
    to fuse loops that are on different spaces '''
    _, info = parse(os.path.join(os.path.dirname(os.path.abspath(__file__)),
                                 "test_files", "dynamo0p3",
                                 "4.7_multikernel_invokes.f90"),
                    api=TEST_API)
    for same_space in [False, True]:
        for dist_mem in [False, True]:
            psy = PSyFactory(TEST_API,
                             distributed_memory=dist_mem).create(info)
            invoke = psy.invokes.get('invoke_0')
            schedule = invoke.schedule

            ftrans = DynamoLoopFuseTrans()
            mtrans = MoveTrans()
            if dist_mem:
                # c and g halo exchange between loops can be moved before
                # 1st loop as they are not accessed in first loop
                schedule, _ = mtrans.apply(schedule.children[7],
                                           schedule.children[6])
                schedule, _ = mtrans.apply(schedule.children[8],
                                           schedule.children[7])
                index = 8
            else:
                index = 0

            with pytest.raises(TransformationError) as excinfo:
                _, _ = ftrans.apply(schedule.children[index],
                                    schedule.children[index+1],
                                    same_space=same_space)
            assert "Error in DynamoLoopFuse transformation" in \
                str(excinfo.value)
            assert "Cannot fuse loops that are over different spaces" in \
                str(excinfo.value)
            same_space_warning = ("Note, the same_space flag was set, but "
                                  "does not apply because neither field "
                                  "is ANY_SPACE.")

            if same_space:
                assert same_space_warning in str(excinfo.value)
            else:
                assert same_space_warning not in str(excinfo.value)


def test_loop_fuse_unexpected_error():
    ''' Test that we catch an unexpected error when loop fusing '''
    _, info = parse(os.path.join(os.path.dirname(os.path.abspath(__file__)),
                                 "test_files", "dynamo0p3",
                                 "4_multikernel_invokes.f90"),
                    api=TEST_API)
    for dist_mem in [False, True]:
        psy = PSyFactory(TEST_API, distributed_memory=dist_mem).create(info)
        invoke = psy.invokes.get('invoke_0')
        schedule = invoke.schedule

        if dist_mem:
            index = 3
        else:
            index = 0

        ftrans = DynamoLoopFuseTrans()

        # cause an unexpected error
        schedule.children[index].children = None

        with pytest.raises(TransformationError) as excinfo:
            _, _ = ftrans.apply(schedule.children[index],
                                schedule.children[index+1])
        assert 'Unexpected exception' in str(excinfo.value)


def test_loop_fuse():
    ''' Test that we are able to fuse two loops together '''
    _, info = parse(os.path.join(os.path.dirname(os.path.abspath(__file__)),
                                 "test_files", "dynamo0p3",
                                 "4_multikernel_invokes.f90"),
                    api=TEST_API)
    for dist_mem in [False, True]:
        psy = PSyFactory(TEST_API, distributed_memory=dist_mem).create(info)
        invoke = psy.invokes.get('invoke_0')
        schedule = invoke.schedule

        if dist_mem:
            index = 3
        else:
            index = 0

        ftrans = DynamoLoopFuseTrans()

        # fuse the loops
        schedule, _ = ftrans.apply(schedule.children[index],
                                   schedule.children[index+1])

        gen = str(psy.gen)

        cell_loop_idx = -1
        end_loop_idx = -1
        call_idx1 = -1
        call_idx2 = -1
        if dist_mem:
            loop_str = "DO cell=1,mesh%get_last_halo_cell(1)"
        else:
            loop_str = "DO cell=1,f1_proxy%vspace%get_ncell()"
        for idx, line in enumerate(gen.split('\n')):
            if loop_str in line:
                cell_loop_idx = idx
            if "CALL testkern_code" in line:
                if call_idx1 == -1:
                    call_idx1 = idx
                else:
                    call_idx2 = idx
            if "END DO" in line:
                end_loop_idx = idx

        assert cell_loop_idx != -1
        assert cell_loop_idx < call_idx1
        assert call_idx1 < call_idx2
        assert call_idx2 < end_loop_idx


def test_loop_fuse_set_dirty():
    ''' Test that we are able to fuse two loops together and produce
    the expected set_dirty() calls '''
    _, info = parse(os.path.join(os.path.dirname(os.path.abspath(__file__)),
                                 "test_files", "dynamo0p3",
                                 "4_multikernel_invokes.f90"),
                    api=TEST_API)
    psy = PSyFactory(TEST_API, distributed_memory=True).create(info)
    invoke = psy.invokes.get('invoke_0')
    schedule = invoke.schedule
    ftrans = DynamoLoopFuseTrans()
    # Fuse the loops
    schedule, _ = ftrans.apply(schedule.children[3],
                               schedule.children[4])
    schedule.view()
    gen = str(psy.gen)
    print(gen)
    assert gen.count("set_dirty()") == 1


def test_loop_fuse_omp():
    '''Test that we can loop-fuse two loop nests and enclose them in an
       OpenMP parallel region'''
    # pylint: disable=too-many-branches
    _, info = parse(os.path.join(os.path.dirname(os.path.abspath(__file__)),
                                 "test_files", "dynamo0p3",
                                 "4_multikernel_invokes.f90"),
                    api=TEST_API)
    for dist_mem in [False, True]:
        psy = PSyFactory(TEST_API, distributed_memory=dist_mem).create(info)
        invoke = psy.invokes.get('invoke_0')
        schedule = invoke.schedule

        if dist_mem:
            index = 3
        else:
            index = 0

        ftrans = DynamoLoopFuseTrans()
        otrans = DynamoOMPParallelLoopTrans()

        schedule, _ = ftrans.apply(schedule.children[index],
                                   schedule.children[index+1])

        schedule, _ = otrans.apply(schedule.children[index])

        code = str(psy.gen)
        print(code)

        # Check generated code
        omp_para_idx = -1
        omp_endpara_idx = -1
        cell_do_idx = -1
        cell_enddo_idx = -1
        call1_idx = -1
        call2_idx = -1
        if dist_mem:
            loop_str = "DO cell=1,mesh%get_last_halo_cell(1)"
        else:
            loop_str = "DO cell=1,f1_proxy%vspace%get_ncell()"
        for idx, line in enumerate(code.split('\n')):
            if loop_str in line:
                cell_do_idx = idx
            if "!$omp parallel do default(shared), " +\
               "private(cell), schedule(static)" in line:
                omp_para_idx = idx
            if "CALL testkern_code" in line:
                if call1_idx == -1:
                    call1_idx = idx
                else:
                    call2_idx = idx
            if "END DO" in line:
                cell_enddo_idx = idx
            if "!$omp end parallel do" in line:
                omp_endpara_idx = idx

        assert cell_do_idx - omp_para_idx == 1
        assert call1_idx > cell_do_idx
        assert call2_idx > call1_idx
        assert cell_enddo_idx > call2_idx
        assert omp_endpara_idx - cell_enddo_idx == 1


def test_loop_fuse_omp_rwdisc(tmpdir, f90, f90flags, monkeypatch, annexed):
    '''Test that we can loop-fuse two loop nests and enclose them in an
    OpenMP parallel region for a kernel with a discontinuous field has
    readwrite access. We test when distributed memory is on or
    off. Also test with and without annexed dofs being computed as
    this affects the generated code.

    '''
    # pylint: disable=too-many-branches
    api_config = Config.get().api_conf(TEST_API)
    monkeypatch.setattr(api_config, "_compute_annexed_dofs", annexed)
    _, info = parse(os.path.join(os.path.dirname(os.path.abspath(__file__)),
                                 "test_files", "dynamo0p3",
                                 "4.13_multikernel_invokes_w3.f90"),
                    api=TEST_API)
    for dist_mem in [False, True]:
        psy = PSyFactory(TEST_API, distributed_memory=dist_mem).create(info)
        invoke = psy.invokes.get('invoke_0')
        schedule = invoke.schedule

        ftrans = DynamoLoopFuseTrans()
        otrans = DynamoOMPParallelLoopTrans()

        if dist_mem and not annexed:
            # there are 3 halo exchange calls
            index = 3
        else:
            # there are no halo exchange calls
            index = 0
        schedule, _ = ftrans.apply(schedule.children[index],
                                   schedule.children[index+1])

        schedule, _ = otrans.apply(schedule.children[index])

        code = str(psy.gen)
        print(code)

        # Check generated code
        omp_para_idx = -1
        omp_endpara_idx = -1
        cell_do_idx = -1
        cell_enddo_idx = -1
        call1_idx = -1
        call2_idx = -1
        if dist_mem:
            loop_str = "DO cell=1,mesh%get_last_edge_cell()"
        else:
            loop_str = "DO cell=1,m2_proxy%vspace%get_ncell()"
        for idx, line in enumerate(code.split('\n')):
            if loop_str in line:
                cell_do_idx = idx
            if "!$omp parallel do default(shared), " +\
               "private(cell), schedule(static)" in line:
                omp_para_idx = idx
            if "CALL testkern_w3_code" in line:
                if call1_idx == -1:
                    call1_idx = idx
                else:
                    call2_idx = idx
            if "END DO" in line:
                cell_enddo_idx = idx
            if "!$omp end parallel do" in line:
                omp_endpara_idx = idx

        assert cell_do_idx - omp_para_idx == 1
        assert call1_idx > cell_do_idx
        assert call2_idx > call1_idx
        assert cell_enddo_idx > call2_idx
        assert omp_endpara_idx - cell_enddo_idx == 1

        if TEST_COMPILE:
            # If compilation testing has been enabled (--compile flag
            # to py.test)
            assert code_compiles("dynamo0.3", psy, tmpdir, f90, f90flags)


def test_fuse_colour_loops(tmpdir, f90, f90flags, dist_mem):
    '''Test that we can fuse colour loops , enclose them in an OpenMP
    parallel region and preceed each by an OpenMP PARALLEL DO for
    both sequential and distributed-memory code '''
    _, info = parse(os.path.join(os.path.dirname(os.path.abspath(__file__)),
                                 "test_files", "dynamo0p3",
                                 "4.6_multikernel_invokes.f90"),
                    api=TEST_API)
    psy = PSyFactory(TEST_API, distributed_memory=dist_mem).create(info)
    invoke = psy.invokes.get('invoke_0')
    schedule = invoke.schedule

    ctrans = Dynamo0p3ColourTrans()
    otrans = Dynamo0p3OMPLoopTrans()
    rtrans = OMPParallelTrans()
    ftrans = DynamoLoopFuseTrans()
    mtrans = MoveTrans()

    if dist_mem:
        # f is required but can be moved before the first loop
        schedule, _ = mtrans.apply(schedule.children[7],
                                   schedule.children[6])
        index = 7
    else:
        index = 0

    # colour each loop
    schedule, _ = ctrans.apply(schedule.children[index])
    schedule, _ = ctrans.apply(schedule.children[index+1])

    # fuse the sequential colours loop
    schedule, _ = ftrans.apply(schedule.children[index],
                               schedule.children[index+1])

    # Enclose the colour loops within an OMP parallel region
    schedule, _ = rtrans.apply(schedule.children[index].children)

    # Put an OMP DO around each of the colour loops
    for loop in schedule.children[index].children[0].children:
        schedule, _ = otrans.apply(loop)

    code = str(psy.gen)
    assert "      ncolour = mesh%get_ncolours()" in code
    assert "      cmap => mesh%get_colour_map()\n" in code

    if dist_mem:
        lookup = "get_last_halo_cell_per_colour(colour,1)"
    else:
        lookup = "get_last_edge_cell_per_colour(colour)"

    output = (
        "      !\n"
        "      DO colour=1,ncolour\n"
        "        !$omp parallel default(shared), private(cell)\n"
        "        !$omp do schedule(static)\n"
        "        DO cell=1,mesh%{0}\n"
        "          !\n"
        "          CALL ru_code(nlayers, a_proxy%data, b_proxy%data, "
        "istp, rdt, d_proxy%data, e_proxy(1)%data, e_proxy(2)%data, "
        "e_proxy(3)%data, ndf_w2, undf_w2, map_w2(:,cmap(colour, "
        "cell)), basis_w2_qr, diff_basis_w2_qr, ndf_w3, undf_w3, "
        "map_w3(:,cmap(colour, cell)), basis_w3_qr, ndf_w0, undf_w0, "
        "map_w0(:,cmap(colour, cell)), basis_w0_qr, diff_basis_w0_qr, "
        "np_xy_qr, np_z_qr, weights_xy_qr, weights_z_qr)\n"
        "        END DO \n"
        "        !$omp end do\n"
        "        !$omp do schedule(static)\n"
        "        DO cell=1,mesh%{0}\n"
        "          !\n"
        "          CALL ru_code(nlayers, f_proxy%data, b_proxy%data, "
        "istp, rdt, d_proxy%data, e_proxy(1)%data, e_proxy(2)%data, "
        "e_proxy(3)%data, ndf_w2, undf_w2, map_w2(:,cmap(colour, "
        "cell)), basis_w2_qr, diff_basis_w2_qr, ndf_w3, undf_w3, "
        "map_w3(:,cmap(colour, cell)), basis_w3_qr, ndf_w0, undf_w0, "
        "map_w0(:,cmap(colour, cell)), basis_w0_qr, diff_basis_w0_qr, "
        "np_xy_qr, np_z_qr, weights_xy_qr, weights_z_qr)\n"
        "        END DO \n"
        "        !$omp end do\n"
        "        !$omp end parallel\n"
        "      END DO \n".format(lookup))

    assert output in code

    if dist_mem:
        set_dirty_str = (
            "      ! Set halos dirty/clean for fields modified in the "
            "above loop\n"
            "      !\n"
            "      CALL a_proxy%set_dirty()\n"
            "      CALL f_proxy%set_dirty()\n")
        assert set_dirty_str in code
        assert code.count("set_dirty()") == 2

    if TEST_COMPILE:
        # If compilation testing has been enabled (--compile flag
        # to py.test)
        assert code_compiles("dynamo0.3", psy, tmpdir, f90, f90flags)


def test_loop_fuse_cma():
    ''' Test that we can loop fuse two loops when one contains a
    call to a CMA-related kernel '''
    _, info = parse(os.path.join(os.path.dirname(os.path.abspath(__file__)),
                                 "test_files", "dynamo0p3",
                                 "20.6_multi_invoke_with_cma.f90"),
                    api=TEST_API)
    ftrans = DynamoLoopFuseTrans()
    mtrans = MoveTrans()
    for dist_mem in [False, True]:
        psy = PSyFactory(TEST_API, distributed_memory=dist_mem).create(info)
        invoke = psy.invokes.get('invoke_0')
        schedule = invoke.schedule
        if dist_mem:
            # move halo exchanges before the first loop
            schedule, _ = mtrans.apply(schedule.children[2],
                                       schedule.children[1])
            schedule, _ = mtrans.apply(schedule.children[3],
                                       schedule.children[2])
            schedule, _ = mtrans.apply(schedule.children[4],
                                       schedule.children[3])
            index = 4
        else:
            index = 0

        # Fuse the loops
        schedule, _ = ftrans.apply(schedule.children[index],
                                   schedule.children[index+1],
                                   same_space=True)
        code = str(psy.gen)
        print(code)
        assert (
            "      ! Look-up required column-banded dofmaps\n"
            "      !\n"
            "      cbanded_map_any_space_1_afield => "
            "cma_op1_proxy%column_banded_dofmap_to\n"
            "      cbanded_map_any_space_2_lma_op1 => "
            "cma_op1_proxy%column_banded_dofmap_from\n") in code
        assert (
            "      ! Look-up information for each CMA operator\n"
            "      !\n"
            "      cma_op1_matrix => cma_op1_proxy%columnwise_matrix\n"
            "      cma_op1_nrow = cma_op1_proxy%nrow\n"
            "      cma_op1_ncol = cma_op1_proxy%ncol\n"
            "      cma_op1_bandwidth = cma_op1_proxy%bandwidth\n"
            "      cma_op1_alpha = cma_op1_proxy%alpha\n"
            "      cma_op1_beta = cma_op1_proxy%beta\n"
            "      cma_op1_gamma_m = cma_op1_proxy%gamma_m\n"
            "      cma_op1_gamma_p = cma_op1_proxy%gamma_p\n"
        ) in code
        assert (
            "CALL columnwise_op_asm_field_kernel_code(cell, nlayers, "
            "ncell_2d, afield_proxy%data, lma_op1_proxy%ncell_3d, "
            "lma_op1_proxy%local_stencil, cma_op1_matrix, cma_op1_nrow, "
            "cma_op1_ncol, cma_op1_bandwidth, cma_op1_alpha, cma_op1_beta, "
            "cma_op1_gamma_m, cma_op1_gamma_p, ndf_any_space_1_afield, "
            "undf_any_space_1_afield, map_any_space_1_afield(:,cell), "
            "cbanded_map_any_space_1_afield, ndf_any_space_2_lma_op1, "
            "cbanded_map_any_space_2_lma_op1)\n"
            "        !\n"
            "        CALL testkern_code(nlayers, scalar1, "
            "afield_proxy%data, bfield_proxy%data, cfield_proxy%data, "
            "dfield_proxy%data, scalar2, ndf_w1, undf_w1, map_w1(:,cell), "
            "ndf_w2, undf_w2, map_w2(:,cell), ndf_w3, undf_w3, "
            "map_w3(:,cell))\n") in code


def test_omp_par_and_halo_exchange_error():
    '''Tests that we raise an error if we try to apply an omp parallel
    transformation to a list containing halo_exchange calls. If this is
    allowed then it is likely that we will get incorrect results, or that
    the code will fail. Fixing this problem is the subject of ticket #526'''
    _, info = parse(os.path.join(os.path.dirname(os.path.abspath(__file__)),
                                 "test_files", "dynamo0p3",
                                 "4_multikernel_invokes.f90"),
                    api=TEST_API)
    psy = PSyFactory(TEST_API, distributed_memory=True).create(info)
    invoke = psy.invokes.get('invoke_0')
    schedule = invoke.schedule

    otrans = Dynamo0p3OMPLoopTrans()
    rtrans = OMPParallelTrans()

    # Apply OpenMP to each of the loops
    schedule, _ = otrans.apply(schedule.children[3])
    schedule, _ = otrans.apply(schedule.children[4])

    # Enclose the invoke code within a single region
    with pytest.raises(TransformationError) as excinfo:
        schedule, _ = rtrans.apply(schedule.children)
    assert "A halo exchange within a parallel region is not supported" \
        in str(excinfo.value)


def test_module_inline():
    '''Tests that correct results are obtained when a kernel is inlined
    into the psy-layer in the dynamo0.3 API. More in-depth tests can be
    found in the gocean1p0_transformations.py file'''
    _, info = parse(os.path.join(os.path.dirname(os.path.abspath(__file__)),
                                 "test_files", "dynamo0p3",
                                 "4.6_multikernel_invokes.f90"),
                    api=TEST_API)
    for dist_mem in [False, True]:
        psy = PSyFactory(TEST_API, distributed_memory=dist_mem).create(info)
        invoke = psy.invokes.get('invoke_0')
        schedule = invoke.schedule
        if dist_mem:
            index = 8
        else:
            index = 1
        kern_call = schedule.children[index].children[0]
        inline_trans = KernelModuleInlineTrans()
        schedule, _ = inline_trans.apply(kern_call)
        gen = str(psy.gen)
        # check that the subroutine has been inlined
        assert 'SUBROUTINE ru_code(' in gen
        # check that the associated psy "use" does not exist
        assert 'USE ru_kernel_mod, only : ru_code' not in gen


def test_builtin_single_OpenMP_pdo(monkeypatch, annexed):
    '''Test that we generate correct code if an OpenMP parallel do is
    applied to a single builtin. Also test with and without annexed
    dofs being computed as this affects the generated code.

    '''
    api_config = Config.get().api_conf(TEST_API)
    monkeypatch.setattr(api_config, "_compute_annexed_dofs", annexed)
    for dist_mem in [False, True]:
        _, info = parse(os.path.join(BASE_PATH,
                                     "15.7.2_setval_X_builtin.f90"),
                        api=TEST_API, distributed_memory=dist_mem)
        psy = PSyFactory(TEST_API, distributed_memory=dist_mem).create(info)
        invoke = psy.invokes.invoke_list[0]
        schedule = invoke.schedule
        otrans = DynamoOMPParallelLoopTrans()
        # Apply OpenMP parallelisation to the loop
        schedule, _ = otrans.apply(schedule.children[0])
        invoke.schedule = schedule
        result = str(psy.gen)
        print(result)
        if dist_mem:  # annexed can be True or False
            code = (
                "      !$omp parallel do default(shared), private(df), "
                "schedule(static)\n"
                "      DO df=1,f2_proxy%vspace%get_last_dof_annexed()\n"
                "        f2_proxy%data(df) = f1_proxy%data(df)\n"
                "      END DO \n"
                "      !$omp end parallel do\n"
                "      !\n"
                "      ! Set halos dirty/clean for fields modified in the "
                "above loop\n"
                "      !\n"
                "      CALL f2_proxy%set_dirty()")
            if not annexed:
                code = code.replace("dof_annexed", "dof_owned")
            assert code in result
        else:  # not distmem. annexed can be True or False
            assert (
                "      !$omp parallel do default(shared), private(df), "
                "schedule(static)\n"
                "      DO df=1,undf_any_space_1_f2\n"
                "        f2_proxy%data(df) = f1_proxy%data(df)\n"
                "      END DO \n"
                "      !$omp end parallel do") in result


def test_builtin_multiple_OpenMP_pdo(monkeypatch, annexed):
    '''Test that we generate correct code if OpenMP parallel do's are
    applied to multiple builtins. Also test with and without annexed
    dofs being computed as this affects the generated code.

    '''
    api_config = Config.get().api_conf(TEST_API)
    monkeypatch.setattr(api_config, "_compute_annexed_dofs", annexed)
    for dist_mem in [False, True]:
        _, info = parse(os.path.join(BASE_PATH,
                                     "15.14.2_multiple_set_kernels.f90"),
                        api=TEST_API, distributed_memory=dist_mem)
        psy = PSyFactory(TEST_API, distributed_memory=dist_mem).create(info)
        invoke = psy.invokes.invoke_list[0]
        schedule = invoke.schedule
        otrans = DynamoOMPParallelLoopTrans()
        # Apply OpenMP parallelisation to the loop
        for child in schedule.children:
            schedule, _ = otrans.apply(child)
        invoke.schedule = schedule
        result = str(psy.gen)
        print(result)
        if dist_mem:  # annexed can be True or False
            code = (
                "      !$omp parallel do default(shared), private(df), "
                "schedule(static)\n"
                "      DO df=1,f1_proxy%vspace%get_last_dof_annexed()\n"
                "        f1_proxy%data(df) = fred\n"
                "      END DO \n"
                "      !$omp end parallel do\n"
                "      !\n"
                "      ! Set halos dirty/clean for fields modified in the "
                "above loop\n"
                "      !\n"
                "      CALL f1_proxy%set_dirty()\n"
                "      !\n"
                "      !$omp parallel do default(shared), private(df), "
                "schedule(static)\n"
                "      DO df=1,f2_proxy%vspace%get_last_dof_annexed()\n"
                "        f2_proxy%data(df) = 3.0\n"
                "      END DO \n"
                "      !$omp end parallel do\n"
                "      !\n"
                "      ! Set halos dirty/clean for fields modified in the "
                "above loop\n"
                "      !\n"
                "      CALL f2_proxy%set_dirty()\n"
                "      !\n"
                "      !$omp parallel do default(shared), private(df), "
                "schedule(static)\n"
                "      DO df=1,f3_proxy%vspace%get_last_dof_annexed()\n"
                "        f3_proxy%data(df) = ginger\n"
                "      END DO \n"
                "      !$omp end parallel do\n"
                "      !\n"
                "      ! Set halos dirty/clean for fields modified in the "
                "above loop\n"
                "      !\n"
                "      CALL f3_proxy%set_dirty()")
            if not annexed:
                code = code.replace("dof_annexed", "dof_owned")
            assert code in result
        else:  # not distmem. annexed can be True or False
            assert (
                "      !$omp parallel do default(shared), private(df), "
                "schedule(static)\n"
                "      DO df=1,undf_any_space_1_f1\n"
                "        f1_proxy%data(df) = fred\n"
                "      END DO \n"
                "      !$omp end parallel do\n"
                "      !$omp parallel do default(shared), private(df), "
                "schedule(static)\n"
                "      DO df=1,undf_any_space_1_f2\n"
                "        f2_proxy%data(df) = 3.0\n"
                "      END DO \n"
                "      !$omp end parallel do\n"
                "      !$omp parallel do default(shared), private(df), "
                "schedule(static)\n"
                "      DO df=1,undf_any_space_1_f3\n"
                "        f3_proxy%data(df) = ginger\n"
                "      END DO \n"
                "      !$omp end parallel do\n") in result


def test_builtin_loop_fuse_pdo(monkeypatch, annexed):
    '''Test that we generate correct code if an OpenMP parallel do is
    applied to multiple loop fused builtins. We have to assert that it
    is safe to loop fuse. Also test with and without annexed
    dofs being computed as this affects the generated code. '''
    api_config = Config.get().api_conf(TEST_API)
    monkeypatch.setattr(api_config, "_compute_annexed_dofs", annexed)
    for dist_mem in [False, True]:
        _, info = parse(os.path.join(BASE_PATH,
                                     "15.14.2_multiple_set_kernels.f90"),
                        api=TEST_API, distributed_memory=dist_mem)
        psy = PSyFactory(TEST_API, distributed_memory=dist_mem).create(info)
        invoke = psy.invokes.invoke_list[0]
        schedule = invoke.schedule
        ftrans = DynamoLoopFuseTrans()
        schedule, _ = ftrans.apply(schedule.children[0], schedule.children[1],
                                   same_space=True)
        schedule, _ = ftrans.apply(schedule.children[0], schedule.children[1],
                                   same_space=True)
        otrans = DynamoOMPParallelLoopTrans()
        # Apply OpenMP parallelisation to the loop
        schedule, _ = otrans.apply(schedule.children[0])
        invoke.schedule = schedule
        result = str(psy.gen)
        print(result)
        if dist_mem:  # annexed can be True or False
            code = (
                "      !$omp parallel do default(shared), private(df), "
                "schedule(static)\n"
                "      DO df=1,f1_proxy%vspace%get_last_dof_annexed()\n"
                "        f1_proxy%data(df) = fred\n"
                "        f2_proxy%data(df) = 3.0\n"
                "        f3_proxy%data(df) = ginger\n"
                "      END DO \n"
                "      !$omp end parallel do\n"
                "      !\n"
                "      ! Set halos dirty/clean for fields modified in the "
                "above loop\n"
                "      !\n"
                "      CALL f1_proxy%set_dirty()\n"
                "      CALL f2_proxy%set_dirty()\n"
                "      CALL f3_proxy%set_dirty()")
            if not annexed:
                code = code.replace("dof_annexed", "dof_owned")
            assert code in result
        else:  # distmem is False. annexed can be True or False
            assert (
                "      !$omp parallel do default(shared), private(df), "
                "schedule(static)\n"
                "      DO df=1,undf_any_space_1_f1\n"
                "        f1_proxy%data(df) = fred\n"
                "        f2_proxy%data(df) = 3.0\n"
                "        f3_proxy%data(df) = ginger\n"
                "      END DO \n"
                "      !$omp end parallel do") in result


def test_builtin_single_OpenMP_do(monkeypatch, annexed):
    '''Test that we generate correct code if an OpenMP do (with an outer
    OpenMP parallel) is applied to a single builtin. Also test with
    and without annexed dofs being computed as this affects the
    generated code.

    '''
    api_config = Config.get().api_conf(TEST_API)
    monkeypatch.setattr(api_config, "_compute_annexed_dofs", annexed)
    for dist_mem in [False, True]:
        _, info = parse(os.path.join(BASE_PATH,
                                     "15.7.2_setval_X_builtin.f90"),
                        api=TEST_API, distributed_memory=dist_mem)
        psy = PSyFactory(TEST_API, distributed_memory=dist_mem).create(info)
        invoke = psy.invokes.invoke_list[0]
        schedule = invoke.schedule

        olooptrans = Dynamo0p3OMPLoopTrans()
        ptrans = OMPParallelTrans()

        # Put an OMP PARALLEL around this loop
        child = schedule.children[0]
        schedule, _ = ptrans.apply(child)
        # Put an OMP DO around this loop
        schedule, _ = olooptrans.apply(schedule.children[0].children[0])
        result = str(psy.gen)
        print(result)
        if dist_mem:  # annexed can be True or False
            code = (
                "      !$omp parallel default(shared), private(df)\n"
                "      !$omp do schedule(static)\n"
                "      DO df=1,f2_proxy%vspace%get_last_dof_annexed()\n"
                "        f2_proxy%data(df) = f1_proxy%data(df)\n"
                "      END DO \n"
                "      !$omp end do\n"
                "      !\n"
                "      ! Set halos dirty/clean for fields modified in the "
                "above loop\n"
                "      !\n"
                "      !$omp master\n"
                "      CALL f2_proxy%set_dirty()\n"
                "      !$omp end master\n"
                "      !\n"
                "      !$omp end parallel")
            if not annexed:
                code = code.replace("dof_annexed", "dof_owned")
            assert code in result
        else:  # distmem is False. annexed can be True or False
            assert (
                "      !$omp parallel default(shared), private(df)\n"
                "      !$omp do schedule(static)\n"
                "      DO df=1,undf_any_space_1_f2\n"
                "        f2_proxy%data(df) = f1_proxy%data(df)\n"
                "      END DO \n"
                "      !$omp end do\n"
                "      !$omp end parallel\n") in result


def test_builtin_multiple_OpenMP_do(monkeypatch, annexed):
    '''Test that we generate correct code if OpenMP do's are applied to
    multiple builtins. Also test with and without annexed dofs being
    computed as this affects the generated code.

    '''
    api_config = Config.get().api_conf(TEST_API)
    monkeypatch.setattr(api_config, "_compute_annexed_dofs", annexed)
    for dist_mem in [False, True]:
        _, info = parse(os.path.join(BASE_PATH,
                                     "15.14.2_multiple_set_kernels.f90"),
                        api=TEST_API, distributed_memory=dist_mem)
        psy = PSyFactory(TEST_API, distributed_memory=dist_mem).create(info)
        invoke = psy.invokes.invoke_list[0]
        schedule = invoke.schedule

        olooptrans = Dynamo0p3OMPLoopTrans()
        ptrans = OMPParallelTrans()

        # Put an OMP PARALLEL around the loops
        children = schedule.children
        schedule, _ = ptrans.apply(children)
        # Put an OMP DO around the loops
        for child in schedule.children[0].children:
            schedule, _ = olooptrans.apply(child)
        result = str(psy.gen)
        print(result)
        if dist_mem:  # annexed can be True or False
            code = (
                "      !$omp parallel default(shared), private(df)\n"
                "      !$omp do schedule(static)\n"
                "      DO df=1,f1_proxy%vspace%get_last_dof_annexed()\n"
                "        f1_proxy%data(df) = fred\n"
                "      END DO \n"
                "      !$omp end do\n"
                "      !\n"
                "      ! Set halos dirty/clean for fields modified in the "
                "above loop\n"
                "      !\n"
                "      !$omp master\n"
                "      CALL f1_proxy%set_dirty()\n"
                "      !$omp end master\n"
                "      !\n"
                "      !$omp do schedule(static)\n"
                "      DO df=1,f2_proxy%vspace%get_last_dof_annexed()\n"
                "        f2_proxy%data(df) = 3.0\n"
                "      END DO \n"
                "      !$omp end do\n"
                "      !\n"
                "      ! Set halos dirty/clean for fields modified in the "
                "above loop\n"
                "      !\n"
                "      !$omp master\n"
                "      CALL f2_proxy%set_dirty()\n"
                "      !$omp end master\n"
                "      !\n"
                "      !$omp do schedule(static)\n"
                "      DO df=1,f3_proxy%vspace%get_last_dof_annexed()\n"
                "        f3_proxy%data(df) = ginger\n"
                "      END DO \n"
                "      !$omp end do\n"
                "      !\n"
                "      ! Set halos dirty/clean for fields modified in the "
                "above loop\n"
                "      !\n"
                "      !$omp master\n"
                "      CALL f3_proxy%set_dirty()\n"
                "      !$omp end master\n"
                "      !\n"
                "      !$omp end parallel")
            if not annexed:
                code = code.replace("dof_annexed", "dof_owned")
            assert code in result
        else:  # distmem is False. annexed can be True or False
            assert (
                "      !$omp parallel default(shared), private(df)\n"
                "      !$omp do schedule(static)\n"
                "      DO df=1,undf_any_space_1_f1\n"
                "        f1_proxy%data(df) = fred\n"
                "      END DO \n"
                "      !$omp end do\n"
                "      !$omp do schedule(static)\n"
                "      DO df=1,undf_any_space_1_f2\n"
                "        f2_proxy%data(df) = 3.0\n"
                "      END DO \n"
                "      !$omp end do\n"
                "      !$omp do schedule(static)\n"
                "      DO df=1,undf_any_space_1_f3\n"
                "        f3_proxy%data(df) = ginger\n"
                "      END DO \n"
                "      !$omp end do\n"
                "      !$omp end parallel") in result


def test_builtin_loop_fuse_do(monkeypatch, annexed):
    '''Test that we generate correct code if an OpenMP do is applied to
    multiple loop fused builtins. We need to assert it is safe to
    perform loop fusion. Also test with and without annexed dofs being
    computed as this affects the generated code.

    '''
    api_config = Config.get().api_conf(TEST_API)
    monkeypatch.setattr(api_config, "_compute_annexed_dofs", annexed)
    for dist_mem in [False, True]:
        _, info = parse(os.path.join(BASE_PATH,
                                     "15.14.2_multiple_set_kernels.f90"),
                        api=TEST_API, distributed_memory=dist_mem)
        psy = PSyFactory(TEST_API, distributed_memory=dist_mem).create(info)
        invoke = psy.invokes.invoke_list[0]
        schedule = invoke.schedule
        ftrans = DynamoLoopFuseTrans()
        schedule, _ = ftrans.apply(schedule.children[0], schedule.children[1],
                                   same_space=True)
        schedule, _ = ftrans.apply(schedule.children[0], schedule.children[1],
                                   same_space=True)

        olooptrans = Dynamo0p3OMPLoopTrans()
        ptrans = OMPParallelTrans()

        # Put an OMP PARALLEL around the loop
        children = schedule.children[0]
        schedule, _ = ptrans.apply(children)
        # Put an OMP DO around the loop
        schedule, _ = olooptrans.apply(schedule.children[0].children[0])
        result = str(psy.gen)
        print(result)
        if dist_mem:  # annexed can be True or False
            code = (
                "      !$omp parallel default(shared), private(df)\n"
                "      !$omp do schedule(static)\n"
                "      DO df=1,f1_proxy%vspace%get_last_dof_annexed()\n"
                "        f1_proxy%data(df) = fred\n"
                "        f2_proxy%data(df) = 3.0\n"
                "        f3_proxy%data(df) = ginger\n"
                "      END DO \n"
                "      !$omp end do\n"
                "      !\n"
                "      ! Set halos dirty/clean for fields modified in the "
                "above loop\n"
                "      !\n"
                "      !$omp master\n"
                "      CALL f1_proxy%set_dirty()\n"
                "      CALL f2_proxy%set_dirty()\n"
                "      CALL f3_proxy%set_dirty()\n"
                "      !$omp end master\n"
                "      !\n"
                "      !$omp end parallel")
            if not annexed:
                code = code.replace("dof_annexed", "dof_owned")
            assert code in result
        else:  # distmem is False. annexed can be True or False
            assert (
                "      !$omp parallel default(shared), private(df)\n"
                "      !$omp do schedule(static)\n"
                "      DO df=1,undf_any_space_1_f1\n"
                "        f1_proxy%data(df) = fred\n"
                "        f2_proxy%data(df) = 3.0\n"
                "        f3_proxy%data(df) = ginger\n"
                "      END DO \n"
                "      !$omp end do\n"
                "      !$omp end parallel") in result


def test_reduction_real_pdo():
    '''test that we generate a correct OpenMP parallel do reduction for a
    real scalar summed in a builtin. We use inner product in this case'''
    for distmem in [False, True]:
        _, invoke_info = parse(
            os.path.join(BASE_PATH,
                         "15.9.1_X_innerproduct_Y_builtin.f90"),
            distributed_memory=distmem,
            api="dynamo0.3")
        psy = PSyFactory("dynamo0.3",
                         distributed_memory=distmem).create(invoke_info)
        invoke = psy.invokes.invoke_list[0]
        schedule = invoke.schedule
        otrans = DynamoOMPParallelLoopTrans()
        # Apply OpenMP parallelisation to the loop
        schedule, _ = otrans.apply(schedule.children[0])
        invoke.schedule = schedule
        code = str(psy.gen)
        print(code)
        if distmem:
            assert (
                "      !$omp parallel do default(shared), private(df), "
                "schedule(static), reduction(+:asum)\n"
                "      DO df=1,f1_proxy%vspace%get_last_dof_owned()\n"
                "        asum = asum+f1_proxy%data(df)*f2_proxy%data(df)\n"
                "      END DO \n"
                "      !$omp end parallel do\n"
                "      global_sum%value = asum\n"
                "      asum = global_sum%get_sum()\n") in code

        else:
            assert (
                "      !$omp parallel do default(shared), private(df), "
                "schedule(static), reduction(+:asum)\n"
                "      DO df=1,undf_any_space_1_f1\n"
                "        asum = asum+f1_proxy%data(df)*f2_proxy%data(df)\n"
                "      END DO \n"
                "      !$omp end parallel do\n") in code


def test_reduction_real_do():
    '''test that we generate a correct OpenMP do reduction for a real
    scalar summed in a builtin. We use inner product in this case '''
    for distmem in [False, True]:
        _, invoke_info = parse(
            os.path.join(BASE_PATH,
                         "15.9.1_X_innerproduct_Y_builtin.f90"),
            distributed_memory=distmem,
            api="dynamo0.3")
        psy = PSyFactory("dynamo0.3",
                         distributed_memory=distmem).create(invoke_info)
        invoke = psy.invokes.invoke_list[0]
        schedule = invoke.schedule
        otrans = Dynamo0p3OMPLoopTrans()
        rtrans = OMPParallelTrans()
        # Apply an OpenMP do directive to the loop
        schedule, _ = otrans.apply(schedule.children[0], reprod=False)
        # Apply an OpenMP Parallel directive around the OpenMP do directive
        schedule, _ = rtrans.apply(schedule.children[0])
        invoke.schedule = schedule
        code = str(psy.gen)
        print(code)
        if distmem:
            assert (
                "      !$omp parallel default(shared), private(df)\n"
                "      !$omp do schedule(static), reduction(+:asum)\n"
                "      DO df=1,f1_proxy%vspace%get_last_dof_owned()\n"
                "        asum = asum+f1_proxy%data(df)*f2_proxy%data(df)\n"
                "      END DO \n"
                "      !$omp end do\n"
                "      !$omp end parallel\n"
                "      global_sum%value = asum\n"
                "      asum = global_sum%get_sum()\n") in code
        else:
            assert (
                "      !$omp parallel default(shared), private(df)\n"
                "      !$omp do schedule(static), reduction(+:asum)\n"
                "      DO df=1,undf_any_space_1_f1\n"
                "        asum = asum+f1_proxy%data(df)*f2_proxy%data(df)\n"
                "      END DO \n"
                "      !$omp end do\n"
                "      !$omp end parallel\n") in code


def test_multi_reduction_real_pdo():
    '''test that we generate a correct OpenMP parallel do reduction for a
    real scalar summed in a builtin. We use inner product in this case'''
    for distmem in [False, True]:
        _, invoke_info = parse(
            os.path.join(BASE_PATH,
                         "15.15.1_two_same_builtin_reductions.f90"),
            distributed_memory=distmem,
            api="dynamo0.3")
        psy = PSyFactory("dynamo0.3",
                         distributed_memory=distmem).create(invoke_info)
        invoke = psy.invokes.invoke_list[0]
        schedule = invoke.schedule
        otrans = DynamoOMPParallelLoopTrans()
        # Apply OpenMP parallelisation to the loop
        from psyclone.psyGen import Loop
        for child in schedule.children:
            if isinstance(child, Loop):
                schedule, _ = otrans.apply(child)
        invoke.schedule = schedule
        code = str(psy.gen)
        print(code)
        if distmem:
            assert (
                "      ! Zero summation variables\n"
                "      !\n"
                "      asum = 0.0_r_def\n"
                "      !\n"
                "      !$omp parallel do default(shared), private(df), "
                "schedule(static), reduction(+:asum)\n"
                "      DO df=1,f1_proxy%vspace%get_last_dof_owned()\n"
                "        asum = asum+f1_proxy%data(df)*f2_proxy%data(df)\n"
                "      END DO \n"
                "      !$omp end parallel do\n"
                "      global_sum%value = asum\n"
                "      asum = global_sum%get_sum()\n"
                "      !\n"
                "      ! Zero summation variables\n"
                "      !\n"
                "      asum = 0.0_r_def\n"
                "      !\n"
                "      !$omp parallel do default(shared), private(df), "
                "schedule(static), reduction(+:asum)\n"
                "      DO df=1,f1_proxy%vspace%get_last_dof_owned()\n"
                "        asum = asum+f1_proxy%data(df)*f2_proxy%data(df)\n"
                "      END DO \n"
                "      !$omp end parallel do\n"
                "      global_sum%value = asum\n"
                "      asum = global_sum%get_sum()\n") in code
        else:
            assert (
                "      asum = 0.0_r_def\n"
                "      !\n"
                "      !$omp parallel do default(shared), private(df), "
                "schedule(static), reduction(+:asum)\n"
                "      DO df=1,undf_any_space_1_f1\n"
                "        asum = asum+f1_proxy%data(df)*f2_proxy%data(df)\n"
                "      END DO \n"
                "      !$omp end parallel do\n"
                "      !\n"
                "      ! Zero summation variables\n"
                "      !\n"
                "      asum = 0.0_r_def\n"
                "      !\n"
                "      !$omp parallel do default(shared), private(df), "
                "schedule(static), reduction(+:asum)\n"
                "      DO df=1,undf_any_space_1_f1\n"
                "        asum = asum+f1_proxy%data(df)*f2_proxy%data(df)\n"
                "      END DO \n"
                "      !$omp end parallel do\n") in code


def test_reduction_after_normal_real_do(monkeypatch, annexed):
    '''test that we produce correct code when we have a reduction after a
    "normal" builtin and we use OpenMP DO loops for parallelisation
    with a single parallel region over all calls. Also test with and
    without annexed dofs being computed as this affects the generated
    code.

    '''
    file_name = "15.17.2_one_standard_builtin_one_reduction.f90"
    api_config = Config.get().api_conf(TEST_API)
    monkeypatch.setattr(api_config, "_compute_annexed_dofs", annexed)
    for distmem in [False, True]:
        _, invoke_info = parse(
            os.path.join(BASE_PATH, file_name),
            distributed_memory=distmem,
            api="dynamo0.3")
        psy = PSyFactory(
            "dynamo0.3",
            distributed_memory=distmem).create(invoke_info)
        invoke = psy.invokes.invoke_list[0]
        schedule = invoke.schedule
        otrans = Dynamo0p3OMPLoopTrans()
        rtrans = OMPParallelTrans()
        # Apply an OpenMP do to the loop
        from psyclone.psyGen import Loop
        for child in schedule.children:
            if isinstance(child, Loop):
                schedule, _ = otrans.apply(child, reprod=False)
        # Apply an OpenMP Parallel for all loops
        schedule, _ = rtrans.apply(schedule.children[0:2])
        invoke.schedule = schedule
        result = str(psy.gen)
        print(result)
        if distmem:  # annexed can be True or False
            expected_output = (
                "      ! Zero summation variables\n"
                "      !\n"
                "      asum = 0.0_r_def\n"
                "      !\n"
                "      !$omp parallel default(shared), private(df)\n"
                "      !$omp do schedule(static)\n"
                "      DO df=1,f1_proxy%vspace%get_last_dof_annexed()\n"
                "        f1_proxy%data(df) = bvalue*f1_proxy%data(df)\n"
                "      END DO \n"
                "      !$omp end do\n"
                "      !\n"
                "      ! Set halos dirty/clean for fields modified in the "
                "above loop\n"
                "      !\n"
                "      !$omp master\n"
                "      CALL f1_proxy%set_dirty()\n"
                "      !$omp end master\n"
                "      !\n"
                "      !$omp do schedule(static), reduction(+:asum)\n"
                "      DO df=1,f1_proxy%vspace%get_last_dof_owned()\n"
                "        asum = asum+f1_proxy%data(df)\n"
                "      END DO \n"
                "      !$omp end do\n"
                "      !$omp end parallel\n"
                "      global_sum%value = asum\n"
                "      asum = global_sum%get_sum()")
            if not annexed:
                expected_output = expected_output.replace("dof_annexed",
                                                          "dof_owned")
        else:  # not distmem. annexed can be True or False
            expected_output = (
                "      ! Zero summation variables\n"
                "      !\n"
                "      asum = 0.0_r_def\n"
                "      !\n"
                "      !$omp parallel default(shared), private(df)\n"
                "      !$omp do schedule(static)\n"
                "      DO df=1,undf_any_space_1_f1\n"
                "        f1_proxy%data(df) = bvalue*f1_proxy%data(df)\n"
                "      END DO \n"
                "      !$omp end do\n"
                "      !$omp do schedule(static), reduction(+:asum)\n"
                "      DO df=1,undf_any_space_1_f1\n"
                "        asum = asum+f1_proxy%data(df)\n"
                "      END DO \n"
                "      !$omp end do\n"
                "      !$omp end parallel")
        assert expected_output in result


def test_reprod_red_after_normal_real_do(monkeypatch, annexed):
    '''test that we produce correct code when we have a reproducible
    reduction after a "normal" builtin and we use OpenMP DO loops for
    parallelisation with a single parallel region over all calls. Also
    test with and without annexed dofs being computed as this affects
    the generated code.

    '''
    file_name = "15.17.2_one_standard_builtin_one_reduction.f90"
    api_config = Config.get().api_conf(TEST_API)
    monkeypatch.setattr(api_config, "_compute_annexed_dofs", annexed)
    for distmem in [False, True]:
        _, invoke_info = parse(
            os.path.join(BASE_PATH, file_name),
            distributed_memory=distmem,
            api="dynamo0.3")
        psy = PSyFactory(
            "dynamo0.3",
            distributed_memory=distmem).create(invoke_info)
        invoke = psy.invokes.invoke_list[0]
        schedule = invoke.schedule
        otrans = Dynamo0p3OMPLoopTrans()
        rtrans = OMPParallelTrans()
        # Apply an OpenMP do to the loop
        from psyclone.psyGen import Loop
        for child in schedule.children:
            if isinstance(child, Loop):
                schedule, _ = otrans.apply(child, reprod=True)
        # Apply an OpenMP Parallel for all loops
        schedule, _ = rtrans.apply(schedule.children[0:2])
        invoke.schedule = schedule
        result = str(psy.gen)
        print(result)
        if distmem:  # annexed can be True or False
            expected_output = (
                "      ! Zero summation variables\n"
                "      !\n"
                "      asum = 0.0_r_def\n"
                "      ALLOCATE (l_asum(8,nthreads))\n"
                "      l_asum = 0.0_r_def\n"
                "      !\n"
                "      !$omp parallel default(shared), private(df,th_idx)\n"
                "      th_idx = omp_get_thread_num()+1\n"
                "      !$omp do schedule(static)\n"
                "      DO df=1,f1_proxy%vspace%get_last_dof_annexed()\n"
                "        f1_proxy%data(df) = bvalue*f1_proxy%data(df)\n"
                "      END DO \n"
                "      !$omp end do\n"
                "      !\n"
                "      ! Set halos dirty/clean for fields modified in the "
                "above loop\n"
                "      !\n"
                "      !$omp master\n"
                "      CALL f1_proxy%set_dirty()\n"
                "      !$omp end master\n"
                "      !\n"
                "      !$omp do schedule(static)\n"
                "      DO df=1,f1_proxy%vspace%get_last_dof_owned()\n"
                "        l_asum(1,th_idx) = l_asum(1,th_idx)+"
                "f1_proxy%data(df)\n"
                "      END DO \n"
                "      !$omp end do\n"
                "      !$omp end parallel\n"
                "      !\n"
                "      ! sum the partial results sequentially\n"
                "      !\n"
                "      DO th_idx=1,nthreads\n"
                "        asum = asum+l_asum(1,th_idx)\n"
                "      END DO \n"
                "      DEALLOCATE (l_asum)\n"
                "      global_sum%value = asum\n"
                "      asum = global_sum%get_sum()")
            if not annexed:
                expected_output = expected_output.replace("dof_annexed",
                                                          "dof_owned")
        else:  # not distmem. annexed can be True or False
            expected_output = (
                "      ! Zero summation variables\n"
                "      !\n"
                "      asum = 0.0_r_def\n"
                "      ALLOCATE (l_asum(8,nthreads))\n"
                "      l_asum = 0.0_r_def\n"
                "      !\n"
                "      !$omp parallel default(shared), private(df,th_idx)\n"
                "      th_idx = omp_get_thread_num()+1\n"
                "      !$omp do schedule(static)\n"
                "      DO df=1,undf_any_space_1_f1\n"
                "        f1_proxy%data(df) = bvalue*f1_proxy%data(df)\n"
                "      END DO \n"
                "      !$omp end do\n"
                "      !$omp do schedule(static)\n"
                "      DO df=1,undf_any_space_1_f1\n"
                "        l_asum(1,th_idx) = l_asum(1,th_idx)+"
                "f1_proxy%data(df)\n"
                "      END DO \n"
                "      !$omp end do\n"
                "      !$omp end parallel\n"
                "      !\n"
                "      ! sum the partial results sequentially\n"
                "      !\n"
                "      DO th_idx=1,nthreads\n"
                "        asum = asum+l_asum(1,th_idx)\n"
                "      END DO \n"
                "      DEALLOCATE (l_asum)\n")
        assert expected_output in result


def test_two_reductions_real_do():
    '''test that we produce correct code when we have more than one
    builtin with a reduction, with each reduction using a different
    variable, and we use OpenMP DO loops for parallelisation with a
    single parallel region over all calls '''
    file_name = "15.16.1_two_different_builtin_reductions.f90"
    for distmem in [False, True]:
        _, invoke_info = parse(
            os.path.join(BASE_PATH, file_name),
            distributed_memory=distmem,
            api="dynamo0.3")
        psy = PSyFactory(
            "dynamo0.3",
            distributed_memory=distmem).create(invoke_info)
        invoke = psy.invokes.invoke_list[0]
        schedule = invoke.schedule
        if distmem:
            # move the first global sum after the second loop
            mtrans = MoveTrans()
            schedule, _ = mtrans.apply(schedule.children[1],
                                       schedule.children[2],
                                       position="after")
        otrans = Dynamo0p3OMPLoopTrans()
        rtrans = OMPParallelTrans()
        # Apply an OpenMP do to the loop
        from psyclone.psyGen import Loop
        for child in schedule.children:
            if isinstance(child, Loop):
                schedule, _ = otrans.apply(child, reprod=False)
        # Apply an OpenMP Parallel for all loops
        schedule, _ = rtrans.apply(schedule.children[0:2])
        invoke.schedule = schedule
        result = str(psy.gen)
        print(result)
        if distmem:
            expected_output = (
                "      ! Zero summation variables\n"
                "      !\n"
                "      asum = 0.0_r_def\n"
                "      bsum = 0.0_r_def\n"
                "      !\n"
                "      !$omp parallel default(shared), private(df)\n"
                "      !$omp do schedule(static), reduction(+:asum)\n"
                "      DO df=1,f1_proxy%vspace%get_last_dof_owned()\n"
                "        asum = asum+f1_proxy%data(df)*f2_proxy%data(df)\n"
                "      END DO \n"
                "      !$omp end do\n"
                "      !$omp do schedule(static), reduction(+:bsum)\n"
                "      DO df=1,f1_proxy%vspace%get_last_dof_owned()\n"
                "        bsum = bsum+f1_proxy%data(df)\n"
                "      END DO \n"
                "      !$omp end do\n"
                "      !$omp end parallel\n"
                "      global_sum%value = asum\n"
                "      asum = global_sum%get_sum()\n"
                "      global_sum%value = bsum\n"
                "      bsum = global_sum%get_sum()")
        else:
            expected_output = (
                "      ! Zero summation variables\n"
                "      !\n"
                "      asum = 0.0_r_def\n"
                "      bsum = 0.0_r_def\n"
                "      !\n"
                "      !$omp parallel default(shared), private(df)\n"
                "      !$omp do schedule(static), reduction(+:asum)\n"
                "      DO df=1,undf_any_space_1_f1\n"
                "        asum = asum+f1_proxy%data(df)*f2_proxy%data(df)\n"
                "      END DO \n"
                "      !$omp end do\n"
                "      !$omp do schedule(static), reduction(+:bsum)\n"
                "      DO df=1,undf_any_space_1_f1\n"
                "        bsum = bsum+f1_proxy%data(df)\n"
                "      END DO \n"
                "      !$omp end do\n"
                "      !$omp end parallel")
        assert expected_output in result


def test_two_reprod_reductions_real_do():
    '''test that we produce correct code when we have more than one
    builtin with a reproducible reduction, with each reduction using a
    different variable, and we use OpenMP DO loops for parallelisation
    with a single parallel region over all calls'''
    file_name = "15.16.1_two_different_builtin_reductions.f90"
    for distmem in [False, True]:
        _, invoke_info = parse(
            os.path.join(BASE_PATH, file_name),
            distributed_memory=distmem,
            api="dynamo0.3")
        psy = PSyFactory(
            "dynamo0.3",
            distributed_memory=distmem).create(invoke_info)
        invoke = psy.invokes.invoke_list[0]
        schedule = invoke.schedule
        if distmem:
            # move the first global sum after the second loop
            mtrans = MoveTrans()
            schedule, _ = mtrans.apply(schedule.children[1],
                                       schedule.children[2],
                                       position="after")
        otrans = Dynamo0p3OMPLoopTrans()
        rtrans = OMPParallelTrans()
        # Apply an OpenMP do to the loop
        from psyclone.psyGen import Loop
        for child in schedule.children:
            if isinstance(child, Loop):
                schedule, _ = otrans.apply(child, reprod=True)
        # Apply an OpenMP Parallel for all loops
        schedule, _ = rtrans.apply(schedule.children[0:2])
        invoke.schedule = schedule
        result = str(psy.gen)
        print(result)
        if distmem:
            expected_output = (
                "      ! Zero summation variables\n"
                "      !\n"
                "      asum = 0.0_r_def\n"
                "      ALLOCATE (l_asum(8,nthreads))\n"
                "      l_asum = 0.0_r_def\n"
                "      bsum = 0.0_r_def\n"
                "      ALLOCATE (l_bsum(8,nthreads))\n"
                "      l_bsum = 0.0_r_def\n"
                "      !\n"
                "      !$omp parallel default(shared), private(df,th_idx)\n"
                "      th_idx = omp_get_thread_num()+1\n"
                "      !$omp do schedule(static)\n"
                "      DO df=1,f1_proxy%vspace%get_last_dof_owned()\n"
                "        l_asum(1,th_idx) = l_asum(1,th_idx)+"
                "f1_proxy%data(df)*f2_proxy%data(df)\n"
                "      END DO \n"
                "      !$omp end do\n"
                "      !$omp do schedule(static)\n"
                "      DO df=1,f1_proxy%vspace%get_last_dof_owned()\n"
                "        l_bsum(1,th_idx) = l_bsum(1,th_idx)+"
                "f1_proxy%data(df)\n"
                "      END DO \n"
                "      !$omp end do\n"
                "      !$omp end parallel\n"
                "      !\n"
                "      ! sum the partial results sequentially\n"
                "      !\n"
                "      DO th_idx=1,nthreads\n"
                "        asum = asum+l_asum(1,th_idx)\n"
                "      END DO \n"
                "      DEALLOCATE (l_asum)\n"
                "      DO th_idx=1,nthreads\n"
                "        bsum = bsum+l_bsum(1,th_idx)\n"
                "      END DO \n"
                "      DEALLOCATE (l_bsum)\n"
                "      global_sum%value = asum\n"
                "      asum = global_sum%get_sum()\n"
                "      global_sum%value = bsum\n"
                "      bsum = global_sum%get_sum()")
        else:
            expected_output = (
                "      ! Zero summation variables\n"
                "      !\n"
                "      asum = 0.0_r_def\n"
                "      ALLOCATE (l_asum(8,nthreads))\n"
                "      l_asum = 0.0_r_def\n"
                "      bsum = 0.0_r_def\n"
                "      ALLOCATE (l_bsum(8,nthreads))\n"
                "      l_bsum = 0.0_r_def\n"
                "      !\n"
                "      !$omp parallel default(shared), private(df,th_idx)\n"
                "      th_idx = omp_get_thread_num()+1\n"
                "      !$omp do schedule(static)\n"
                "      DO df=1,undf_any_space_1_f1\n"
                "        l_asum(1,th_idx) = l_asum(1,th_idx)+"
                "f1_proxy%data(df)*f2_proxy%data(df)\n"
                "      END DO \n"
                "      !$omp end do\n"
                "      !$omp do schedule(static)\n"
                "      DO df=1,undf_any_space_1_f1\n"
                "        l_bsum(1,th_idx) = l_bsum(1,th_idx)+"
                "f1_proxy%data(df)\n"
                "      END DO \n"
                "      !$omp end do\n"
                "      !$omp end parallel\n"
                "      !\n"
                "      ! sum the partial results sequentially\n"
                "      !\n"
                "      DO th_idx=1,nthreads\n"
                "        asum = asum+l_asum(1,th_idx)\n"
                "      END DO \n"
                "      DEALLOCATE (l_asum)\n"
                "      DO th_idx=1,nthreads\n"
                "        bsum = bsum+l_bsum(1,th_idx)\n"
                "      END DO \n"
                "      DEALLOCATE (l_bsum)")
        assert expected_output in result


def test_multi_reduction_same_name_real_do():
    '''test that we raise an exception when we have multiple reductions in
    an invoke with the same name as this is not supported (it would
    cause incorrect code to be created in certain cases). '''
    file_name = "15.15.1_two_same_builtin_reductions.f90"
    for reprod in [True, False]:
        for distmem in [False, True]:
            _, invoke_info = parse(
                os.path.join(BASE_PATH, file_name),
                distributed_memory=distmem,
                api="dynamo0.3")
            psy = PSyFactory(
                "dynamo0.3",
                distributed_memory=distmem).create(invoke_info)
            invoke = psy.invokes.invoke_list[0]
            schedule = invoke.schedule
            otrans = Dynamo0p3OMPLoopTrans()
            rtrans = OMPParallelTrans()
            # Apply an OpenMP do to the loop
            from psyclone.psyGen import Loop
            for child in schedule.children:
                if isinstance(child, Loop):
                    schedule, _ = otrans.apply(child, reprod=reprod)
            if distmem:
                # We have to move/delete a
                # global sum to get to the stage where we can raise an
                # error. This makes incorrect code in this example but
                # in general it could be valid to move the global sum
                del schedule.children[1]
            schedule, _ = rtrans.apply(schedule.children[0:2])
            invoke.schedule = schedule
            with pytest.raises(GenerationError) as excinfo:
                _ = str(psy.gen)
            assert (
                "Reduction variables can only be used once in an "
                "invoke") in str(excinfo.value)


def test_multi_reduction_real_fuse():
    '''test that we raise an exception when we loop fuse two kernels with
    reductions. We need to specify that the loop-fuse is valid in terms of
    iteration spaces.'''
    for file_name in ["15.15.1_two_same_builtin_reductions.f90",
                      "15.16.1_two_different_builtin_reductions.f90"]:

        for distmem in [False, True]:
            _, invoke_info = parse(
                os.path.join(BASE_PATH, file_name),
                distributed_memory=distmem,
                api="dynamo0.3")
            psy = PSyFactory("dynamo0.3",
                             distributed_memory=distmem).create(invoke_info)
            invoke = psy.invokes.invoke_list[0]
            schedule = invoke.schedule

            ftrans = DynamoLoopFuseTrans()
            if distmem:
                # We need to remove the global sum. This makes the
                # code invalid in this particular case but allows us
                # to perform our check
                del schedule.children[1]
            with pytest.raises(TransformationError) as excinfo:
                schedule, _ = ftrans.apply(schedule.children[0],
                                           schedule.children[1],
                                           same_space=True)
            assert (
                "Error in DynamoLoopFuse transformation. Cannot fuse loops "
                "when each loop already contains a "
                "reduction") in str(excinfo.value)


def test_multi_different_reduction_real_pdo():
    '''test that we generate a correct OpenMP parallel do reduction for
    two different builtins. We use inner product and sum_X'''
    for distmem in [False, True]:
        _, invoke_info = parse(
            os.path.join(BASE_PATH,
                         "15.16.1_two_different_builtin_reductions.f90"),
            distributed_memory=distmem,
            api="dynamo0.3")
        psy = PSyFactory("dynamo0.3",
                         distributed_memory=distmem).create(invoke_info)
        invoke = psy.invokes.invoke_list[0]
        schedule = invoke.schedule
        otrans = DynamoOMPParallelLoopTrans()
        # Apply OpenMP parallelisation to the loop
        from psyclone.psyGen import Loop
        for child in schedule.children:
            if isinstance(child, Loop):
                schedule, _ = otrans.apply(child)
        invoke.schedule = schedule
        code = str(psy.gen)
        print(code)
        if distmem:
            assert (
                "      ! Zero summation variables\n"
                "      !\n"
                "      asum = 0.0_r_def\n"
                "      !\n"
                "      !$omp parallel do default(shared), private(df), "
                "schedule(static), reduction(+:asum)\n"
                "      DO df=1,f1_proxy%vspace%get_last_dof_owned()\n"
                "        asum = asum+f1_proxy%data(df)*f2_proxy%data(df)\n"
                "      END DO \n"
                "      !$omp end parallel do\n"
                "      global_sum%value = asum\n"
                "      asum = global_sum%get_sum()\n"
                "      !\n"
                "      ! Zero summation variables\n"
                "      !\n"
                "      bsum = 0.0_r_def\n"
                "      !\n"
                "      !$omp parallel do default(shared), private(df), "
                "schedule(static), reduction(+:bsum)\n"
                "      DO df=1,f1_proxy%vspace%get_last_dof_owned()\n"
                "        bsum = bsum+f1_proxy%data(df)\n"
                "      END DO \n"
                "      !$omp end parallel do\n"
                "      global_sum%value = bsum\n"
                "      bsum = global_sum%get_sum()\n") in code
        else:
            assert (
                "      ! Zero summation variables\n"
                "      !\n"
                "      asum = 0.0_r_def\n"
                "      !\n"
                "      !$omp parallel do default(shared), private(df), "
                "schedule(static), reduction(+:asum)\n"
                "      DO df=1,undf_any_space_1_f1\n"
                "        asum = asum+f1_proxy%data(df)*f2_proxy%data(df)\n"
                "      END DO \n"
                "      !$omp end parallel do\n"
                "      !\n"
                "      ! Zero summation variables\n"
                "      !\n"
                "      bsum = 0.0_r_def\n"
                "      !\n"
                "      !$omp parallel do default(shared), private(df), "
                "schedule(static), reduction(+:bsum)\n"
                "      DO df=1,undf_any_space_1_f1\n"
                "        bsum = bsum+f1_proxy%data(df)\n"
                "      END DO \n"
                "      !$omp end parallel do\n") in code


def test_multi_builtins_red_then_pdo(monkeypatch, annexed):
    '''test that we generate a correct OpenMP parallel do reduction for
    two different builtins, first a reduction then not. Also test with
    and without annexed dofs being computed as this affects the
    generated code.

    '''
    api_config = Config.get().api_conf(TEST_API)
    monkeypatch.setattr(api_config, "_compute_annexed_dofs", annexed)
    for distmem in [False, True]:
        _, invoke_info = parse(
            os.path.join(BASE_PATH,
                         "15.17.1_one_reduction_one_standard_builtin.f90"),
            distributed_memory=distmem,
            api="dynamo0.3")
        psy = PSyFactory("dynamo0.3",
                         distributed_memory=distmem).create(invoke_info)
        invoke = psy.invokes.invoke_list[0]
        schedule = invoke.schedule
        otrans = DynamoOMPParallelLoopTrans()
        # Apply OpenMP parallelisation to the loop
        from psyclone.psyGen import Loop
        for child in schedule.children:
            if isinstance(child, Loop):
                schedule, _ = otrans.apply(child)
        invoke.schedule = schedule
        result = str(psy.gen)
        print(result)
        if distmem:  # annexed can be True or False
            code = (
                "      ! Zero summation variables\n"
                "      !\n"
                "      asum = 0.0_r_def\n"
                "      !\n"
                "      !$omp parallel do default(shared), private(df), "
                "schedule(static), reduction(+:asum)\n"
                "      DO df=1,f1_proxy%vspace%get_last_dof_owned()\n"
                "        asum = asum+f1_proxy%data(df)*f2_proxy%data(df)\n"
                "      END DO \n"
                "      !$omp end parallel do\n"
                "      global_sum%value = asum\n"
                "      asum = global_sum%get_sum()\n"
                "      !$omp parallel do default(shared), private(df), "
                "schedule(static)\n"
                "      DO df=1,f1_proxy%vspace%get_last_dof_annexed()\n"
                "        f1_proxy%data(df) = bsum*f1_proxy%data(df)\n"
                "      END DO \n"
                "      !$omp end parallel do\n"
                "      !\n"
                "      ! Set halos dirty/clean for fields modified in the "
                "above loop\n"
                "      !\n"
                "      CALL f1_proxy%set_dirty()\n")
            if not annexed:
                code = code.replace("dof_annexed", "dof_owned")
            assert code in result
        else:  # not distmem. annexed can be True or False
            assert (
                "      ! Zero summation variables\n"
                "      !\n"
                "      asum = 0.0_r_def\n"
                "      !\n"
                "      !$omp parallel do default(shared), private(df), "
                "schedule(static), reduction(+:asum)\n"
                "      DO df=1,undf_any_space_1_f1\n"
                "        asum = asum+f1_proxy%data(df)*f2_proxy%data(df)\n"
                "      END DO \n"
                "      !$omp end parallel do\n"
                "      !$omp parallel do default(shared), private(df), "
                "schedule(static)\n"
                "      DO df=1,undf_any_space_1_f1\n"
                "        f1_proxy%data(df) = bsum*f1_proxy%data(df)\n"
                "      END DO \n"
                "      !$omp end parallel do\n") in result


def test_multi_builtins_red_then_do(monkeypatch, annexed):
    '''test that we generate a correct OpenMP do reduction for two
    different builtins, first a reduction then not. Also test with and
    without annexed dofs being computed as this affects the generated
    code.

    '''
    api_config = Config.get().api_conf(TEST_API)
    monkeypatch.setattr(api_config, "_compute_annexed_dofs", annexed)
    for distmem in [False, True]:
        _, invoke_info = parse(
            os.path.join(BASE_PATH,
                         "15.17.1_one_reduction_one_standard_builtin.f90"),
            distributed_memory=distmem,
            api="dynamo0.3")
        psy = PSyFactory("dynamo0.3",
                         distributed_memory=distmem).create(invoke_info)
        invoke = psy.invokes.invoke_list[0]
        schedule = invoke.schedule
        otrans = Dynamo0p3OMPLoopTrans()
        rtrans = OMPParallelTrans()
        # Apply an OpenMP do to the loop
        from psyclone.psyGen import Loop
        for child in schedule.children:
            if isinstance(child, Loop):
                schedule, _ = otrans.apply(child, reprod=False)
        if distmem:  # annexed can be True or False
            mtrans = MoveTrans()
            schedule, _ = mtrans.apply(schedule.children[1],
                                       schedule.children[2],
                                       position="after")
        schedule, _ = rtrans.apply(schedule.children[0:2])
        invoke.schedule = schedule
        result = str(psy.gen)
        print(result)
        if distmem:  # annexed can be True or False
            code = (
                "      ! Zero summation variables\n"
                "      !\n"
                "      asum = 0.0_r_def\n"
                "      !\n"
                "      !$omp parallel default(shared), private(df)\n"
                "      !$omp do schedule(static), reduction(+:asum)\n"
                "      DO df=1,f1_proxy%vspace%get_last_dof_owned()\n"
                "        asum = asum+f1_proxy%data(df)*f2_proxy%data(df)\n"
                "      END DO \n"
                "      !$omp end do\n"
                "      !$omp do schedule(static)\n"
                "      DO df=1,f1_proxy%vspace%get_last_dof_annexed()\n"
                "        f1_proxy%data(df) = bsum*f1_proxy%data(df)\n"
                "      END DO \n"
                "      !$omp end do\n"
                "      !\n"
                "      ! Set halos dirty/clean for fields modified in the "
                "above loop\n"
                "      !\n"
                "      !$omp master\n"
                "      CALL f1_proxy%set_dirty()\n"
                "      !$omp end master\n"
                "      !\n"
                "      !$omp end parallel\n"
                "      global_sum%value = asum\n"
                "      asum = global_sum%get_sum()\n")
            if not annexed:
                code = code.replace("dof_annexed", "dof_owned")
            assert code in result
        else:  # not distmem. annexed can be True or False
            assert (
                "      ! Zero summation variables\n"
                "      !\n"
                "      asum = 0.0_r_def\n"
                "      !\n"
                "      !$omp parallel default(shared), private(df)\n"
                "      !$omp do schedule(static), reduction(+:asum)\n"
                "      DO df=1,undf_any_space_1_f1\n"
                "        asum = asum+f1_proxy%data(df)*f2_proxy%data(df)\n"
                "      END DO \n"
                "      !$omp end do\n"
                "      !$omp do schedule(static)\n"
                "      DO df=1,undf_any_space_1_f1\n"
                "        f1_proxy%data(df) = bsum*f1_proxy%data(df)\n"
                "      END DO \n"
                "      !$omp end do\n"
                "      !$omp end parallel\n") in result


def test_multi_builtins_red_then_fuse_pdo(monkeypatch, annexed):
    '''test that we generate a correct OpenMP parallel do reduction for
    two different loop-fused builtins, first a reduction then not. We
    need to specify that the fused loops are on the same iteration
    space. Also test with and without annexed dofs being computed as
    this affects the validity of the transform.

    '''
    api_config = Config.get().api_conf(TEST_API)
    monkeypatch.setattr(api_config, "_compute_annexed_dofs", annexed)
    for distmem in [False, True]:
        _, invoke_info = parse(
            os.path.join(BASE_PATH,
                         "15.17.1_one_reduction_one_standard_builtin.f90"),
            distributed_memory=distmem,
            api="dynamo0.3")
        psy = PSyFactory("dynamo0.3",
                         distributed_memory=distmem).create(invoke_info)
        invoke = psy.invokes.invoke_list[0]
        schedule = invoke.schedule
        ftrans = DynamoLoopFuseTrans()
        if distmem and annexed:
            mtrans = MoveTrans()
            schedule, _ = mtrans.apply(schedule.children[1],
                                       schedule.children[2],
                                       position="after")
            with pytest.raises(TransformationError) as excinfo:
                schedule, _ = ftrans.apply(schedule.children[0],
                                           schedule.children[1],
                                           same_space=True)
            assert ("The upper bound names are not the same"
                    in str(excinfo.value))
        else:  # not (distmem and annexed)
            if distmem:  # annexed must be False here
                # first move the loop as the global sum is in the way
                mtrans = MoveTrans()
                schedule, _ = mtrans.apply(schedule.children[1],
                                           schedule.children[2],
                                           position="after")
            rtrans = DynamoOMPParallelLoopTrans()
            schedule, _ = ftrans.apply(schedule.children[0],
                                       schedule.children[1],
                                       same_space=True)
            schedule, _ = rtrans.apply(schedule.children[0])
            invoke.schedule = schedule
            result = str(psy.gen)
            print(result)
            if distmem:  # annexed must be False here
                code = (
                    "      ! Zero summation variables\n"
                    "      !\n"
                    "      asum = 0.0_r_def\n"
                    "      !\n"
                    "      !$omp parallel do default(shared), private(df), "
                    "schedule(static), reduction(+:asum)\n"
                    "      DO df=1,f1_proxy%vspace%get_last_dof_owned()\n"
                    "        asum = asum+f1_proxy%data(df)*f2_proxy%data(df)\n"
                    "        f1_proxy%data(df) = bsum*f1_proxy%data(df)\n"
                    "      END DO \n"
                    "      !$omp end parallel do\n"
                    "      !\n"
                    "      ! Set halos dirty/clean for fields modified in the "
                    "above loop\n"
                    "      !\n"
                    "      CALL f1_proxy%set_dirty()\n"
                    "      !\n"
                    "      global_sum%value = asum\n"
                    "      asum = global_sum%get_sum()\n")
            else:  # not distmem. annexed can be True or False
                code = (
                    "      ! Zero summation variables\n"
                    "      !\n"
                    "      asum = 0.0_r_def\n"
                    "      !\n"
                    "      !$omp parallel do default(shared), private(df), "
                    "schedule(static), reduction(+:asum)\n"
                    "      DO df=1,undf_any_space_1_f1\n"
                    "        asum = asum+f1_proxy%data(df)*f2_proxy%data(df)\n"
                    "        f1_proxy%data(df) = bsum*f1_proxy%data(df)\n"
                    "      END DO \n"
                    "      !$omp end parallel do\n")
            assert code in result


def test_multi_builtins_red_then_fuse_do(monkeypatch, annexed):
    '''test that we generate a correct OpenMP do reduction for two
    different loop-fused builtins, first a reduction then not. We need
    to specify that the fused loops are on the same iteration
    space. Also test with and without annexed dofs being computed as
    this affects the generated code.

    '''
    api_config = Config.get().api_conf(TEST_API)
    monkeypatch.setattr(api_config, "_compute_annexed_dofs", annexed)
    for distmem in [False, True]:
        _, invoke_info = parse(
            os.path.join(BASE_PATH,
                         "15.17.1_one_reduction_one_standard_builtin.f90"),
            distributed_memory=distmem,
            api="dynamo0.3")
        psy = PSyFactory("dynamo0.3",
                         distributed_memory=distmem).create(invoke_info)
        invoke = psy.invokes.invoke_list[0]
        schedule = invoke.schedule
        ftrans = DynamoLoopFuseTrans()
        if distmem and annexed:
            mtrans = MoveTrans()
            schedule, _ = mtrans.apply(schedule.children[1],
                                       schedule.children[2],
                                       position="after")
            with pytest.raises(TransformationError) as excinfo:
                schedule, _ = ftrans.apply(schedule.children[0],
                                           schedule.children[1],
                                           same_space=True)
            assert ("The upper bound names are not the same"
                    in str(excinfo.value))
        else:  # not (distmem and annexed)
            if distmem:  # annexed must be False here
                mtrans = MoveTrans()
                schedule, _ = mtrans.apply(schedule.children[1],
                                           schedule.children[2],
                                           position="after")
            rtrans = OMPParallelTrans()
            otrans = Dynamo0p3OMPLoopTrans()
            schedule, _ = ftrans.apply(schedule.children[0],
                                       schedule.children[1],
                                       same_space=True)
            schedule, _ = otrans.apply(schedule.children[0], reprod=False)
            schedule, _ = rtrans.apply(schedule.children[0])
            invoke.schedule = schedule
            result = str(psy.gen)
            print(result)
            if distmem:  # annexed must be False here
                code = (
                    "      asum = 0.0_r_def\n"
                    "      !\n"
                    "      !$omp parallel default(shared), private(df)\n"
                    "      !$omp do schedule(static), reduction(+:asum)\n"
                    "      DO df=1,f1_proxy%vspace%get_last_dof_owned()\n"
                    "        asum = asum+f1_proxy%data(df)*f2_proxy%data(df)\n"
                    "        f1_proxy%data(df) = bsum*f1_proxy%data(df)\n"
                    "      END DO \n"
                    "      !$omp end do\n"
                    "      !\n"
                    "      ! Set halos dirty/clean for fields modified in the "
                    "above loop\n"
                    "      !\n"
                    "      !$omp master\n"
                    "      CALL f1_proxy%set_dirty()\n"
                    "      !$omp end master\n"
                    "      !\n"
                    "      !$omp end parallel\n"
                    "      global_sum%value = asum\n"
                    "      asum = global_sum%get_sum()\n")
            else:  # not distmem, annexed is True or False
                code = (
                    "      asum = 0.0_r_def\n"
                    "      !\n"
                    "      !$omp parallel default(shared), private(df)\n"
                    "      !$omp do schedule(static), reduction(+:asum)\n"
                    "      DO df=1,undf_any_space_1_f1\n"
                    "        asum = asum+f1_proxy%data(df)*f2_proxy%data(df)\n"
                    "        f1_proxy%data(df) = bsum*f1_proxy%data(df)\n"
                    "      END DO \n"
                    "      !$omp end do\n"
                    "      !$omp end parallel\n")
            assert code in result


def test_multi_builtins_usual_then_red_pdo(monkeypatch, annexed):
    '''test that we generate a correct OpenMP parallel do reduction for
    two different builtins, first a standard builtin then a
    reduction. Also test with and without annexed dofs being computed
    as this affects the generated code.

    '''
    api_config = Config.get().api_conf(TEST_API)
    monkeypatch.setattr(api_config, "_compute_annexed_dofs", annexed)
    for distmem in [False, True]:
        _, invoke_info = parse(
            os.path.join(BASE_PATH,
                         "15.17.2_one_standard_builtin_one_reduction.f90"),
            distributed_memory=distmem,
            api="dynamo0.3")
        psy = PSyFactory("dynamo0.3",
                         distributed_memory=distmem).create(invoke_info)
        invoke = psy.invokes.invoke_list[0]
        schedule = invoke.schedule
        otrans = DynamoOMPParallelLoopTrans()
        # Apply OpenMP parallelisation to the loop
        from psyclone.psyGen import Loop
        for child in schedule.children:
            if isinstance(child, Loop):
                schedule, _ = otrans.apply(child)
        invoke.schedule = schedule
        result = str(psy.gen)
        print(result)
        if distmem:  # annexed can be True or False
            code = (
                "      !$omp parallel do default(shared), private(df), "
                "schedule(static)\n"
                "      DO df=1,f1_proxy%vspace%get_last_dof_annexed()\n"
                "        f1_proxy%data(df) = bvalue*f1_proxy%data(df)\n"
                "      END DO \n"
                "      !$omp end parallel do\n"
                "      !\n"
                "      ! Set halos dirty/clean for fields modified in the "
                "above loop\n"
                "      !\n"
                "      CALL f1_proxy%set_dirty()\n"
                "      !\n"
                "      !\n"
                "      ! Zero summation variables\n"
                "      !\n"
                "      asum = 0.0_r_def\n"
                "      !\n"
                "      !$omp parallel do default(shared), private(df), "
                "schedule(static), reduction(+:asum)\n"
                "      DO df=1,f1_proxy%vspace%get_last_dof_owned()\n"
                "        asum = asum+f1_proxy%data(df)\n"
                "      END DO \n"
                "      !$omp end parallel do\n"
                "      global_sum%value = asum\n"
                "      asum = global_sum%get_sum()\n")
            if not annexed:
                code = code.replace("dof_annexed", "dof_owned", 1)
            assert code in result
        else:  # not distmem. annexed can be True or False
            assert (
                "      !$omp parallel do default(shared), private(df), "
                "schedule(static)\n"
                "      DO df=1,undf_any_space_1_f1\n"
                "        f1_proxy%data(df) = bvalue*f1_proxy%data(df)\n"
                "      END DO \n"
                "      !$omp end parallel do\n"
                "      !\n"
                "      ! Zero summation variables\n"
                "      !\n"
                "      asum = 0.0_r_def\n"
                "      !\n"
                "      !$omp parallel do default(shared), private(df), "
                "schedule(static), reduction(+:asum)\n"
                "      DO df=1,undf_any_space_1_f1\n"
                "        asum = asum+f1_proxy%data(df)\n"
                "      END DO \n"
                "      !$omp end parallel do\n") in result


def test_builtins_usual_then_red_fuse_pdo(monkeypatch, annexed):
    '''test that we generate a correct OpenMP parallel do reduction for
    two different loop-fused builtins, first a normal builtin then a
    reduction. We need to specify that the fused loops iterate over
    the same space. Also test with and without annexed dofs being
    computed as this affects the generated code.

    '''
    api_config = Config.get().api_conf(TEST_API)
    monkeypatch.setattr(api_config, "_compute_annexed_dofs", annexed)
    for distmem in [False, True]:
        _, invoke_info = parse(
            os.path.join(BASE_PATH,
                         "15.17.2_one_standard_builtin_one_reduction.f90"),
            distributed_memory=distmem,
            api="dynamo0.3")
        psy = PSyFactory("dynamo0.3",
                         distributed_memory=distmem).create(invoke_info)
        invoke = psy.invokes.invoke_list[0]
        schedule = invoke.schedule
        ftrans = DynamoLoopFuseTrans()
        if distmem and annexed:
            with pytest.raises(TransformationError) as excinfo:
                schedule, _ = ftrans.apply(schedule.children[0],
                                           schedule.children[1],
                                           same_space=True)
            assert ("The upper bound names are not the same"
                    in str(excinfo.value))
        else:  # not (distmem and annexed)
            otrans = DynamoOMPParallelLoopTrans()
            schedule, _ = ftrans.apply(schedule.children[0],
                                       schedule.children[1],
                                       same_space=True)
            schedule, _ = otrans.apply(schedule.children[0])
            invoke.schedule = schedule
            result = str(psy.gen)
            print(result)
            if distmem:  # annexed is False here
                code = (
                    "      ! Zero summation variables\n"
                    "      !\n"
                    "      asum = 0.0_r_def\n"
                    "      !\n"
                    "      !$omp parallel do default(shared), private(df), "
                    "schedule(static), reduction(+:asum)\n"
                    "      DO df=1,f1_proxy%vspace%get_last_dof_owned()\n"
                    "        f1_proxy%data(df) = bvalue*f1_proxy%data(df)\n"
                    "        asum = asum+f1_proxy%data(df)\n"
                    "      END DO \n"
                    "      !$omp end parallel do\n"
                    "      !\n"
                    "      ! Set halos dirty/clean for fields modified in the "
                    "above loop\n"
                    "      !\n"
                    "      CALL f1_proxy%set_dirty()\n"
                    "      !\n"
                    "      global_sum%value = asum\n"
                    "      asum = global_sum%get_sum()\n")
            else:  # not distmem. annexed can be True or False
                code = (
                    "      ! Zero summation variables\n"
                    "      !\n"
                    "      asum = 0.0_r_def\n"
                    "      !\n"
                    "      !$omp parallel do default(shared), private(df), "
                    "schedule(static), reduction(+:asum)\n"
                    "      DO df=1,undf_any_space_1_f1\n"
                    "        f1_proxy%data(df) = bvalue*f1_proxy%data(df)\n"
                    "        asum = asum+f1_proxy%data(df)\n"
                    "      END DO \n"
                    "      !$omp end parallel do\n")
            assert code in result


def test_builtins_usual_then_red_fuse_do(monkeypatch, annexed):
    '''test that we generate a correct OpenMP parallel do reduction for
    two different loop-fused builtins, first a normal builtin then a
    reduction. We need to specify that the fused loops iterate over
    the same space. Also test with and without annexed dofs being
    computed as this affects the generated code.

    '''
    api_config = Config.get().api_conf(TEST_API)
    monkeypatch.setattr(api_config, "_compute_annexed_dofs", annexed)
    for distmem in [False, True]:
        _, invoke_info = parse(
            os.path.join(BASE_PATH,
                         "15.17.2_one_standard_builtin_one_reduction.f90"),
            distributed_memory=distmem,
            api="dynamo0.3")
        psy = PSyFactory("dynamo0.3",
                         distributed_memory=distmem).create(invoke_info)
        invoke = psy.invokes.invoke_list[0]
        schedule = invoke.schedule
        ftrans = DynamoLoopFuseTrans()
        if distmem and annexed:
            with pytest.raises(TransformationError) as excinfo:
                schedule, _ = ftrans.apply(schedule.children[0],
                                           schedule.children[1],
                                           same_space=True)
            assert ("The upper bound names are not the same"
                    in str(excinfo.value))
        else:  # not (distmem and annexed)
            rtrans = OMPParallelTrans()
            otrans = Dynamo0p3OMPLoopTrans()
            schedule, _ = ftrans.apply(schedule.children[0],
                                       schedule.children[1],
                                       same_space=True)
            schedule, _ = otrans.apply(schedule.children[0], reprod=False)
            schedule, _ = rtrans.apply(schedule.children[0])
            invoke.schedule = schedule
            result = str(psy.gen)
            print(result)
            if distmem:  # annexed is False here
                code = (
                    "      asum = 0.0_r_def\n"
                    "      !\n"
                    "      !$omp parallel default(shared), private(df)\n"
                    "      !$omp do schedule(static), reduction(+:asum)\n"
                    "      DO df=1,f1_proxy%vspace%get_last_dof_owned()\n"
                    "        f1_proxy%data(df) = bvalue*f1_proxy%data(df)\n"
                    "        asum = asum+f1_proxy%data(df)\n"
                    "      END DO \n"
                    "      !$omp end do\n"
                    "      !\n"
                    "      ! Set halos dirty/clean for fields modified in the "
                    "above loop\n"
                    "      !\n"
                    "      !$omp master\n"
                    "      CALL f1_proxy%set_dirty()\n"
                    "      !$omp end master\n"
                    "      !\n"
                    "      !$omp end parallel\n"
                    "      global_sum%value = asum\n"
                    "      asum = global_sum%get_sum()\n")
            else:  # not distmem. annexed can be True or False
                code = (
                    "      asum = 0.0_r_def\n"
                    "      !\n"
                    "      !$omp parallel default(shared), private(df)\n"
                    "      !$omp do schedule(static), reduction(+:asum)\n"
                    "      DO df=1,undf_any_space_1_f1\n"
                    "        f1_proxy%data(df) = bvalue*f1_proxy%data(df)\n"
                    "        asum = asum+f1_proxy%data(df)\n"
                    "      END DO \n"
                    "      !$omp end do\n"
                    "      !$omp end parallel\n")
            assert code in result

# There are no tests requires for integer reduction and no tests
# required for a builtin with more than 1 reduction as we have no
# examples in either case


def test_multi_builtins_fuse_error():
    '''test that we raise an exception when we try to loop fuse a
    reduction with another builtin that uses the value of the
    reduction as it will give us incorrect results. Only required for
    distmem=False as the global sum stops the loop fusion for
    distmem=True. We need to assert that the loop fusion is valid as
    if we don't we get a different error. '''

    _, invoke_info = parse(
        os.path.join(BASE_PATH,
                     "15.18.1_builtins_reduction_fuse_error.f90"),
        distributed_memory=False,
        api="dynamo0.3")
    psy = PSyFactory("dynamo0.3",
                     distributed_memory=False).create(invoke_info)
    invoke = psy.invokes.invoke_list[0]
    schedule = invoke.schedule
    ftrans = DynamoLoopFuseTrans()
    schedule, _ = ftrans.apply(schedule.children[0], schedule.children[1],
                               same_space=True)
    with pytest.raises(TransformationError) as excinfo:
        schedule, _ = ftrans.apply(schedule.children[0], schedule.children[1],
                                   same_space=True)
    assert ("Cannot fuse loops as the first loop has a reduction and "
            "the second loop reads the result of the "
            "reduction") in str(excinfo.value)


def test_loop_fuse_error():
    '''Test that we raise an exception in loop fusion if one or more of
    the loops has an any_space iteration space'''
    for dist_mem in [False, True]:
        _, info = parse(os.path.join(BASE_PATH,
                                     "15.14.2_multiple_set_kernels.f90"),
                        api=TEST_API, distributed_memory=dist_mem)
        psy = PSyFactory(TEST_API, distributed_memory=dist_mem).create(info)
        invoke = psy.invokes.invoke_list[0]
        schedule = invoke.schedule
        ftrans = DynamoLoopFuseTrans()
        with pytest.raises(TransformationError) as excinfo:
            schedule, _ = ftrans.apply(schedule.children[0],
                                       schedule.children[1])
        assert ("One or more of the iteration spaces is unknown "
                "('any_space') so loop fusion might be "
                "invalid") in str(excinfo.value)

# Repeat the reduction tests for the reproducible version


def test_reprod_reduction_real_pdo():
    '''Test that we raise an exception if we try to use the reprod flag
    for an OpenMP Parallel Do'''
    for distmem in [False, True]:
        _, invoke_info = parse(
            os.path.join(BASE_PATH,
                         "15.9.1_X_innerproduct_Y_builtin.f90"),
            distributed_memory=distmem,
            api="dynamo0.3")
        psy = PSyFactory("dynamo0.3",
                         distributed_memory=distmem).create(invoke_info)
        invoke = psy.invokes.invoke_list[0]
        schedule = invoke.schedule
        otrans = DynamoOMPParallelLoopTrans()
        # Apply OpenMP parallelisation to the loop
        with pytest.raises(TypeError) as excinfo:
            schedule, _ = otrans.apply(schedule.children[0], reprod=True)
        assert "apply() got an unexpected keyword argument 'reprod'" \
            in str(excinfo.value)


def test_reprod_reduction_real_do():
    '''test that we generate a correct reproducible OpenMP do reduction
    for a real scalar summed in a builtin. We use inner product in
    this case '''
    for distmem in [True, False]:
        _, invoke_info = parse(
            os.path.join(BASE_PATH,
                         "15.9.1_X_innerproduct_Y_builtin.f90"),
            distributed_memory=distmem,
            api="dynamo0.3")
        psy = PSyFactory("dynamo0.3",
                         distributed_memory=distmem).create(invoke_info)
        invoke = psy.invokes.invoke_list[0]
        schedule = invoke.schedule
        otrans = Dynamo0p3OMPLoopTrans()
        rtrans = OMPParallelTrans()
        # Apply an OpenMP do directive to the loop
        schedule, _ = otrans.apply(schedule.children[0], reprod=True)
        # Apply an OpenMP Parallel directive around the OpenMP do directive
        schedule, _ = rtrans.apply(schedule.children[0])
        invoke.schedule = schedule
        code = str(psy.gen)
        print(code)
        assert (
            "      USE omp_lib, ONLY: omp_get_thread_num\n"
            "      USE omp_lib, ONLY: omp_get_max_threads\n") in code
        assert (
            "      REAL(KIND=r_def), allocatable, dimension(:,:) "
            ":: l_asum\n") in code
        assert "      INTEGER th_idx\n" in code
        assert "      INTEGER nthreads\n" in code
        assert (
            "      !\n"
            "      ! Determine the number of OpenMP threads\n"
            "      !\n"
            "      nthreads = omp_get_max_threads()\n"
            "      !\n") in code
        if distmem:
            assert (
                "      ! Zero summation variables\n"
                "      !\n"
                "      asum = 0.0_r_def\n"
                "      ALLOCATE (l_asum(8,nthreads))\n"
                "      l_asum = 0.0_r_def\n"
                "      !\n"
                "      !$omp parallel default(shared), private(df,th_idx)\n"
                "      th_idx = omp_get_thread_num()+1\n"
                "      !$omp do schedule(static)\n"
                "      DO df=1,f1_proxy%vspace%get_last_dof_owned()\n"
                "        l_asum(1,th_idx) = l_asum(1,th_idx)+f1_proxy%data(df)"
                "*f2_proxy%data(df)\n"
                "      END DO \n"
                "      !$omp end do\n"
                "      !$omp end parallel\n"
                "      !\n"
                "      ! sum the partial results sequentially\n"
                "      !\n"
                "      DO th_idx=1,nthreads\n"
                "        asum = asum+l_asum(1,th_idx)\n"
                "      END DO \n"
                "      DEALLOCATE (l_asum)\n"
                "      global_sum%value = asum\n"
                "      asum = global_sum%get_sum()") in code
        else:
            assert (
                "      asum = 0.0_r_def\n"
                "      ALLOCATE (l_asum(8,nthreads))\n"
                "      l_asum = 0.0_r_def\n"
                "      !\n"
                "      !$omp parallel default(shared), private(df,th_idx)\n"
                "      th_idx = omp_get_thread_num()+1\n"
                "      !$omp do schedule(static)\n"
                "      DO df=1,undf_any_space_1_f1\n"
                "        l_asum(1,th_idx) = l_asum(1,th_idx)+f1_proxy%data(df)"
                "*f2_proxy%data(df)\n"
                "      END DO \n"
                "      !$omp end do\n"
                "      !$omp end parallel\n"
                "      !\n"
                "      ! sum the partial results sequentially\n"
                "      !\n"
                "      DO th_idx=1,nthreads\n"
                "        asum = asum+l_asum(1,th_idx)\n"
                "      END DO \n"
                "      DEALLOCATE (l_asum)\n") in code


def test_no_global_sum_in_parallel_region():
    '''test that we raise an error if we try to put a parallel region
    around loops with a global sum'''
    for distmem in [True]:
        _, invoke_info = parse(
            os.path.join(BASE_PATH,
                         "15.17.1_one_reduction_one_standard_builtin.f90"),
            distributed_memory=distmem,
            api="dynamo0.3")
        psy = PSyFactory("dynamo0.3",
                         distributed_memory=distmem).create(invoke_info)
        invoke = psy.invokes.invoke_list[0]
        schedule = invoke.schedule
        otrans = Dynamo0p3OMPLoopTrans()
        rtrans = OMPParallelTrans()
        # Apply an OpenMP do to the loop
        from psyclone.psyGen import Loop
        for child in schedule.children:
            if isinstance(child, Loop):
                schedule, _ = otrans.apply(child, reprod=True)
        schedule, _ = rtrans.apply(schedule.children)
        invoke.schedule = schedule
        with pytest.raises(NotImplementedError) as excinfo:
            _ = str(psy.gen)
        assert(
            "Cannot correctly generate code for an OpenMP parallel region "
            "containing children of different types") in str(excinfo.value)


def test_reprod_builtins_red_then_usual_do(monkeypatch, annexed):
    '''test that we generate a correct reproducible OpenMP do reduction
    for two different builtins, first a reduction then not when we
    have reprod set to True. Also test with and without annexed dofs
    being computed as this affects the generated code.

    '''
    api_config = Config.get().api_conf(TEST_API)
    monkeypatch.setattr(api_config, "_compute_annexed_dofs", annexed)
    for distmem in [False, True]:
        _, invoke_info = parse(
            os.path.join(BASE_PATH,
                         "15.17.1_one_reduction_one_standard_builtin.f90"),
            distributed_memory=distmem,
            api="dynamo0.3")
        psy = PSyFactory("dynamo0.3",
                         distributed_memory=distmem).create(invoke_info)
        invoke = psy.invokes.invoke_list[0]
        schedule = invoke.schedule
        otrans = Dynamo0p3OMPLoopTrans()
        rtrans = OMPParallelTrans()
        # Apply an OpenMP do to the loop
        from psyclone.psyGen import Loop
        for child in schedule.children:
            if isinstance(child, Loop):
                schedule, _ = otrans.apply(child, reprod=True)
        if distmem:  # annexed can be True or False
            mtrans = MoveTrans()
            schedule, _ = mtrans.apply(schedule.children[1],
                                       schedule.children[2],
                                       position="after")
        schedule, _ = rtrans.apply(schedule.children[0:2])
        invoke.schedule = schedule
        result = str(psy.gen)
        print(result)
        assert (
            "      USE omp_lib, ONLY: omp_get_thread_num\n"
            "      USE omp_lib, ONLY: omp_get_max_threads\n") in result
        assert (
            "      REAL(KIND=r_def), allocatable, dimension(:,:) "
            ":: l_asum\n") in result
        assert "      INTEGER th_idx\n" in result
        assert "      INTEGER nthreads\n" in result
        assert (
            "      !\n"
            "      ! Determine the number of OpenMP threads\n"
            "      !\n"
            "      nthreads = omp_get_max_threads()\n"
            "      !\n") in result
        if distmem:  # annexed can be True or False
            code = (
                "      asum = 0.0_r_def\n"
                "      ALLOCATE (l_asum(8,nthreads))\n"
                "      l_asum = 0.0_r_def\n"
                "      !\n"
                "      !$omp parallel default(shared), private(df,th_idx)\n"
                "      th_idx = omp_get_thread_num()+1\n"
                "      !$omp do schedule(static)\n"
                "      DO df=1,f1_proxy%vspace%get_last_dof_owned()\n"
                "        l_asum(1,th_idx) = l_asum(1,th_idx)+f1_proxy%data(df)"
                "*f2_proxy%data(df)\n"
                "      END DO \n"
                "      !$omp end do\n"
                "      !$omp do schedule(static)\n"
                "      DO df=1,f1_proxy%vspace%get_last_dof_annexed()\n"
                "        f1_proxy%data(df) = bsum*f1_proxy%data(df)\n"
                "      END DO \n"
                "      !$omp end do\n"
                "      !\n"
                "      ! Set halos dirty/clean for fields modified in the "
                "above loop\n"
                "      !\n"
                "      !$omp master\n"
                "      CALL f1_proxy%set_dirty()\n"
                "      !$omp end master\n"
                "      !\n"
                "      !$omp end parallel\n"
                "      !\n"
                "      ! sum the partial results sequentially\n"
                "      !\n"
                "      DO th_idx=1,nthreads\n"
                "        asum = asum+l_asum(1,th_idx)\n"
                "      END DO \n"
                "      DEALLOCATE (l_asum)\n"
                "      global_sum%value = asum\n"
                "      asum = global_sum%get_sum()\n")
            if not annexed:
                code = code.replace("dof_annexed", "dof_owned")
            assert code in result
        else:  # not distmem. annexed can be True or False
            assert (
                "      asum = 0.0_r_def\n"
                "      ALLOCATE (l_asum(8,nthreads))\n"
                "      l_asum = 0.0_r_def\n"
                "      !\n"
                "      !$omp parallel default(shared), private(df,th_idx)\n"
                "      th_idx = omp_get_thread_num()+1\n"
                "      !$omp do schedule(static)\n"
                "      DO df=1,undf_any_space_1_f1\n"
                "        l_asum(1,th_idx) = l_asum(1,th_idx)+f1_proxy%data(df)"
                "*f2_proxy%data(df)\n"
                "      END DO \n"
                "      !$omp end do\n"
                "      !$omp do schedule(static)\n"
                "      DO df=1,undf_any_space_1_f1\n"
                "        f1_proxy%data(df) = bsum*f1_proxy%data(df)\n"
                "      END DO \n"
                "      !$omp end do\n"
                "      !$omp end parallel\n"
                "      !\n"
                "      ! sum the partial results sequentially\n"
                "      !\n"
                "      DO th_idx=1,nthreads\n"
                "        asum = asum+l_asum(1,th_idx)\n"
                "      END DO \n"
                "      DEALLOCATE (l_asum)\n") in result


def test_repr_bltins_red_then_usual_fuse_do(monkeypatch, annexed):
    '''test that we generate a correct reproducible OpenMP do reduction
    for two different loop-fused builtins, first a reduction then
    not. We need to specify that the fused loops are on the same
    iteration space. Also test with and without annexed dofs being
    computed as this affects the generated code.

    '''
    api_config = Config.get().api_conf(TEST_API)
    monkeypatch.setattr(api_config, "_compute_annexed_dofs", annexed)
    for distmem in [False, True]:
        _, invoke_info = parse(
            os.path.join(BASE_PATH,
                         "15.17.1_one_reduction_one_standard_builtin.f90"),
            distributed_memory=distmem,
            api=TEST_API)
        psy = PSyFactory(TEST_API,
                         distributed_memory=distmem).create(invoke_info)
        invoke = psy.invokes.invoke_list[0]
        schedule = invoke.schedule
        ftrans = DynamoLoopFuseTrans()
        if distmem:  # annexed can be True or False
            mtrans = MoveTrans()
            schedule, _ = mtrans.apply(schedule.children[1],
                                       schedule.children[2],
                                       position="after")
        if distmem and annexed:
            # we can't loop fuse as the loop bounds differ
            with pytest.raises(TransformationError) as excinfo:
                schedule, _ = ftrans.apply(schedule.children[0],
                                           schedule.children[1],
                                           same_space=True)
            assert ("The upper bound names are not the same"
                    in str(excinfo.value))
        else:  # not (distmem and annexed)
            # we can loop fuse as the loop bounds are the same
            schedule, _ = ftrans.apply(schedule.children[0],
                                       schedule.children[1],
                                       same_space=True)
            rtrans = OMPParallelTrans()
            otrans = Dynamo0p3OMPLoopTrans()
            schedule, _ = otrans.apply(schedule.children[0], reprod=True)
            schedule, _ = rtrans.apply(schedule.children[0])
            invoke.schedule = schedule
            result = str(psy.gen)
            print(result)
            assert (
                "      USE omp_lib, ONLY: omp_get_thread_num\n"
                "      USE omp_lib, ONLY: omp_get_max_threads\n") in result
            assert (
                "      REAL(KIND=r_def), allocatable, dimension(:,:) "
                ":: l_asum\n") in result
            assert "      INTEGER th_idx\n" in result
            assert "      INTEGER nthreads\n" in result
            assert (
                "      !\n"
                "      ! Determine the number of OpenMP threads\n"
                "      !\n"
                "      nthreads = omp_get_max_threads()\n"
                "      !\n") in result
            if distmem:  # annexed is False here
                assert (
                    "      asum = 0.0_r_def\n"
                    "      ALLOCATE (l_asum(8,nthreads))\n"
                    "      l_asum = 0.0_r_def\n"
                    "      !\n"
                    "      !$omp parallel default(shared), "
                    "private(df,th_idx)\n"
                    "      th_idx = omp_get_thread_num()+1\n"
                    "      !$omp do schedule(static)\n"
                    "      DO df=1,f1_proxy%vspace%get_last_dof_owned()\n"
                    "        l_asum(1,th_idx) = l_asum(1,th_idx)+"
                    "f1_proxy%data(df)*f2_proxy%data(df)\n"
                    "        f1_proxy%data(df) = bsum*f1_proxy%data(df)\n"
                    "      END DO \n"
                    "      !$omp end do\n"
                    "      !\n"
                    "      ! Set halos dirty/clean for fields modified in the "
                    "above loop\n"
                    "      !\n"
                    "      !$omp master\n"
                    "      CALL f1_proxy%set_dirty()\n"
                    "      !$omp end master\n"
                    "      !\n"
                    "      !$omp end parallel\n"
                    "      !\n"
                    "      ! sum the partial results sequentially\n"
                    "      !\n"
                    "      DO th_idx=1,nthreads\n"
                    "        asum = asum+l_asum(1,th_idx)\n"
                    "      END DO \n"
                    "      DEALLOCATE (l_asum)\n"
                    "      global_sum%value = asum\n"
                    "      asum = global_sum%get_sum()\n") in result
            else:  # not distmem. annexed can be True or False
                assert (
                    "      asum = 0.0_r_def\n"
                    "      ALLOCATE (l_asum(8,nthreads))\n"
                    "      l_asum = 0.0_r_def\n"
                    "      !\n"
                    "      !$omp parallel default(shared), "
                    "private(df,th_idx)\n"
                    "      th_idx = omp_get_thread_num()+1\n"
                    "      !$omp do schedule(static)\n"
                    "      DO df=1,undf_any_space_1_f1\n"
                    "        l_asum(1,th_idx) = l_asum(1,th_idx)+"
                    "f1_proxy%data(df)"
                    "*f2_proxy%data(df)\n"
                    "        f1_proxy%data(df) = bsum*f1_proxy%data(df)\n"
                    "      END DO \n"
                    "      !$omp end do\n"
                    "      !$omp end parallel\n"
                    "      !\n"
                    "      ! sum the partial results sequentially\n"
                    "      !\n"
                    "      DO th_idx=1,nthreads\n"
                    "        asum = asum+l_asum(1,th_idx)\n"
                    "      END DO \n"
                    "      DEALLOCATE (l_asum)\n") in result


def test_repr_bltins_usual_then_red_fuse_do(monkeypatch, annexed):
    '''test that we generate a correct OpenMP do reduction for two
    different loop-fused builtins, first a normal builtin then a
    reduction. We need to specify that the fused loops iterate over
    the same space. Also test with and without annexed dofs being
    computed as this affects the generated code.

    '''
    api_config = Config.get().api_conf(TEST_API)
    monkeypatch.setattr(api_config, "_compute_annexed_dofs", annexed)
    for distmem in [False, True]:
        _, invoke_info = parse(
            os.path.join(BASE_PATH,
                         "15.17.2_one_standard_builtin_one_reduction.f90"),
            distributed_memory=distmem,
            api="dynamo0.3")
        psy = PSyFactory("dynamo0.3",
                         distributed_memory=distmem).create(invoke_info)
        invoke = psy.invokes.invoke_list[0]
        schedule = invoke.schedule
        ftrans = DynamoLoopFuseTrans()
        if distmem and annexed:
            with pytest.raises(TransformationError) as excinfo:
                schedule, _ = ftrans.apply(schedule.children[0],
                                           schedule.children[1],
                                           same_space=True)
            assert ("The upper bound names are not the same"
                    in str(excinfo.value))
        else:  # not distmem and annexed
            rtrans = OMPParallelTrans()
            otrans = Dynamo0p3OMPLoopTrans()
            schedule, _ = ftrans.apply(schedule.children[0],
                                       schedule.children[1],
                                       same_space=True)
            schedule, _ = otrans.apply(schedule.children[0], reprod=True)
            schedule, _ = rtrans.apply(schedule.children[0])
            invoke.schedule = schedule
            result = str(psy.gen)
            print(result)
            assert "      INTEGER th_idx\n" in result
            if distmem:  # annexed is False here
                assert (
                    "      asum = 0.0_r_def\n"
                    "      ALLOCATE (l_asum(8,nthreads))\n"
                    "      l_asum = 0.0_r_def\n"
                    "      !\n"
                    "      !$omp parallel default(shared), "
                    "private(df,th_idx)\n"
                    "      th_idx = omp_get_thread_num()+1\n"
                    "      !$omp do schedule(static)\n"
                    "      DO df=1,f1_proxy%vspace%get_last_dof_owned()\n"
                    "        f1_proxy%data(df) = bvalue*f1_proxy%data(df)\n"
                    "        l_asum(1,th_idx) = l_asum(1,th_idx)+"
                    "f1_proxy%data(df)\n"
                    "      END DO \n"
                    "      !$omp end do\n"
                    "      !\n"
                    "      ! Set halos dirty/clean for fields modified in the "
                    "above loop\n"
                    "      !\n"
                    "      !$omp master\n"
                    "      CALL f1_proxy%set_dirty()\n"
                    "      !$omp end master\n"
                    "      !\n"
                    "      !$omp end parallel\n"
                    "      !\n"
                    "      ! sum the partial results sequentially\n"
                    "      !\n"
                    "      DO th_idx=1,nthreads\n"
                    "        asum = asum+l_asum(1,th_idx)\n"
                    "      END DO \n"
                    "      DEALLOCATE (l_asum)\n"
                    "      global_sum%value = asum\n"
                    "      asum = global_sum%get_sum()\n") in result
            else:  # distmem is False. annexed can be True or False
                assert (
                    "      asum = 0.0_r_def\n"
                    "      ALLOCATE (l_asum(8,nthreads))\n"
                    "      l_asum = 0.0_r_def\n"
                    "      !\n"
                    "      !$omp parallel default(shared), "
                    "private(df,th_idx)\n"
                    "      th_idx = omp_get_thread_num()+1\n"
                    "      !$omp do schedule(static)\n"
                    "      DO df=1,undf_any_space_1_f1\n"
                    "        f1_proxy%data(df) = bvalue*f1_proxy%data(df)\n"
                    "        l_asum(1,th_idx) = l_asum(1,th_idx)+"
                    "f1_proxy%data(df)\n"
                    "      END DO \n"
                    "      !$omp end do\n"
                    "      !$omp end parallel\n"
                    "      !\n"
                    "      ! sum the partial results sequentially\n"
                    "      !\n"
                    "      DO th_idx=1,nthreads\n"
                    "        asum = asum+l_asum(1,th_idx)\n"
                    "      END DO \n"
                    "      DEALLOCATE (l_asum)\n") in result


def test_repr_3_builtins_2_reductions_do():
    '''test that we generate correct reproducible OpenMP do reductions
    when we have three different builtins, first a reduction, then a
    normal builtin then a reduction. '''
    from psyclone.dynamo0p3 import DynLoop
    from psyclone.psyGen import OMPDoDirective
    for distmem in [False, True]:
        _, invoke_info = parse(
            os.path.join(BASE_PATH,
                         "15.19.1_three_builtins_two_reductions.f90"),
            distributed_memory=distmem,
            api="dynamo0.3")
        psy = PSyFactory("dynamo0.3",
                         distributed_memory=distmem).create(invoke_info)
        invoke = psy.invokes.invoke_list[0]
        schedule = invoke.schedule
        rtrans = OMPParallelTrans()
        otrans = Dynamo0p3OMPLoopTrans()
        for child in schedule.children:
            if isinstance(child, DynLoop):
                schedule, _ = otrans.apply(child, reprod=True)
        for child in schedule.children:
            if isinstance(child, OMPDoDirective):
                schedule, _ = rtrans.apply(child)
        invoke.schedule = schedule
        code = str(psy.gen)
        print(code)
        assert "INTEGER th_idx\n" in code
        if distmem:
            for names in [
                    {"var": "asum", "lvar": "l_asum",
                     "bounds": "f1_proxy%vspace%get_last_dof_owned()",
                     "rhs": "f1_proxy%data(df)*f2_proxy%data(df)"},
                    {"var": "bsum", "lvar": "l_bsum",
                     "bounds": "f2_proxy%vspace%get_last_dof_owned()",
                     "rhs": "f2_proxy%data(df)"}]:
                assert (
                    "      " + names["var"] + " = 0.0_r_def\n"
                    "      ALLOCATE (" + names["lvar"] + "(8,nthreads))\n"
                    "      " + names["lvar"] + " = 0.0_r_def\n"
                    "      !\n"
                    "      !$omp parallel default(shared), "
                    "private(df,th_idx)\n"
                    "      th_idx = omp_get_thread_num()+1\n"
                    "      !$omp do schedule(static)\n"
                    "      DO df=1," + names["bounds"] + "\n"
                    "        " + names["lvar"] + "(1,th_idx) = " +
                    names["lvar"] + "(1,th_idx)+" + names["rhs"] + "\n"
                    "      END DO \n"
                    "      !$omp end do\n"
                    "      !$omp end parallel\n"
                    "      !\n"
                    "      ! sum the partial results sequentially\n"
                    "      !\n"
                    "      DO th_idx=1,nthreads\n"
                    "        " + names["var"] + " = " + names["var"] + "+" +
                    names["lvar"] + "(1,th_idx)\n"
                    "      END DO \n"
                    "      DEALLOCATE (" + names["lvar"] + ")\n"
                    "      global_sum%value = " + names["var"] + "\n"
                    "      " + names["var"] + " = "
                    "global_sum%get_sum()\n") in code
        else:
            for names in [
                    {"var": "asum", "lvar": "l_asum",
                     "bounds": "undf_any_space_1_f1",
                     "rhs": "f1_proxy%data(df)*f2_proxy%data(df)"},
                    {"var": "bsum", "lvar": "l_bsum",
                     "bounds": "undf_any_space_1_f2",
                     "rhs": "f2_proxy%data(df)"}]:
                assert (
                    "      " + names["var"] + " = 0.0_r_def\n"
                    "      ALLOCATE (" + names["lvar"] + "(8,nthreads))\n"
                    "      " + names["lvar"] + " = 0.0_r_def\n"
                    "      !\n"
                    "      !$omp parallel default(shared), "
                    "private(df,th_idx)\n"
                    "      th_idx = omp_get_thread_num()+1\n"
                    "      !$omp do schedule(static)\n"
                    "      DO df=1," + names["bounds"] + "\n"
                    "        " + names["lvar"] + "(1,th_idx) = " +
                    names["lvar"] + "(1,th_idx)+" + names["rhs"] + "\n"
                    "      END DO \n"
                    "      !$omp end do\n"
                    "      !$omp end parallel\n"
                    "      !\n"
                    "      ! sum the partial results sequentially\n"
                    "      !\n"
                    "      DO th_idx=1,nthreads\n"
                    "        " + names["var"] + " = " + names["var"] + "+" +
                    names["lvar"] + "(1,th_idx)\n"
                    "      END DO \n"
                    "      DEALLOCATE (" + names["lvar"] + ")\n") in code


def test_reprod_view(capsys, monkeypatch, annexed):
    '''test that we generate a correct view() for OpenMP do
    reductions. Also test with and without annexed dofs being computed
    as this affects the output.

    '''
    api_config = Config.get().api_conf(TEST_API)
    monkeypatch.setattr(api_config, "_compute_annexed_dofs", annexed)
    from psyclone.dynamo0p3 import DynLoop
    from psyclone.psyGen import OMPDoDirective, colored, SCHEDULE_COLOUR_MAP

    # Ensure we check to text containing the correct (colour) control codes
    sched = colored("Schedule", SCHEDULE_COLOUR_MAP["Schedule"])
    directive = colored("Directive", SCHEDULE_COLOUR_MAP["Directive"])
    gsum = colored("GlobalSum", SCHEDULE_COLOUR_MAP["GlobalSum"])
    loop = colored("Loop", SCHEDULE_COLOUR_MAP["Loop"])
    call = colored("Call", SCHEDULE_COLOUR_MAP["Call"])

    for distmem in [False, True]:
        _, invoke_info = parse(
            os.path.join(BASE_PATH,
                         "15.19.1_three_builtins_two_reductions.f90"),
            distributed_memory=distmem,
            api="dynamo0.3")
        psy = PSyFactory("dynamo0.3",
                         distributed_memory=distmem).create(invoke_info)
        invoke = psy.invokes.invoke_list[0]
        schedule = invoke.schedule
        rtrans = OMPParallelTrans()
        otrans = Dynamo0p3OMPLoopTrans()
        for child in schedule.children:
            if isinstance(child, DynLoop):
                schedule, _ = otrans.apply(child, reprod=True)
        for child in schedule.children:
            if isinstance(child, OMPDoDirective):
                schedule, _ = rtrans.apply(child)
        invoke.schedule = schedule
        schedule.view()
        # only display reprod in schedule view if a reduction
        result, _ = capsys.readouterr()
        if distmem:  # annexed can be True or False
            expected = (
                sched + "[invoke='invoke_0' dm=True]\n"
                "    " + directive+"[OMP parallel]\n"
                "        " + directive + "[OMP do][reprod=True]\n"
                "            " + loop + "[type='dofs',"
                "field_space='any_space_1',it_space='dofs', "
                "upper_bound='ndofs']\n"
                "                " + call + " x_innerproduct_y(asum,f1,f2)\n"
                "    " + gsum + "[scalar='asum']\n"
                "    " + directive + "[OMP parallel]\n"
                "        " + directive + "[OMP do]\n"
                "            " + loop + "[type='dofs',"
                "field_space='any_space_1',it_space='dofs', "
                "upper_bound='nannexed']\n"
                "                " + call + " inc_a_times_x(asum,f1)\n"
                "    " + directive + "[OMP parallel]\n"
                "        " + directive + "[OMP do][reprod=True]\n"
                "            " + loop + "[type='dofs',"
                "field_space='any_space_1',it_space='dofs', "
                "upper_bound='ndofs']\n"
                "                " + call + " sum_x(bsum,f2)\n"
                "    " + gsum + "[scalar='bsum']\n")
            if not annexed:
                expected = expected.replace("nannexed", "ndofs")
        else:  # not distmem. annexed can be True or False
            expected = (
                sched + "[invoke='invoke_0' dm=False]\n"
                "    " + directive + "[OMP parallel]\n"
                "        " + directive + "[OMP do][reprod=True]\n"
                "            " + loop + "[type='dofs',"
                "field_space='any_space_1',it_space='dofs', "
                "upper_bound='ndofs']\n"
                "                " + call + " x_innerproduct_y(asum,f1,f2)\n"
                "    " + directive + "[OMP parallel]\n"
                "        " + directive + "[OMP do]\n"
                "            " + loop + "[type='dofs',"
                "field_space='any_space_1',it_space='dofs', "
                "upper_bound='ndofs']\n"
                "                " + call + " inc_a_times_x(asum,f1)\n"
                "    " + directive + "[OMP parallel]\n"
                "        " + directive + "[OMP do][reprod=True]\n"
                "            " + loop + "[type='dofs',"
                "field_space='any_space_1',it_space='dofs', "
                "upper_bound='ndofs']\n"
                "                " + call + " sum_x(bsum,f2)\n")
        if expected not in result:
            print("Expected ...")
            print(expected)
            print("Found ...")
            print(result)
            assert 0


def test_reductions_reprod():
    '''Check that the optional reprod argument to reductions() method
    works as expected'''
    for reprod in [False, True]:
        for distmem in [True, False]:
            _, invoke_info = parse(
                os.path.join(BASE_PATH,
                             "15.9.1_X_innerproduct_Y_builtin.f90"),
                distributed_memory=distmem,
                api="dynamo0.3")
            psy = PSyFactory("dynamo0.3",
                             distributed_memory=distmem).create(invoke_info)
            invoke = psy.invokes.invoke_list[0]
            schedule = invoke.schedule
            otrans = Dynamo0p3OMPLoopTrans()
            rtrans = OMPParallelTrans()
            # Apply an OpenMP do directive to the loop
            schedule, _ = otrans.apply(schedule.children[0], reprod=reprod)
            # Apply an OpenMP Parallel directive around the OpenMP do directive
            schedule, _ = rtrans.apply(schedule.children[0])
            invoke.schedule = schedule
            assert len(schedule.reductions(reprod=reprod)) == 1
            assert not schedule.reductions(reprod=not reprod)
            assert len(schedule.reductions()) == 1
            from psyclone.dynamo0p3_builtins import DynXInnerproductYKern
            assert (isinstance(schedule.reductions(reprod=reprod)[0],
                               DynXInnerproductYKern))


def test_list_multiple_reductions():
    '''test that we produce correct reduction lists when there is more
    than one reduction in a OpenMP parallel directive. As only one
    reduction per OpenMP parallel region is currently supported we
    need to modify the internal representation after the
    transformations have been performed to enable this test'''
    for distmem in [False, True]:
        _, invoke_info = parse(
            os.path.join(BASE_PATH,
                         "15.9.1_X_innerproduct_Y_builtin.f90"),
            distributed_memory=distmem,
            api="dynamo0.3")
        psy = PSyFactory("dynamo0.3",
                         distributed_memory=distmem).create(invoke_info)
        invoke = psy.invokes.invoke_list[0]
        schedule = invoke.schedule
        otrans = Dynamo0p3OMPLoopTrans()
        rtrans = OMPParallelTrans()
        # Apply an OpenMP do directive to the loop
        schedule, _ = otrans.apply(schedule.children[0], reprod=False)
        # Apply an OpenMP Parallel directive around the OpenMP do directive
        schedule, _ = rtrans.apply(schedule.children[0])
        invoke.schedule = schedule
        omp_loop_directive = schedule.children[0].children[0]
        call = omp_loop_directive.children[0].children[0]
        arg = call.arguments.args[2]
        arg._type = "gh_real"
        arg.descriptor._access = "gh_sum"
        result = omp_loop_directive._reduction_string()
        assert ", reduction(+:asum), reduction(+:f2)" in result


def test_move_name():
    ''' Test the name property of the MoveTrans class '''
    move_trans = MoveTrans()
    name = move_trans.name
    assert name == "Move"


def test_move_str():
    ''' Test the str method of the MoveTrans class '''
    move_trans = MoveTrans()
    name = str(move_trans)
    assert name == "Move a node to a different location"


def test_move_valid_node():
    '''Test that MoveTrans raises an exception if an invalid node
    argument is passed'''
    _, info = parse(os.path.join(BASE_PATH,
                                 "4.2_multikernel_invokes.f90"),
                    api=TEST_API)
    psy = PSyFactory(TEST_API, distributed_memory=True).create(info)
    invoke = psy.invokes.invoke_list[0]
    schedule = invoke.schedule
    move_trans = MoveTrans()
    with pytest.raises(TransformationError) as excinfo:
        move_trans.apply(None, schedule.children[0])
    assert ("In the Move transformation apply method the "
            "first argument is not a Node") in str(excinfo)


def test_move_back():
    '''Test that MoveTrans moves the node backwards to the expected
    location'''
    _, info = parse(os.path.join(BASE_PATH,
                                 "15.14.2_multiple_set_kernels.f90"),
                    api=TEST_API)
    psy = PSyFactory(TEST_API, distributed_memory=True).create(info)
    invoke = psy.invokes.invoke_list[0]
    schedule = invoke.schedule
    move_trans = MoveTrans()
    initial_index = 2
    target_index = 0
    orig_arg = schedule.children[initial_index]
    new_arg = schedule.children[target_index]
    assert orig_arg != new_arg

    move_trans.apply(schedule.children[initial_index],
                     schedule.children[target_index])

    new_arg = schedule.children[target_index]
    assert orig_arg == new_arg


def test_move_back_after():
    '''Test that MoveTrans moves the node backwards to the expected
    location when location="after" '''
    _, info = parse(os.path.join(BASE_PATH,
                                 "15.14.2_multiple_set_kernels.f90"),
                    api=TEST_API)
    psy = PSyFactory(TEST_API, distributed_memory=True).create(info)
    invoke = psy.invokes.invoke_list[0]
    schedule = invoke.schedule
    move_trans = MoveTrans()
    initial_index = 2
    target_index = 0
    orig_arg = schedule.children[initial_index]
    new_arg = schedule.children[target_index]
    assert orig_arg != new_arg

    move_trans.apply(schedule.children[initial_index],
                     schedule.children[target_index],
                     position="after")

    new_arg = schedule.children[target_index+1]
    assert orig_arg == new_arg


def test_move_forward():
    '''Test that MoveTrans moves the node forwards to the expected
    location'''
    _, info = parse(os.path.join(BASE_PATH,
                                 "15.14.2_multiple_set_kernels.f90"),
                    api=TEST_API)
    psy = PSyFactory(TEST_API, distributed_memory=True).create(info)
    invoke = psy.invokes.invoke_list[0]
    schedule = invoke.schedule
    move_trans = MoveTrans()
    initial_index = 0
    target_index = 2
    orig_arg = schedule.children[initial_index]
    new_arg = schedule.children[target_index]
    schedule.view()
    assert orig_arg != new_arg

    move_trans.apply(schedule.children[initial_index],
                     schedule.children[target_index])

    new_arg = schedule.children[target_index-1]
    schedule.view()
    assert orig_arg == new_arg


def test_move_forward_after():
    '''Test that MoveTrans moves the node forwards to the expected
    location when location="after" '''
    _, info = parse(os.path.join(BASE_PATH,
                                 "15.14.2_multiple_set_kernels.f90"),
                    api=TEST_API)
    psy = PSyFactory(TEST_API, distributed_memory=True).create(info)
    invoke = psy.invokes.invoke_list[0]
    schedule = invoke.schedule
    move_trans = MoveTrans()
    initial_index = 0
    target_index = 2
    orig_arg = schedule.children[initial_index]
    new_arg = schedule.children[target_index]
    schedule.view()
    assert orig_arg != new_arg

    move_trans.apply(schedule.children[initial_index],
                     schedule.children[target_index],
                     position="after")

    new_arg = schedule.children[target_index]
    schedule.view()
    assert orig_arg == new_arg


# test that move with dependencies fails
def test_move_fail():
    '''Test that MoveTrans fails to move the node backwards and forwards
    if there is a dependence. '''
    _, info = parse(os.path.join(BASE_PATH,
                                 "15.14.1_multi_aX_plus_Y_builtin.f90"),
                    api=TEST_API)
    psy = PSyFactory(TEST_API, distributed_memory=True).create(info)
    invoke = psy.invokes.invoke_list[0]
    schedule = invoke.schedule
    move_trans = MoveTrans()
    initial_index = 6
    target_index = 0
    with pytest.raises(TransformationError) as excinfo:
        move_trans.apply(schedule.children[initial_index],
                         schedule.children[target_index])
    assert "data dependencies forbid the move" in str(excinfo.value)

    initial_index = 0
    target_index = 6
    with pytest.raises(TransformationError) as excinfo:
        move_trans.apply(schedule.children[initial_index],
                         schedule.children[target_index])
    assert "data dependencies forbid the move" in str(excinfo.value)


def test_rc_str():
    '''Test the str method and name property of the
    Dynamo0p3RedundantComputationTrans class'''
    rc_trans = Dynamo0p3RedundantComputationTrans()
    rc_name = str(rc_trans)
    assert rc_name == "Change iteration space to perform redundant computation"
    name = rc_trans.name
    assert name == "RedundantComputation"


def test_rc_node_not_loop():
    '''Test that Dynamo0p3RedundantComputationTrans raises an exception if the
    node argument is not a loop'''
    _, info = parse(os.path.join(BASE_PATH,
                                 "1_single_invoke.f90"),
                    api=TEST_API)
    psy = PSyFactory(TEST_API, distributed_memory=True).create(info)
    invoke = psy.invokes.invoke_list[0]
    schedule = invoke.schedule
    rc_trans = Dynamo0p3RedundantComputationTrans()
    with pytest.raises(TransformationError) as excinfo:
        rc_trans.apply(schedule.children[0])
    assert ("In the Dynamo0p3RedundantComputation transformation apply method "
            "the first argument is not a Loop") in str(excinfo)


def test_rc_invalid_loop(monkeypatch):
    '''Test that Dynamo0p3RedundantComputationTrans raises an exception if the
    supplied loop does not iterate over cells or dofs'''
    _, info = parse(os.path.join(BASE_PATH,
                                 "1_single_invoke.f90"),
                    api=TEST_API)
    psy = PSyFactory(TEST_API, distributed_memory=True).create(info)
    invoke = psy.invokes.invoke_list[0]
    schedule = invoke.schedule
    rc_trans = Dynamo0p3RedundantComputationTrans()
    loop = schedule.children[3]
    # set the loop to a type that should raise an exception
    monkeypatch.setattr(loop, "loop_type", value="colours")
    with pytest.raises(TransformationError) as excinfo:
        rc_trans.apply(loop)
    assert ("In the Dynamo0p3RedundantComputation transformation apply "
            "method the loop must iterate over cells, dofs or cells of a "
            "given colour, but found 'colours'") in str(excinfo)


def test_rc_nodm():
    '''Test that Dynamo0p3RedundantComputationTrans raises an exception if
    distributed memory is not set'''
    _, info = parse(os.path.join(BASE_PATH,
                                 "1_single_invoke.f90"),
                    api=TEST_API)
    psy = PSyFactory(TEST_API, distributed_memory=False).create(info)
    invoke = psy.invokes.invoke_list[0]
    schedule = invoke.schedule
    rc_trans = Dynamo0p3RedundantComputationTrans()
    loop = schedule.children[0]
    with pytest.raises(TransformationError) as excinfo:
        rc_trans.apply(loop)
    assert ("In the Dynamo0p3RedundantComputation transformation apply method "
            "distributed memory must be switched on") in str(excinfo)


def test_rc_invalid_depth():
    '''Test that Dynamo0p3RedundantComputationTrans raises an exception if the
    supplied depth is less than 1 '''
    _, info = parse(os.path.join(BASE_PATH,
                                 "1_single_invoke.f90"),
                    api=TEST_API)
    psy = PSyFactory(TEST_API, distributed_memory=True).create(info)
    invoke = psy.invokes.invoke_list[0]
    schedule = invoke.schedule
    rc_trans = Dynamo0p3RedundantComputationTrans()
    loop = schedule.children[3]
    with pytest.raises(TransformationError) as excinfo:
        rc_trans.apply(loop, depth=0)
    assert ("In the Dynamo0p3RedundantComputation transformation apply method "
            "the supplied depth is less than 1") in str(excinfo)


def test_rc_invalid_depth_continuous():
    '''Test that Dynamo0p3RedundantComputationTrans raises an exception if the
    supplied depth equals 1 when modifying a continuous field '''
    _, info = parse(os.path.join(BASE_PATH,
                                 "1_single_invoke.f90"),
                    api=TEST_API)
    psy = PSyFactory(TEST_API, distributed_memory=True).create(info)
    invoke = psy.invokes.invoke_list[0]
    schedule = invoke.schedule
    rc_trans = Dynamo0p3RedundantComputationTrans()
    loop = schedule.children[3]
    with pytest.raises(TransformationError) as excinfo:
        rc_trans.apply(loop, depth=1)
    assert ("In the Dynamo0p3RedundantComputation transformation apply method "
            "the supplied depth (1) must be greater than the existing halo "
            "depth (1)") in str(excinfo)


def test_rc_continuous_depth():
    '''Test that the loop bounds for a continuous kernel (iterating over
    cells) are modified appropriately, that set_clean() is added
    correctly and halo_exchange modified appropriately after applying
    the redundant computation transformation with a fixed value for
    halo depth'''
    _, info = parse(os.path.join(BASE_PATH,
                                 "1_single_invoke.f90"),
                    api=TEST_API)
    psy = PSyFactory(TEST_API, distributed_memory=True).create(info)
    invoke = psy.invokes.invoke_list[0]
    schedule = invoke.schedule
    rc_trans = Dynamo0p3RedundantComputationTrans()
    loop = schedule.children[3]
    schedule, _ = rc_trans.apply(loop, depth=3)
    invoke.schedule = schedule
    result = str(psy.gen)
    print(result)
    for field_name in ["f2", "m1", "m2"]:
        assert ("IF ({0}_proxy%is_dirty(depth=3)) THEN".
                format(field_name)) in result
        assert ("CALL {0}_proxy%halo_exchange(depth=3)".
                format(field_name)) in result
    assert "DO cell=1,mesh%get_last_halo_cell(3)" in result
    assert ("      CALL f1_proxy%set_dirty()\n"
            "      CALL f1_proxy%set_clean(2)") in result


def test_rc_continuous_no_depth():
    '''Test that the loop bounds for a continuous kernel (iterating over
    cells) are modified appropriately, that set_clean() is added
    correctly and halo_exchange modified appropriately after applying
    the redundant computation transformation with no value for halo
    depth'''
    _, info = parse(os.path.join(BASE_PATH,
                                 "1_single_invoke.f90"),
                    api=TEST_API)
    psy = PSyFactory(TEST_API, distributed_memory=True).create(info)
    invoke = psy.invokes.invoke_list[0]
    schedule = invoke.schedule
    rc_trans = Dynamo0p3RedundantComputationTrans()
    loop = schedule.children[3]
    schedule, _ = rc_trans.apply(loop)
    invoke.schedule = schedule
    result = str(psy.gen)
    print(result)
    for field_name in ["f2", "m1", "m2"]:
        assert ("      IF ({0}_proxy%is_dirty(depth=mesh%get_halo_"
                "depth())) THEN\n"
                "        CALL {0}_proxy%halo_exchange(depth=mesh%"
                "get_halo_depth())".format(field_name)) in result
    assert "DO cell=1,mesh%get_last_halo_cell()" in result
    assert ("      CALL f1_proxy%set_dirty()\n"
            "      CALL f1_proxy%set_clean(mesh%get_halo_depth"
            "()-1)") in result


def test_rc_discontinuous_depth(tmpdir, f90, f90flags, monkeypatch, annexed):
    '''Test that the loop bounds for a discontinuous kernel (iterating
    over cells) with continuous reads are modified appropriately and
    set_clean() added correctly and halo_exchange added appropriately
    after applying the redundant computation transformation with a
    fixed value for halo depth. Also test with and without annexed
    dofs being computed as this affects the generated code.

    '''
    api_config = Config.get().api_conf(TEST_API)
    monkeypatch.setattr(api_config, "_compute_annexed_dofs", annexed)
    _, info = parse(os.path.join(BASE_PATH,
                                 "1_single_invoke_w3.f90"),
                    api=TEST_API)
    psy = PSyFactory(TEST_API, distributed_memory=True).create(info)
    invoke = psy.invokes.invoke_list[0]
    schedule = invoke.schedule
    rc_trans = Dynamo0p3RedundantComputationTrans()
    if annexed:
        # there are no halo exchange calls
        index = 0
    else:
        # there are 3 halo exchange calls
        index = 3
    loop = schedule.children[index]
    schedule, _ = rc_trans.apply(loop, depth=3)
    invoke.schedule = schedule
    result = str(psy.gen)
    print(result)
    for field_name in ["f1", "f2", "m1"]:
        assert ("      IF ({0}_proxy%is_dirty(depth=3)) THEN\n"
                "        CALL {0}_proxy%halo_exchange(depth=3)".
                format(field_name)) in result
    assert "DO cell=1,mesh%get_last_halo_cell(3)" in result
    assert ("      CALL m2_proxy%set_dirty()\n"
            "      CALL m2_proxy%set_clean(3)") in result

    if TEST_COMPILE:
        # If compilation testing has been enabled
        # (--compile --f90="<compiler_name>" flags to py.test)
        assert code_compiles("dynamo0.3", psy, tmpdir, f90, f90flags)


def test_rc_discontinuous_no_depth(monkeypatch, annexed):
    '''Test that the loop bounds for a discontinuous kernel (iterating
    over cells) with continuous reads are modified appropriately and
    set_clean() added correctly and halo_exchange added appropriately
    after applying the redundant computation transformation with no
    halo depth value. Also test with and without annexed dofs being
    computed as this affects the generated code.

    '''
    api_config = Config.get().api_conf(TEST_API)
    monkeypatch.setattr(api_config, "_compute_annexed_dofs", annexed)
    _, info = parse(os.path.join(BASE_PATH,
                                 "1_single_invoke_w3.f90"),
                    api=TEST_API)
    psy = PSyFactory(TEST_API, distributed_memory=True).create(info)
    invoke = psy.invokes.invoke_list[0]
    schedule = invoke.schedule
    rc_trans = Dynamo0p3RedundantComputationTrans()
    if annexed:
        # there are no halo exchange calls
        index = 0
    else:
        # there are 3 halo exchange calls
        index = 3
    loop = schedule.children[index]
    schedule, _ = rc_trans.apply(loop)
    invoke.schedule = schedule
    result = str(psy.gen)
    print(result)
    for field_name in ["f1", "f2", "m1"]:
        assert ("IF ({0}_proxy%is_dirty(depth=mesh%get_halo_depth())) "
                "THEN".format(field_name)) in result
        assert ("CALL {0}_proxy%halo_exchange(depth=mesh%"
                "get_halo_depth())".format(field_name)) in result
    assert "DO cell=1,mesh%get_last_halo_cell()" in result
    assert "CALL m2_proxy%set_dirty()" not in result
    assert "CALL m2_proxy%set_clean(mesh%get_halo_depth())" in result


def test_rc_all_discontinuous_depth(tmpdir, f90, f90flags):
    ''' Test that the loop bounds for a discontinuous kernel
    (iterating over cells) with discontinuous reads are modified
    appropriately and set_clean() added correctly and halo_exchange
    added appropriately after applying the redundant computation
    transformation with a fixed value for halo depth '''
    _, info = parse(os.path.join(BASE_PATH,
                                 "1_single_invoke_wtheta.f90"),
                    api=TEST_API)
    psy = PSyFactory(TEST_API, distributed_memory=True).create(info)
    invoke = psy.invokes.invoke_list[0]
    schedule = invoke.schedule
    rc_trans = Dynamo0p3RedundantComputationTrans()
    loop = schedule.children[0]
    schedule, _ = rc_trans.apply(loop, depth=3)
    invoke.schedule = schedule
    result = str(psy.gen)
    print(result)
    assert "IF (f2_proxy%is_dirty(depth=3)) THEN" in result
    assert "CALL f2_proxy%halo_exchange(depth=3)" in result
    assert "DO cell=1,mesh%get_last_halo_cell(3)" in result
    assert "CALL f1_proxy%set_dirty()" in result
    assert "CALL f1_proxy%set_clean(3)" in result

    if TEST_COMPILE:
        # If compilation testing has been enabled
        # (--compile --f90="<compiler_name>" flags to py.test)
        assert code_compiles("dynamo0.3", psy, tmpdir, f90, f90flags)


def test_rc_all_discontinuous_no_depth(tmpdir, f90, f90flags):
    ''' Test that the loop bounds for a discontinuous kernel
    (iterating over cells) with discontinuous reads are modified
    appropriately and set_clean() added correctly and halo_exchange
    added appropriately after applying the redundant computation
    transformation with no halo depth value '''
    _, info = parse(os.path.join(BASE_PATH,
                                 "1_single_invoke_w2v.f90"),
                    api=TEST_API)
    psy = PSyFactory(TEST_API, distributed_memory=True).create(info)
    invoke = psy.invokes.invoke_list[0]
    schedule = invoke.schedule
    rc_trans = Dynamo0p3RedundantComputationTrans()
    loop = schedule.children[0]
    schedule, _ = rc_trans.apply(loop)
    invoke.schedule = schedule
    result = str(psy.gen)
    print(result)
    assert ("IF (f2_proxy%is_dirty(depth=mesh%get_halo_depth())) "
            "THEN") in result
    assert ("CALL f2_proxy%halo_exchange(depth=mesh%get_halo_dep"
            "th())") in result
    assert "DO cell=1,mesh%get_last_halo_cell()" in result
    assert "CALL f1_proxy%set_clean(mesh%get_halo_depth())" in result

    if TEST_COMPILE:
        # If compilation testing has been enabled
        # (--compile --f90="<compiler_name>" flags to py.test)
        assert code_compiles("dynamo0.3", psy, tmpdir, f90, f90flags)


def test_rc_all_discontinuous_vector_depth(tmpdir, f90, f90flags):
    ''' Test that the loop bounds for a discontinuous kernel (iterating
    over cells) are modified appropriately and set_clean() added
    correctly and halo_exchange added appropriately for vector fields
    after applying the redundant computation transformation with a
    fixed value for halo depth '''
    _, info = parse(os.path.join(BASE_PATH,
                                 "1_single_invoke_w3_only_vector.f90"),
                    api=TEST_API)
    psy = PSyFactory(TEST_API, distributed_memory=True).create(info)
    invoke = psy.invokes.invoke_list[0]
    schedule = invoke.schedule
    rc_trans = Dynamo0p3RedundantComputationTrans()
    loop = schedule.children[0]
    schedule, _ = rc_trans.apply(loop, depth=3)
    invoke.schedule = schedule
    result = str(psy.gen)
    print(result)
    for idx in range(1, 4):
        assert ("IF (f2_proxy({0})%is_dirty(depth=3)) THEN".
                format(idx)) in result
        assert ("CALL f2_proxy({0})%halo_exchange(depth=3)".
                format(idx)) in result
    assert "DO cell=1,mesh%get_last_halo_cell(3)" in result
    for idx in range(1, 4):
        assert "CALL f1_proxy({0})%set_dirty()".format(idx) in result
        assert "CALL f1_proxy({0})%set_clean(3)".format(idx) in result

    if TEST_COMPILE:
        # If compilation testing has been enabled
        # (--compile --f90="<compiler_name>" flags to py.test)
        assert code_compiles("dynamo0.3", psy, tmpdir, f90, f90flags)


def test_rc_all_discontinuous_vector_no_depth(tmpdir, f90, f90flags):
    ''' Test that the loop bounds for a discontinuous kernel (iterating
    over cells) are modified appropriately and set_clean() added
    correctly and halo_exchange added appropriately for vector fields
    after applying the redundant computation transformation with no
    halo depth value '''
    _, info = parse(os.path.join(BASE_PATH,
                                 "1_single_invoke_wtheta_only_vector.f90"),
                    api=TEST_API)
    psy = PSyFactory(TEST_API, distributed_memory=True).create(info)
    invoke = psy.invokes.invoke_list[0]
    schedule = invoke.schedule
    rc_trans = Dynamo0p3RedundantComputationTrans()
    loop = schedule.children[0]
    schedule, _ = rc_trans.apply(loop)
    invoke.schedule = schedule
    result = str(psy.gen)
    print(result)
    for idx in range(1, 4):
        assert ("IF (f2_proxy({0})%is_dirty(depth=mesh%get_halo_depth"
                "())) THEN".format(idx)) in result
        assert ("CALL f2_proxy({0})%halo_exchange(depth=mesh%get_halo"
                "_depth())".format(idx)) in result
    assert "DO cell=1,mesh%get_last_halo_cell()" in result
    for idx in range(1, 4):
        assert ("CALL f1_proxy({0})%set_clean(mesh%get_halo_"
                "depth())".format(idx)) in result

    if TEST_COMPILE:
        # If compilation testing has been enabled
        # (--compile --f90="<compiler_name>" flags to py.test)
        assert code_compiles("dynamo0.3", psy, tmpdir, f90, f90flags)


def test_rc_all_disc_prev_depend_depth(tmpdir, f90, f90flags):
    ''' Test that the loop bounds for a discontinuous kernel
    (iterating over cells) with discontinuous reads are modified
    appropriately and set_clean() added correctly and halo_exchange
    added appropriately in the case where the field requiring a halo
    exchange has a previous non-halo dependence, after applying the
    redundant computation transformation with a fixed value for halo
    depth '''
    _, info = parse(os.path.join(BASE_PATH,
                                 "4.12_multikernel_invokes_w2v.f90"),
                    api=TEST_API)
    psy = PSyFactory(TEST_API, distributed_memory=True).create(info)
    invoke = psy.invokes.invoke_list[0]
    schedule = invoke.schedule
    schedule.view()
    rc_trans = Dynamo0p3RedundantComputationTrans()
    loop = schedule.children[1]
    schedule, _ = rc_trans.apply(loop, depth=3)
    invoke.schedule = schedule
    result = str(psy.gen)
    print(result)
    assert "IF (f1_proxy%is_dirty(depth=3)) THEN" not in result
    assert "CALL f1_proxy%halo_exchange(depth=3)" in result
    assert "DO cell=1,mesh%get_last_halo_cell(3)" in result
    assert "CALL f1_proxy%set_dirty()" in result
    assert "CALL f3_proxy%set_dirty()" in result
    assert "CALL f3_proxy%set_clean(3)" in result

    if TEST_COMPILE:
        # If compilation testing has been enabled
        # (--compile --f90="<compiler_name>" flags to py.test)
        assert code_compiles("dynamo0.3", psy, tmpdir, f90, f90flags)


def test_rc_all_disc_prev_depend_no_depth():
    ''' Test that the loop bounds for a discontinuous kernel
    (iterating over cells) are modified appropriately and set_clean()
    added correctly and halo_exchange added appropriately in the case
    where the field now requiring a halo exchange has a previous
    non-halo dependence after applying the redundant computation
    transformation with no halo depth value '''
    _, info = parse(os.path.join(BASE_PATH,
                                 "4.12_multikernel_invokes_w2v.f90"),
                    api=TEST_API)
    psy = PSyFactory(TEST_API, distributed_memory=True).create(info)
    invoke = psy.invokes.invoke_list[0]
    schedule = invoke.schedule
    rc_trans = Dynamo0p3RedundantComputationTrans()
    loop = schedule.children[1]
    schedule, _ = rc_trans.apply(loop)
    invoke.schedule = schedule
    result = str(psy.gen)
    print(result)
    assert "CALL f1_proxy%set_dirty()" in result
    assert ("IF (f1_proxy%is_dirty(depth=mesh%get_halo_depth())) "
            "THEN") not in result
    assert ("CALL f1_proxy%halo_exchange(depth=mesh%get_halo_dept"
            "h())") in result
    assert "DO cell=1,mesh%get_last_halo_cell()" in result
    assert "CALL f3_proxy%set_clean(mesh%get_halo_depth())" in result


def test_rc_all_disc_prev_dep_depth_vector(tmpdir, f90, f90flags):
    ''' Test that the loop bounds for a discontinuous kernel (iterating
    over cells) with discontinuous reads are modified appropriately
    and set_clean() added correctly and halo_exchange added
    appropriately in the case where the vector field requiring a halo
    exchange has a previous non-halo dependence, after applying the
    redundant computation transformation with a fixed value for halo
    depth '''
    _, info = parse(os.path.join(BASE_PATH,
                                 "8.2.1_multikernel_invokes_w3_vector.f90"),
                    api=TEST_API)
    psy = PSyFactory(TEST_API, distributed_memory=True).create(info)
    invoke = psy.invokes.invoke_list[0]
    schedule = invoke.schedule
    rc_trans = Dynamo0p3RedundantComputationTrans()
    loop = schedule.children[1]
    schedule, _ = rc_trans.apply(loop, depth=3)
    invoke.schedule = schedule
    result = str(psy.gen)
    print(result)
    for idx in range(1, 4):
        assert ("IF (f1_proxy({0})%is_dirty(depth="
                "3)) THEN".format(idx)) not in result
        assert ("CALL f1_proxy({0})%halo_exchange("
                "depth=3)".format(idx)) in result
    assert "DO cell=1,mesh%get_last_halo_cell(3)" in result
    for idx in range(1, 4):
        assert "CALL f1_proxy({0})%set_dirty()".format(idx) in result
        assert "CALL f3_proxy({0})%set_dirty()".format(idx) in result
        assert "CALL f3_proxy({0})%set_clean(3)".format(idx) in result

    if TEST_COMPILE:
        # If compilation testing has been enabled
        # (--compile --f90="<compiler_name>" flags to py.test)
        assert code_compiles("dynamo0.3", psy, tmpdir, f90, f90flags)


def test_rc_all_disc_prev_dep_no_depth_vect(tmpdir, f90, f90flags):
    ''' Test that the loop bounds for a discontinuous kernel (iterating
    over cells) are modified appropriately and set_clean() added
    correctly and halo_exchange added appropriately in the case where
    the vector field now requiring a halo exchange has a previous non-halo
    dependence after applying the redundant computation transformation
    with no halo depth value '''
    _, info = parse(
        os.path.join(BASE_PATH,
                     "8.2.1_multikernel_invokes_w3_vector.f90"),
        api=TEST_API)
    psy = PSyFactory(TEST_API, distributed_memory=True).create(info)
    invoke = psy.invokes.invoke_list[0]
    schedule = invoke.schedule
    rc_trans = Dynamo0p3RedundantComputationTrans()
    loop = schedule.children[1]
    schedule, _ = rc_trans.apply(loop)
    invoke.schedule = schedule
    result = str(psy.gen)
    print(result)
    assert "is_dirty" not in result
    for idx in range(1, 4):
        assert ("CALL f1_proxy({0})%halo_exchange(depth=mesh%get_halo_"
                "depth())".format(idx)) in result
    assert "DO cell=1,mesh%get_last_halo_cell()" in result
    for idx in range(1, 4):
        assert "CALL f1_proxy({0})%set_dirty()".format(idx) in result
        assert ("CALL f3_proxy({0})%set_clean(mesh%get_halo_depth())".
                format(idx)) in result

    if TEST_COMPILE:
        # If compilation testing has been enabled
        # (--compile --f90="<compiler_name>" flags to py.test)
        assert code_compiles("dynamo0.3", psy, tmpdir, f90, f90flags)


def test_rc_all_disc_prev_dep_no_depth_vect_readwrite(tmpdir, f90, f90flags):
    ''' Test that the loop bounds for a discontinuous kernel (iterating
    over cells) are modified appropriately and set_clean() added
    correctly and halo_exchange added appropriately in the case where
    the vector field now requiring a halo exchange has a previous halo
    dependence (readwrite access) after applying the redundant computation
    transformation with no halo depth value '''
    _, info = parse(
        os.path.join(BASE_PATH,
                     "8.2.2_multikernel_invokes_wtheta_vector.f90"),
        api=TEST_API)
    psy = PSyFactory(TEST_API, distributed_memory=True).create(info)
    invoke = psy.invokes.invoke_list[0]
    schedule = invoke.schedule
    rc_trans = Dynamo0p3RedundantComputationTrans()
    loop = schedule.children[1]
    schedule, _ = rc_trans.apply(loop)
    invoke.schedule = schedule
    result = str(psy.gen)
    print(result)
    # f3 has readwrite access so need to check the halos
    for idx in range(1, 4):
        assert ("IF (f3_proxy({0})%is_dirty(depth=mesh%get_halo_"
                "depth()))".format(idx)) in result
        assert ("CALL f3_proxy({0})%halo_exchange(depth=mesh%get_halo_"
                "depth())".format(idx)) in result
    # f1 has RW to W dependency
    for idx in range(1, 4):
        assert ("CALL f1_proxy({0})%halo_exchange(depth=mesh%get_halo_"
                "depth())".format(idx)) in result
    assert "DO cell=1,mesh%get_last_halo_cell()" in result
    for idx in range(1, 4):
        assert "CALL f1_proxy({0})%set_dirty()".format(idx) in result
        assert ("CALL f3_proxy({0})%set_clean(mesh%get_halo_depth())".
                format(idx)) in result

    if TEST_COMPILE:
        # If compilation testing has been enabled
        # (--compile --f90="<compiler_name>" flags to py.test)
        assert code_compiles("dynamo0.3", psy, tmpdir, f90, f90flags)


def test_rc_dofs_depth():
    '''Test that the loop bounds when iterating over dofs are modified
    appropriately and set_clean() added correctly and halo_exchange
    added appropriately after applying the redundant computation
    transformation with a fixed value for halo depth where the halo
    fields have no previous dependence'''
    _, info = parse(os.path.join(BASE_PATH,
                                 "15.1.2_inc_X_plus_Y_builtin.f90"),
                    api=TEST_API)
    psy = PSyFactory(TEST_API, distributed_memory=True).create(info)
    invoke = psy.invokes.invoke_list[0]
    schedule = invoke.schedule
    rc_trans = Dynamo0p3RedundantComputationTrans()
    loop = schedule.children[0]
    schedule, _ = rc_trans.apply(loop, depth=3)
    invoke.schedule = schedule
    result = str(psy.gen)
    print(result)
    for field_name in ["f1", "f2"]:
        assert ("IF ({0}_proxy%is_dirty(depth=3)) "
                "THEN".format(field_name)) in result
        assert ("CALL {0}_proxy%halo_exchange(depth=3"
                ")".format(field_name)) in result
    assert "DO df=1,f1_proxy%vspace%get_last_dof_halo(3)" in result
    assert "CALL f1_proxy%set_dirty()" in result
    assert "CALL f1_proxy%set_clean(3)" in result


def test_rc_dofs_no_depth():
    '''Test that the loop bounds when iterating over dofs are modified
    appropriately and set_clean() added correctly and halo_exchange
    added appropriately after applying the redundant computation
    transformation with no halo depth value where the halo fields have
    no previous dependence'''
    _, info = parse(os.path.join(BASE_PATH,
                                 "15.1.2_inc_X_plus_Y_builtin.f90"),
                    api=TEST_API)
    psy = PSyFactory(TEST_API, distributed_memory=True).create(info)
    invoke = psy.invokes.invoke_list[0]
    schedule = invoke.schedule
    rc_trans = Dynamo0p3RedundantComputationTrans()
    loop = schedule.children[0]
    schedule, _ = rc_trans.apply(loop)
    invoke.schedule = schedule
    result = str(psy.gen)
    print(result)
    for field_name in ["f1", "f2"]:
        assert ("IF ({0}_proxy%is_dirty(depth=mesh%get_halo_depth())) "
                "THEN".format(field_name)) in result
        assert ("CALL {0}_proxy%halo_exchange(depth=mesh%"
                "get_halo_depth())".format(field_name)) in result
    assert "DO df=1,f1_proxy%vspace%get_last_dof_halo()" in result
    assert "CALL f1_proxy%set_dirty()" not in result
    assert "CALL f1_proxy%set_clean(mesh%get_halo_depth())" in result


def test_rc_dofs_depth_prev_dep(monkeypatch, annexed):
    '''Test that the loop bounds when iterating over dofs are modified
    appropriately and set_clean() added correctly and halo_exchange
    added appropriately after applying the redundant computation
    transformation with a fixed value for halo depth where the halo
    fields have a previous (non-halo-exchange) dependence. Also test
    with and without annexed dofs.

    '''
    api_config = Config.get().api_conf(TEST_API)
    monkeypatch.setattr(api_config, "_compute_annexed_dofs", annexed)
    _, info = parse(os.path.join(
        BASE_PATH, "15.1.1_builtin_and_normal_kernel_invoke_2.f90"),
                    api=TEST_API)
    psy = PSyFactory(TEST_API, distributed_memory=True).create(info)
    invoke = psy.invokes.invoke_list[0]
    schedule = invoke.schedule
    rc_trans = Dynamo0p3RedundantComputationTrans()
    loop = schedule.children[4]
    schedule, _ = rc_trans.apply(loop, depth=3)
    invoke.schedule = schedule
    result = str(psy.gen)
    # check the f1 halo exchange is added and the f2 halo exchange is
    # modified
    for field_name in ["f1", "f2"]:
        assert ("CALL {0}_proxy%halo_exchange(depth=3"
                ")".format(field_name)) in result
    # there is no need for a run-time is_dirty check for field f1 as
    # we know that we need a halo exchange. We know this as f1 is
    # modified in an earlier loop which leaves all of f1's halo
    # dirty. As we know that we need the halo to be clean to depth 3
    # we can be certain we need a halo exchange.
    assert ("IF (f1_proxy%is_dirty(depth=3)) "
            "THEN") not in result
    # there is a need for a run-time is_dirty check for field f2 as
    # this field is not modified in this invoke and therefore its halo
    # is in an unknown state before it is read
    assert ("IF (f2_proxy%is_dirty(depth=3)) "
            "THEN") in result

    # check the existing m1 and m2 halo exchanges (for the first
    # un-modified loop) remain unchanged
    for field_name in ["m1", "m2"]:
        assert ("IF ({0}_proxy%is_dirty(depth=1)) "
                "THEN".format(field_name)) in result
        assert ("CALL {0}_proxy%halo_exchange(depth=1"
                ")".format(field_name)) in result
    assert "DO df=1,f1_proxy%vspace%get_last_dof_halo(3)" in result
    assert "CALL f1_proxy%set_dirty()" in result
    assert "CALL f1_proxy%set_clean(3)" in result


def test_rc_dofs_no_depth_prev_dep():
    '''Test that the loop bounds when iterating over dofs are modified
    appropriately and set_clean() added correctly and halo_exchange
    added appropriately after applying the redundant computation
    transformation with no halo depth value where the halo
    fields have a previous (non-halo-exchange) dependence'''
    _, info = parse(os.path.join(
        BASE_PATH, "15.1.1_builtin_and_normal_kernel_invoke_2.f90"),
                    api=TEST_API)
    psy = PSyFactory(TEST_API, distributed_memory=True).create(info)
    invoke = psy.invokes.invoke_list[0]
    schedule = invoke.schedule
    rc_trans = Dynamo0p3RedundantComputationTrans()
    loop = schedule.children[4]
    schedule, _ = rc_trans.apply(loop)
    invoke.schedule = schedule
    result = str(psy.gen)
    print(result)
    # check the f1 halo exchange is added and the f2 halo exchange is
    # modified
    for field_name in ["f1", "f2"]:
        assert ("CALL {0}_proxy%halo_exchange(depth=mesh%get_halo_depth()"
                ")".format(field_name)) in result
    assert ("IF (f1_proxy%is_dirty(depth=mesh%get_halo_depth())) "
            "THEN") not in result
    assert ("IF (f2_proxy%is_dirty(depth=mesh%get_halo_depth())) "
            "THEN") in result
    # check the existing m1 and m2 halo exchanges remain unchanged
    for field_name in ["m1", "m2"]:
        assert ("IF ({0}_proxy%is_dirty(depth=1)) "
                "THEN".format(field_name)) in result
        assert ("CALL {0}_proxy%halo_exchange(depth=1"
                ")".format(field_name)) in result
    assert "DO df=1,f1_proxy%vspace%get_last_dof_halo()" in result
    assert "CALL f1_proxy%set_dirty()" in result
    assert "CALL f1_proxy%set_clean(mesh%get_halo_depth())" in result


def test_continuous_no_set_clean():
    '''Test that set_clean is not added for the default iteration space of
    a continuous loop. This is probably covered from tests in
    dynamo0p3_test.py but it is good to have a specific test'''
    _, info = parse(os.path.join(BASE_PATH,
                                 "1_single_invoke.f90"),
                    api=TEST_API)
    psy = PSyFactory(TEST_API, distributed_memory=True).create(info)
    result = str(psy.gen)
    print(result)
    assert "DO cell=1,mesh%get_last_halo_cell(1)" in result
    assert "CALL f1_proxy%set_dirty()" in result
    assert "CALL f1_proxy%set_clean(" not in result


def test_discontinuous_no_set_clean():
    ''' Test that set_clean is not added for the default iteration
    space of a discontinuous loop. This is probably covered from tests
    in dynamo0p3_test.py but it is good to have a specific test '''
    _, info = parse(os.path.join(BASE_PATH,
                                 "1_single_invoke_w3.f90"),
                    api=TEST_API)
    psy = PSyFactory(TEST_API, distributed_memory=True).create(info)
    result = str(psy.gen)
    print(result)
    assert "DO cell=1,mesh%get_last_edge_cell()" in result
    assert "CALL m2_proxy%set_dirty()" in result
    assert "CALL m2_proxy%set_clean(" not in result


def test_dofs_no_set_clean(monkeypatch, annexed):
    '''Test that set_clean is not added for the default iteration space of
    a loop over dofs. This is probably covered from tests in
    dynamo0p3_builtins_test.py but it is good to have a specific
    test. Also test with and without annexed dofs being computed as
    this affects the generated code.

    '''
    api_config = Config.get().api_conf(TEST_API)
    monkeypatch.setattr(api_config, "_compute_annexed_dofs", annexed)
    _, info = parse(os.path.join(BASE_PATH,
                                 "15.7.1_setval_c_builtin.f90"),
                    api=TEST_API)
    psy = PSyFactory(TEST_API, distributed_memory=True).create(info)
    result = str(psy.gen)
    print(result)
    assert "halo_exchange" not in result
    if annexed:
        assert "DO df=1,f1_proxy%vspace%get_last_dof_annexed()" in result
    else:
        assert "DO df=1,f1_proxy%vspace%get_last_dof_owned()" in result
    assert "CALL f1_proxy%set_dirty()" in result
    assert "CALL f1_proxy%set_clean(" not in result


def test_rc_vector_depth():
    '''Test that the loop bounds for a (continuous) vector are modified
    appropriately and set_clean() added correctly and halo_exchange
    added/modified appropriately after applying the redundant
    computation transformation with a fixed value for halo depth'''
    _, info = parse(os.path.join(BASE_PATH,
                                 "8_vector_field.f90"),
                    api=TEST_API)
    psy = PSyFactory(TEST_API, distributed_memory=True).create(info)
    invoke = psy.invokes.invoke_list[0]
    schedule = invoke.schedule
    rc_trans = Dynamo0p3RedundantComputationTrans()
    loop = schedule.children[1]
    schedule, _ = rc_trans.apply(loop, depth=3)
    invoke.schedule = schedule
    result = str(psy.gen)
    print(result)
    assert "IF (f2_proxy%is_dirty(depth=3)) THEN" in result
    assert "CALL f2_proxy%halo_exchange(depth=3)" in result
    assert "DO cell=1,mesh%get_last_halo_cell(3)" in result
    for index in range(1, 4):
        assert "CALL chi_proxy({0})%set_dirty()".format(index) in result
    for index in range(1, 4):
        assert "CALL chi_proxy({0})%set_clean(2)".format(index) in result


def test_rc_vector_no_depth():
    '''Test that the loop bounds for a (continuous) vector are modified
    appropriately and set_clean() added correctly and halo_exchange
    added/modified appropriately after applying the redundant
    computation transformation with no halo depth value'''
    _, info = parse(os.path.join(BASE_PATH,
                                 "8_vector_field.f90"),
                    api=TEST_API)
    psy = PSyFactory(TEST_API, distributed_memory=True).create(info)
    invoke = psy.invokes.invoke_list[0]
    schedule = invoke.schedule
    rc_trans = Dynamo0p3RedundantComputationTrans()
    loop = schedule.children[1]
    schedule, _ = rc_trans.apply(loop)
    invoke.schedule = schedule
    result = str(psy.gen)
    print(result)
    assert ("IF (f2_proxy%is_dirty(depth=mesh%get_halo_depth())) "
            "THEN") in result
    assert ("CALL f2_proxy%halo_exchange(depth=mesh%"
            "get_halo_depth())") in result
    assert "DO cell=1,mesh%get_last_halo_cell()" in result
    for index in range(1, 4):
        assert "CALL chi_proxy({0})%set_dirty()".format(index) in result
    for index in range(1, 4):
        assert ("CALL chi_proxy({0})%set_clean(mesh%get_halo_depth()"
                "-1)".format(index) in result)


def test_rc_no_halo_decrease():
    '''Test that we do not decrease an existing halo size when setting it
    to a particular value. This situation may happen when the
    redundant computation affects the same field in two different
    loops and both depend on the same halo exchange'''
    _, info = parse(os.path.join(
        BASE_PATH, "15.1.1_builtin_and_normal_kernel_invoke_2.f90"),
                    api=TEST_API)
    psy = PSyFactory(TEST_API, distributed_memory=True).create(info)
    invoke = psy.invokes.invoke_list[0]
    schedule = invoke.schedule
    rc_trans = Dynamo0p3RedundantComputationTrans()
    # first, change the size of the f2 halo exchange to 3 by performing
    # redundant computation in the first loop
    loop = schedule.children[3]
    schedule, _ = rc_trans.apply(loop, depth=3)
    invoke.schedule = schedule
    result = str(psy.gen)
    assert "IF (f2_proxy%is_dirty(depth=3)) THEN" in result
    assert "IF (m1_proxy%is_dirty(depth=3)) THEN" in result
    assert "IF (m2_proxy%is_dirty(depth=3)) THEN" in result
    # second, try to change the size of the f2 halo exchange to 2 by
    # performing redundant computation in the second loop
    loop = schedule.children[4]
    schedule, _ = rc_trans.apply(loop, depth=2)
    invoke.schedule = schedule
    result = str(psy.gen)
    assert "IF (f2_proxy%is_dirty(depth=3)) THEN" in result
    assert "IF (m1_proxy%is_dirty(depth=3)) THEN" in result
    assert "IF (m2_proxy%is_dirty(depth=3)) THEN" in result
    # third, set the size of the f2 halo exchange to the full halo
    # depth by performing redundant computation in the second loop
    schedule, _ = rc_trans.apply(loop)
    invoke.schedule = schedule
    result = str(psy.gen)
    assert ("IF (f2_proxy%is_dirty(depth=mesh%get_halo_depth())) "
            "THEN") in result
    assert "IF (m1_proxy%is_dirty(depth=3)) THEN" in result
    assert "IF (m2_proxy%is_dirty(depth=3)) THEN" in result
    # fourth, try to change the size of the f2 halo exchange to 4 by
    # performing redundant computation in the first loop
    loop = schedule.children[3]
    schedule, _ = rc_trans.apply(loop, depth=4)
    invoke.schedule = schedule
    result = str(psy.gen)
    print(result)
    assert ("IF (f2_proxy%is_dirty(depth=mesh%get_halo_depth())) "
            "THEN") in result
    assert "IF (m1_proxy%is_dirty(depth=4)) THEN" in result
    assert "IF (m2_proxy%is_dirty(depth=4)) THEN" in result


def test_rc_updated_dependence_analysis():
    ''' Test that the dependence analysis updates when new halo exchanges
    are added to the schedule '''
    _, info = parse(os.path.join(
        BASE_PATH, "1_single_invoke_wtheta.f90"),
                    api=TEST_API)
    psy = PSyFactory(TEST_API, distributed_memory=True).create(info)
    invoke = psy.invokes.invoke_list[0]
    schedule = invoke.schedule
    loop = schedule.children[0]
    kernel = loop.children[0]
    f2_field = kernel.args[1]
    assert not f2_field.backward_dependence()
    # set our loop to redundantly compute to the level 2 halo. This
    # introduces a new halo exchange
    rc_trans = Dynamo0p3RedundantComputationTrans()
    loop = schedule.children[0]
    schedule, _ = rc_trans.apply(loop, depth=2)
    invoke.schedule = schedule
    previous_field = f2_field.backward_dependence()
    previous_node = previous_field.call
    from psyclone.dynamo0p3 import DynHaloExchange
    # check f2_field has a backward dependence with the new halo
    # exchange field
    assert isinstance(previous_node, DynHaloExchange)
    # check the new halo exchange field has a forward dependence with
    # the kernel f2_field
    assert previous_field.forward_dependence() == f2_field


def test_rc_no_loop_decrease():
    ''' Test that we raise an exception if we try to reduce the size of a
    loop halo when using the redundant computation transformation. This is
    not allowed partly for simplicity but also because, in the current
    implementation we might not decrease the size of the relevant halo
    exchange as these can only be increased with the current logic '''
    _, info = parse(os.path.join(
        BASE_PATH, "1_single_invoke_w2v.f90"),
                    api=TEST_API)
    psy = PSyFactory(TEST_API, distributed_memory=True).create(info)
    invoke = psy.invokes.invoke_list[0]
    schedule = invoke.schedule
    rc_trans = Dynamo0p3RedundantComputationTrans()
    # first set our loop to redundantly compute to the level 2 halo
    loop = schedule.children[0]
    schedule, _ = rc_trans.apply(loop, depth=2)
    invoke.schedule = schedule
    # now try to reduce the redundant computation to the level 1 halo
    # f1 and f2 have read accesses (readwrite and read) so there
    # is one halo exchange for each before the loop
    loop = schedule.children[2]
    with pytest.raises(TransformationError) as excinfo:
        schedule, _ = rc_trans.apply(loop, depth=1)
    assert ("supplied depth (1) must be greater than the existing halo depth "
            "(2)") in str(excinfo)
    # second set our loop to redundantly compute to the maximum halo depth
    schedule, _ = rc_trans.apply(loop)
    invoke.schedule = schedule
    # now try to reduce the redundant computation to a fixed value
    with pytest.raises(TransformationError) as excinfo:
        schedule, _ = rc_trans.apply(loop, depth=2)
    assert ("loop is already set to the maximum halo depth so can't be "
            "set to a fixed value") in str(excinfo)
    # now try to set the redundant computation to the same (max) value
    # it is now
    with pytest.raises(TransformationError) as excinfo:
        schedule, _ = rc_trans.apply(loop)
    assert ("loop is already set to the maximum halo depth so this "
            "transformation does nothing") in str(excinfo)


def test_rc_remove_halo_exchange(tmpdir, f90, f90flags, monkeypatch):
    '''Test that a halo exchange is removed if redundant computation means
    that it is no longer required. Halo exchanges are not required in
    this example when we compute annexed dofs. Therefore we ensure we
    compute over owned dofs (via monkeypatch) to perform the test.

    '''
    api_config = Config.get().api_conf(TEST_API)
    monkeypatch.setattr(api_config, "_compute_annexed_dofs", False)
    _, info = parse(os.path.join(
        BASE_PATH, "14.7_halo_annexed.f90"),
                    api=TEST_API)
    psy = PSyFactory(TEST_API, distributed_memory=True).create(info)
    result = str(psy.gen)
    assert "CALL f1_proxy%halo_exchange(depth=1)" in result
    assert "CALL f2_proxy%halo_exchange(depth=1)" in result
    assert "IF (m1_proxy%is_dirty(depth=1)) THEN" in result
    assert "CALL m1_proxy%halo_exchange(depth=1)" in result

    if TEST_COMPILE:
        # If compilation testing has been enabled
        # (--compile --f90="<compiler_name>" flags to py.test)
        assert code_compiles("dynamo0.3", psy, tmpdir, f90, f90flags)

    #
    invoke = psy.invokes.invoke_list[0]
    schedule = invoke.schedule
    #
    rc_trans = Dynamo0p3RedundantComputationTrans()
    loop = schedule.children[0]
    rc_trans.apply(loop, depth=1)
    result = str(psy.gen)
    assert "CALL f1_proxy%halo_exchange(depth=1)" not in result
    assert "CALL f2_proxy%halo_exchange(depth=1)" in result
    assert "IF (m1_proxy%is_dirty(depth=1)) THEN" in result
    assert "CALL m1_proxy%halo_exchange(depth=1)" in result
    #
    loop = schedule.children[1]
    rc_trans.apply(loop, depth=1)
    result = str(psy.gen)
    assert "CALL f1_proxy%halo_exchange(depth=1)" not in result
    assert "CALL f2_proxy%halo_exchange(depth=1)" not in result
    assert "IF (m1_proxy%is_dirty(depth=1)) THEN" in result
    assert "CALL m1_proxy%halo_exchange(depth=1)" in result


def test_rc_max_remove_halo_exchange(tmpdir, f90, f90flags):
    ''' Add test to redundantly compute a discontinuous (wtheta) and
    continuous (w2) field to the maximum halo depth and then check
    that a discontinuous halo exchange is removed in this case as we
    always remove the halo exchange if we write to a discontinuous
    field to maximum depth. Also check that the halo exchange is not
    removed for the continuous case as the outer halo stays dirty.
    The halo should also have an if round it as we do not know how
    much redundant computation we are doing. '''
    _, info = parse(os.path.join(BASE_PATH,
                                 "15.1.2_builtin_and_normal_kernel_"
                                 "invoke.f90"),
                    api=TEST_API)
    psy = PSyFactory(TEST_API, distributed_memory=True).create(info)
    invoke = psy.invokes.invoke_list[0]
    schedule = invoke.schedule
    result = str(psy.gen)
    #
    # at this point we know we need a halo exchange of depth 1 for f3
    assert "CALL f3_proxy%halo_exchange(depth=1)" in result
    assert "IF (f3_proxy%is_dirty(depth=1)) THEN" not in result
    rc_trans = Dynamo0p3RedundantComputationTrans()
    loop = schedule.children[3]
    rc_trans.apply(loop)
    result = str(psy.gen)
    print(result)
    # f3 halo exchange is not removed even though we redundantly
    # compute f3 as the redundant computation is on a continuous field
    # and therefore the outermost halo stays dirty. We can not be
    # certain whether the halo exchange is required or not as we don't
    # know the depth of the halo.
    assert "CALL f3_proxy%halo_exchange(depth=1)" in result
    # we do not know whether we need the halo exchange so we include an if
    assert "IF (f3_proxy%is_dirty(depth=1)) THEN" in result
    #
    assert "CALL f4_proxy%halo_exchange(depth=1)" in result
    loop = schedule.children[4]
    rc_trans.apply(loop)
    result = str(psy.gen)
    # f4 halo exchange is removed as it is redundantly computed to the
    # last level halo and is discontinuous so all levels of the halo
    # are clean. However, we introduce a new halo exchange for
    # f5. This could be removed by redundant computation but we don't
    # bother as that is not relevant to this test.
    assert "CALL f4_proxy%halo_exchange(depth=1)" not in result

    if TEST_COMPILE:
        # If compilation testing has been enabled
        # (--compile --f90="<compiler_name>" flags to py.test)
        assert code_compiles("dynamo0.3", psy, tmpdir, f90, f90flags)


def test_rc_continuous_halo_remove():
    ''' Check that we do not remove a halo exchange when the field is
    continuous and the redundant computation depth equals the required
    halo access depth. The reason for this is that the outer halo
    remains invalid when written to for a continuous field. Also check
    that we do remove the halo exchange when the redundant computation
    depth is one more than the required halo access depth '''
    _, info = parse(os.path.join(BASE_PATH,
                                 "15.1.2_builtin_and_normal_kernel_"
                                 "invoke.f90"),
                    api=TEST_API)
    psy = PSyFactory(TEST_API, distributed_memory=True).create(info)
    result = str(psy.gen)
    invoke = psy.invokes.invoke_list[0]
    schedule = invoke.schedule
    rc_trans = Dynamo0p3RedundantComputationTrans()
    f3_write_loop = schedule.children[3]
    f3_read_loop = schedule.children[7]
    assert "CALL f3_proxy%halo_exchange(depth=1)" in result
    assert "IF (f3_proxy%is_dirty(depth=1)) THEN" not in result
    rc_trans.apply(f3_read_loop, depth=3)
    rc_trans.apply(f3_write_loop, depth=3)
    result = str(psy.gen)
    assert "CALL f3_proxy%halo_exchange(depth=3)" in result
    assert "IF (f3_proxy%is_dirty(depth=3)) THEN" not in result
    #
    rc_trans.apply(f3_write_loop, depth=4)
    result = str(psy.gen)
    assert "CALL f3_proxy%halo_exchange(depth=" not in result
    assert "IF (f3_proxy%is_dirty(depth=" not in result


def test_rc_discontinuous_halo_remove(monkeypatch):
    ''' Check that we do remove a halo exchange when the field is
    discontinuous and the redundant computation depth equals the
    required halo access depth. Also check that we do not remove the
    halo exchange when the redundant computation depth is one less
    than the required halo access depth '''
    _, info = parse(os.path.join(BASE_PATH,
                                 "15.1.2_builtin_and_normal_kernel_"
                                 "invoke.f90"),
                    api=TEST_API)
    psy = PSyFactory(TEST_API, distributed_memory=True).create(info)
    result = str(psy.gen)
    invoke = psy.invokes.invoke_list[0]
    schedule = invoke.schedule
    rc_trans = Dynamo0p3RedundantComputationTrans()
    f4_write_loop = schedule.children[4]
    f4_read_loop = schedule.children[7]
    assert "CALL f4_proxy%halo_exchange(depth=1)" in result
    assert "IF (f4_proxy%is_dirty(depth=1)) THEN" not in result
    rc_trans.apply(f4_read_loop, depth=3)
    rc_trans.apply(f4_write_loop, depth=2)
    result = str(psy.gen)
    assert "CALL f4_proxy%halo_exchange(depth=3)" in result
    assert "IF (f4_proxy%is_dirty(depth=3)) THEN" not in result
    # Increase RC depth to 3 and check that halo exchange is removed
    # when a discontinuous field has write access
    rc_trans.apply(f4_write_loop, depth=3)
    result = str(psy.gen)
    assert "CALL f4_proxy%halo_exchange(depth=" not in result
    assert "IF (f4_proxy%is_dirty(depth=" not in result
    # Increase RC depth to 3 and check that halo exchange is not removed
    # when a discontinuous field has readwrite access
    call = f4_write_loop.children[0]
    f4_arg = call.arguments.args[0]
    monkeypatch.setattr(f4_arg, "_access", value="gh_readwrite")
    monkeypatch.setattr(f4_write_loop, "_upper_bound_halo_depth", value=2)
    rc_trans.apply(f4_write_loop, depth=3)
    result = str(psy.gen)
    assert "CALL f4_proxy%halo_exchange(depth=" in result
    assert "IF (f4_proxy%is_dirty(depth=" in result


def test_rc_reader_halo_remove():
    '''check that we do not add an unnecessary halo exchange when we
    increase the depth of halo that a loop computes but the previous loop
    still computes deep enough into the halo to avoid needing a halo
    exchange.'''

    _, info = parse(os.path.join(BASE_PATH,
                                 "15.1.2_builtin_and_normal_kernel_"
                                 "invoke.f90"),
                    api=TEST_API)
    psy = PSyFactory(TEST_API, distributed_memory=True).create(info)
    result = str(psy.gen)
    invoke = psy.invokes.invoke_list[0]
    schedule = invoke.schedule

    invoke.schedule = schedule
    result = str(psy.gen)
    assert "CALL f2_proxy%halo_exchange(depth=1)" in result

    rc_trans = Dynamo0p3RedundantComputationTrans()

    # redundant computation to avoid halo exchange for f2
    schedule, _ = rc_trans.apply(schedule.children[1], depth=2)
    invoke.schedule = schedule
    result = str(psy.gen)
    assert "CALL f2_proxy%halo_exchange(" not in result

    # redundant computation to depth 2 in f2 reader loop should not
    # cause a new halo exchange as it is still covered by depth=2 in
    # the writer loop
    schedule, _ = rc_trans.apply(schedule.children[2], depth=2)
    invoke.schedule = schedule
    result = str(psy.gen)
    assert "CALL f2_proxy%halo_exchange(" not in result


def test_rc_vector_reader_halo_remove():
    ''' Check that we do not add unnecessary halo exchanges for a vector
    field when we increase the depth of halo that a loop computes but
    the previous loop still computes deep enough into the halo to
    avoid needing halo exchanges '''
    _, info = parse(os.path.join(BASE_PATH,
                                 "8.2.1_multikernel_invokes_w3_vector.f90"),
                    api=TEST_API)
    psy = PSyFactory(TEST_API, distributed_memory=True).create(info)
    result = str(psy.gen)
    invoke = psy.invokes.invoke_list[0]
    schedule = invoke.schedule

    assert "is_dirty" not in result
    assert "halo_exchange" not in result

    rc_trans = Dynamo0p3RedundantComputationTrans()

    # Redundant computation for first loop
    schedule, _ = rc_trans.apply(schedule.children[0], depth=1)
    invoke.schedule = schedule
    result = str(psy.gen)
    assert result.count("is_dirty") == 3
    assert result.count("halo_exchange") == 3

    # Redundant computation in reader loop should not
    # cause a new halo exchange as it is still covered by depth=1 in
    # the writer loop
    schedule, _ = rc_trans.apply(schedule.children[4], depth=1)
    invoke.schedule = schedule
    result = str(psy.gen)
    assert result.count("is_dirty") == 3
    assert result.count("halo_exchange") == 3


def test_rc_vector_reader_halo_readwrite():
    ''' When we increase the depth of halo that a loop computes but the
    previous loop still computes deep enough into the halo the added
    halo exchanges stem from the vector readwrite access '''
    _, info = parse(os.path.join(
        BASE_PATH, "8.2.2_multikernel_invokes_wtheta_vector.f90"),
                    api=TEST_API)
    psy = PSyFactory(TEST_API, distributed_memory=True).create(info)
    result = str(psy.gen)
    invoke = psy.invokes.invoke_list[0]
    schedule = invoke.schedule

    assert "is_dirty" not in result
    assert "halo_exchange" not in result

    rc_trans = Dynamo0p3RedundantComputationTrans()

    # Redundant computation for first loop: both fields have
    # read dependencies for all three components
    schedule, _ = rc_trans.apply(schedule.children[0], depth=1)
    invoke.schedule = schedule
    result = str(psy.gen)
    assert result.count("is_dirty") == 6
    assert result.count("halo_exchange") == 6

    # Redundant computation in reader loop causes new halo exchanges
    # due to readwrite dependency in f3
    schedule, _ = rc_trans.apply(schedule.children[7], depth=1)
    invoke.schedule = schedule
    result = str(psy.gen)
    assert result.count("is_dirty") == 9
    assert result.count("halo_exchange") == 9

    # Now increase RC depth of the reader loop to 2 to check for
    # additional halo exchanges (3 more due to readwrite to read
    # dependency in f1)
    schedule, _ = rc_trans.apply(schedule.children[10], depth=2)
    invoke.schedule = schedule
    result = str(psy.gen)
    # Check for additional halo exchanges
    assert result.count("halo_exchange") == 12
    # Check that additional halo exchanges for all three f1
    # vector field components are of depth 2 and that they
    # do not have if tests around them
    for idvct in range(1, 4):
        idx = str(idvct)
        assert (
            "CALL f1_proxy(" + idx + ")%halo_exchange(depth=2)") in result
        assert (
            "      IF (f1_proxy(" + idx + ")%is_dirty(depth=2)) THEN\n"
            "         CALL f1_proxy(" + idx + ")%halo_exchange(depth=2)\n"
            "      END IF\n") not in result


def test_stencil_rc_max_depth_1(monkeypatch):
    '''If a loop contains a kernel with a stencil access and the loop
    attempts to compute redundantly into the halo to the maximum depth
    then the stencil will access beyond the halo bounds. This is
    therefore not allowed and exceptions are raised in the
    Dynamo0p3RedundantComputationTrans transformation and in
    _compute_single_halo_info. This test checks these exceptions are
    raised correctly'''
    _, info = parse(os.path.join(BASE_PATH,
                                 "19.1_single_stencil.f90"),
                    api="dynamo0.3")
    psy = PSyFactory(TEST_API, distributed_memory=True).create(info)
    schedule = psy.invokes.invoke_list[0].schedule
    loop = schedule.children[3]
    rc_trans = Dynamo0p3RedundantComputationTrans()
    with pytest.raises(TransformationError) as excinfo:
        rc_trans.apply(loop)
    assert ("In the Dynamo0p3RedundantComputation transformation apply method "
            "the loop contains field 'f2' with a stencil access in kernel "
            "'testkern_stencil_code', so it is invalid to set redundant "
            "computation to maximum depth" in str(excinfo.value))

    halo_exchange = schedule.children[0]
    monkeypatch.setattr(loop, "_upper_bound_halo_depth", None)
    with pytest.raises(GenerationError) as excinfo:
        _ = halo_exchange._compute_halo_read_info()
    assert ("redundant computation to max depth with a stencil is "
            "invalid" in str(excinfo.value))


def test_rc_invalid_depth_type():
    '''If an incorrect type is passed as a depth value to the redundant
    computation transformation an exception should be raised. This test
    checks that this exception is raised as expected.'''
    _, info = parse(os.path.join(BASE_PATH,
                                 "1_single_invoke.f90"),
                    api="dynamo0.3")
    psy = PSyFactory(TEST_API, distributed_memory=True).create(info)
    schedule = psy.invokes.invoke_list[0].schedule
    loop = schedule.children[3]
    rc_trans = Dynamo0p3RedundantComputationTrans()
    with pytest.raises(TransformationError) as excinfo:
        rc_trans.apply(loop, depth="2")
    assert ("the supplied depth should be an integer but found "
            "type '%s'" % (type("2")) in str(excinfo.value))


def test_loop_fusion_different_loop_depth():
    '''We can only loop fuse if two loops iterate over the same entities
    and iterate over the same depth. The loop fusion transformation
    raises an exception if this is not the case. This test checks that
    the exception is raised correctly.'''
    _, info = parse(os.path.join(BASE_PATH,
                                 "4.6_multikernel_invokes.f90"),
                    api="dynamo0.3")
    psy = PSyFactory(TEST_API, distributed_memory=True).create(info)
    schedule = psy.invokes.invoke_list[0].schedule
    # move the halo exchange between the two loops
    move_trans = MoveTrans()
    move_trans.apply(schedule.children[7], schedule.children[6])
    # make the first loop redundantly compute to halo level 3
    rc_trans = Dynamo0p3RedundantComputationTrans()
    rc_trans.apply(schedule.children[7], depth=3)
    # try to fuse the loops. This should fail as the depths are different
    f_trans = DynamoLoopFuseTrans()
    with pytest.raises(TransformationError) as excinfo:
        f_trans.apply(schedule.children[7], schedule.children[8])
    assert ("Error in DynamoLoopFuse transformation. The halo-depth indices "
            "are not the same. Found '3' and '1'" in str(excinfo.value))
    # now redundantly compute to the full halo
    rc_trans.apply(schedule.children[8])
    # try to fuse the loops. This should fail as the depths are different
    f_trans = DynamoLoopFuseTrans()
    with pytest.raises(TransformationError) as excinfo:
        f_trans.apply(schedule.children[7], schedule.children[8])
    assert ("Error in DynamoLoopFuse transformation. The halo-depth indices "
            "are not the same. Found '3' and 'None'" in str(excinfo.value))


def test_loop_fusion_different_loop_name(monkeypatch):
    ''' We can only loop fuse if two loops iterate over the same entities
    and iterate over the same depth. The loop fusion transformation
    raises an exception if this is not the case. This test checks that
    the exception is raised correctly. '''
    _, info = parse(os.path.join(BASE_PATH,
                                 "4.12_multikernel_invokes_w2v.f90"),
                    api="dynamo0.3")
    # First test for f1 readwrite to read dependency
    psy = PSyFactory(TEST_API, distributed_memory=True).create(info)
    schedule = psy.invokes.invoke_list[0].schedule
    rc_trans = Dynamo0p3RedundantComputationTrans()
    rc_trans.apply(schedule.children[0], depth=3)
    f_trans = DynamoLoopFuseTrans()
    with pytest.raises(TransformationError) as excinfo:
        # Indices of loops to fuse in the schedule
        f_trans.apply(schedule.children[2], schedule.children[3])
    assert ("Error in DynamoLoopFuse transformation. The upper bound names "
            "are not the same. Found 'cell_halo' and 'ncells'"
            in str(excinfo.value))
    # Now test for f1 write to read dependency
    psy = PSyFactory(TEST_API, distributed_memory=True).create(info)
    schedule = psy.invokes.invoke_list[0].schedule
    call = schedule.children[0].children[0]
    f1_arg = call.arguments.args[0]
    monkeypatch.setattr(f1_arg, "_access", value="gh_write")
    rc_trans.apply(schedule.children[0], depth=3)
    with pytest.raises(TransformationError) as excinfo:
        f_trans.apply(schedule.children[1], schedule.children[2])
    assert ("Error in DynamoLoopFuse transformation. The upper bound names "
            "are not the same. Found 'cell_halo' and 'ncells'"
            in str(excinfo.value))


def test_rc_max_w_to_r_continuous_known_halo():
    '''If we have a continuous field being written to in one loop to the
    maximum halo depth and then being read in a following (dependent) loop
    to the maximum halo depth we can determine that we definitely need a
    halo exchange (at the outermost halo level). This test checks that a
    halo with no runtime checking is produced for this case.'''

    _, invoke_info = parse(os.path.join(
        BASE_PATH, "14.10_halo_continuous_cell_w_to_r.f90"), api="dynamo0.3")
    psy = PSyFactory(TEST_API, distributed_memory=True).create(invoke_info)
    schedule = psy.invokes.invoke_list[0].schedule

    w_loop = schedule.children[2]
    r_loop = schedule.children[5]

    # make both the writer and reader loops use the full halo
    rc_trans = Dynamo0p3RedundantComputationTrans()
    rc_trans.apply(w_loop)
    rc_trans.apply(r_loop)

    w_to_r_halo_exchange = schedule.children[4]

    # sanity check that the halo exchange goes to the full halo depth
    assert (w_to_r_halo_exchange._compute_halo_depth() ==
            "mesh%get_halo_depth()")

    # the halo exchange should be both required to be added and known
    # to be needed
    required, known = w_to_r_halo_exchange.required()
    assert required
    assert known


def test_red_comp_w_to_n_r_clean_gt_cleaned():
    '''Tests the case where we have multiple (derived) read dependence
    entries and one of them has a literal depth value (and no
    associated variable) and we write redundantly into the halo with a
    literal depth. Depending on the literal values of the halo-reads
    and the halo-depth of the redundant write we may, or may not, know
    that we need a halo exchange. This test checks that we get the
    expected behaviour.

    '''
    # The initial test case writes to a field over dofs, then reads
    # the halo to depth 2 with a stencil, then reads the halo to a
    # variable depth with a stencil
    _, invoke_info = parse(os.path.join(
        BASE_PATH, "14.11_halo_required_clean_multi.f90"), api="dynamo0.3")
    psy = PSyFactory(TEST_API, distributed_memory=True).create(invoke_info)
    schedule = psy.invokes.invoke_list[0].schedule

    w_loop = schedule.children[0]
    w_to_r_halo_exchange = schedule.children[1]

    # make the writer loop write redundantly into the level 1 halo. We
    # now make the level one halo clean but we still definitely need a
    # halo exchange as one of the readers reads the halo to level 2
    rc_trans = Dynamo0p3RedundantComputationTrans()
    rc_trans.apply(w_loop, depth=1)

    # the halo exchange should be both required and known to be needed
    required, known = w_to_r_halo_exchange.required()
    assert required
    assert known

    # make the writer loop write redundantly into the level 2 halo. We
    # now make the level two halo clean so the reader that reads to
    # the level 2 halo does not need a halo exchange, but another
    # reader reads to a variable level so we are not sure if we need a
    # halo exchange or not.
    rc_trans.apply(w_loop, depth=2)

    w_to_r_halo_exchange = schedule.children[1]

    # the halo exchange should be required but not known to be needed
    required, known = w_to_r_halo_exchange.required()
    assert required
    assert not known

    # make the reader loop with a variable size also write redundantly
    # into the level 3 halo. We now know that we need a halo exchange
    # as the minimum halo depth that needs to be clean is level 3 and
    # we only clean up to the level 2 halo.
    r_var_stencil_loop = schedule.children[2]
    rc_trans.apply(r_var_stencil_loop, depth=3)

    w_to_r_halo_exchange = schedule.children[1]

    # the halo exchange should be required and known to be needed
    required, known = w_to_r_halo_exchange.required()
    assert required
    assert known


def test_rc_no_directive():
    '''When the redundant computation transformation is given a Loop whose
    parent is a directive an exception is raised as this is not
    supported (redundant computation transformations must be applied
    before directives are added). This test checks that this exception
    is raised correctly.'''
    _, invoke_info = parse(os.path.join(
        BASE_PATH, "1_single_invoke.f90"), api="dynamo0.3")
    psy = PSyFactory(TEST_API, distributed_memory=True).create(invoke_info)
    invoke = psy.invokes.invoke_list[0]
    schedule = invoke.schedule

    # create a colouring transformation and apply this to the loop
    ctrans = Dynamo0p3ColourTrans()
    schedule, _ = ctrans.apply(schedule.children[3])

    # create an openmp transformation and apply this to the loop
    otrans = DynamoOMPParallelLoopTrans()
    schedule, _ = otrans.apply(schedule.children[3].children[0])

    # create a redundant computation transformation and apply this to the loop
    rc_trans = Dynamo0p3RedundantComputationTrans()
    with pytest.raises(TransformationError) as excinfo:
        schedule, _ = rc_trans.apply(
            schedule.children[3].children[0].children[0], depth=1)
    assert ("Redundant computation must be applied before directives are added"
            in str(excinfo.value))


def test_rc_wrong_parent(monkeypatch):
    '''When the redundant computation transformation is given a Loop which
    has the wrong parent, and that parent is not a Directive (which is
    handled in a separate case) an exception is raised. This test
    checks that this exception is raised correctly.'''
    _, invoke_info = parse(os.path.join(
        BASE_PATH, "1_single_invoke.f90"), api="dynamo0.3")
    psy = PSyFactory(TEST_API, distributed_memory=True).create(invoke_info)
    invoke = psy.invokes.invoke_list[0]
    schedule = invoke.schedule

    # make the parent of the loop a halo exchange
    monkeypatch.setattr(schedule.children[3], "parent", schedule.children[0])

    rc_trans = Dynamo0p3RedundantComputationTrans()
    # apply redundant computation to the loop
    with pytest.raises(TransformationError) as excinfo:
        schedule, _ = rc_trans.apply(schedule.children[3], depth=1)
    assert ("the parent of the supplied loop must be the Schedule, or a Loop"
            in str(excinfo.value))


def test_rc_parent_loop_colour(monkeypatch):
    '''If the parent of the loop supplied to the redundant computation
    transformation is a loop then

    1) the parent loop's parent should be a schedule. If this is not
    the case then an exception is raised.

    2) the parent loop should iterate over 'colours'. If this is not
    the case then an exception is raised.

    3) the supplied loop should iterate over cells of a given
    colour. If this is not the case then an exception is raised.

    This test checks that the appropriate exceptions are correctly
    raised for these three situations

    '''

    _, invoke_info = parse(os.path.join(
        BASE_PATH, "1_single_invoke.f90"), api="dynamo0.3")
    psy = PSyFactory(TEST_API, distributed_memory=True).create(invoke_info)
    invoke = psy.invokes.invoke_list[0]
    schedule = invoke.schedule

    # apply colouring
    # create colour transformation
    ctrans = Dynamo0p3ColourTrans()
    # Colour the loop
    schedule, _ = ctrans.apply(schedule.children[3])

    # make the parent of the outermost loop something other than
    # Schedule (we use halo exchange in this case)
    monkeypatch.setattr(schedule.children[3], "parent", schedule.children[0])

    rc_trans = Dynamo0p3RedundantComputationTrans()
    # apply redundant computation to the loop
    with pytest.raises(TransformationError) as excinfo:
        _, _ = rc_trans.apply(schedule.children[3].children[0], depth=1)
    assert ("if the parent of the supplied Loop is also a Loop then the "
            "parent's parent must be the Schedule" in str(excinfo.value))

    # make the outermost loop iterate over cells (it should be
    # colours). We can ignore the previous monkeypatch as this
    # exception is ecountered before the previous one.
    monkeypatch.setattr(schedule.children[3], "_loop_type", "cells")

    rc_trans = Dynamo0p3RedundantComputationTrans()
    # apply redundant computation to the loop
    with pytest.raises(TransformationError) as excinfo:
        _, _ = rc_trans.apply(schedule.children[3].children[0], depth=1)
    assert ("if the parent of the supplied Loop is also a Loop then the "
            "parent must iterate over 'colours'" in str(excinfo.value))

    # make the innermost loop iterate over cells (it should be
    # colour). We can ignore the previous monkeypatches as this
    # exception is encountered before the previous ones.
    monkeypatch.setattr(schedule.children[3].children[0], "_loop_type",
                        "cells")

    rc_trans = Dynamo0p3RedundantComputationTrans()
    # apply redundant computation to the loop
    with pytest.raises(TransformationError) as excinfo:
        _, _ = rc_trans.apply(schedule.children[3].children[0], depth=1)
    assert ("if the parent of the supplied Loop is also a Loop then the "
            "supplied Loop must iterate over 'colour'" in str(excinfo.value))


def test_rc_unsupported_loop_type(monkeypatch):
    '''When an unsupported loop type is provided to the redundant
    computation apply method an exception is raised. It is not
    possible to get to this exception in normal circumstances due to
    the validation tests so we monkey patch it. This test checks that
    the exception is raised correctly.

    '''
    _, invoke_info = parse(os.path.join(
        BASE_PATH, "1_single_invoke.f90"), api="dynamo0.3")
    psy = PSyFactory(TEST_API, distributed_memory=True).create(invoke_info)
    invoke = psy.invokes.invoke_list[0]
    schedule = invoke.schedule

    # apply colouring
    # create colour transformation
    ctrans = Dynamo0p3ColourTrans()
    # Colour the loop
    schedule, _ = ctrans.apply(schedule.children[3])

    # make the loop type invalid
    monkeypatch.setattr(schedule.children[3].children[0], "_loop_type",
                        "invalid")

    rc_trans = Dynamo0p3RedundantComputationTrans()

    # switch off validation
    monkeypatch.setattr(rc_trans, "_validate",
                        lambda loop, depth: None)

    # apply redundant computation to the loop
    with pytest.raises(TransformationError) as excinfo:
        _, _ = rc_trans.apply(schedule.children[3].children[0], depth=1)
    assert "Unsupported loop_type 'invalid' found" in str(excinfo.value)


def test_rc_colour_no_loop_decrease():
    '''Test that we raise an exception if we try to reduce the size of a
    loop halo depth when using the redundant computation
    transformation. This is not allowed partly for simplicity but also
    because, in the current implementation we might not decrease the
    size of the relevant halo exchange as these can only be increased
    with the current logic

    '''
    _, info = parse(os.path.join(
        BASE_PATH, "1_single_invoke.f90"),
                    api=TEST_API)
    psy = PSyFactory(TEST_API, distributed_memory=True).create(info)
    invoke = psy.invokes.invoke_list[0]
    schedule = invoke.schedule

    # create our colour transformation
    ctrans = Dynamo0p3ColourTrans()
    # Colour the loop
    schedule, _ = ctrans.apply(schedule.children[3])

    rc_trans = Dynamo0p3RedundantComputationTrans()
    # first set our loop to redundantly compute to the level 2 halo
    loop = schedule.children[3].children[0]
    schedule, _ = rc_trans.apply(loop, depth=2)
    invoke.schedule = schedule
    # now try to reduce the redundant computation to the level 1 halo
    with pytest.raises(TransformationError) as excinfo:
        schedule, _ = rc_trans.apply(loop, depth=1)
    assert ("supplied depth (1) must be greater than the existing halo depth "
            "(2)") in str(excinfo)
    # second set our loop to redundantly compute to the maximum halo depth
    schedule, _ = rc_trans.apply(loop)
    invoke.schedule = schedule
    # now try to reduce the redundant computation to a fixed value
    with pytest.raises(TransformationError) as excinfo:
        schedule, _ = rc_trans.apply(loop, depth=2)
    assert ("loop is already set to the maximum halo depth so can't be "
            "set to a fixed value") in str(excinfo)
    # now try to set the redundant computation to the same (max) value
    # it is now
    with pytest.raises(TransformationError) as excinfo:
        schedule, _ = rc_trans.apply(loop)
    assert ("loop is already set to the maximum halo depth so this "
            "transformation does nothing") in str(excinfo)


def test_rc_colour(tmpdir, f90, f90flags):
    '''Test that we can redundantly compute over a colour in a coloured loop'''
    _, invoke_info = parse(os.path.join(
        BASE_PATH, "1_single_invoke.f90"), api="dynamo0.3")
    psy = PSyFactory(TEST_API, distributed_memory=True).create(invoke_info)
    invoke = psy.invokes.invoke_list[0]
    schedule = invoke.schedule

    # create our colour transformation
    ctrans = Dynamo0p3ColourTrans()
    # Colour the loop
    cschedule, _ = ctrans.apply(schedule.children[3])

    # create our redundant computation transformation
    rc_trans = Dynamo0p3RedundantComputationTrans()
    # apply redundant computation to the colour loop
    rc_trans.apply(cschedule.children[3].children[0], depth=2)

    result = str(psy.gen)

    assert (
        "      IF (f2_proxy%is_dirty(depth=2)) THEN\n"
        "        CALL f2_proxy%halo_exchange(depth=2)\n"
        "      END IF \n"
        "      !\n"
        "      IF (m1_proxy%is_dirty(depth=2)) THEN\n"
        "        CALL m1_proxy%halo_exchange(depth=2)\n"
        "      END IF \n"
        "      !\n"
        "      IF (m2_proxy%is_dirty(depth=2)) THEN\n"
        "        CALL m2_proxy%halo_exchange(depth=2)\n"
        "      END IF \n" in result)
    assert "      cmap => mesh%get_colour_map()\n" in result
    assert (
        "      DO colour=1,ncolour\n"
        "        DO cell=1,mesh%get_last_halo_cell_per_colour(colour,2)\n"
        in result)

    # We've requested redundant computation out to the level 2 halo
    # but f1 is continuous and so the outermost halo depth (2) remains
    # dirty. This means that all of the halo is dirty apart from level
    # 1.
    assert (
        "      CALL f1_proxy%set_dirty()\n"
        "      CALL f1_proxy%set_clean(1)" in result)

    if TEST_COMPILE:
        # If compilation testing has been enabled (--compile flag
        # to py.test)
        assert code_compiles("dynamo0.3", psy, tmpdir, f90, f90flags)


def test_rc_max_colour(tmpdir, f90, f90flags):
    '''Test that we can redundantly compute over a colour to the maximum
    depth in a coloured loop'''
    _, invoke_info = parse(os.path.join(
        BASE_PATH, "1_single_invoke.f90"), api="dynamo0.3")
    psy = PSyFactory(TEST_API, distributed_memory=True).create(invoke_info)
    invoke = psy.invokes.invoke_list[0]
    schedule = invoke.schedule

    # create our colour transformation
    ctrans = Dynamo0p3ColourTrans()
    # Colour the loop
    cschedule, _ = ctrans.apply(schedule.children[3])

    # create our redundant computation transformation
    rc_trans = Dynamo0p3RedundantComputationTrans()
    # apply redundant computation to the colour loop out to the full
    # halo depth
    rc_trans.apply(cschedule.children[3].children[0])

    result = str(psy.gen)
    assert (
        "      IF (f2_proxy%is_dirty(depth=mesh%get_halo_depth())) THEN\n"
        "        CALL f2_proxy%halo_exchange(depth=mesh%get_halo_depth())\n"
        "      END IF \n"
        "      !\n"
        "      IF (m1_proxy%is_dirty(depth=mesh%get_halo_depth())) THEN\n"
        "        CALL m1_proxy%halo_exchange(depth=mesh%get_halo_depth())\n"
        "      END IF \n"
        "      !\n"
        "      IF (m2_proxy%is_dirty(depth=mesh%get_halo_depth())) THEN\n"
        "        CALL m2_proxy%halo_exchange(depth=mesh%get_halo_depth())\n"
        "      END IF \n" in result)
    assert "      cmap => mesh%get_colour_map()\n" in result
    assert (
        "      DO colour=1,ncolour\n"
        "        DO cell=1,mesh%get_last_halo_cell_per_colour(colour)\n"
        in result)

    assert (
        "      CALL f1_proxy%set_dirty()\n"
        "      CALL f1_proxy%set_clean(mesh%get_halo_depth()-1)" in result)

    if TEST_COMPILE:
        # If compilation testing has been enabled (--compile flag
        # to py.test)
        assert code_compiles("dynamo0.3", psy, tmpdir, f90, f90flags)


def test_colour_discontinuous():
    ''' Test that we raise an exception if we try to colour a loop
    containing a kernel that modifies a discontinuous field.
    The test is performed twice: first for a discontinuous wtheta writer
    and then for a discontinuous w2v readwriter. '''
    fsnames = ["wtheta", "w2v"]
    for name in fsnames:
        filename = "1_single_invoke_" + name + ".f90"
        _, invoke_info = parse(os.path.join(BASE_PATH, filename),
                               api=TEST_API)
        psy = PSyFactory(TEST_API, distributed_memory=True).create(invoke_info)
        invoke = psy.invokes.invoke_list[0]
        schedule = invoke.schedule

        # Create our colour transformation
        ctrans = Dynamo0p3ColourTrans()

        with pytest.raises(TransformationError) as excinfo:
            # Colour the loop
            _, _ = ctrans.apply(schedule.children[0])
        assert ("Loops iterating over a discontinuous function space are "
                "not currently supported") in str(excinfo)


def test_rc_then_colour(tmpdir, f90, f90flags):
    '''Test that we generate correct code when we first perform redundant
    computation to a fixed depth then colour the loop

    '''
    _, invoke_info = parse(os.path.join(BASE_PATH,
                                        "1_single_invoke.f90"),
                           api=TEST_API)
    psy = PSyFactory(TEST_API, distributed_memory=True).create(invoke_info)
    invoke = psy.invokes.invoke_list[0]
    schedule = invoke.schedule

    # create our colour transformation
    ctrans = Dynamo0p3ColourTrans()

    # create our redundant computation transformation
    rc_trans = Dynamo0p3RedundantComputationTrans()

    # apply redundant computation to the loop, out to the level-3 halo
    schedule, _ = rc_trans.apply(schedule.children[3], 3)

    # Colour the loop
    schedule, _ = ctrans.apply(schedule.children[3])

    psy.invokes.invoke_list[0].schedule = schedule

    result = str(psy.gen)

    assert (
        "      IF (f2_proxy%is_dirty(depth=3)) THEN\n"
        "        CALL f2_proxy%halo_exchange(depth=3)\n"
        "      END IF \n"
        "      !\n"
        "      IF (m1_proxy%is_dirty(depth=3)) THEN\n"
        "        CALL m1_proxy%halo_exchange(depth=3)\n"
        "      END IF \n"
        "      !\n"
        "      IF (m2_proxy%is_dirty(depth=3)) THEN\n"
        "        CALL m2_proxy%halo_exchange(depth=3)\n"
        "      END IF \n" in result)
    assert "      cmap => mesh%get_colour_map()\n" in result
    assert (
        "      DO colour=1,ncolour\n"
        "        DO cell=1,mesh%get_last_halo_cell_per_colour(colour,3)\n"
        "          !\n"
        "          CALL testkern_code(nlayers, a, f1_proxy%data,"
        " f2_proxy%data, m1_proxy%data, m2_proxy%data, ndf_w1, undf_w1, "
        "map_w1(:,cmap(colour, cell)), ndf_w2, undf_w2, "
        "map_w2(:,cmap(colour, cell)), ndf_w3, undf_w3, "
        "map_w3(:,cmap(colour, cell)))\n" in result)

    assert (
        "      CALL f1_proxy%set_dirty()\n"
        "      CALL f1_proxy%set_clean(2)" in result)

    if TEST_COMPILE:
        # If compilation testing has been enabled (--compile flag
        # to py.test)
        assert code_compiles("dynamo0.3", psy, tmpdir, f90, f90flags)


def test_rc_then_colour2(tmpdir, f90, f90flags):
    '''Test that we generate correct code when we first perform redundant
    computation to the full depth then colour the loop

    '''
    _, invoke_info = parse(os.path.join(BASE_PATH,
                                        "1_single_invoke.f90"),
                           api=TEST_API)
    psy = PSyFactory(TEST_API, distributed_memory=True).create(invoke_info)
    invoke = psy.invokes.invoke_list[0]
    schedule = invoke.schedule

    # create our colour transformation
    ctrans = Dynamo0p3ColourTrans()

    # create our redundant computation transformation
    rc_trans = Dynamo0p3RedundantComputationTrans()

    # apply redundant computation to the loop to the full halo depth
    schedule, _ = rc_trans.apply(schedule.children[3])

    # Colour the loop
    schedule, _ = ctrans.apply(schedule.children[3])

    psy.invokes.invoke_list[0].schedule = schedule

    result = str(psy.gen)

    assert (
        "      IF (f2_proxy%is_dirty(depth=mesh%get_halo_depth())) THEN\n"
        "        CALL f2_proxy%halo_exchange(depth=mesh%get_halo_depth())\n"
        "      END IF \n"
        "      !\n"
        "      IF (m1_proxy%is_dirty(depth=mesh%get_halo_depth())) THEN\n"
        "        CALL m1_proxy%halo_exchange(depth=mesh%get_halo_depth())\n"
        "      END IF \n"
        "      !\n"
        "      IF (m2_proxy%is_dirty(depth=mesh%get_halo_depth())) THEN\n"
        "        CALL m2_proxy%halo_exchange(depth=mesh%get_halo_depth())\n"
        "      END IF \n" in result)
    assert "      cmap => mesh%get_colour_map()\n" in result
    assert (
        "      DO colour=1,ncolour\n"
        "        DO cell=1,mesh%get_last_halo_cell_per_colour(colour)\n"
        in result)

    assert (
        "      CALL f1_proxy%set_dirty()\n"
        "      CALL f1_proxy%set_clean(mesh%get_halo_depth()-1)" in result)

    if TEST_COMPILE:
        # If compilation testing has been enabled (--compile flag
        # to py.test)
        assert code_compiles("dynamo0.3", psy, tmpdir, f90, f90flags)


def test_loop_fuse_then_rc(tmpdir, f90, f90flags):
    '''Test that we are able to fuse two loops together, perform
    redundant computation and then colour'''
    _, info = parse(os.path.join(os.path.dirname(os.path.abspath(__file__)),
                                 "test_files", "dynamo0p3",
                                 "4_multikernel_invokes.f90"),
                    api=TEST_API)
    psy = PSyFactory(TEST_API, distributed_memory=True).create(info)
    invoke = psy.invokes.get('invoke_0')
    schedule = invoke.schedule

    ftrans = DynamoLoopFuseTrans()

    # fuse the loops
    schedule, _ = ftrans.apply(schedule.children[3],
                               schedule.children[4])

    # create our redundant computation transformation
    rc_trans = Dynamo0p3RedundantComputationTrans()

    # apply redundant computation to the loop
    schedule, _ = rc_trans.apply(schedule.children[3])

    # create our colour transformation
    ctrans = Dynamo0p3ColourTrans()

    # Colour the loop
    schedule, _ = ctrans.apply(schedule.children[3])

    psy.invokes.invoke_list[0].schedule = schedule

    result = str(psy.gen)

    assert (
        "      IF (f2_proxy%is_dirty(depth=mesh%get_halo_depth())) THEN\n"
        "        CALL f2_proxy%halo_exchange(depth=mesh%get_halo_depth())\n"
        "      END IF \n"
        "      !\n"
        "      IF (m1_proxy%is_dirty(depth=mesh%get_halo_depth())) THEN\n"
        "        CALL m1_proxy%halo_exchange(depth=mesh%get_halo_depth())\n"
        "      END IF \n"
        "      !\n"
        "      IF (m2_proxy%is_dirty(depth=mesh%get_halo_depth())) THEN\n"
        "        CALL m2_proxy%halo_exchange(depth=mesh%get_halo_depth())\n"
        "      END IF \n" in result)
    assert "      cmap => mesh%get_colour_map()\n" in result
    assert (
        "      DO colour=1,ncolour\n"
        "        DO cell=1,mesh%get_last_halo_cell_per_colour(colour)\n"
        in result)

    assert (
        "      CALL f1_proxy%set_dirty()\n"
        "      CALL f1_proxy%set_clean(mesh%get_halo_depth()-1)" in result)

    if TEST_COMPILE:
        # If compilation testing has been enabled (--compile flag
        # to py.test)
        assert code_compiles("dynamo0.3", psy, tmpdir, f90, f90flags)


def test_haloex_colouring(tmpdir, f90, f90flags):
    '''Check that the halo exchange logic for halo exchanges between
    loops works when we colour the loops'''

    def check_halo_exchange(halo_exchange):
        '''internal function to check the validity of a halo exchange for
        field f1 which is guaranteed (has no runtime logic to
        determine whether it is needed or not) and is of depth 1

        '''
        # check halo exchange has the expected values
        assert halo_exchange.field.name == "f1"
        assert halo_exchange._compute_stencil_type() == "region"
        assert halo_exchange._compute_halo_depth() == "1"
        assert halo_exchange.required() == (True, True)
        # check that the write_access information (information based on
        # the previous writer) has been computed correctly
        write_access = halo_exchange._compute_halo_write_info()
        assert write_access.set_by_value
        assert not write_access.var_depth
        assert not write_access.max_depth
        assert write_access.literal_depth == 1
        assert write_access.dirty_outer
        assert not write_access.annexed_only
        # check that the read_access information is correct
        depth_info_list = halo_exchange._compute_halo_read_depth_info()
        assert len(depth_info_list) == 1
        depth_info = depth_info_list[0]
        assert not depth_info.annexed_only
        assert depth_info.literal_depth == 1
        assert not depth_info.max_depth
        assert not depth_info.var_depth

    w_loop_idx = 2
    r_loop_idx = 5
    ctrans = Dynamo0p3ColourTrans()

    # Begin with a loop which modifies the continuous field f1
    # followed by a loop which modifies the continuous field f3 and
    # reads field f1. This will produce a guaranteed halo exchange of
    # depth 1 for field f1. Next, check that loop colouring the first
    # loop makes no difference to the halo exchange.  Next, check that
    # loop colouring the first and second loops makes no difference to
    # the halo exchange.  Finally, check that loop colouring just the
    # second loop makes no difference to the halo exchange.
    for idx, cloop_idxs in enumerate([[], [r_loop_idx],
                                      [r_loop_idx, w_loop_idx], [w_loop_idx]]):

        _, invoke_info = parse(os.path.join(
            BASE_PATH, "14.10_halo_continuous_cell_w_to_r.f90"),
                               api="dynamo0.3")
        psy = PSyFactory(TEST_API, distributed_memory=True).create(invoke_info)
        invoke = psy.invokes.invoke_list[0]
        schedule = invoke.schedule

        for cloop_idx in cloop_idxs:
            schedule, _ = ctrans.apply(schedule.children[cloop_idx])

        invoke.schedule = schedule
        halo_exchange = schedule.children[4]
        check_halo_exchange(halo_exchange)

        if TEST_COMPILE:
            # If compilation testing has been enabled (--compile flag
            # to py.test)
            assert code_compiles("dynamo0.3", psy, tmpdir, f90, f90flags)

        print("OK for iteration ", idx)


def test_haloex_rc1_colouring(tmpdir, f90, f90flags):
    '''Check that the halo exchange logic for halo exchanges between loops
    works when we colour the loops and apply redundant computation to
    the maximum depth for the reader. We first check the halo exchange
    properties are correct with no colouring then apply colouring to
    the first loop, then the second and finally both. In each case we
    check that the halo exchange properties do not change. We expect
    to see a definite (no runtime check) halo exchange to the maximum
    halo depth.'''

    def check_halo_exchange(halo_exchange):
        '''Internal method to check the validity of a halo exchange for field
        f1 which is guaranteed (has no runtime logic to determine
        whether it is needed or not) and is to the full depth of the
        halo

        '''
        # check halo exchange has the expected values
        assert halo_exchange.field.name == "f1"
        assert halo_exchange._compute_stencil_type() == "region"
        assert halo_exchange._compute_halo_depth() == "mesh%get_halo_depth()"
        assert halo_exchange.required
        # check that the write_access information (information based on
        # the previous writer) has been computed correctly
        write_access = halo_exchange._compute_halo_write_info()
        assert write_access.set_by_value
        assert not write_access.var_depth
        assert not write_access.max_depth
        assert write_access.literal_depth == 1
        assert write_access.dirty_outer
        assert not write_access.annexed_only
        # check that the read_access information is correct
        depth_info_list = halo_exchange._compute_halo_read_depth_info()
        assert len(depth_info_list) == 1
        depth_info = depth_info_list[0]
        assert not depth_info.annexed_only
        assert not depth_info.literal_depth
        assert depth_info.max_depth
        assert not depth_info.var_depth

    w_loop_idx = 2
    r_loop_idx = 5
    ctrans = Dynamo0p3ColourTrans()
    rc_trans = Dynamo0p3RedundantComputationTrans()

    # Begin with a loop which modifies the continuous field f1
    # followed by a loop which modifies the continuous field f3 to the
    # maximum depth and reads field f1. This will produce a guaranteed
    # halo exchange of maximum depth for field f1. Next, check that
    # loop colouring the first loop makes no difference to the halo
    # exchange. Next, check that loop colouring the first and second
    # loops makes no difference to the halo exchange. Finally, check
    # that loop colouring just the second loop makes no difference to
    # the halo exchange.
    for idx, cloop_idxs in enumerate([[], [r_loop_idx],
                                      [r_loop_idx, w_loop_idx], [w_loop_idx]]):

        _, invoke_info = parse(os.path.join(
            BASE_PATH, "14.10_halo_continuous_cell_w_to_r.f90"),
                               api="dynamo0.3")
        psy = PSyFactory(TEST_API, distributed_memory=True).create(invoke_info)

        invoke = psy.invokes.invoke_list[0]
        schedule = invoke.schedule

        schedule, _ = rc_trans.apply(schedule.children[r_loop_idx])

        for cloop_idx in cloop_idxs:
            schedule, _ = ctrans.apply(schedule.children[cloop_idx])

        invoke.schedule = schedule
        halo_exchange = schedule.children[4]
        check_halo_exchange(halo_exchange)

        if TEST_COMPILE:
            # If compilation testing has been enabled (--compile flag
            # to py.test)
            assert code_compiles("dynamo0.3", psy, tmpdir, f90, f90flags)

        print("OK for iteration ", idx)


def test_haloex_rc2_colouring(tmpdir, f90, f90flags):
    '''Check that the halo exchange logic for halo exchanges between loops
    works when we colour the loops and apply redundant computation to
    the maximum depth for the writer. We first check the halo exchange
    properties are correct with no colouring then apply colouring to
    the first loop, then the second and finally both. In each case we
    check that the halo exchange properties do not change. We expect
    to see a potential (runtime check) halo exchange of depth 1. This
    is because we do not know the depth of the halo and the writer
    ends up with its outermost halo-depth dirty. So, if the maximum
    depth of the halo is 1 then we need a halo exchange but if it is 2
    or more we do not.

    '''

    def check_halo_exchange(halo_exchange):
        '''Internal method to check the validity of a potential (has a runtime
        check) halo exchange for field f1 of depth 1

        '''
        # check halo exchange has the expected values
        assert halo_exchange.field.name == "f1"
        assert halo_exchange._compute_stencil_type() == "region"
        assert halo_exchange._compute_halo_depth() == "1"
        assert halo_exchange.required() == (True, False)
        # check that the write_access information (information based on
        # the previous writer) has been computed correctly
        write_access = halo_exchange._compute_halo_write_info()
        assert write_access.set_by_value
        assert not write_access.var_depth
        assert write_access.max_depth
        assert not write_access.literal_depth
        assert write_access.dirty_outer
        assert not write_access.annexed_only
        # check that the read_access information is correct
        depth_info_list = halo_exchange._compute_halo_read_depth_info()
        assert len(depth_info_list) == 1
        depth_info = depth_info_list[0]
        assert not depth_info.annexed_only
        assert depth_info.literal_depth == 1
        assert not depth_info.max_depth
        assert not depth_info.var_depth

    w_loop_idx = 2
    r_loop_idx = 5
    ctrans = Dynamo0p3ColourTrans()
    rc_trans = Dynamo0p3RedundantComputationTrans()

    # Begin with a loop which modifies the continuous field f1 to the
    # maximum depth followed by a loop which modifies the continuous
    # field f3 and reads field f1. This will produce a potential
    # (runtime check) halo exchange of depth 1 for field f1. Next,
    # check that loop colouring the first loop makes no difference to
    # the halo exchange. Next, check that loop colouring the first and
    # second loops makes no difference to the halo exchange. Finally,
    # check that loop colouring just the second loop makes no
    # difference to the halo exchange.
    for idx, cloops in enumerate([[], [r_loop_idx], [r_loop_idx, w_loop_idx],
                                  [w_loop_idx]]):

        _, invoke_info = parse(os.path.join(
            BASE_PATH, "14.10_halo_continuous_cell_w_to_r.f90"),
                               api="dynamo0.3")
        psy = PSyFactory(TEST_API, distributed_memory=True).create(invoke_info)

        invoke = psy.invokes.invoke_list[0]
        schedule = invoke.schedule

        schedule, _ = rc_trans.apply(schedule.children[w_loop_idx])

        for cloop in cloops:
            schedule, _ = ctrans.apply(schedule.children[cloop])

        invoke.schedule = schedule
        halo_exchange = schedule.children[4]
        check_halo_exchange(halo_exchange)

        if TEST_COMPILE:
            # If compilation testing has been enabled (--compile flag
            # to py.test)
            assert code_compiles("dynamo0.3", psy, tmpdir, f90, f90flags)

        print("OK for iteration ", idx)


def test_haloex_rc3_colouring(tmpdir, f90, f90flags):
    '''Check that the halo exchange logic for halo exchanges between loops
    works when we colour the loops and apply redundant computation to
    the maximum depth for the writer and the reader. We first check
    the halo exchange properties are correct with no colouring then
    apply colouring to the first loop, then the second and finally
    both. In each case we check that the halo exchange properties do
    not change. We expect to see a definite (no runtime check) halo
    exchange to the maximum halo depth. We could halo exchange only
    the outermost halo depth but the LFRic API does not currently
    support this option.'''

    def check_halo_exchange(halo_exchange):
        '''internal method to check the validity of a halo exchange for field
        f1 which is guaranteed (has no runtime logic to determine
        whether it is needed or not) and is to the full depth of the
        halo

        '''
        # check halo exchange has the expected values
        assert halo_exchange.field.name == "f1"
        assert halo_exchange._compute_stencil_type() == "region"
        assert halo_exchange._compute_halo_depth() == "mesh%get_halo_depth()"
        assert halo_exchange.required() == (True, True)
        # check that the write_access information (information based on
        # the previous writer) has been computed correctly
        write_access = halo_exchange._compute_halo_write_info()
        assert write_access.set_by_value
        assert not write_access.var_depth
        assert write_access.max_depth
        assert not write_access.literal_depth
        assert write_access.dirty_outer
        assert not write_access.annexed_only
        # check that the read_access information is correct
        depth_info_list = halo_exchange._compute_halo_read_depth_info()
        assert len(depth_info_list) == 1
        depth_info = depth_info_list[0]
        assert not depth_info.annexed_only
        assert not depth_info.literal_depth
        assert depth_info.max_depth
        assert not depth_info.var_depth

    w_loop_idx = 2
    r_loop_idx = 5
    ctrans = Dynamo0p3ColourTrans()
    rc_trans = Dynamo0p3RedundantComputationTrans()

    # Begin with a loop which modifies the continuous field f1 to the
    # maximum depth followed by a loop which modifies the continuous
    # field f3 to the maximum depth and reads field f1. This will
    # produce a guaranteed halo exchange of maximum depth for field
    # f1. Next, check that loop colouring the first loop makes no
    # difference to the halo exchange. Next, check that loop colouring
    # the first and second loops makes no difference to the halo
    # exchange. Finally, check that loop colouring just the second
    # loop makes no difference to the halo exchange.
    for idx, cloop_idxs in enumerate([[], [r_loop_idx],
                                      [r_loop_idx, w_loop_idx], [w_loop_idx]]):
        _, invoke_info = parse(
            os.path.join(BASE_PATH, "14.10_halo_continuous_cell_w_to_r.f90"),
            api="dynamo0.3")
        psy = PSyFactory(TEST_API, distributed_memory=True).create(invoke_info)

        invoke = psy.invokes.invoke_list[0]
        schedule = invoke.schedule

        schedule, _ = rc_trans.apply(schedule.children[w_loop_idx])
        schedule, _ = rc_trans.apply(schedule.children[r_loop_idx])

        for cloop_idx in cloop_idxs:
            schedule, _ = ctrans.apply(schedule.children[cloop_idx])

        invoke.schedule = schedule
        halo_exchange = schedule.children[4]
        check_halo_exchange(halo_exchange)

        if TEST_COMPILE:
            # If compilation testing has been enabled (--compile flag
            # to py.test)
            assert code_compiles("dynamo0.3", psy, tmpdir, f90, f90flags)

        print("OK for iteration ", idx)


def test_haloex_rc4_colouring(tmpdir, f90, f90flags):
    '''Check that the halo exchange logic for halo exchanges between loops
    works when we colour the loops and apply redundant computation to
    depth 2 for the writer. We first check a halo exchange is not
    generated. We then apply colouring to the first loop, then the
    second and finally both. In each case we check that a halo
    exchange is not generated.'''

    # At the start we have two halo exchange calls for field f1, one
    # before the first loop and one between the two loops
    _, invoke_info = parse(os.path.join(
        BASE_PATH, "14.10_halo_continuous_cell_w_to_r.f90"), api="dynamo0.3")
    psy = PSyFactory(TEST_API, distributed_memory=True).create(invoke_info)
    result = str(psy.gen)
    invoke = psy.invokes.invoke_list[0]
    schedule = invoke.schedule

    from psyclone.dynamo0p3 import DynHaloExchange
    assert result.count("f1_proxy%halo_exchange(depth=1)") == 2
    assert isinstance(schedule.children[0], DynHaloExchange)
    assert schedule.children[0].field.name == "f1"
    assert isinstance(schedule.children[4], DynHaloExchange)
    assert schedule.children[4].field.name == "f1"

    w_loop_idx = 2
    r_loop_idx = 4
    ctrans = Dynamo0p3ColourTrans()
    rc_trans = Dynamo0p3RedundantComputationTrans()

    # We then apply redundant computation so that the loop which
    # modifies the continuous field f1 does so to depth=2. The code
    # will no longer produce a halo exchange between the two loops for
    # field f1. We will therefore only have one halo exchange for
    # field f1 (before the first loop). Next, check that loop
    # colouring the first loop makes no difference to the halo
    # exchange. Next, check that loop colouring the first and second
    # loops makes no difference to the halo exchange. Finally, check
    # that loop colouring just the second loop makes no difference to
    # the halo exchange.
    for idx, cloop_idxs in enumerate([[], [r_loop_idx],
                                      [r_loop_idx, w_loop_idx], [w_loop_idx]]):

        _, invoke_info = parse(os.path.join(
            BASE_PATH, "14.10_halo_continuous_cell_w_to_r.f90"),
                               api="dynamo0.3")
        psy = PSyFactory("dynamo0.3").create(invoke_info)
        result = str(psy.gen)

        invoke = psy.invokes.invoke_list[0]
        schedule = invoke.schedule

        schedule, _ = rc_trans.apply(schedule.children[w_loop_idx], depth=2)

        for cloop_idx in cloop_idxs:
            schedule, _ = ctrans.apply(schedule.children[cloop_idx])

        invoke.schedule = schedule
        result = str(psy.gen)

        # the redundant computation code has one halo exchange for field f1
        assert result.count("f1_proxy%halo_exchange(depth=2)") == 1
        assert isinstance(schedule.children[0], DynHaloExchange)
        assert schedule.children[0].field.name == "f1"

        if TEST_COMPILE:
            # If compilation testing has been enabled (--compile flag
            # to py.test)
            assert code_compiles("dynamo0.3", psy, tmpdir, f90, f90flags)

        print("OK for iteration ", idx)


def test_intergrid_colour(dist_mem):
    ''' Check that we can apply colouring to a loop containing
    an inter-grid kernel. '''
    from psyclone import psyGen
    # Use an example that contains both prolongation and restriction
    # kernels
    _, invoke_info = parse(os.path.join(
        BASE_PATH, "22.2_intergrid_3levels.f90"), api=TEST_API)
    psy = PSyFactory(TEST_API, distributed_memory=dist_mem).create(invoke_info)
    schedule = psy.invokes.invoke_list[0].schedule
    # First two kernels are prolongation, last two are restriction
    loops = schedule.walk(schedule.children, psyGen.Loop)
    ctrans = Dynamo0p3ColourTrans()
    # To a prolong kernel
    _, _ = ctrans.apply(loops[1])
    # To a restrict kernel
    _, _ = ctrans.apply(loops[3])
    gen = str(psy.gen).lower()
    expected = '''\
      ncolour_fld_m = mesh_fld_m%get_ncolours()
      cmap_fld_m => mesh_fld_m%get_colour_map()'''
    assert expected in gen
    expected = '''\
      ncolour_fld_c = mesh_fld_c%get_ncolours()
      cmap_fld_c => mesh_fld_c%get_colour_map()'''
    assert expected in gen
    if dist_mem:
        expected = (
            "      do colour=1,ncolour_fld_m\n"
            "        do cell=1,mesh_fld_m%get_last_halo_cell_per_colour("
            "colour,1)\n")
    else:
        expected = (
            "      do colour=1,ncolour_fld_m\n"
            "        do cell=1,mesh_fld_m%get_last_edge_cell_per_colour("
            "colour)\n")
    assert expected in gen
    expected = (
        "          call prolong_kernel_code(nlayers, cell_map_fld_m(:,"
        "cmap_fld_m(colour, cell)), ncpc_fld_f_fld_m, ncell_fld_f, "
        "fld_f_proxy%data, fld_m_proxy%data, ndf_w1, undf_w1, map_w1, "
        "undf_w2, map_w2(:,cmap_fld_m(colour, cell)))\n")
    assert expected in gen


def test_intergrid_colour_errors(dist_mem, monkeypatch):
    ''' Check that we raise the expected error when colouring is not applied
    correctly to inter-grid kernels within a loop over colours. '''
    from psyclone import psyGen
    ctrans = Dynamo0p3ColourTrans()
    # Use an example that contains both prolongation and restriction kernels
    _, invoke_info = parse(os.path.join(
        BASE_PATH, "22.2_intergrid_3levels.f90"), api=TEST_API)
    psy = PSyFactory(TEST_API, distributed_memory=dist_mem).create(invoke_info)
    schedule = psy.invokes.invoke_list[0].schedule
    # First two kernels are prolongation, last two are restriction
    loops = schedule.walk(schedule.children, psyGen.Loop)
    loop = loops[1]
    # To a prolong kernel
    new_sched, _ = ctrans.apply(loop)
    # Update our list of loops
    loops = new_sched.walk(schedule.children, psyGen.Loop)
    # Trigger the error by calling the internal method to get the upper
    # bound before the colourmaps have been set-up
    with pytest.raises(InternalError) as err:
        _ = loops[1]._upper_bound_fortran()
    assert ("All kernels within a loop over colours must have been coloured "
            "but kernel 'prolong_kernel_code' has not" in str(err))
    # Set-up the colourmaps
    psy.invokes.invoke_list[0].meshes._colourmap_init()
    # Check that the upper bound is now correct
    upperbound = loops[1]._upper_bound_fortran()
    assert upperbound == "ncolour_fld_m"
    # Manually add an un-coloured kernel to the loop that we coloured
    loop = loops[2]
    monkeypatch.setattr(loops[3].children[0], "is_coloured", lambda: True)
    loop.children.append(loops[3].children[0])
    with pytest.raises(InternalError) as err:
        _ = loops[1]._upper_bound_fortran()
    assert ("All kernels within a loop over colours must have been coloured "
            "but kernel 'restrict_kernel_code' has not" in str(err))


def test_intergrid_err(dist_mem):
    ''' Check that we cannot apply redundant computation, OpenMP or loop
    fusion to loops containing inter-grid kernels. '''
    from psyclone import psyGen
    # Use an example that contains both prolongation and restriction
    # kernels
    _, invoke_info = parse(os.path.join(
        BASE_PATH, "22.2_intergrid_3levels.f90"), api=TEST_API)
    psy = PSyFactory(TEST_API, distributed_memory=dist_mem).create(invoke_info)
    schedule = psy.invokes.invoke_list[0].schedule
    # First two kernels are prolongation, last two are restriction
    loops = schedule.walk(schedule.children, psyGen.Loop)

    expected_err = (
        "cannot currently be applied to nodes which have inter-grid "
        "kernels as children and ")

    if not dist_mem:
        # Cannot apply redundant computation unless DM is enabled
        rc_trans = Dynamo0p3RedundantComputationTrans()
        with pytest.raises(TransformationError) as excinfo:
            rc_trans.apply(loops[2], depth=2)
            assert expected_err in str(excinfo)

    ctrans = Dynamo0p3ColourTrans()
    omplooptrans = Dynamo0p3OMPLoopTrans()
    # We have to colour before we can apply OMP to this loop...
    # Keep a ref to the kernel as that makes it easy to find the correct
    # loop to which to apply OMP
    kern = loops[2]._kern
    _, _ = ctrans.apply(loops[2])
    with pytest.raises(TransformationError) as excinfo:
        omplooptrans.apply(kern.parent)
    assert expected_err in str(excinfo)

    ompparatrans = DynamoOMPParallelLoopTrans()
    with pytest.raises(TransformationError) as excinfo:
        ompparatrans.apply(loops[2])
    assert expected_err in str(excinfo)

    lftrans = DynamoLoopFuseTrans()
    with pytest.raises(TransformationError) as excinfo:
        lftrans.apply(loops[0], loops[1])
    assert expected_err in str(excinfo)


def test_no_acc():
    '''
    Check that attempting to add any sort of OpenACC directive to a
    dynamo0p3 Schedule causes an error.

    '''
    from psyclone.transformations import ACCDataTrans, ACCLoopTrans, \
        ACCParallelTrans
    accdt = ACCDataTrans()
    accpt = ACCParallelTrans()
    acclt = ACCLoopTrans()

    _, info = parse(os.path.join(os.path.dirname(os.path.abspath(__file__)),
                                 "test_files", "dynamo0p3",
                                 "1_single_invoke.f90"),
                    api=TEST_API)
    psy = PSyFactory(TEST_API, distributed_memory=False).create(info)
    sched = psy.invokes.get('invoke_0_testkern_type').schedule

    with pytest.raises(NotImplementedError) as err:
        _ = accdt.apply(sched)
    assert ("ACCDataDirective not implemented for a schedule of type "
            in str(err))

    with pytest.raises(NotImplementedError) as err:
        _ = accpt.apply(sched.children)
    assert ("OpenACC parallel regions are currently only supported for "
            "the gocean 1.0 API" in str(err))

    with pytest.raises(NotImplementedError) as err:
        _ = acclt.apply(sched.children[0])
    assert ("OpenACC loop transformations are currently only supported for "
            "the gocean 1.0 API" in str(err))


def test_async_hex_wrong_node():
    '''Test that we raise the expected exception if an asynchronous halo
    exchange transformation is applied to a node that is not a halo
    exchange

    '''
    from psyclone.psyGen import Loop
    node = Loop()
    ahex = Dynamo0p3AsyncHaloExchangeTrans()
    with pytest.raises(TransformationError) as err:
        _, _ = ahex.apply(node)
    assert "node must be a synchronous halo exchange" in str(err.value)


def test_async_hex_name():
    ''' Name test for the Dynamo0p3AsyncHaloExchangeTrans class '''
    ahex = Dynamo0p3AsyncHaloExchangeTrans()
    assert ahex.name == "Dynamo0p3AsyncHaloExchangeTrans"


def test_async_hex_str():
    ''' String test for the Dynamo0p3AsyncHaloExchangeTrans class '''
    ahex = Dynamo0p3AsyncHaloExchangeTrans()
    assert (str(ahex) == "Changes a synchronous halo exchange into an "
            "asynchronous one.")


def test_async_hex(tmpdir, f90, f90flags):
    '''Test that we can convert a synchronous halo exchange to an
    asynchronous one using the Dynamo0p3AsyncHaloExchangeTrans transformation

    '''
    _, invoke_info = parse(os.path.join(
        os.path.dirname(os.path.abspath(__file__)),
        "test_files", "dynamo0p3",
        "1_single_invoke.f90"),
                           api=TEST_API)
    psy = PSyFactory(TEST_API, distributed_memory=True).create(invoke_info)
    schedule = psy.invokes.invoke_list[0].schedule
    f2_hex = schedule.children[0]
    ahex_trans = Dynamo0p3AsyncHaloExchangeTrans()
    schedule, _ = ahex_trans.apply(f2_hex)
    result = str(psy.gen)
    assert (
        "      ! Call kernels and communication routines\n"
        "      !\n"
        "      IF (f2_proxy%is_dirty(depth=1)) THEN\n"
        "        CALL f2_proxy%halo_exchange_start(depth=1)\n"
        "      END IF \n"
        "      !\n"
        "      IF (f2_proxy%is_dirty(depth=1)) THEN\n"
        "        CALL f2_proxy%halo_exchange_finish(depth=1)\n"
        "      END IF \n"
        "      !\n") in result

    if TEST_COMPILE:
        # If compilation testing has been enabled (--compile flag
        # to py.test)
        assert code_compiles("dynamo0.3", psy, tmpdir, f90, f90flags)


def test_async_hex_move_1(tmpdir, f90, f90flags):
    '''Test that we can convert a synchronous halo exchange to an
    asynchronous one using the Dynamo0p3AsyncHaloExchangeTrans
    transformation and then move them to new valid locations. In this
    case we move them before and after other halo exchanges
    respectively.

    '''
    _, invoke_info = parse(os.path.join(
        os.path.dirname(os.path.abspath(__file__)),
        "test_files", "dynamo0p3",
        "1_single_invoke.f90"),
                           api=TEST_API)
    psy = PSyFactory(TEST_API, distributed_memory=True).create(invoke_info)
    schedule = psy.invokes.invoke_list[0].schedule
    m1_hex = schedule.children[1]
    ahex_trans = Dynamo0p3AsyncHaloExchangeTrans()
    schedule, _ = ahex_trans.apply(m1_hex)

    mtrans = MoveTrans()
    schedule, _ = mtrans.apply(schedule.children[1],
                               schedule.children[0])
    schedule, _ = mtrans.apply(schedule.children[3],
                               schedule.children[2])
    result = str(psy.gen)
    assert (
        "      IF (m1_proxy%is_dirty(depth=1)) THEN\n"
        "        CALL m1_proxy%halo_exchange_start(depth=1)\n"
        "      END IF \n"
        "      !\n"
        "      IF (f2_proxy%is_dirty(depth=1)) THEN\n"
        "        CALL f2_proxy%halo_exchange(depth=1)\n"
        "      END IF \n"
        "      !\n"
        "      IF (m2_proxy%is_dirty(depth=1)) THEN\n"
        "        CALL m2_proxy%halo_exchange(depth=1)\n"
        "      END IF \n"
        "      !\n"
        "      IF (m1_proxy%is_dirty(depth=1)) THEN\n"
        "        CALL m1_proxy%halo_exchange_finish(depth=1)\n"
        "      END IF \n") in result

    if TEST_COMPILE:
        # If compilation testing has been enabled (--compile flag
        # to py.test)
        assert code_compiles("dynamo0.3", psy, tmpdir, f90, f90flags)


def test_async_hex_preserve_properties():
    '''Test that an asynchronous halo exchange created by the
    Dynamo0p3AsyncHaloExchangeTrans transformation maintains the properties
    of the original halo exchange.

    '''
    _, invoke_info = parse(os.path.join(
        os.path.dirname(os.path.abspath(__file__)),
        "test_files", "dynamo0p3",
        "4.3_multikernel_invokes.f90"),
                           api=TEST_API)
    psy = PSyFactory(TEST_API, distributed_memory=True).create(invoke_info)
    schedule = psy.invokes.invoke_list[0].schedule
    
    # We don't need this halo exchange
    f2_hex = schedule.children[0]
    _, known = f2_hex.required()
    field_name = f2_hex.field.name
    stencil_type = f2_hex._compute_stencil_type()
    halo_depth = f2_hex._compute_halo_depth()
    
    ahex_trans = Dynamo0p3AsyncHaloExchangeTrans()
    schedule, _ = ahex_trans.apply(f2_hex)
    f2_async_hex_start = schedule.children[0]

    _, f2_async_start_known = f2_async_hex_start.required()
    assert f2_async_start_known == known
    assert f2_async_hex_start.field.name == field_name
    assert f2_async_hex_start._compute_stencil_type() == stencil_type
    assert f2_async_hex_start._compute_halo_depth() == halo_depth
    
    f2_async_hex_end = schedule.children[1]
    _, f2_async_end_known = f2_async_hex_end.required()
    assert f2_async_end_known == known
    assert f2_async_hex_end.field.name == field_name
    assert f2_async_hex_end._compute_stencil_type() == stencil_type
    assert f2_async_hex_end._compute_halo_depth() == halo_depth

    # we do need this halo exchange
    f1_hex = schedule.children[6]
    _, known = f1_hex.required()
    field_name = f1_hex.field.name
    stencil_type = f1_hex._compute_stencil_type()
    halo_depth = f1_hex._compute_halo_depth()

    ahex_trans = Dynamo0p3AsyncHaloExchangeTrans()
    schedule, _ = ahex_trans.apply(f1_hex)

    f1_async_hex_start = schedule.children[6]
    _, f1_async_start_known = f1_async_hex_start.required()
    assert f1_async_start_known == known
    assert f1_async_hex_start.field.name == field_name
    assert f1_async_hex_start._compute_stencil_type() == stencil_type
    assert f1_async_hex_start._compute_halo_depth() == halo_depth

    f1_async_hex_end = schedule.children[7]
    _, f1_async_end_known = f1_async_hex_end.required()
    assert f1_async_end_known == known
    assert f1_async_hex_end.field.name == field_name
    assert f1_async_hex_end._compute_stencil_type() == stencil_type
    assert f1_async_hex_end._compute_halo_depth() == halo_depth


def test_async_hex_move_2(tmpdir, f90, f90flags):
    '''Test that we can convert a synchronous halo exchange to an
    asynchronous one using the Dynamo0p3AsyncHaloExchangeTrans
    transformation and then move them to new valid locations. In this
    case we move a haloexchangestart before a loop.

    '''
    _, invoke_info = parse(os.path.join(
        os.path.dirname(os.path.abspath(__file__)),
        "test_files", "dynamo0p3",
        "4.5.2_multikernel_invokes.f90"),
                           api=TEST_API)
    psy = PSyFactory(TEST_API, distributed_memory=True).create(invoke_info)
    schedule = psy.invokes.invoke_list[0].schedule
    f2_hex = schedule.children[11]
    ahex_trans = Dynamo0p3AsyncHaloExchangeTrans()
    schedule, _ = ahex_trans.apply(f2_hex)

    mtrans = MoveTrans()
    schedule, _ = mtrans.apply(schedule.children[11],
                               schedule.children[10])
    result = str(psy.gen)
    assert (
        "      CALL f2_proxy%halo_exchange_start(depth=1)\n"
        "      !\n"
        "      DO cell=1,mesh%get_last_halo_cell(1)\n"
        "        !\n"
        "        CALL testkern_any_space_3_code(cell, nlayers, "
        "op_proxy%ncell_3d, op_proxy%local_stencil, ndf_any_space_1_op, "
        "ndf_any_space_2_op)\n"
        "      END DO \n"
        "      CALL f2_proxy%halo_exchange_finish(depth=1)\n") in result

    if TEST_COMPILE:
        # If compilation testing has been enabled (--compile flag
        # to py.test)
        assert code_compiles("dynamo0.3", psy, tmpdir, f90, f90flags)


def test_async_hex_move_error_1():
    '''Test that an asynchronous halo exchange start can not be moved
    after its end and its end cannot be moved before its start

    '''
    _, invoke_info = parse(os.path.join(
        os.path.dirname(os.path.abspath(__file__)),
        "test_files", "dynamo0p3",
        "1_single_invoke.f90"),
                           api=TEST_API)
    psy = PSyFactory(TEST_API, distributed_memory=True).create(invoke_info)
    schedule = psy.invokes.invoke_list[0].schedule

    m1_hex = schedule.children[1]
    ahex_trans = Dynamo0p3AsyncHaloExchangeTrans()
    schedule, _ = ahex_trans.apply(m1_hex)

    mtrans = MoveTrans()

    # end before start
    with pytest.raises(TransformationError) as excinfo:
        schedule, _ = mtrans.apply(schedule.children[2],
                                   schedule.children[1])
    assert "dependencies forbid" in str(excinfo.value)

    # start after end
    with pytest.raises(TransformationError) as excinfo:
        schedule, _ = mtrans.apply(schedule.children[1],
                                   schedule.children[3])
    assert "dependencies forbid" in str(excinfo.value)


def test_async_hex_move_error_2():
    '''Test that an asynchronous halo exchange start can not be moved
    before a kernel that modifies the field and its end cannot be
    moved after a kernel that reads the field

    '''
    _, invoke_info = parse(os.path.join(
        os.path.dirname(os.path.abspath(__file__)),
        "test_files", "dynamo0p3",
        "4.3_multikernel_invokes.f90"),
                           api=TEST_API)
    psy = PSyFactory(TEST_API, distributed_memory=True).create(invoke_info)
    schedule = psy.invokes.invoke_list[0].schedule

    f1_hex = schedule.children[5]
    ahex_trans = Dynamo0p3AsyncHaloExchangeTrans()
    schedule, _ = ahex_trans.apply(f1_hex)

    mtrans = MoveTrans()

    # start before prev modifier
    with pytest.raises(TransformationError) as excinfo:
        schedule, _ = mtrans.apply(schedule.children[5],
                                   schedule.children[4])
    assert "dependencies forbid" in str(excinfo.value)

    # end after following reader
    with pytest.raises(TransformationError) as excinfo:
        schedule, _ = mtrans.apply(schedule.children[6],
                                   schedule.children[7],
                                   position="after")
    assert "dependencies forbid" in str(excinfo.value)


def test_rc_remove_async_halo_exchange(monkeypatch, tmpdir, f90, f90flags):
    '''Test that a halo exchange is removed if redundant computation means
    that it is no longer required. Halo exchanges are not required in
    this example when we compute annexed dofs. Therefore we ensure we
    compute over owned dofs (via monkeypatch) to perform the test.

    '''
    monkeypatch.setattr(_API_CONFIG, "_compute_annexed_dofs", False)
    _, info = parse(os.path.join(
        BASE_PATH, "14.7_halo_annexed.f90"),
                    api=TEST_API)
    psy = PSyFactory(TEST_API, distributed_memory=True).create(info)
    schedule = psy.invokes.invoke_list[0].schedule

    ahex_trans = Dynamo0p3AsyncHaloExchangeTrans()

    f2_hex = schedule.children[3]
    schedule, _ = ahex_trans.apply(f2_hex)
    f1_hex = schedule.children[2]
    schedule, _ = ahex_trans.apply(f1_hex)

    result = str(psy.gen)
    assert "CALL f1_proxy%halo_exchange_start(depth=1)" in result
    assert "CALL f1_proxy%halo_exchange_finish(depth=1)" in result
    assert "CALL f2_proxy%halo_exchange_start(depth=1)" in result
    assert "CALL f2_proxy%halo_exchange_finish(depth=1)" in result
    assert "IF (m1_proxy%is_dirty(depth=1)) THEN" in result
    assert "CALL m1_proxy%halo_exchange(depth=1)" in result
    #

    invoke = psy.invokes.invoke_list[0]
    schedule = invoke.schedule
    #
    rc_trans = Dynamo0p3RedundantComputationTrans()
    loop = schedule.children[0]
    rc_trans.apply(loop, depth=1)
    result = str(psy.gen)
    assert "CALL f1_proxy%halo_exchange_start(depth=1)" not in result
    assert "CALL f1_proxy%halo_exchange_finish(depth=1)" not in result
    assert "CALL f2_proxy%halo_exchange_start(depth=1)" in result
    assert "CALL f2_proxy%halo_exchange_finish(depth=1)" in result
    assert "IF (m1_proxy%is_dirty(depth=1)) THEN" in result
    assert "CALL m1_proxy%halo_exchange(depth=1)" in result
    #
    loop = schedule.children[1]
    rc_trans.apply(loop, depth=1)
    result = str(psy.gen)
    assert "CALL f1_proxy%halo_exchange_start(depth=1)" not in result
    assert "CALL f1_proxy%halo_exchange_finish(depth=1)" not in result
    assert "CALL f2_proxy%halo_exchange_start(depth=1)" not in result
    assert "CALL f2_proxy%halo_exchange_finish(depth=1)" not in result
    assert "IF (m1_proxy%is_dirty(depth=1)) THEN" in result
    assert "CALL m1_proxy%halo_exchange(depth=1)" in result

    if TEST_COMPILE:
        # If compilation testing has been enabled (--compile flag
        # to py.test)
        assert code_compiles("dynamo0.3", psy, tmpdir, f90, f90flags)


def test_rc_redund_async_halo_exchange(monkeypatch, tmpdir, f90, f90flags):
    '''Test that an asynchronous halo exchange works correctly with
    redundant computation being applied.
    '''

    # ensure we compute over annexed dofs so no halo exchanges are required
    monkeypatch.setattr(_API_CONFIG, "_compute_annexed_dofs", True)
    _, info = parse(os.path.join(
        BASE_PATH, "14.7_halo_annexed.f90"),
                    api=TEST_API)
    psy = PSyFactory(TEST_API, distributed_memory=True).create(info)
    schedule = psy.invokes.invoke_list[0].schedule

    # Make it so that halo exchanges are required to depth 2 for
    # fields m1, m2, f1 and f2. m2 will have a set clean for depth 1
    # after the last loop.
    rc_trans = Dynamo0p3RedundantComputationTrans()
    loop = schedule.children[2]
    rc_trans.apply(loop, depth=2)

    # make m2 halo exchange asynchronous and check depths and set
    # clean are generated correctly for m2
    ahex_trans = Dynamo0p3AsyncHaloExchangeTrans()
    m2_hex = schedule.children[5]
    schedule, _ = ahex_trans.apply(m2_hex)
    result = str(psy.gen)
    assert (
        "      IF (m2_proxy%is_dirty(depth=2)) THEN\n"
        "        CALL m2_proxy%halo_exchange_start(depth=2)\n"
        "      END IF \n"
        "      !\n"
        "      IF (m2_proxy%is_dirty(depth=2)) THEN\n"
        "        CALL m2_proxy%halo_exchange_finish(depth=2)\n"
        "      END IF \n") in result
    assert (
        "      ! Set halos dirty/clean for fields modified in the above loop\n"
        "      !\n"
        "      CALL m2_proxy%set_dirty()\n"
        "      CALL m2_proxy%set_clean(2)\n") in result

    # move m2 async halo exchange start and end then check depths and
    # set clean are still generated correctly for m2
    mtrans = MoveTrans()
    schedule, _ = mtrans.apply(schedule.children[5],
                               schedule.children[0])
    schedule, _ = mtrans.apply(schedule.children[6],
                               schedule.children[2])
    result = str(psy.gen)
    assert (
        "      IF (m2_proxy%is_dirty(depth=2)) THEN\n"
        "        CALL m2_proxy%halo_exchange_start(depth=2)\n"
        "      END IF \n") in result
    assert (
        "      IF (m2_proxy%is_dirty(depth=2)) THEN\n"
        "        CALL m2_proxy%halo_exchange_finish(depth=2)\n"
        "      END IF \n") in result
    assert (
        "      ! Set halos dirty/clean for fields modified in the above loop\n"
        "      !\n"
        "      CALL m2_proxy%set_dirty()\n"
        "      CALL m2_proxy%set_clean(2)\n") in result

    # increase depth of redundant computation. We do this to all loops
    # to remove halo exchanges for f1 and f2 just because we can :-)
    # Check depths and set clean are still generated correctly for m2
    rc_trans = Dynamo0p3RedundantComputationTrans()
    for index in [7, 1, 3]:
        loop = schedule.children[index]
        rc_trans.apply(loop, depth=3)
    result = str(psy.gen)
    assert (
        "      IF (m2_proxy%is_dirty(depth=3)) THEN\n"
        "        CALL m2_proxy%halo_exchange_start(depth=3)\n"
        "      END IF \n") in result
    assert (
        "      IF (m2_proxy%is_dirty(depth=3)) THEN\n"
        "        CALL m2_proxy%halo_exchange_finish(depth=3)\n"
        "      END IF \n") in result
    assert (
        "      ! Set halos dirty/clean for fields modified in the above loop\n"
        "      !\n"
        "      CALL m2_proxy%set_dirty()\n"
        "      CALL m2_proxy%set_clean(3)\n") in result

    if TEST_COMPILE:
        # If compilation testing has been enabled (--compile flag
        # to py.test)
        assert code_compiles("dynamo0.3", psy, tmpdir, f90, f90flags)


@pytest.mark.xfail(reason="dependence analysis thinks independent vectors "
                   "depend on each other")
def test_move_vector_halo_exchange():
    '''Test that halo exchanges for different vectors for the same field
    are independent of each other, i.e. they do not depend on
    eachother

    '''
    _, info = parse(os.path.join(
        BASE_PATH, "8.3_multikernel_invokes_vector.f90"),
                    api=TEST_API)
    psy = PSyFactory(TEST_API, distributed_memory=True).create(info)
    schedule = psy.invokes.invoke_list[0].schedule
    schedule.view()

    # reverse the order of the vector halo exchanges
    mtrans = MoveTrans()
    schedule, _ = mtrans.apply(schedule.children[1],
                               schedule.children[0])
    schedule, _ = mtrans.apply(schedule.children[2],
                               schedule.children[1])
    # When the test is fixed, add a check for re-ordered output here


@pytest.mark.xfail(reason="removal of vector halo exchanges is broken")
def test_vector_halo_exchange_remove():
    '''test that we remove vector halo exchanges when they are no longer
    required

    '''
    _, info = parse(os.path.join(
        BASE_PATH, "8.3_multikernel_invokes_vector.f90"),
                    api=TEST_API)
    psy = PSyFactory(TEST_API, distributed_memory=True).create(info)
    schedule = psy.invokes.invoke_list[0].schedule

    # remove second set of halo exchanges via redundant
    # computation. If they are removed correctly then the two loops
    # will be adjacent to eachother and will follow 3 haloexchange
    # calls.
    rc_trans = Dynamo0p3RedundantComputationTrans()
    rc_trans.apply(schedule.children[3], depth=2)
    assert len(schedule.children) == 5
    for index in [0, 1, 2]:
        assert isinstance(schedule.children[index], DynHaloExchange)
    assert isinstance(schedule.children[3], DynLoop)
    assert isinstance(schedule.children[4], DynLoop)


@pytest.mark.xfail(reason="removal of vector halo exchanges is broken")
def test_vector_async_halo_exchange(tmpdir, f90, f90flags):
    '''Test that an asynchronous halo exchange works correctly with
    vector fields.
    '''
    _, info = parse(os.path.join(
        BASE_PATH, "8.3_multikernel_invokes_vector.f90"),
                    api=TEST_API)
    psy = PSyFactory(TEST_API, distributed_memory=True).create(info)
    schedule = psy.invokes.invoke_list[0].schedule

    # make all f1 vector halo exchanges asynchronous before the first
    # loop and one of them before the second loop, then check depths
    # and set clean are still generated correctly
    ahex_trans = Dynamo0p3AsyncHaloExchangeTrans()
    for index in [5, 2, 1, 0]:
        hex = schedule.children[index]
        schedule, _ = ahex_trans.apply(hex)
    result = str(psy.gen)
    for index in [1, 2, 3]:
        assert (
            "      IF (f1_proxy({0})%is_dirty(depth=1)) THEN\n"
            "        CALL f1_proxy({0})%halo_exchange_start(depth=1)\n"
            "      END IF \n"
            "      !\n"
            "      IF (f1_proxy({0})%is_dirty(depth=1)) THEN\n"
            "        CALL f1_proxy({0})%halo_exchange_finish(depth=1)\n"
            "      END IF \n".format(index)) in result
    assert (
        "      CALL f1_proxy(1)%halo_exchange(depth=1)\n"
        "      !\n"
        "      CALL f1_proxy(2)%halo_exchange_start(depth=1)\n"
        "      !\n"
        "      CALL f1_proxy(2)%halo_exchange_finish(depth=1)\n"
        "      !\n"
        "      CALL f1_proxy(3)%halo_exchange(depth=1)\n") in result

    # we are not able to test re-ordering of vector halo exchanges as
    # the dependence analysis does not currently support it
    #mtrans = MoveTrans()
    #schedule, _ = mtrans.apply(schedule.children[2],
    #                           schedule.children[1])
    #schedule, _ = mtrans.apply(schedule.children[4],
    #                           schedule.children[2])

    # remove second set of halo exchanges via redundant
    # computation. If they are removed correctly then the two loops
    # will be adjacent to eachother and will follow 6 haloexchange
    # start and end calls.
    rc_trans = Dynamo0p3RedundantComputationTrans()
    rc_trans.apply(schedule.children[6], depth=2)
    schedule.view()
    from psyclone.dynamo0p3 import DynLoop, DynHaloExchangeStart, \
        DynHaloExchangeEnd
    assert len(schedule.children) == 8
    for index in [0, 2, 4]:
        assert isinstance(schedule.children[index], DynHaloExchangeStart)
        assert isinstance(schedule.children[index+1], DynHaloExchangeEnd)
    assert isinstance(schedule.children[6], DynLoop)
    assert isinstance(schedule.children[7], DynLoop)

    if TEST_COMPILE:
        # If compilation testing has been enabled (--compile flag
        # to py.test)
        assert code_compiles("dynamo0.3", psy, tmpdir, f90, f90flags)<|MERGE_RESOLUTION|>--- conflicted
+++ resolved
@@ -49,14 +49,9 @@
     DynamoLoopFuseTrans, \
     KernelModuleInlineTrans, \
     MoveTrans, \
-<<<<<<< HEAD
     Dynamo0p3RedundantComputationTrans, \
     Dynamo0p3AsyncHaloExchangeTrans
-from psyclone.configuration import ConfigFactory
-=======
-    Dynamo0p3RedundantComputationTrans
 from psyclone.configuration import Config
->>>>>>> b0a2667c
 from psyclone_test_utils import TEST_COMPILE, code_compiles
 
 
@@ -6795,7 +6790,8 @@
     compute over owned dofs (via monkeypatch) to perform the test.
 
     '''
-    monkeypatch.setattr(_API_CONFIG, "_compute_annexed_dofs", False)
+    api_config = Config.get().api_conf(TEST_API)
+    monkeypatch.setattr(api_config, "_compute_annexed_dofs", False)
     _, info = parse(os.path.join(
         BASE_PATH, "14.7_halo_annexed.f90"),
                     api=TEST_API)
@@ -6854,7 +6850,8 @@
     '''
 
     # ensure we compute over annexed dofs so no halo exchanges are required
-    monkeypatch.setattr(_API_CONFIG, "_compute_annexed_dofs", True)
+    api_config = Config.get().api_conf(TEST_API)
+    monkeypatch.setattr(api_config, "_compute_annexed_dofs", True)
     _, info = parse(os.path.join(
         BASE_PATH, "14.7_halo_annexed.f90"),
                     api=TEST_API)
