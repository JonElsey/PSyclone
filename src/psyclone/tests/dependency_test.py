--- conflicted
+++ resolved
@@ -320,15 +320,10 @@
     schedule = invoke.schedule
 
     var_accesses = VariablesAccessInfo(schedule)
-<<<<<<< HEAD
-    assert str(var_accesses) == "a: READ, cell: READ+WRITE, f1: WRITE, "\
+    assert str(var_accesses) == "a: READ, cell: READ+WRITE, f1: READ+WRITE, "\
         "f2: READ, m1: READ, m2: READ, map_w1: READ, map_w2: READ, "\
         "map_w3: READ, ndf_w1: READ, ndf_w2: READ, ndf_w3: READ, "\
         "nlayers: READ, undf_w1: READ, undf_w2: READ, undf_w3: READ"
-=======
-    assert str(var_accesses) == "a: READ, cell: READ+WRITE, f1: READ+WRITE, "\
-        "f2: READ, m1: READ, m2: READ"
->>>>>>> deed5faf
 
 
 def test_location(parser):
