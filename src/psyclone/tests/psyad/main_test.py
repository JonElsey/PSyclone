--- conflicted
+++ resolved
@@ -128,15 +128,11 @@
         "  -v, --verbose         increase the verbosity of the output\n"
         "  -t, --gen-test        generate a standalone unit test for the "
         "adjoint code\n"
-<<<<<<< HEAD
-        "  -api API              the PSyclone API that the TL kernel conforms")
-=======
         "  -api API              the PSyclone API that the TL kernel conforms "
         "to (if\n"
         "                        any)\n"
         "  -otest TEST_FILENAME  filename for the unit test (implies -t)\n"
         "  -oad OAD              filename for the transformed code\n")
->>>>>>> fa0b77ed
     assert expected3 in output
     assert ("-otest TEST_FILENAME  filename for the unit test (implies -t)"
             in output)
@@ -258,11 +254,7 @@
         "real :: a, b\n"
         "a = b\n"
         "end program test\n")
-<<<<<<< HEAD
-    filename = tmpdir.join("tl.f90")
-=======
     filename = str(tmpdir.join("tl.f90"))
->>>>>>> fa0b77ed
     with open(filename, "w", encoding='utf-8') as my_file:
         my_file.write(test_prog)
     with pytest.raises(SystemExit) as info:
@@ -282,11 +274,7 @@
     code.
 
     '''
-<<<<<<< HEAD
-    filename = tmpdir.join("tl.f90")
-=======
     filename = str(tmpdir.join("tl.f90"))
->>>>>>> fa0b77ed
     with open(filename, "w", encoding='utf-8') as my_file:
         my_file.write(TEST_PROG)
     with pytest.raises(SystemExit) as info:
@@ -311,11 +299,7 @@
         "a = b\n"
         "end subroutine test\n"
         "end module my_mod\n")
-<<<<<<< HEAD
-    filename = tmpdir.join("tl.f90")
-=======
     filename = str(tmpdir.join("tl.f90"))
->>>>>>> fa0b77ed
     with open(filename, "w", encoding='utf-8') as my_file:
         my_file.write(test_prog)
     with pytest.raises(SystemExit) as info:
@@ -356,11 +340,7 @@
         "  a = 0.0\n"
         "  a = 0.0\n\n"
         "end program adj_test\n")
-<<<<<<< HEAD
-    filename = tmpdir.join("tl.f90")
-=======
     filename = str(tmpdir.join("tl.f90"))
->>>>>>> fa0b77ed
     with open(filename, "w", encoding='utf-8') as my_file:
         my_file.write(TEST_PROG)
     main(["-a", "a", "--", filename])
