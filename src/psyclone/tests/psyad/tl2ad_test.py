# -----------------------------------------------------------------------------
# BSD 3-Clause License
#
# Copyright (c) 2021-2022, Science and Technology Facilities Council.
# All rights reserved.
#
# Redistribution and use in source and binary forms, with or without
# modification, are permitted provided that the following conditions are met:
#
# * Redistributions of source code must retain the above copyright notice, this
#   list of conditions and the following disclaimer.
#
# * Redistributions in binary form must reproduce the above copyright notice,
#   this list of conditions and the following disclaimer in the documentation
#   and/or other materials provided with the distribution.
#
# * Neither the name of the copyright holder nor the names of its
#   contributors may be used to endorse or promote products derived from
#   this software without specific prior written permission.
#
# THIS SOFTWARE IS PROVIDED BY THE COPYRIGHT HOLDERS AND CONTRIBUTORS
# "AS IS" AND ANY EXPRESS OR IMPLIED WARRANTIES, INCLUDING, BUT NOT
# LIMITED TO, THE IMPLIED WARRANTIES OF MERCHANTABILITY AND FITNESS
# FOR A PARTICULAR PURPOSE ARE DISCLAIMED. IN NO EVENT SHALL THE
# COPYRIGHT HOLDER OR CONTRIBUTORS BE LIABLE FOR ANY DIRECT, INDIRECT,
# INCIDENTAL, SPECIAL, EXEMPLARY, OR CONSEQUENTIAL DAMAGES (INCLUDING,
# BUT NOT LIMITED TO, PROCUREMENT OF SUBSTITUTE GOODS OR SERVICES;
# LOSS OF USE, DATA, OR PROFITS; OR BUSINESS INTERRUPTION) HOWEVER
# CAUSED AND ON ANY THEORY OF LIABILITY, WHETHER IN CONTRACT, STRICT
# LIABILITY, OR TORT (INCLUDING NEGLIGENCE OR OTHERWISE) ARISING IN
# ANY WAY OUT OF THE USE OF THIS SOFTWARE, EVEN IF ADVISED OF THE
# POSSIBILITY OF SUCH DAMAGE.
# -----------------------------------------------------------------------------
# Authors R. W. Ford and A. R. Porter, STFC Daresbury Lab

'''A module to perform pytest tests on the code in the tl2ad.py file
within the psyad directory.

'''
import logging
import os
import pytest

from psyclone.errors import InternalError
from psyclone.psyad import (
    generate_adjoint_str, generate_adjoint, generate_adjoint_test)
from psyclone.psyad.domain.common.adjoint_utils import create_adjoint_name
from psyclone.psyad.tl2ad import (
<<<<<<< HEAD
    _find_container, _create_inner_product,
    _create_array_inner_product, _get_active_variables_datatype,
    _add_precision_symbol)
from psyclone.psyir.backend.fortran import FortranWriter
from psyclone.psyir.frontend.fortran import FortranReader
=======
    _create_inner_product, _create_array_inner_product,
    _get_active_variables_datatype, _add_precision_symbol)
>>>>>>> fa0b77ed
from psyclone.psyir.nodes import (
    Container, FileContainer, Return, Routine, Assignment, BinaryOperation)
from psyclone.psyir.symbols import (
    DataSymbol, SymbolTable, REAL_DOUBLE_TYPE, INTEGER_TYPE, REAL_TYPE,
    ArrayType, RoutineSymbol, ImportInterface, ScalarType, ContainerSymbol,
    ArgumentInterface, UnknownFortranType, DeferredType)


<<<<<<< HEAD
TL_CODE = (
    "module my_mod\n"
    "  contains\n"
    "  subroutine kern(field)\n"
    "    real, intent(inout) :: field\n"
    "    field = 0.0\n"
    "  end subroutine kern\n"
    "end module my_mod\n"
)


# _generate_adjoint_name function

def test_generate_adjoint_name():
    '''Test that the _generate_adjoint_name() function works as
    expected.

    '''
    assert create_adjoint_name("name") == "adj_name"
    assert create_adjoint_name("NAME") == "adj_name"
    assert create_adjoint_name("tl_name") == "adj_name"
    assert create_adjoint_name("Tl_NaMe") == "adj_name"

=======
TESTS_DIR = os.path.dirname(os.path.dirname(os.path.abspath(__file__)))
LFRIC_TEST_FILES_DIR = os.path.join(TESTS_DIR, "test_files", "dynamo0p3")
>>>>>>> fa0b77ed

# generate_adjoint_str function


# expected output
@pytest.mark.xfail(reason="issue #1235: caplog returns an empty string in "
                   "github actions.", strict=False)
def test_generate_adjoint_str(caplog):
    '''Test that the generate_adjoint_str() function works as expected
    including logging.

    '''
    tl_code = (
        "program test\n"
        "integer :: a,b\n"
        "a = b\n"
        "end program test\n")
    expected = (
        "program test_adj\n"
        "  integer :: a\n"
        "  integer :: b\n\n"
        "  b = b + a\n"
        "  a = 0.0\n\n"
        "end program test_adj\n")

    with caplog.at_level(logging.INFO):
        result, test_harness = generate_adjoint_str("", tl_code, ["a", "b"])

    assert caplog.text == ""
    assert expected in result
    assert test_harness == ""

    with caplog.at_level(logging.DEBUG):
        result, test_harness = generate_adjoint_str("", tl_code, ["a", "b"])

    assert tl_code in caplog.text
    assert ("PSyIR\n"
            "FileContainer[None]\n"
            "    Routine[name:'test']\n"
            "        0: Assignment[]\n"
            "            Reference[name:'a']\n"
            "            Reference[name:'b']\n" in caplog.text)
    assert "Preprocessing\n" in caplog.text
    assert ("PSyIR after TL preprocessing\n"
            "FileContainer[None]\n"
            "    Routine[name:'test']\n"
            "        0: Assignment[]\n"
            "            Reference[name:'a']\n"
            "            Reference[name:'b']\n" in caplog.text)
    assert "Translating from TL to AD." in caplog.text
    assert expected in result
    assert test_harness == ""


def test_generate_adjoint_str_lfric_api():
    '''
    Check that specifying the LFRic (dynamo0p3) API to the generate_adjoint_str
    routine works as expected.

    '''
    testkern = os.path.join(LFRIC_TEST_FILES_DIR, "tl_testkern_mod.F90")
    with open(testkern, mode="r", encoding="utf-8") as kfile:
        tl_code = kfile.read()
    result, _ = generate_adjoint_str(tl_code,
                                     ["xi", "u", "res_dot_product", "curl_u"],
                                     api="dynamo0.3")
    assert "subroutine adj_testkern_code" in result.lower()


def test_generate_adjoint_str_lfric_no_harness():
    '''
    Check that generate_adjoint_str() raises the expected error if a test
    harness is requested for the adjoint of an LFRic kernel.

    TODO #1782 will remove this test.
    '''
    testkern = os.path.join(LFRIC_TEST_FILES_DIR, "tl_testkern_mod.F90")
    with open(testkern, mode="r", encoding="utf-8") as kfile:
        tl_code = kfile.read()
    with pytest.raises(NotImplementedError) as err:
        generate_adjoint_str(tl_code,
                             ["xi", "u", "res_dot_product", "curl_u"],
                             api="dynamo0.3", create_test=True)
    assert ("The generation of a test harness for an adjoint kernel "
            "conforming to the 'dynamo0.3' API is not yet implemented." in
            str(err.value))


def test_generate_adjoint_str_function():
    '''Test that an exception is raised if a function is found.'''
    tl_code = (
        "real function test(a)\n"
        "  real :: a\n"
        "  test = a\n"
        "end function test\n")
    with pytest.raises(NotImplementedError) as info:
        _, _ = generate_adjoint_str(tl_code, ["a", "test"])
    assert ("PSyAD does not support tangent-linear code written as a "
            "function. Please re-write 'test' as a subroutine."
            in str(info.value))


def test_generate_adjoint_str_wrong_api():
    '''Test that an exception is raised for an unsupported API.'''
    tl_code = (
        "program test\n"
        "integer :: a,b\n"
        "a = b\n"
        "end program test\n")
    with pytest.raises(NotImplementedError) as err:
        generate_adjoint_str(tl_code, ["a", "b"], api="gocean1.0")
    assert ("PSyAD only supports generic routines/programs or LFRic "
            "(dynamo0.3) kernels but got API 'gocean1.0'" in str(err.value))


def test_generate_adjoint_str_trans():
    '''Test that the generate_adjoint_str() function successfully calls
    the preprocess_trans() function.

    '''
    tl_code = (
        "program test\n"
        "real :: a, b(10), c(10)\n"
        "a = dot_product(b(:), c(:))\n"
        "end program test\n")
    expected = (
        "program adj_test\n"
        "  real :: a\n"
        "  real, dimension(10) :: b\n"
        "  real, dimension(10) :: c\n"
        "  integer :: i\n"
        "  real :: res_dot_product\n\n"
        "  a = 0.0\n  b = 0.0\n  res_dot_product = 0.0\n"
        "  res_dot_product = res_dot_product + a\n"
        "  a = 0.0\n"
        "  do i = 10, 1, -1\n"
        "    b(i) = b(i) + res_dot_product * c(i)\n"
        "  enddo\n"
        "  res_dot_product = 0.0\n\n"
        "end program adj_test\n")
    result, test_harness = generate_adjoint_str(
        tl_code, ["a", "b", "res_dot_product"])
    assert expected in result
    assert not test_harness


def test_generate_adjoint_str_generate_harness_no_api():
    '''Test the create_test option to generate_adjoint_str() when no
    API is specified.'''
    result, harness = generate_adjoint_str(
        TL_CODE, ["field"], create_test=True)
    assert "subroutine adj_kern(field)\n" in result
    assert "program adj_test\n" in harness
    assert "! Call the tangent-linear kernel\n" in harness
    assert "end program adj_test\n" in harness


def test_generate_adjoint_str_generate_harness_invalid_api():
    '''Test that passing an unsupported API to generate_adjoint_str()
    raises the expected error.'''
    with pytest.raises(NotImplementedError) as err:
        _ = generate_adjoint_str(
            TL_CODE, ["field"], api="gocean1.0", create_test=True)
    assert ("Test-harness generation is not implemented for the 'gocean1.0' "
            "API" in str(err.value))


def test_generate_adjoint_str_generate_harness_lfric():
    '''Test the create_test option to generate_adjoint_str() when the
    LFRic (dynamo0p3) API is specified.'''
    tl_code = (
        "module testkern_mod\n"
        "  use kinds_mod, only: i_def, r_def\n"
        "  use kernel_mod, only: kernel_type, arg_type, gh_field, gh_real, "
        "gh_write, w3, cell_column\n"
        "  type, extends(kernel_type) :: testkern_type\n"
        "     type(arg_type), dimension(1) :: meta_args =          & \n"
        "          (/ arg_type(gh_field,  gh_real, gh_write,  w3)  & \n"
        "           /)\n"
        "     integer :: operates_on = cell_column\n"
        "   contains\n"
        "     procedure, nopass :: code => testkern_code\n"
        "  end type testkern_type\n"
        "contains\n"
        "  subroutine testkern_code(nlayers, field, ndf_w3, undf_w3, map_w3)\n"
        "    integer(kind=i_def), intent(in) :: nlayers\n"
        "    integer(kind=i_def), intent(in) :: ndf_w3, undf_w3\n"
        "    integer(kind=i_def), intent(in), dimension(ndf_w3) :: map_w3\n"
        "    real(kind=r_def), intent(inout), dimension(undf_w3) :: field\n"
        "    field = 0.0\n"
        "  end subroutine testkern_code\n"
        "end module testkern_mod\n"
    )
    result, harness = generate_adjoint_str(
        tl_code, ["field"], api="dynamo0.3", create_test=True)
    assert ("subroutine adj_testkern_code(nlayers, field, ndf_w3, "
            "undf_w3, map_w3)\n" in result)
    assert "module adjoint_test_mod\n" in harness
    assert "subroutine adjoint_test(mesh, chi, panel_id)" in harness
    assert "call the tangent-linear kernel.\n" in harness
    assert "end module adjoint_test_mod\n" in harness


@pytest.mark.xfail(reason="issue #1235: caplog returns an empty string in "
                   "github actions.", strict=False)
def test_generate_adjoint_str_generate_harness_logging(caplog):
    ''' Test the create_test option to generate_adjoint_str() produces the
    expected logging output. '''
    tl_code = (
        "module my_mod\n"
        "  contains\n"
        "  subroutine kern(field, n)\n"
        "    integer, intent(in) :: n\n"
        "    real, intent(inout), dimension(n) :: field\n"
        "    field = 0.0\n"
        "  end subroutine kern\n"
        "end module my_mod\n"
    )
    with caplog.at_level(logging.INFO):
        _ = generate_adjoint_str("", tl_code, ["field"], create_test=True)
    assert caplog.text == ""
    with caplog.at_level(logging.DEBUG):
        _, harness = generate_adjoint_str("", tl_code, ["field"],
                                          create_test=True)
    assert ("Creating test harness for TL kernel 'kern' and AD kernel "
            "'kern_adj'" in caplog.text)
    assert ("Kernel 'kern' has the following dimensioning arguments: ['n']" in
            caplog.text)
    assert ("Generated symbols for new argument list: ['field', 'n']" in
            caplog.text)
    assert "Created test-harness program named 'adj_test'" in caplog.text
    assert harness in caplog.text


# _get_active_variables_datatype function

def test_get_active_variables_datatype_error(fortran_reader):
    ''' Test that the _get_active_variables_datatype raises the expected
    errors if no active variables are supplied or if they are of different
    type or precision. '''
    tl_fortran_str = (
        "program test\n"
        "use kinds_mod, only: wp\n"
        "real :: a, b\n"
        "real(kind=wp) :: c\n"
        "integer :: idx\n"
        "a = b + c + idx\n"
        "end program test\n")
    prog_psyir = fortran_reader.psyir_from_source(tl_fortran_str)
    tl_psyir = prog_psyir.children[0]
    with pytest.raises(InternalError) as err:
        _get_active_variables_datatype(tl_psyir, [])
    assert "No active variables have been supplied." in str(err.value)

    with pytest.raises(NotImplementedError) as err:
        _get_active_variables_datatype(tl_psyir, ["a", "c"])
    assert ("active variables of different datatype: 'a' is of intrinsic "
            "type 'Intrinsic.REAL' and precision 'Precision.UNDEFINED' while "
            "'c' is of intrinsic type 'Intrinsic.REAL' and precision 'wp: "
            in str(err.value))

    with pytest.raises(NotImplementedError) as err:
        _get_active_variables_datatype(tl_psyir, ["a", "idx"])
    assert ("active variables of different datatype: 'a' is of intrinsic "
            "type 'Intrinsic.REAL' and precision 'Precision.UNDEFINED' while "
            "'idx' is of intrinsic type 'Intrinsic.INTEGER' and precision "
            "'Precision.UNDEFINED'" in str(err.value))


def test_get_active_variables_datatype(fortran_reader):
    ''' Test that _get_active_variables_datatype() works as expected. '''
    tl_fortran_str = (
        "program test\n"
        "use kind_mod, only: wp, i_def\n"
        "real :: a, b, c\n"
        "real(wp) :: d, e\n"
        "integer(i_def) :: ii, jj, kk\n"
        "a = b + c\n"
        "d = 2.0*e\n"
        "ii = jj + kk\n"
        "end program test\n")
    prog_psyir = fortran_reader.psyir_from_source(tl_fortran_str)
    tl_psyir = prog_psyir.children[0]
    # Real, default precision
    atype = _get_active_variables_datatype(tl_psyir, ["a", "b"])
    assert isinstance(atype, ScalarType)
    assert atype.intrinsic == ScalarType.Intrinsic.REAL
    assert atype.precision == ScalarType.Precision.UNDEFINED
    # Real, specified KIND
    atype = _get_active_variables_datatype(tl_psyir, ["d", "e"])
    assert atype.intrinsic == ScalarType.Intrinsic.REAL
    assert isinstance(atype.precision, DataSymbol)
    assert atype.precision.name == "wp"
    # Integer, specified KIND
    atype = _get_active_variables_datatype(tl_psyir, ["ii", "jj", "kk"])
    assert atype.intrinsic == ScalarType.Intrinsic.INTEGER
    assert isinstance(atype.precision, DataSymbol)
    assert atype.precision.name == "i_def"


# generate_adjoint function

def test_generate_adjoint(fortran_reader, fortran_writer):
    '''Test that the generate_adjoint() function works as expected.'''

    tl_fortran_str = (
        "program test\n"
        "real :: a, b, c\n"
        "a = b + c\n"
        "end program test\n")
    expected_ad_fortran_str = (
        "program adj_test\n"
        "  real :: a\n  real :: b\n  real :: c\n\n"
        "  a = 0.0\n  b = 0.0\n  c = 0.0\n"
        "  b = b + a\n"
        "  c = c + a\n"
        "  a = 0.0\n\n"
        "end program adj_test\n")
    tl_psyir = fortran_reader.psyir_from_source(tl_fortran_str)

    ad_psyir = generate_adjoint(tl_psyir, ["a", "b", "c"])

    ad_fortran_str = fortran_writer(ad_psyir)
    assert ad_fortran_str in expected_ad_fortran_str


def test_generate_adjoint_kind(fortran_reader, fortran_writer):
    '''Test that the generate_adjoint() function works as expected when
    the active variables have a kind.'''

    tl_fortran_str = (
        "program test\n"
        "use kinds_mod, only: r_def\n"
        "real(kind=r_def) :: a, b, c\n"
        "a = b + c\n"
        "end program test\n")
    expected_ad_fortran_str = (
        "program adj_test\n"
        "  use kinds_mod, only : r_def\n"
        "  real(kind=r_def) :: a\n  real(kind=r_def) :: b\n  "
        "real(kind=r_def) :: c\n\n"
        "  a = 0.0_r_def\n  b = 0.0_r_def\n  c = 0.0_r_def\n"
        "  b = b + a\n"
        "  c = c + a\n"
        "  a = 0.0\n\n"
        "end program adj_test\n")
    tl_psyir = fortran_reader.psyir_from_source(tl_fortran_str)

    ad_psyir = generate_adjoint(tl_psyir, ["a", "b", "c"])

    ad_fortran_str = fortran_writer(ad_psyir)
    assert ad_fortran_str in expected_ad_fortran_str


def test_generate_adjoint_multi_kernel(fortran_reader):
    '''Check that generate_adjoint raises the expected error when there
    are multiple kernels in a module.

    '''
    tl_fortran_str = (
        "module test_mod\n"
        "  contains\n"
        "  subroutine kern1()\n"
        "    real :: psyir_tmp, psyir_tmp_1\n"
        "    psyir_tmp = psyir_tmp_1\n"
        "  end subroutine kern1\n"
        "  subroutine kern2()\n"
        "    real :: psyir_tmp, psyir_tmp_1\n"
        "    psyir_tmp = psyir_tmp_1\n"
        "  end subroutine kern2\n"
        "  subroutine kern3()\n"
        "    real :: psyir_tmp, psyir_tmp_1\n"
        "    psyir_tmp = psyir_tmp_1\n"
        "  end subroutine kern3\n"
        "end module test_mod\n")
    psyir = fortran_reader.psyir_from_source(tl_fortran_str)
    with pytest.raises(NotImplementedError) as err:
        generate_adjoint(psyir, ["psyir_tmp", "psyir_tmp_1"])
    assert ("The supplied Fortran must contain one and only one routine but "
            "found: ['kern1', 'kern2', 'kern3']" in str(err.value))


def test_generate_adjoint_errors():
    ''' Check that generate_adjoint() raises the expected exceptions when
    given invalid input. '''
    # Only a FileContainer
    psyir = FileContainer("test_file")
    with pytest.raises(InternalError) as err:
        generate_adjoint(psyir, ["dummy"])
    assert ("The supplied PSyIR does not contain any routines." in
            str(err.value))
    with pytest.raises(InternalError) as err:
        generate_adjoint(Container.create("test_mod", SymbolTable(),
                                          [psyir.copy()]), ["dummy"])
    assert ("The supplied PSyIR contains two Containers but the innermost is "
            "a FileContainer. This should not be possible" in str(err.value))
    # No kernel code
    cont = Container("test_mod")
    with pytest.raises(InternalError) as err:
        generate_adjoint(cont, ["dummy"])
    assert ("The supplied PSyIR does not contain any routines." in
            str(err.value))


@pytest.mark.xfail(reason="issue #1235: caplog returns an empty string in "
                   "github actions.", strict=False)
def test_generate_adjoint_logging(caplog, fortran_reader, fortran_writer):
    '''Test that logging works as expected in the generate_adjoint()
    function.

    '''
    tl_fortran_str = (
        "program test\n"
        "real :: a\n"
        "a = 0.0\n"
        "end program test\n")
    expected_ad_fortran_str = (
        "program test_adj\n"
        "  real :: a\n\n"
        "  a = 0.0\n\n"
        "end program test_adj\n")
    tl_psyir = fortran_reader.psyir_from_source(tl_fortran_str)

    with caplog.at_level(logging.INFO):
        ad_psyir = generate_adjoint(tl_psyir, ["a"])
    assert caplog.text == ""

    ad_fortran_str = fortran_writer(ad_psyir)
    assert ad_fortran_str in expected_ad_fortran_str

    with caplog.at_level(logging.DEBUG):
        ad_psyir = generate_adjoint(tl_psyir, ["a"])
    assert "Translating from TL to AD." in caplog.text
    assert "AD kernel will be named 'test_adj'" in caplog.text

    ad_fortran_str = fortran_writer(ad_psyir)
    assert expected_ad_fortran_str in ad_fortran_str


# generate_adjoint_test

def test_generate_adjoint_test_errors():
    ''' Check that generate_adjoint_test() raises the expected exceptions if
    the input is not valid for test-harness generation. '''
    with pytest.raises(NotImplementedError) as err:
        generate_adjoint_test(FileContainer("test_file"),
                              FileContainer("test_adj_file"), ['field'])
    assert ("Generation of a test harness is only supported for a TL kernel "
            "implemented as a subroutine within a module but failed to find "
            "enclosing module." in str(err.value))
    cont = Container("test_mod")
    # Only one routine is permitted
    kern1 = Routine.create("my_kern1", SymbolTable(), [Return()])
    cont.addchild(kern1)
    cont.addchild(Routine.create("my_kern2", SymbolTable(), [Return()]))
    with pytest.raises(NotImplementedError) as err:
        generate_adjoint_test(cont, cont.copy(), ['field'])
    assert ("The supplied Fortran must contain one and only one subroutine "
            "but found: ['my_kern1', 'my_kern2']" in str(err.value))
    cont.pop_all_children()
    kern1._is_program = True
    cont.addchild(kern1)
    with pytest.raises(NotImplementedError) as err:
        generate_adjoint_test(cont, cont.copy(), ['field'])
    assert ("Generation of a test harness for a kernel defined as a Program "
            "(as opposed to a Subroutine) is not currently supported. (Found "
            "'my_kern1' which is a Program.)" in str(err.value))


def test_generate_adjoint_test(fortran_reader, fortran_writer):
    ''' Full test for generating test harness for the adjoint created
    from a supplied subroutine within a module. The subroutine has one
    array argument with extent supplied as a second argument. '''
    tl_code = (
        "module my_mod\n"
        "  contains\n"
        "  subroutine kern(field, npts)\n"
        "    integer, intent(in) :: npts\n"
        "    real, intent(inout) :: field(npts)\n"
        "    field = 0.0\n"
        "  end subroutine kern\n"
        "end module my_mod\n"
    )
    tl_psyir = fortran_reader.psyir_from_source(tl_code)
    ad_psyir = generate_adjoint(tl_psyir, ["field"])
    test_psyir = generate_adjoint_test(tl_psyir, ad_psyir, ["field"])
    assert isinstance(test_psyir, Routine)
    assert test_psyir.is_program is True
    sym_table = test_psyir.symbol_table
    tl_kern = sym_table.lookup("kern")
    adj_kern = sym_table.lookup("adj_kern")
    assert isinstance(tl_kern, RoutineSymbol)
    assert isinstance(adj_kern, RoutineSymbol)
    assert isinstance(tl_kern.interface, ImportInterface)
    assert isinstance(adj_kern.interface, ImportInterface)
    assert tl_kern.interface.container_symbol.name == "my_mod"
    assert adj_kern.interface.container_symbol.name == "adj_my_mod"
    harness = fortran_writer(test_psyir)
    assert ("  real, dimension(npts) :: field\n"
            "  real, dimension(npts) :: field_input" in harness)
    assert ("  call random_number(field)\n"
            "  field_input = field\n"
            "  ! call the tangent-linear kernel\n"
            "  call kern(field, npts)\n"
            "  ! compute the inner product of the results of the tangent-"
            "linear kernel\n"
            "  inner1 = 0.0\n"
            "  inner1 = inner1 + dot_product(field, field)\n"
            "  ! call the adjoint of the kernel\n"
            "  call adj_kern(field, npts)\n"
            "  ! compute inner product of results of adjoint kernel with "
            "the original inputs to the tangent-linear kernel\n"
            "  inner2 = 0.0\n"
            "  inner2 = inner2 + dot_product(field, field_input)\n"
            "  ! test the inner-product values for equality, allowing for "
            "the precision of the active variables\n"
            "  machinetol = spacing(max(abs(inner1), abs(inner2)))\n"
            in harness.lower())
    # Ideally we would test that the generated harness code compiles
    # but, since it depends on the TL and adjoint kernels, we can't
    # currently do that (see #284).
    # assert Compile(tmpdir).string_compiles(harness)


def test_generate_adjoint_test_no_extent(fortran_reader, fortran_writer):
    ''' Full test for generating test harness for the adjoint created
    from a supplied subroutine within a module. The subroutine has two
    array arguments which are of assumed size. '''
    tl_code = (
        "module my_mod\n"
        "  contains\n"
        "  subroutine kern(field1, field2)\n"
        "    real, intent(inout) :: field1(:), field2(:,:)\n"
        "    field1(:) = 0.0\n"
        "    field2(:,:) = 0.0\n"
        "  end subroutine kern\n"
        "end module my_mod\n"
    )
    tl_psyir = fortran_reader.psyir_from_source(tl_code)
    ad_psyir = generate_adjoint(tl_psyir, ["field1", "field2"])
    test_psyir = generate_adjoint_test(tl_psyir, ad_psyir,
                                       ["field1", "field2"])
    harness = fortran_writer(test_psyir)
    assert "integer, parameter :: array_extent = 20\n" in harness
    assert "real, dimension(array_extent) :: field1\n" in harness
    assert "real, dimension(array_extent) :: field1_input\n" in harness
    assert "real, dimension(array_extent,array_extent) :: field2\n" in harness
    assert ("real, dimension(array_extent,array_extent) :: field2_input\n" in
            harness)
    # Ideally we would test that the generated harness code compiles
    # but, since it depends on the TL and adjoint kernels, we can't
    # currently do that (see #284).
    # assert Compile(tmpdir).string_compiles(harness)


def test_add_precision_symbol():
    ''' Tests for the _add_precision_symbol() utility function. '''
    table = SymbolTable()
    sym = DataSymbol("i_def", INTEGER_TYPE)
    _add_precision_symbol(sym, table)
    # A local symbol should just be copied into the table.
    new_sym = table.lookup("i_def")
    assert new_sym is not sym
    # Calling _add_precision a second time should do nothing.
    _add_precision_symbol(sym, table)
    assert table.lookup("i_def") is new_sym
    # An imported symbol should have its originating Container copied
    # over too.
    csym = ContainerSymbol("some_mod")
    rdef = DataSymbol("r_def", INTEGER_TYPE, interface=ImportInterface(csym))
    _add_precision_symbol(rdef, table)
    csym_copy = table.lookup("some_mod")
    assert isinstance(csym_copy, ContainerSymbol)
    assert csym_copy is not csym
    rdef_copy = table.lookup("r_def")
    assert rdef_copy.interface.container_symbol is csym_copy
    # A precision symbol must be either local or imported
    arg_sym = DataSymbol("wrong", INTEGER_TYPE, interface=ArgumentInterface())
    table.specify_argument_list([arg_sym])
    with pytest.raises(NotImplementedError) as err:
        _add_precision_symbol(arg_sym, table)
    assert ("One or more variables have a precision specified by symbol "
            "'wrong' which is not local or explicitly imported" in
            str(err.value))
    # A precision symbol must be a scalar integer or of deferred/unknown type
    isym = DataSymbol("iwrong", REAL_TYPE)
    with pytest.raises(TypeError) as err:
        _add_precision_symbol(isym, table)
    assert ("integer type but 'iwrong' has type 'Scalar<REAL, UNDEFINED>'." in
            str(err.value))
    arr_sym = DataSymbol("iarray", ArrayType(INTEGER_TYPE, [10]))
    with pytest.raises(TypeError) as err:
        _add_precision_symbol(arr_sym, table)
    assert ("integer type but 'iarray' has type 'Array<Scalar<INTEGER, "
            "UNDEFINED>, shape=[10]>'." in str(err.value))
    def_sym = DataSymbol("my_def",
                         UnknownFortranType("integer, parameter :: my_def"))
    _add_precision_symbol(def_sym, table)
    assert table.lookup("my_def")
    odef_sym = DataSymbol("o_def", DeferredType(),
                          interface=ImportInterface(csym))
    _add_precision_symbol(odef_sym, table)
    assert table.lookup("o_def")


def test_generate_harness_extent_name_clash(fortran_reader, fortran_writer):
    ''' Test that we don't get a name clash when one of the kernel arguments
    matches the name we will give (internally) to the extent of the test
    arrays. '''
    tl_code = (
        "module my_mod\n"
        "  contains\n"
        "  subroutine kern(field1, array_extent)\n"
        "    integer, intent(in) :: array_extent\n"
        "    real, intent(inout) :: field1(array_extent)\n"
        "    field1(:) = 0.0\n"
        "  end subroutine kern\n"
        "end module my_mod\n"
    )
    tl_psyir = fortran_reader.psyir_from_source(tl_code)
    ad_psyir = generate_adjoint(tl_psyir, ["field1"])
    test_psyir = generate_adjoint_test(tl_psyir, ad_psyir, ["field1"])
    prog = test_psyir.walk(Routine)[0]
    assert "array_extent" in prog.symbol_table
    assert "array_extent_1" in prog.symbol_table
    harness = fortran_writer(test_psyir)
    # The re-named argument should be used to dimension the test arrays and
    # be passed to the kernels.
    assert "real, dimension(array_extent_1) :: field1" in harness
    assert "real, dimension(array_extent_1) :: field1_input" in harness
    assert "call kern(field1, array_extent_1)" in harness
    assert "call adj_kern(field1, array_extent_1)" in harness


def test_generate_harness_arg_name_clash(fortran_reader, fortran_writer):
    ''' Test that we don't get a name clash when one of the kernel field
    arguments matches the name we will give (internally) to the extent of the
    test arrays. '''
    tl_code = (
        "module my_mod\n"
        "  contains\n"
        "  subroutine kern(array_extent, extent)\n"
        "    integer, intent(in) :: extent\n"
        "    real, intent(inout) :: array_extent(extent)\n"
        "    array_extent(:) = 0.0\n"
        "  end subroutine kern\n"
        "end module my_mod\n"
    )
    tl_psyir = fortran_reader.psyir_from_source(tl_code)
    ad_psyir = generate_adjoint(tl_psyir, ["array_extent"])
    test_psyir = generate_adjoint_test(tl_psyir, ad_psyir, ["array_extent"])
    prog = test_psyir.walk(Routine)[0]
    assert "array_extent" in prog.symbol_table
    assert "array_extent_1" in prog.symbol_table
    harness = fortran_writer(test_psyir)
    # The re-named argument should be used to dimension the test arrays and
    # be passed to the kernels.
    assert "integer, parameter :: extent = array_extent" in harness
    assert "real, dimension(extent) :: array_extent_1" in harness
    assert "real, dimension(extent) :: array_extent_1_input" in harness
    assert "call kern(array_extent_1, extent)" in harness
    assert "call adj_kern(array_extent_1, extent)" in harness


def test_generate_harness_routine_name_clash(fortran_reader, fortran_writer):
    ''' Test that we don't get a name clash when one of the kernel arguments
    matches the name we will give (internally) to the extent of the test
    arrays. '''
    tl_code = (
        "module my_mod\n"
        "  contains\n"
        "  subroutine array_extent(field1, extent)\n"
        "    integer, intent(in) :: extent\n"
        "    real, intent(inout) :: field1(extent)\n"
        "    field1(:) = 0.0\n"
        "  end subroutine array_extent\n"
        "end module my_mod\n"
    )
    tl_psyir = fortran_reader.psyir_from_source(tl_code)
    ad_psyir = generate_adjoint(tl_psyir, ["field1"])
    test_psyir = generate_adjoint_test(tl_psyir, ad_psyir, ["field1"])
    harness = fortran_writer(test_psyir)
    assert "integer, parameter :: array_extent_1 = 20" in harness
    assert "integer, parameter :: extent = array_extent_1" in harness


def test_generate_harness_kernel_arg_static_shape(fortran_reader,
                                                  fortran_writer):
    ''' Test that we generate the correct array extents when a kernel
    defines the extent of an argument with a literal value. '''
    tl_code = (
        "module my_mod\n"
        "  contains\n"
        "  subroutine array_extent(field1, npts)\n"
        "    integer, intent(in) :: npts\n"
        "    real, intent(inout) :: field1(10, npts)\n"
        "    field1(:,:) = 0.0\n"
        "  end subroutine array_extent\n"
        "end module my_mod\n"
    )
    tl_psyir = fortran_reader.psyir_from_source(tl_code)
    ad_psyir = generate_adjoint(tl_psyir, ["field1"])
    test_psyir = generate_adjoint_test(tl_psyir, ad_psyir, ["field1"])
    harness = fortran_writer(test_psyir)
    assert "integer, parameter :: npts = array_extent_1" in harness
    assert "real, dimension(10,npts) :: field1" in harness
    assert "real, dimension(10,npts) :: field1_input" in harness


def test_generate_harness_kernel_arg_shape_error(fortran_reader):
    ''' Test that we raise the expected error if the shape of a kernel
    argument is a variable that is not passed as an argument. '''
    tl_code = (
        "module my_mod\n"
        "  contains\n"
        "  subroutine array_extent(field1)\n"
        "    use some_mod, only: npts\n"
        "    real, intent(inout) :: field1(10, npts)\n"
        "    field1(:,:) = 0.0\n"
        "  end subroutine array_extent\n"
        "end module my_mod\n"
    )
    tl_psyir = fortran_reader.psyir_from_source(tl_code)
    ad_psyir = generate_adjoint(tl_psyir, ["field1"])
    with pytest.raises(NotImplementedError) as err:
        generate_adjoint_test(tl_psyir, ad_psyir, ["field1"])
    assert ("Found argument 'field1' to kernel 'array_extent' which has a "
            "reference to 'npts' in its shape. However, 'npts' is not passed "
            "as an argument. This is not supported." in str(err.value))


def test_generate_harness_kernel_arg_invalid_shape(fortran_reader):
    ''' Test that the test-harness generation raises the expected error if
    a kernel argument's shape is invalid. '''
    tl_code = (
        "module my_mod\n"
        "  contains\n"
        "  subroutine kernel(field1, npts)\n"
        "    integer, intent(in) :: npts\n"
        "    real, intent(inout) :: field1(10, npts)\n"
        "    field1(:,:) = 0.0\n"
        "  end subroutine kernel\n"
        "end module my_mod\n"
    )
    tl_psyir = fortran_reader.psyir_from_source(tl_code)
    ad_psyir = generate_adjoint(tl_psyir, ["field1"])
    # Get hold of the kernel argument
    kernel = tl_psyir.walk(Routine)[0]
    fld_arg = kernel.symbol_table.argument_list[0]
    # Break one of the bounds in the Range inside the argument shape by making
    # it into a Return node.
    fld_arg.datatype._shape[0] = ArrayType.ArrayBounds(
        lower=Return(), upper=fld_arg.datatype._shape[0].upper)
    with pytest.raises(NotImplementedError) as err:
        generate_adjoint_test(tl_psyir, ad_psyir, ["field1"])
    assert ("Found argument 'field1' to kernel 'kernel' which has an array "
            "bound specified by a 'Return' node. Only Literals or References "
            "are supported" in str(err.value))
    # Break the argument shape.
    fld_arg.datatype._shape = [1] + fld_arg.datatype._shape[1:]
    with pytest.raises(InternalError) as err:
        generate_adjoint_test(tl_psyir, ad_psyir, ["field1"])
    assert ("Argument 'field1' to kernel 'kernel' contains a 'int' in its "
            "shape definition but expected an ArrayType.Extent or "
            "ArrayType.ArrayBound" in str(err.value))


def test_generate_harness_kind_import(fortran_reader, fortran_writer):
    ''' Check that the test harness that is generated correctly declares
    any imported kind parameter that is used to define the precision of the
    active variable(s).
    '''
    tl_code = (
        "module my_mod\n"
        "  use kinds_mod, only: r_def, i_def\n"
        "  use precision_mod, only: i32\n"
        "  contains\n"
        "  subroutine kern(field, npts, iflag)\n"
        "    integer(kind=i_def), intent(in) :: npts\n"
        "    real(kind=r_def), intent(inout) :: field(npts)\n"
        "    integer(kind=i32), intent(in) :: iflag\n"
        "    field = 0.0\n"
        "  end subroutine kern\n"
        "end module my_mod\n"
    )
    tl_psyir = fortran_reader.psyir_from_source(tl_code)
    ad_psyir = generate_adjoint(tl_psyir, ["field"])
    test_psyir = generate_adjoint_test(tl_psyir, ad_psyir, ["field"])
    harness = fortran_writer(test_psyir)
    assert ("  real(kind=r_def), dimension(npts) :: field\n"
            "  real(kind=r_def), dimension(npts) :: field_input" in harness)
    assert "real(kind=r_def) :: inner1\n" in harness
    assert "use kinds_mod, only : i_def, r_def" in harness
    assert "use precision_mod, only : i32" in harness
    assert ("real(kind=r_def), parameter :: overall_tolerance = "
            "1500.0_r_def" in harness)


def test_generate_harness_constant_kind(fortran_reader, fortran_writer):
    ''' Check that the test harness that is generated correctly declares
    a constant, local kind parameter that is used to define the precision
    of the active variable(s).
    '''
    tl_code = (
        "module my_mod\n"
        "  integer, parameter :: r_def=8\n"
        "  contains\n"
        "  subroutine kern(field, npts)\n"
        "    integer, intent(in) :: npts\n"
        "    real(kind=r_def), intent(inout) :: field(npts)\n"
        "    field = 0.0\n"
        "  end subroutine kern\n"
        "end module my_mod\n"
    )
    tl_psyir = fortran_reader.psyir_from_source(tl_code)
    ad_psyir = generate_adjoint(tl_psyir, ["field"])
    test_psyir = generate_adjoint_test(tl_psyir, ad_psyir, ["field"])
    harness = fortran_writer(test_psyir)
    assert ("  use adj_my_mod, only : adj_kern\n"
            "  integer, parameter :: r_def = 8\n" in harness)
    assert ("  real(kind=r_def), dimension(npts) :: field\n"
            "  real(kind=r_def), dimension(npts) :: field_input" in harness)
    assert "real(kind=r_def) :: inner1\n" in harness
    assert ("real(kind=r_def), parameter :: overall_tolerance = "
            "1500.0_r_def" in harness)


def test_generate_harness_unknown_kind_error(fortran_reader):
    ''' Check that generate_adjoint_test() raises the expected error if the
    kind of the active variables is of an unsupported form.
    '''
    tl_code = (
        "module my_mod\n"
        "  use kinds_mod\n"
        "  contains\n"
        "  subroutine kern(field, npts)\n"
        "    integer, intent(in) :: npts\n"
        "    real(kind=r_def), intent(inout) :: field(npts)\n"
        "    field = 0.0\n"
        "  end subroutine kern\n"
        "end module my_mod\n"
    )
    tl_psyir = fortran_reader.psyir_from_source(tl_code)
    ad_psyir = generate_adjoint(tl_psyir, ["field"])
    with pytest.raises(NotImplementedError) as err:
        generate_adjoint_test(tl_psyir, ad_psyir, ["field"])
    assert ("One or more variables have a precision specified by "
            "symbol 'r_def' which is not local or explicitly imported" in
            str(err.value))


# _create_inner_product and _create_array_inner_product

def test_create_inner_product_errors():
    ''' Check that the _create_inner_product() utility raises the expected
    exceptions if given invalid inputs. '''
    table = SymbolTable()
    accum = DataSymbol("result", REAL_DOUBLE_TYPE)
    var1 = DataSymbol("var1", REAL_DOUBLE_TYPE)
    var2 = DataSymbol("var2", INTEGER_TYPE)
    with pytest.raises(TypeError) as err:
        _create_inner_product(accum, [(var1, var2)], table)
    assert ("Cannot compute inner product of Symbols 'var1' and 'var2' "
            "because they represent different datatypes (Scalar" in
            str(err.value))
    var3 = DataSymbol("var3", ArrayType(REAL_DOUBLE_TYPE, [10]))
    with pytest.raises(TypeError) as err:
        _create_inner_product(accum, [(var1, var3)], table)
    assert ("Cannot compute inner product of Symbols 'var1' and 'var3' "
            "because they represent different datatypes (Scalar" in
            str(err.value))
    var4 = DataSymbol("var4", ArrayType(REAL_TYPE, [10]))
    with pytest.raises(TypeError) as err:
        _create_inner_product(accum, [(var4, var3)], table)
    assert ("Cannot compute inner product of Symbols 'var4' and 'var3' "
            "because they represent different datatypes (Array" in
            str(err.value))
    var5 = DataSymbol("var5", ArrayType(REAL_TYPE, [10, 10]))
    with pytest.raises(TypeError) as err:
        _create_inner_product(accum, [(var4, var5)], table)
    assert ("Cannot compute inner product of Symbols 'var4' and 'var5' "
            "because they represent different datatypes (Array" in
            str(err.value))


def test_create_array_inner_product_errors():
    ''' Tests for the checks in _create_array_inner_product function. '''
    table = SymbolTable()
    accum = DataSymbol("result", REAL_DOUBLE_TYPE)
    array_type = ArrayType(INTEGER_TYPE, [10])
    var1 = DataSymbol("var1", INTEGER_TYPE)
    var2 = DataSymbol("var2", array_type)
    with pytest.raises(TypeError) as err:
        _create_array_inner_product(accum, var1, var2, table)
    assert ("Symbols 'var1' and 'var2' because they represent different "
            "datatypes" in str(err.value))
    var2 = DataSymbol("var2", INTEGER_TYPE)
    with pytest.raises(TypeError) as err:
        _create_array_inner_product(accum, var1, var2, table)
    assert ("Supplied Symbols must represent arrays but got 'Scalar<INTEGER, "
            "UNDEFINED>' for 'var1'" in str(err.value))


def test_create_inner_product_scalars(fortran_writer):
    ''' Test for utility that creates PSyIR for computing an
    inner product when given scalars. '''
    accum = DataSymbol("result", REAL_DOUBLE_TYPE)
    var1 = DataSymbol("var1", INTEGER_TYPE)
    var2 = DataSymbol("var2", INTEGER_TYPE)
    table = SymbolTable()
    nodes = _create_inner_product(accum, [(var1, var2)], table)
    assert len(nodes) == 2
    assert isinstance(nodes[0], Assignment)
    assert nodes[0].lhs.symbol is accum
    assert nodes[0].rhs.value == "0.0"
    assert isinstance(nodes[1], Assignment)
    assert nodes[1].lhs.symbol is accum
    assert isinstance(nodes[1].rhs, BinaryOperation)
    assert nodes[1].rhs.operator == BinaryOperation.Operator.ADD
    code = fortran_writer(nodes[1])
    assert "result = result + var1 * var2" in code


def test_create_inner_product_1d_arrays(fortran_writer):
    ''' Test for utility that creates PSyIR for computing an
    inner product when given rank-1 arrays. '''
    table = SymbolTable()
    accum = DataSymbol("result", REAL_DOUBLE_TYPE)
    array_type = ArrayType(INTEGER_TYPE, [10])
    var1 = DataSymbol("var1", array_type)
    var2 = DataSymbol("var2", array_type)
    table.add(var1)
    table.add(var2)
    nodes = _create_inner_product(accum, [(var1, var2)], table)
    assert len(nodes) == 2
    assert isinstance(nodes[0], Assignment)
    assert nodes[0].lhs.symbol is accum
    assert nodes[0].rhs.value == "0.0"
    assert isinstance(nodes[1], Assignment)
    assert nodes[1].lhs.symbol is accum
    assert isinstance(nodes[1].rhs, BinaryOperation)
    assert nodes[1].rhs.operator == BinaryOperation.Operator.ADD
    code = fortran_writer(nodes[1])
    assert "result = result + DOT_PRODUCT(var1, var2)" in code


def test_create_inner_product_arrays(fortran_writer):
    ''' Test for utility that creates PSyIR for computing an
    inner product when given arrays with rank > 1. '''
    table = SymbolTable()
    accum = DataSymbol("result", REAL_DOUBLE_TYPE)
    table.add(accum)
    array_type = ArrayType(INTEGER_TYPE, [10, 10, 10])
    var1 = DataSymbol("var1", array_type)
    var2 = DataSymbol("var2", array_type)
    table.add(var1)
    table.add(var2)
    nodes = _create_inner_product(accum, [(var1, var2)], table)
    assert len(nodes) == 2
    assert isinstance(nodes[0], Assignment)
    assert nodes[0].lhs.symbol is accum
    assert nodes[0].rhs.value == "0.0"
    assert isinstance(nodes[1], Assignment)
    assert nodes[1].lhs.symbol is accum
    assert isinstance(nodes[1].rhs, BinaryOperation)
    assert nodes[1].rhs.operator == BinaryOperation.Operator.ADD
    code = fortran_writer(nodes[1])
    assert "result = result + SUM(var1(:,:,:) * var2(:,:,:))" in code


def test_inner_product_scalars_and_arrays(fortran_writer):
    ''' Test for utility that creates PSyIR for computing an
    inner product when given arrays and scalars. '''
    table = SymbolTable()
    accum = DataSymbol("result", REAL_DOUBLE_TYPE)
    table.add(accum)
    array3d_type = ArrayType(INTEGER_TYPE, [10, 10, 10])
    vars3d = DataSymbol("var1", array3d_type), DataSymbol("var2", array3d_type)
    table.add(vars3d[0])
    table.add(vars3d[1])
    array1d_type = ArrayType(INTEGER_TYPE, [5])
    vecs = DataSymbol("vec1", array1d_type), DataSymbol("vec2", array1d_type)
    table.add(vecs[0])
    table.add(vecs[1])
    scals = DataSymbol("a1", REAL_TYPE), DataSymbol("a2", REAL_TYPE)
    table.add(scals[0])
    table.add(scals[1])
    nodes = _create_inner_product(accum, [vars3d, vecs, scals], table)
    assert len(nodes) == 4
    assert all(isinstance(node, Assignment) for node in nodes)
    assert fortran_writer(nodes[0]) == "result = 0.0\n"
    assert (fortran_writer(nodes[1]) ==
            "result = result + SUM(var1(:,:,:) * var2(:,:,:))\n")
    assert (fortran_writer(nodes[2]) ==
            "result = result + DOT_PRODUCT(vec1, vec2)\n")
    assert fortran_writer(nodes[3]) == "result = result + a1 * a2\n"<|MERGE_RESOLUTION|>--- conflicted
+++ resolved
@@ -44,18 +44,9 @@
 from psyclone.errors import InternalError
 from psyclone.psyad import (
     generate_adjoint_str, generate_adjoint, generate_adjoint_test)
-from psyclone.psyad.domain.common.adjoint_utils import create_adjoint_name
 from psyclone.psyad.tl2ad import (
-<<<<<<< HEAD
-    _find_container, _create_inner_product,
-    _create_array_inner_product, _get_active_variables_datatype,
-    _add_precision_symbol)
-from psyclone.psyir.backend.fortran import FortranWriter
-from psyclone.psyir.frontend.fortran import FortranReader
-=======
     _create_inner_product, _create_array_inner_product,
     _get_active_variables_datatype, _add_precision_symbol)
->>>>>>> fa0b77ed
 from psyclone.psyir.nodes import (
     Container, FileContainer, Return, Routine, Assignment, BinaryOperation)
 from psyclone.psyir.symbols import (
@@ -64,34 +55,8 @@
     ArgumentInterface, UnknownFortranType, DeferredType)
 
 
-<<<<<<< HEAD
-TL_CODE = (
-    "module my_mod\n"
-    "  contains\n"
-    "  subroutine kern(field)\n"
-    "    real, intent(inout) :: field\n"
-    "    field = 0.0\n"
-    "  end subroutine kern\n"
-    "end module my_mod\n"
-)
-
-
-# _generate_adjoint_name function
-
-def test_generate_adjoint_name():
-    '''Test that the _generate_adjoint_name() function works as
-    expected.
-
-    '''
-    assert create_adjoint_name("name") == "adj_name"
-    assert create_adjoint_name("NAME") == "adj_name"
-    assert create_adjoint_name("tl_name") == "adj_name"
-    assert create_adjoint_name("Tl_NaMe") == "adj_name"
-
-=======
 TESTS_DIR = os.path.dirname(os.path.dirname(os.path.abspath(__file__)))
 LFRIC_TEST_FILES_DIR = os.path.join(TESTS_DIR, "test_files", "dynamo0p3")
->>>>>>> fa0b77ed
 
 # generate_adjoint_str function
 
