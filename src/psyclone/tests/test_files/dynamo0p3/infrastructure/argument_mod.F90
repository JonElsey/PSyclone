--- conflicted
+++ resolved
@@ -10,12 +10,8 @@
 !-----------------------------------------------------------------------------
 ! BSD 3-Clause License
 !
-<<<<<<< HEAD
 ! Modifications copyright (c) 2020-2021, Science and Technology
 ! Facilities Council.
-=======
-! Modifications copyright (c) 2020, Science and Technology Facilities Council.
->>>>>>> 7dd3cea3
 ! All rights reserved.
 !
 ! Redistribution and use in source and binary forms, with or without
@@ -156,16 +152,6 @@
   integer, public, parameter :: EVALUATOR           = 959
   integer, public, parameter :: GH_EVALUATOR        = 510
 
-<<<<<<< HEAD
-  ! Stencil metadata
-  integer, public, parameter :: XORY1D  = 1
-  integer, public, parameter :: X1D     = 2
-  integer, public, parameter :: Y1D     = 3
-  integer, public, parameter :: CROSS   = 4
-  integer, public, parameter :: REGION  = 5
-  integer, public, parameter :: CROSS2D = 6
-  integer, public, parameter :: STENCIL(6) = -1
-=======
 ! Coarse and fine function spaces
   integer, public, parameter :: GH_FINE   = 27745
   integer, public, parameter :: GH_COARSE = 83491
@@ -176,7 +162,8 @@
   integer, public, parameter :: X1D        = 2
   integer, public, parameter :: Y1D        = 3
   integer, public, parameter :: CROSS      = 4
-  integer, public, parameter :: CROSS2D    = 5
+  integer, public, parameter :: REGION     = 5
+  integer, public, parameter :: CROSS2D    = 6
 
   !> @}
 
@@ -189,8 +176,7 @@
   !>       would remove the need for 1-based monotonically increasing
   !>       enumerator values but GFortran doesn't like that.
   !>
-  integer, public, parameter :: STENCIL(5) = -1
->>>>>>> 7dd3cea3
+  integer, public, parameter :: STENCIL(6) = -1
 
   !> @defgroup mesh_data_items Enumeration of mesh data items.
   !> @{
