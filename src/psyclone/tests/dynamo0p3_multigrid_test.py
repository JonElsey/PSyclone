--- conflicted
+++ resolved
@@ -397,13 +397,8 @@
     assert defs in output
 
     defs2 = (
-<<<<<<< HEAD
-        "      integer(kind=i_def) nlayers\n"
+        "      integer(kind=i_def) nlayers_field1\n"
         "      real(kind=r_def), pointer, dimension(:) :: field2_data => "
-=======
-        "      INTEGER(KIND=i_def) nlayers_field1\n"
-        "      REAL(KIND=r_def), pointer, dimension(:) :: field2_data => "
->>>>>>> dd350006
         "null()\n"
         "      real(kind=r_def), pointer, dimension(:) :: field1_data => "
         "null()\n"
