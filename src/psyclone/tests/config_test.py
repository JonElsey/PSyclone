# -----------------------------------------------------------------------------
# BSD 3-Clause License
#
# Copyright (c) 2018-2023, Science and Technology Facilities Council.
# All rights reserved.
#
# Redistribution and use in source and binary forms, with or without
# modification, are permitted provided that the following conditions are met:
#
# * Redistributions of source code must retain the above copyright notice, this
#   list of conditions and the following disclaimer.
#
# * Redistributions in binary form must reproduce the above copyright notice,
#   this list of conditions and the following disclaimer in the documentation
#   and/or other materials provided with the distribution.
#
# * Neither the name of the copyright holder nor the names of its
#   contributors may be used to endorse or promote products derived from
#   this software without specific prior written permission.
#
# THIS SOFTWARE IS PROVIDED BY THE COPYRIGHT HOLDERS AND CONTRIBUTORS
# "AS IS" AND ANY EXPRESS OR IMPLIED WARRANTIES, INCLUDING, BUT NOT
# LIMITED TO, THE IMPLIED WARRANTIES OF MERCHANTABILITY AND FITNESS
# FOR A PARTICULAR PURPOSE ARE DISCLAIMED. IN NO EVENT SHALL THE
# COPYRIGHT HOLDER OR CONTRIBUTORS BE LIABLE FOR ANY DIRECT, INDIRECT,
# INCIDENTAL, SPECIAL, EXEMPLARY, OR CONSEQUENTIAL DAMAGES (INCLUDING,
# BUT NOT LIMITED TO, PROCUREMENT OF SUBSTITUTE GOODS OR SERVICES;
# LOSS OF USE, DATA, OR PROFITS; OR BUSINESS INTERRUPTION) HOWEVER
# CAUSED AND ON ANY THEORY OF LIABILITY, WHETHER IN CONTRACT, STRICT
# LIABILITY, OR TORT (INCLUDING NEGLIGENCE OR OTHERWISE) ARISING IN
# ANY WAY OUT OF THE USE OF THIS SOFTWARE, EVEN IF ADVISED OF THE
# POSSIBILITY OF SUCH DAMAGE.
# -----------------------------------------------------------------------------
# Author: A. R. Porter, STFC Daresbury Lab
# Modified: I. Kavcic and O. Brunt, Met Office,
#          R. W. Ford, STFC Daresbury Lab
#           J. Henrichs, Bureau of Meteorology
#           N. Nobre, STFC Daresbury Lab

'''
Module containing tests relating to PSyclone configuration handling.
'''

import os
import re
import sys

import pytest

import psyclone

from psyclone.configuration import (APISpecificConfig, ConfigurationError,
                                    Config, VALID_KERNEL_NAMING_SCHEMES)
from psyclone.core.access_type import AccessType
from psyclone.domain.gocean import GOceanConstants
from psyclone.domain.lfric import LFRicConstants
from psyclone.domain.nemo import NemoConstants
from psyclone.parse import ModuleManager


# constants
BASE_PATH = os.path.join(os.path.dirname(os.path.abspath(__file__)),
                         "test_files")
TEST_CONFIG = os.path.join(BASE_PATH, "dummy_config.cfg")

# Valid configuration file content that we will manipulate for
# different tests
_CONFIG_CONTENT = '''\
[DEFAULT]
DEFAULTAPI = dynamo0.3
DEFAULTSTUBAPI = dynamo0.3
DISTRIBUTED_MEMORY = true
REPRODUCIBLE_REDUCTIONS = false
REPROD_PAD_SIZE = 8
VALID_PSY_DATA_PREFIXES = profile, extract
OCL_DEVICES_PER_NODE = 1
<<<<<<< HEAD
IGNORE_MODULES = netcdf, mpi
=======
BACKEND_CHECKS_ENABLED = false
>>>>>>> d6ec0f8b
[dynamo0.3]
access_mapping = gh_read: read, gh_write: write, gh_readwrite: readwrite,
                 gh_inc: inc, gh_sum: sum
COMPUTE_ANNEXED_DOFS = false
supported_fortran_datatypes = real, integer, logical
default_kind = real: r_def, integer: i_def, logical: l_def
precision_map = i_def: 4,
                l_def: 1,
                r_def: 8,
                r_double: 8,
                r_ncdf: 8,
                r_quad: 16,
                r_second: 8,
                r_single: 4,
                r_solver: 4,
                r_tran: 8,
                r_bl: 8,
                r_phys: 8,
                r_um: 8
RUN_TIME_CHECKS = false
NUM_ANY_SPACE = 10
NUM_ANY_DISCONTINUOUS_SPACE = 10
'''


@pytest.fixture(scope="function", autouse=True)
def clear_config_instance():
    ''' The tests in this module all assume that there is no pre-existing
    Config object, so this fixture ensures that the config instance is
    deleted before and after each test function. The latter makes sure that
    any other test executed next will automatically reload the default
    config file.
    '''

    # Enforce loading of the default config file
    Config._instance = None

    # Now execute all tests
    yield

    # Enforce loading of the default config file
    Config._instance = None


@pytest.fixture(name="bool_entry",
                scope="module",
                params=["DISTRIBUTED_MEMORY",
                        "REPRODUCIBLE_REDUCTIONS",
                        "COMPUTE_ANNEXED_DOFS",
                        "RUN_TIME_CHECKS",
                        "BACKEND_CHECKS_ENABLED"])
def bool_entry_fixture(request):
    '''
    Parameterised fixture that will cause a test that has it as an
    argument to be run for each boolean member of the configuration file

    :param request: Object through which to access current parameter value.
    :type request: :py:class:`_pytest.fixtures.SubRequest`
    :return: Name of element of config file
    :rtype: str
    '''
    return request.param


@pytest.fixture(name="int_entry",
                scope="module",
                params=["REPROD_PAD_SIZE", "OCL_DEVICES_PER_NODE"])
def int_entry_fixture(request):
    '''
    Parameterised fixture that returns the names of integer members of the
    configuration file.
    :param request: Object through which to access current parameter value.
    :type request: :py:class:`_pytest.fixtures.SubRequest`
    :return: Name of element of config file
    :rtype: str
    '''
    return request.param


def get_config(config_file, content):
    ''' A utility function that creates and populates a temporary
    PSyclone configuration file for testing purposes.

    :param config_file: local path to the temporary configuration file.
    :type config: :py:class:`py._path.local.LocalPath`
    :param str content: the entry for the temporary configuration file.

    :returns: a test Config instance.
    :rtype: :py:class:`psyclone.configuration.Config`

    '''
    # Create and populate a temporary config file
    with config_file.open(mode="w") as new_cfg:
        new_cfg.write(content)
        new_cfg.close()
    # Create and populate a test Config object
    config_obj = Config()
    config_obj.load(config_file=str(config_file))
    return config_obj


def test_get_repo_config_file():
    '''Check the mechanism by which we ensure that the repository config
    file is picked up by the test suite.
    '''
    config_file = Config.get_repository_config_file()
    assert "config/psyclone.cfg" in config_file


def test_singleton_create():
    '''
    Check that we can create a Config object
    '''

    # In general loading the config file when using Config.get() will be
    # tested, but if the tests are executed in a specific order (e.g.
    # gocean1p0_config first, which manually loads a Config file), the
    # line to load a config file when the singleton is created might not
    # be executed. So to be certain explicitly delete the singleton here
    # to force that the next line will test loading the default config file.
    _config = Config.get()
    assert isinstance(_config, Config)
    # Check that we are creating a singleton instance
    _config2 = Config.get()
    assert _config is _config2

    # Test that we can not create more than one instance
    with pytest.raises(ConfigurationError) as err:
        Config()
    assert "Only one instance of Config can be created" in str(err.value)


def test_missing_file(tmpdir):
    ''' Check that we get the expected error when the specified
    config file cannot be found '''
    with pytest.raises(ConfigurationError) as err:
        config = Config()
        config.load(config_file=os.path.join(str(tmpdir),
                                             "not_a_file.cfg"))
    assert "not_a_file.cfg does not exist" in str(err.value)


@pytest.mark.usefixtures("change_into_tmpdir")
def test_search_path(monkeypatch):
    ''' Check that the search path for a configuration file is as
    expected. It is important to use monkeypatch for manipulating
    PSYCLONE_CONFIG, since all other tests rely on this variable
    (see conftest.setup_psyclone_config).

    '''
    # Ensure that PSYCLONE_CONFIG is not set
    monkeypatch.delitem(os.environ, "PSYCLONE_CONFIG", raising=False)
    # We test the search path used by causing the find_file() method
    # to fail to find any file and thus raise an error. The error msg
    # then gives us the list of locations searched.
    monkeypatch.setattr("os.path.isfile", lambda arg: False)

    cwd = os.getcwd()
    # Test when (we appear to be) both inside and outside a virtual
    # environment
    for inside_venv in [True, False]:
        monkeypatch.setattr(
            "psyclone.utils.within_virtual_env",
            lambda: inside_venv)  # pylint: disable=cell-var-from-loop
        with pytest.raises(ConfigurationError) as err:
            _ = Config.find_file()
        err_msg = str(err.value)
        assert "not found in any of " in err_msg
        # CWD
        cwd_idx = err_msg.find(os.path.join(cwd, ".psyclone"))
        assert cwd_idx != -1
        # Home directory
        home_idx = err_msg.find(os.path.join(os.path.expanduser("~"),
                                             ".local", "share",
                                             "psyclone"))
        assert home_idx != -1
        # Some share directory
        share_idx = err_msg.find(os.path.join(sys.prefix, "share",
                                              "psyclone"))
        assert share_idx != -1

        # share directory within package installation directory
        pkg_share_dir = [os.path.join(os.path.dirname(psyclone_path),
                                      "share", "psyclone")
                         for psyclone_path in psyclone.__path__]
        pkg_share_idx = min(err_msg.find(dir) for dir in pkg_share_dir)
        assert pkg_share_idx != -1

        # Check the order of the various directories, which depends on
        # whether we are in a virtualenv or not:
        if inside_venv:
            # When inside a virtual environment, the 'share' directory of
            # that environment takes precedence over the user's home
            # directory
            assert cwd_idx < share_idx < home_idx < pkg_share_idx
        else:
            assert cwd_idx < home_idx < share_idx < pkg_share_idx


@pytest.mark.usefixtures("change_into_tmpdir")
def test_search_env(monkeypatch):
    ''' Check that we pick up the configuration file specified in an
    environment variable. It is important to use monkeypatch for manipulating
    PSYCLONE_CONFIG, since all other tests rely on this variable
    (see conftest.setup_psyclone_config).'''

    # Get the cwd, which is in a temporary directory
    cwd = os.getcwd()
    # Create a .psyclone/psyclone.cfg in the CWD
    cfg_dir = os.path.join(cwd, ".psyclone")
    os.mkdir(cfg_dir)
    fname = os.path.join(cfg_dir, "psyclone.cfg")
    with open(fname, "w", encoding="utf-8") as cfile:
        cfile.write(TEST_CONFIG)
    # Point PSYCLONE_CONFIG to a non-existent file - we should revert
    # to the normal search path in this case
    cfg_file = os.path.join("not_a_dir", "psyclone.cfg")
    monkeypatch.setitem(os.environ, "PSYCLONE_CONFIG", cfg_file)
    name = Config.find_file()
    assert name.startswith(cfg_dir)
    assert "not_a_dir" not in name
    # Now point PSYCLONE_CONFIG to a file that does exist
    cfg_file = "another.cfg"
    with open(cfg_file, "w", encoding="utf-8") as cfile:
        cfile.write(TEST_CONFIG)
    monkeypatch.setitem(os.environ, "PSYCLONE_CONFIG", cfg_file)
    name = Config.find_file()
    assert name == cfg_file


def test_read_values():
    '''
    Check that we get the expected values from the test config file.
    '''
    _config = Config.get()
    _config.load(config_file=TEST_CONFIG)
    # Whether distributed memory is enabled
    dist_mem = _config.distributed_memory
    assert isinstance(dist_mem, bool)
    assert dist_mem
    # The default API
    api = _config.default_api
    assert isinstance(api, str)
    assert api == "dynamo0.3"
    # The list of supported APIs
    api_list = _config.supported_apis
    assert api_list == ['dynamo0.3', 'gocean1.0', 'nemo']
    # The default API for kernel stub generation
    api = _config.default_stub_api
    assert isinstance(api, str)
    assert api == "dynamo0.3"
    # The list of supported APIs for kernel stub generation
    api_list = _config.supported_stub_apis
    assert api_list == ['dynamo0.3']
    # Whether reproducible reductions are enabled
    reprod = _config.reproducible_reductions
    assert isinstance(reprod, bool)
    assert not reprod
    # How much to pad arrays by when doing reproducible reductions
    pad = _config.reprod_pad_size
    assert isinstance(pad, int)
    assert pad == 8
    # The filename of the config file which was parsed to produce
    # the Config object
    assert _config.filename == str(TEST_CONFIG)


def test_dm():
    ''' Checks for getter and setter for distributed memory '''
    config = Config()
    config.load(config_file=TEST_CONFIG)
    # Check the setter method
    config.distributed_memory = False
    assert not config.distributed_memory
    with pytest.raises(ConfigurationError) as err:
        config.distributed_memory = "not-a-bool"
    assert "distributed_memory must be a boolean but got " in str(err.value)


def test_api_not_in_list(tmpdir):
    ''' Check that we raise an error if the default API is not in
    the list of supported APIs.

    '''
    config_file = tmpdir.join("config")
    content = re.sub(r"^DEFAULTAPI = .*$",
                     "DEFAULTAPI = invalid",
                     _CONFIG_CONTENT,
                     flags=re.MULTILINE)
    config_file = tmpdir.join("config")

    with pytest.raises(ConfigurationError) as err:
        get_config(config_file, content)

    assert ("The API (invalid) is not in the list of "
            "supported APIs" in str(err.value))


def test_default_stubapi_invalid(tmpdir):
    ''' Check that we raise an error if the default stub API is not in
    the list of supported stub APIs.

    '''
    config_file = tmpdir.join("config")
    content = re.sub(r"^DEFAULTSTUBAPI = .*$",
                     "DEFAULTSTUBAPI = invalid",
                     _CONFIG_CONTENT,
                     flags=re.MULTILINE)

    with pytest.raises(ConfigurationError) as err:
        get_config(config_file, content)

    assert ("The default stub API (invalid) is not in the list of "
            "supported stub APIs" in str(err.value))


def test_default_stubapi_missing(tmpdir):
    ''' Check that we raise an error if the default stub API is missing,
    in which case it defaults to the default_api.

    '''
    config_file = tmpdir.join("config")
    content = re.sub(r"^DEFAULTSTUBAPI = .*$",
                     "",
                     _CONFIG_CONTENT,
                     flags=re.MULTILINE)

    test_config = get_config(config_file, content)

    assert test_config.default_stub_api == test_config.default_api


def test_not_bool(bool_entry, tmpdir):
    ''' Check that we catch cases where we expect a boolean in the config
    file but don't get one.

    '''
    config_file = tmpdir.join("config")
    content = re.sub(rf"^{bool_entry} = .*$",
                     f"{bool_entry} = wrong",
                     _CONFIG_CONTENT,
                     flags=re.MULTILINE)

    with pytest.raises(ConfigurationError) as err:
        get_config(config_file, content)

    assert "configuration error (file=" in str(err.value)
    assert f": Error while parsing {bool_entry}" in str(err.value)
    assert "Not a boolean: wrong" in str(err.value)


def test_not_int(int_entry, tmpdir):
    ''' Check that we catch cases where we expect an integer in the config
    file but don't get one.

    '''
    config_file = tmpdir.join("config")
    content = re.sub(rf"^{int_entry} = .*$",
                     f"{int_entry} = wrong",
                     _CONFIG_CONTENT,
                     flags=re.MULTILINE)

    with pytest.raises(ConfigurationError) as err:
        get_config(config_file, content)

    assert "configuration error (file=" in str(err.value)
    assert (f": error while parsing {int_entry}: invalid literal"
            in str(err.value))


def test_backend_checks_from_file(tmpdir):
    '''
    Check that the value for BACKEND_CHECKS_ENABLED is correctly read from
    the config. file and defaults to True.

    '''
    config_file = tmpdir.join("config")
    cfg = get_config(config_file, _CONFIG_CONTENT)
    assert cfg.backend_checks_enabled is False
    content = re.sub(r"^BACKEND_CHECKS_ENABLED = false$",
                     "BACKEND_CHECKS_ENABLED = true",
                     _CONFIG_CONTENT,
                     flags=re.MULTILINE)
    config_file2 = tmpdir.join("config2")
    cfg2 = get_config(config_file2, content)
    assert cfg2.backend_checks_enabled is True
    # Remove it from the config file.
    content = re.sub(r"^BACKEND_CHECKS_ENABLED = false$",
                     "",
                     _CONFIG_CONTENT,
                     flags=re.MULTILINE)
    config_file3 = tmpdir.join("config3")
    cfg3 = get_config(config_file3, content)
    # Defaults to True if not specified in the file.
    assert cfg3.backend_checks_enabled is True


def test_broken_fmt(tmpdir):
    ''' Check the error if the formatting of the configuration file is
    wrong.

    '''
    config_file = tmpdir.join("config")

    # Create a 'config' file without any section headers
    content = "COMPUTE_ANNEXED_DOFS = false\n"

    with pytest.raises(ConfigurationError) as err:
        get_config(config_file, content)
    assert ("ConfigParser failed to read the configuration file. Is it "
            "formatted correctly? (Error was: File contains no section "
            "headers" in str(err.value))

    # Test for general parsing error (here broken key-value mapping)
    content = re.sub(r"^DEFAULTSTUBAPI = .*$",
                     "DEFAULT",
                     _CONFIG_CONTENT,
                     flags=re.MULTILINE)

    with pytest.raises(ConfigurationError) as err:
        get_config(config_file, content)
    assert "Error was: Source contains parsing errors" in str(err.value)


def test_default_missing(tmpdir):
    ''' Check that we produce a suitable error if the [DEFAULT] section
    of the configuration file is missing.

    '''
    config_file = tmpdir.join("config")
    content = '''\
[dynamo0.3]
COMPUTE_ANNEXED_DOFS = false
'''

    with pytest.raises(ConfigurationError) as err:
        get_config(config_file, content)

    assert "configuration error (file=" in str(err.value)
    assert "Configuration file has no [DEFAULT] section" in str(err.value)


def test_wrong_api():
    ''' Check that we raise the correct errors when a user queries
    API-specific configuration options '''
    _config = Config()
    _config.load(config_file=TEST_CONFIG)
    with pytest.raises(ConfigurationError) as err:
        _ = _config.api_conf("blah")
    assert "API 'blah' is not in the list" in str(err.value)
    with pytest.raises(ConfigurationError) as err:
        _ = _config.api_conf("nemo")
    assert ("Configuration file did not contain a section for the "
            "'nemo' API" in str(err.value))
    with pytest.raises(ValueError) as err:
        _config.api = "invalid"
    assert "'invalid' is not a valid API" in str(err.value)


def test_api_unimplemented(tmpdir, monkeypatch):
    ''' Check that we raise the correct error if we supply a config file
    containing a section for an API for which we've not implemented
    API-specific configuration.

    '''
    # Since all APIs need a API-specific section, for this error we
    # need to temporarily add a new supported API, that will not
    # be in the config file:
    config_file = tmpdir.join("config")
    monkeypatch.setattr(Config, "_supported_api_list",
                        Config._supported_api_list + ["UNIMPLEMENTED"])
    content = re.sub(r"^\[dynamo0.3\]$",
                     "[UNIMPLEMENTED]",
                     _CONFIG_CONTENT,
                     flags=re.MULTILINE)

    with pytest.raises(NotImplementedError) as err:
        get_config(config_file, content)
    assert ("file contains a UNIMPLEMENTED section but no Config "
            "sub-class has been implemented for this API" in str(err.value))


def test_default_api(tmpdir):
    '''If a config file has no default-api specified, but contains only
    a single (non-default) section, this section should be used as the
    default api.

    '''
    config_file = tmpdir.join("config")
    content = re.sub(r"^API.*$",
                     "",
                     _CONFIG_CONTENT,
                     flags=re.MULTILINE)

    default_config = get_config(config_file, content)
    assert default_config.api == "dynamo0.3"


def test_root_name_init():
    '''Check that the configuration class has the expected default
    values.

    '''
    assert Config._default_psyir_root_name == "psyir_tmp"
    config = Config()
    assert config._psyir_root_name is None


@pytest.mark.parametrize("content,result",
                         # An empty `default` raises an exception so I've
                         # arbitrarily added API.
                         [("[DEFAULT]\nAPI=dynamo0.3\n", "psyir_tmp"),
                          ("[DEFAULT]\nPSYIR_ROOT_NAME = random\n", "random")])
def test_root_name_load(tmpdir, content, result):
    '''Check that the config class returns appropriate values from a
    config file when PSYIR_ROOT_NAME is and isn't provided.

    '''
    config_file = tmpdir.join("config")

    test_config = get_config(config_file, content)

    assert test_config._psyir_root_name == result
    assert test_config.psyir_root_name == result


def test_enable_backend_checks_setter_getter():
    '''
    Test the setter/getter for the 'backend_checks_enabled' property.
    '''
    config = Config()
    with pytest.raises(TypeError) as err:
        config.backend_checks_enabled = "hllo"
    assert ("backend_checks_enabled must be a boolean but got 'str'" in
            str(err.value))
    config.backend_checks_enabled = True
    assert config.backend_checks_enabled is True


def test_kernel_naming_setter():
    ''' Check that the setter for the kernel-naming scheme rejects
    unrecognised values.

    '''
    config = Config()
    config.kernel_naming = "single"
    assert config.kernel_naming == "single"
    with pytest.raises(ValueError) as err:
        config.kernel_naming = "not-a-scheme"
    assert (f"kernel_naming must be one of '{VALID_KERNEL_NAMING_SCHEMES}' "
            f"but got 'not-a-scheme'" in str(err.value))


def test_incl_path_errors(tmpdir):
    ''' Check that we raise the expected errors if we attempt to set the list
    of include paths to something other than a list or to a location that
    does not exist. '''
    config = Config()
    with pytest.raises(ValueError) as err:
        config.include_paths = config
    assert "include_paths must be a list but got:" in str(err.value)
    # Create a path that does not exist
    missing_path = tmpdir.join("does_not_exist")
    with pytest.raises(ConfigurationError) as cerr:
        config.include_paths = [missing_path.strpath]
    assert "does_not_exist' does not exist" in str(cerr.value)


def test_mappings():
    '''Test the definition of a mapping in the config file.'''
    mapping = APISpecificConfig.create_dict_from_list(["k1:v1", "k2:v2"])
    assert mapping == {"k1": "v1", "k2": "v2"}

    mapping = APISpecificConfig.create_dict_from_list([])
    assert mapping == {}

    # The function only uses the first ":" :
    mapping = \
        APISpecificConfig.create_dict_from_list(
            ["k1 : v1", "k2 : v2 :something"])
    assert mapping == {"k1": "v1", "k2": "v2 :something"}

    # Tests errors: check that '=' instead of ":" is detected as invalid:
    with pytest.raises(ConfigurationError) as err:
        mapping = APISpecificConfig.create_dict_from_list(["k1:v1", "k2=v2"])
    assert "Invalid format for mapping: k2=v2" in str(err.value)


def test_invalid_access_mapping(tmpdir):
    '''Test that providing an invalid access type (i.e. not
    'read', 'write', ...) raises an exception.

    '''
    # Test for an invalid key
    config_file = tmpdir.join("config")
    content = re.sub(r"gh_read: read", "gh_read: invalid", _CONFIG_CONTENT)

    with pytest.raises(ConfigurationError) as cerr:
        get_config(config_file, content)
    assert "Unknown access type 'invalid' found for key 'gh_read'" \
        in str(cerr.value)

    # Test that all values of the mapping are access types:
    api_config = Config.get().api_conf("dynamo0.3")
    for access_mode in api_config.get_access_mapping().values():
        assert isinstance(access_mode, AccessType)


def test_default_access_mapping(tmpdir):
    ''' Test that the default access mapping is correctly converted
    to AccessTypes.

    '''
    config_file = tmpdir.join("config")

    test_config = get_config(config_file, _CONFIG_CONTENT)

    api_config = test_config.api_conf("dynamo0.3")
    for access_mode in api_config.get_access_mapping().values():
        assert isinstance(access_mode, AccessType)


def test_access_mapping_order(tmpdir):
    ''' Test that the order of the access mappings in the config file
    does not affect the correct access type-mode conversion.

    '''
    config_file = tmpdir.join("config")
    content = re.sub(r"gh_write: write, gh_readwrite: readwrite",
                     "gh_readwrite: readwrite, gh_write: write",
                     _CONFIG_CONTENT)
    content = re.sub(r"gh_inc: inc, gh_sum: sum",
                     "gh_sum: sum, gh_inc: inc", content)

    api_config = get_config(config_file, content).get().api_conf("dynamo0.3")

    for access_mode in api_config.get_access_mapping().values():
        assert isinstance(access_mode, AccessType)


def test_psy_data_prefix(tmpdir):
    ''' Check the handling of PSyData class prefixes. '''
    config_file = tmpdir.join("config.correct")

    test_config = get_config(config_file, _CONFIG_CONTENT)

    assert "profile" in test_config.valid_psy_data_prefixes
    assert "extract" in test_config.valid_psy_data_prefixes
    assert len(test_config.valid_psy_data_prefixes) == 2

    # Now handle a config file without psy data prefixes:
    # This should not raise an exception, but define an empty list
    config_file = tmpdir.join("config.no_psydata")
    content = re.sub(r"VALID_PSY_DATA_PREFIXES", "NO-PSY-DATA",
                     _CONFIG_CONTENT)

    test_config = get_config(config_file, content)

    assert not test_config.valid_psy_data_prefixes


def test_invalid_prefix(tmpdir):
    '''Tests invalid PSyData prefixes (i.e. ones that would result
    in invalid Fortran names when used).

    '''
    for prefix in ["1", "&AB", "?", "_ab", "ab'", "cd\"", "ef?"]:
        config_file = tmpdir.join("config.invalid_psydata")
        content = re.sub(r"^VALID_PSY_DATA_PREFIXES.*$",
                         "VALID_PSY_DATA_PREFIXES="+prefix,
                         _CONFIG_CONTENT, flags=re.MULTILINE)

        with pytest.raises(ConfigurationError) as err:
            get_config(config_file, content)
        # When there is a '"' in the invalid prefix, the "'" in the
        # error message is escaped with a '\'. So in order to test the
        # invalid 'cd"' prefix, we need to have two tests in the assert:
        assert (f"Invalid PsyData-prefix '{prefix}' in config file"
                in str(err.value)
                or f"Invalid PsyData-prefix \\'{prefix}\\' in config file"
                in str(err.value))
        assert "The prefix must be valid for use as the start of a " \
               "Fortran variable name." in str(err.value)


def test_get_constants():
    '''Tests the API-independent version of get_constants in
    the Config class.

    '''
    config = Config().get()
    config.api = "dynamo0.3"
    assert isinstance(config.get_constants(), LFRicConstants)
    config.api = "gocean1.0"
    assert isinstance(config.get_constants(), GOceanConstants)
    config.api = "nemo"
    assert isinstance(config.get_constants(), NemoConstants)


def test_config_class_initialised(monkeypatch):
    '''Tests that the flag indicating that the Config class is
    initialised works as expected.'''

    monkeypatch.setattr(Config, "_HAS_CONFIG_BEEN_INITIALISED", False)

    _ = Config().get()
    assert Config.has_config_been_initialised() is True


def test_ignore_modules(tmpdir, monkeypatch):
    '''Test that the config file ignores modules, i.e. adds them to the
    ModuleManager. '''

    mod_manager = ModuleManager.get()
    monkeypatch.setattr(mod_manager, "_ignore_modules", set())
    config_file = tmpdir.join("config")
    config(config_file, _CONFIG_CONTENT)

    assert mod_manager.ignores() == {'mpi', 'netcdf'}

    # Make sure if works if IGNORE_MODULES is not specified at all by checking
    # that the module manager list of modules to ignore stays empty.
    content = re.sub(r"^IGNORE_MODULES.*$",
                     "",
                     _CONFIG_CONTENT, flags=re.MULTILINE)
    monkeypatch.setattr(mod_manager, "_ignore_modules", set())
    config(config_file, content)
    assert mod_manager.ignores() == set()

    # Make sure an empty entry works as expected (i.e. it does not get
    # added as an empty string to the module manager):
    content = re.sub(r"^IGNORE_MODULES.*$",
                     "IGNORE_MODULES= ",
                     _CONFIG_CONTENT, flags=re.MULTILINE)
    monkeypatch.setattr(mod_manager, "_ignore_modules", set())
    config(config_file, content)
    assert mod_manager.ignores() == set()<|MERGE_RESOLUTION|>--- conflicted
+++ resolved
@@ -74,11 +74,8 @@
 REPROD_PAD_SIZE = 8
 VALID_PSY_DATA_PREFIXES = profile, extract
 OCL_DEVICES_PER_NODE = 1
-<<<<<<< HEAD
 IGNORE_MODULES = netcdf, mpi
-=======
 BACKEND_CHECKS_ENABLED = false
->>>>>>> d6ec0f8b
 [dynamo0.3]
 access_mapping = gh_read: read, gh_write: write, gh_readwrite: readwrite,
                  gh_inc: inc, gh_sum: sum
@@ -795,7 +792,7 @@
     mod_manager = ModuleManager.get()
     monkeypatch.setattr(mod_manager, "_ignore_modules", set())
     config_file = tmpdir.join("config")
-    config(config_file, _CONFIG_CONTENT)
+    get_config(config_file, _CONFIG_CONTENT)
 
     assert mod_manager.ignores() == {'mpi', 'netcdf'}
 
@@ -805,7 +802,7 @@
                      "",
                      _CONFIG_CONTENT, flags=re.MULTILINE)
     monkeypatch.setattr(mod_manager, "_ignore_modules", set())
-    config(config_file, content)
+    get_config(config_file, content)
     assert mod_manager.ignores() == set()
 
     # Make sure an empty entry works as expected (i.e. it does not get
@@ -814,5 +811,5 @@
                      "IGNORE_MODULES= ",
                      _CONFIG_CONTENT, flags=re.MULTILINE)
     monkeypatch.setattr(mod_manager, "_ignore_modules", set())
-    config(config_file, content)
+    get_config(config_file, content)
     assert mod_manager.ignores() == set()