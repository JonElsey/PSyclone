--- conflicted
+++ resolved
@@ -215,7 +215,6 @@
     # to fail to find any file and thus raise an error. The error msg
     # then gives us the list of locations searched.
     monkeypatch.setattr("os.path.isfile", lambda arg: False)
-<<<<<<< HEAD
 
     cwd = os.getcwd()
     # Test when (we appear to be) both inside and outside a virtual
@@ -260,68 +259,18 @@
 
 def test_search_env(monkeypatch, change_into_tmpdir):
     # pylint: disable=unused-argument
-=======
-    # Store our working directory
-    oldpwd = tmpdir.chdir()
-    try:
-        cwd = str(tmpdir)
-        # Test when (we appear to be) both inside and outside a virtual
-        # environment
-        for inside_venv in [True, False]:
-            monkeypatch.setattr(
-                "psyclone.virtual_utils.within_virtual_env",
-                lambda: inside_venv)  # pylint: disable=cell-var-from-loop
-            with pytest.raises(ConfigurationError) as err:
-                _ = Config.find_file()
-            err_msg = str(err.value)
-            assert "not found in any of " in err_msg
-            # CWD
-            cwd_idx = err_msg.find(os.path.join(cwd, ".psyclone"))
-            assert cwd_idx != -1
-            # Home directory
-            home_idx = err_msg.find(os.path.join(os.path.expanduser("~"),
-                                                 ".local", "share",
-                                                 "psyclone"))
-            assert home_idx != -1
-            # Some share directory
-            share_idx = err_msg.find(os.path.join(sys.prefix, "share",
-                                                  "psyclone"))
-            assert share_idx != -1
-            # share directory within package installation directory
-            pkg_share_dir = [
-                os.path.join(
-                    os.path.dirname(psyclone_path), "share", "psyclone")
-                for psyclone_path in psyclone.__path__]
-            pkg_share_idx = min(err_msg.find(dir) for dir in pkg_share_dir)
-            assert pkg_share_idx != -1
-            assert cwd_idx < home_idx
-            assert max(home_idx, share_idx) < pkg_share_idx
-            if inside_venv:
-                # When inside a virtual environment, the 'share' directory of
-                # that environment takes precedence over the user's home
-                # directory
-                assert share_idx < home_idx
-            else:
-                assert home_idx < share_idx
-    finally:
-        oldpwd.chdir()
-
-
-def test_search_env(monkeypatch, tmpdir):
->>>>>>> 041e5b3a
     ''' Check that we pick up the configuration file specified in an
     environment variable. It is important to use monkeypatch for manipulating
     PSYCLONE_CONFIG, since all other tests rely on this variable
     (see conftest.setup_psyclone_config).'''
-<<<<<<< HEAD
 
     # Get the cwd, which is in a temporary directory
     cwd = os.getcwd()
     # Create a .psyclone/psyclone.cfg in the CWD
     cfg_dir = os.path.join(cwd, ".psyclone")
     os.mkdir(cfg_dir)
-    with open(os.path.join(cfg_dir, "psyclone.cfg"), "w",
-              encoding="utf-8") as cfile:
+    fname = os.path.join(cfg_dir, "psyclone.cfg")
+    with open(fname, "w", encoding="utf-8") as cfile:
         cfile.write(TEST_CONFIG)
     # Point PSYCLONE_CONFIG to a non-existent file - we should revert
     # to the normal search path in this case
@@ -337,33 +286,6 @@
     monkeypatch.setitem(os.environ, "PSYCLONE_CONFIG", cfg_file)
     name = Config.find_file()
     assert name == cfg_file
-=======
-    oldpwd = tmpdir.chdir()
-    try:
-        cwd = str(tmpdir)
-        # Create a .psyclone/psyclone.cfg in the CWD
-        cfg_dir = os.path.join(cwd, ".psyclone")
-        os.mkdir(cfg_dir)
-        fname = os.path.join(cfg_dir, "psyclone.cfg")
-        with open(fname, "w", encoding="utf-8") as cfile:
-            cfile.write(TEST_CONFIG)
-        # Point PSYCLONE_CONFIG to a non-existent file - we should revert
-        # to the normal search path in this case
-        cfg_file = os.path.join(cwd, "not_a_dir", "psyclone.cfg")
-        monkeypatch.setitem(os.environ, "PSYCLONE_CONFIG", cfg_file)
-        name = Config.find_file()
-        assert name.startswith(cfg_dir)
-        assert "not_a_dir" not in name
-        # Now point PSYCLONE_CONFIG to a file that does exist
-        cfg_file = os.path.join(cwd, "another.cfg")
-        with open(cfg_file, "w", encoding="utf-8") as cfile:
-            cfile.write(TEST_CONFIG)
-        monkeypatch.setitem(os.environ, "PSYCLONE_CONFIG", cfg_file)
-        name = Config.find_file()
-        assert name == cfg_file
-    finally:
-        oldpwd.chdir()
->>>>>>> 041e5b3a
 
 
 def test_read_values():
