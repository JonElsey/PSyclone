--- conflicted
+++ resolved
@@ -125,59 +125,6 @@
             "been called" in str(err.value))
 
 
-<<<<<<< HEAD
-=======
-def test_add_region_invalid_data_move():
-    ''' Check that _add_region() raises the expected error if an invalid
-    value for data_movement is supplied. '''
-    _, invoke_info = get_invoke("explicit_do.f90", api=API, idx=0)
-    schedule = invoke_info.schedule
-    acc_trans = TransInfo().get_trans_name('ACCDataTrans')
-    acc_trans.apply(schedule.children)
-    datadir = schedule.children[0]
-    with pytest.raises(InternalError) as err:
-        datadir._add_region("DATA", "END DATA", data_movement="invalid")
-    assert ("optional data_movement argument must be one of ['present', "
-            "'analyse'] but got 'invalid'" in str(err.value))
-
-
-def test_add_region(parser):
-    ''' Check that add_region works as expected. '''
-    reader = FortranStringReader(EXPLICIT_DO)
-    code = parser(reader)
-    psy = PSyFactory(API, distributed_memory=False).create(code)
-    schedule = psy.invokes.get('explicit_do').schedule
-    acc_trans = TransInfo().get_trans_name('ACCDataTrans')
-    acc_trans.apply(schedule.children)
-    datadir = schedule.children[0]
-    datadir._add_region("data", "end data")
-    assert isinstance(datadir._ast, Fortran2003.Comment)
-    assert str(datadir._ast).lower() == "!$acc data"
-    assert isinstance(datadir._ast_end, Fortran2003.Comment)
-    assert str(datadir._ast_end).lower() == "!$acc end data"
-
-
-def test_add_region_comment_err(parser):
-    ''' Check that _add_region rejects begin and end strings that contain
-    comments that are not directives. '''
-    reader = FortranStringReader(EXPLICIT_DO)
-    code = parser(reader)
-    psy = PSyFactory(API, distributed_memory=False).create(code)
-    schedule = psy.invokes.get('explicit_do').schedule
-    acc_trans = TransInfo().get_trans_name('ACCDataTrans')
-    acc_trans.apply(schedule.children)
-    datadir = schedule.children[0]
-    with pytest.raises(InternalError) as err:
-        datadir._add_region("!data", "!end data")
-    assert ("start_text must be a plain label without directive or comment "
-            "characters but got: '!data'" in str(err.value))
-    with pytest.raises(InternalError) as err:
-        datadir._add_region("data", "!end data")
-    assert ("end_text must be a plain label without directive or comment "
-            "characters but got: '!end data'" in str(err.value))
-
-
->>>>>>> 4b2f93b2
 def test_data_view(parser, capsys):
     ''' Check that the ACCDataDirective.view() method works as expected. '''
     reader = FortranStringReader(EXPLICIT_DO)
@@ -338,15 +285,8 @@
     schedule = psy.invokes.invoke_list[0].schedule
     acc_trans = TransInfo().get_trans_name('ACCDataTrans')
     acc_trans.apply(schedule.children)
-<<<<<<< HEAD
-    with pytest.raises(NotImplementedError) as err:
-        _ = str(psy.gen)
-    assert ("Structure (derived-type) references are not yet "
-            "supported within OpenACC data regions" in str(err.value))
-=======
     gen_code = str(psy.gen)
     assert "COPYIN(fld,fld%data)" in gen_code
->>>>>>> 4b2f93b2
 
 
 def test_array_section():
