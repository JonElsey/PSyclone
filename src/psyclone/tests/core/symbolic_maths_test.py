# -----------------------------------------------------------------------------
# BSD 3-Clause License
#
# Copyright (c) 2021-2025, Science and Technology Facilities Council.
# All rights reserved.
#
# Redistribution and use in source and binary forms, with or without
# modification, are permitted provided that the following conditions are met:
#
# * Redistributions of source code must retain the above copyright notice, this
#   list of conditions and the following disclaimer.
#
# * Redistributions in binary form must reproduce the above copyright notice,
#   this list of conditions and the following disclaimer in the documentation
#   and/or other materials provided with the distribution.
#
# * Neither the name of the copyright holder nor the names of its
#   contributors may be used to endorse or promote products derived from
#   this software without specific prior written permission.
#
# THIS SOFTWARE IS PROVIDED BY THE COPYRIGHT HOLDERS AND CONTRIBUTORS
# "AS IS" AND ANY EXPRESS OR IMPLIED WARRANTIES, INCLUDING, BUT NOT
# LIMITED TO, THE IMPLIED WARRANTIES OF MERCHANTABILITY AND FITNESS
# FOR A PARTICULAR PURPOSE ARE DISCLAIMED. IN NO EVENT SHALL THE
# COPYRIGHT HOLDER OR CONTRIBUTORS BE LIABLE FOR ANY DIRECT, INDIRECT,
# INCIDENTAL, SPECIAL, EXEMPLARY, OR CONSEQUENTIAL DAMAGES (INCLUDING,
# BUT NOT LIMITED TO, PROCUREMENT OF SUBSTITUTE GOODS OR SERVICES;
# LOSS OF USE, DATA, OR PROFITS; OR BUSINESS INTERRUPTION) HOWEVER
# CAUSED AND ON ANY THEORY OF LIABILITY, WHETHER IN CONTRACT, STRICT
# LIABILITY, OR TORT (INCLUDING NEGLIGENCE OR OTHERWISE) ARISING IN
# ANY WAY OUT OF THE USE OF THIS SOFTWARE, EVEN IF ADVISED OF THE
# POSSIBILITY OF SUCH DAMAGE.
# -----------------------------------------------------------------------------
# Author: J. Henrichs, Bureau of Meteorology
# Modified: R. W. Ford, STFC Daresbury Lab


''' Module containing py.test tests for the symbolic maths class.'''

import pytest
from sympy import solvers, Symbol

from psyclone.core.symbolic_maths import SymbolicMaths
from psyclone.psyir.backend.sympy_writer import SymPyWriter
from psyclone.psyir.nodes import Assignment


def test_sym_maths_get():
    '''Makes sure that the getter works as expected, especially
    that sympy can be imported.'''

    sym_maths = SymbolicMaths.get()
    assert sym_maths is not None

    # Make sure we get the indeed the same instance:
    sym_maths2 = SymbolicMaths.get()
    assert sym_maths is sym_maths2

    assert sym_maths.equal(None, 1) is False
    assert sym_maths.equal(2, None) is False


@pytest.mark.parametrize("expressions", [(".true.", ".TRUE."),
                                         (".false.", ".FALSE."),
                                         ])
def test_math_logicals(fortran_reader, expressions):
    '''Test that the sympy based comparison handles logical constants
    as expected.
    '''
    # A dummy program to easily create the PSyIR for the
    # expressions we need. We just take the RHS of the assignments
    source = f'''program test_prog
                logical :: x
                x = {expressions[0]}
                x = {expressions[1]}
                end program test_prog
                '''
    psyir = fortran_reader.psyir_from_source(source)
    schedule = psyir.children[0]

    sym_maths = SymbolicMaths.get()
    assert sym_maths.equal(schedule[0].rhs, schedule[1].rhs) is True


@pytest.mark.parametrize("expressions", [("i", "i"),
                                         ("2", "1+1"),
                                         ("123_4", "123_8"),
                                         ("123_4", "120+3"),
                                         ("123_xx", "123"),
                                         ("1.23E5", "123000"),
                                         ("1.23D5", "123000"),
                                         ("1.0E+3", "1000"),
                                         ("1.0", "1"),
                                         ("0.01E-3", "0.00001"),
                                         ("3.14e-2", "0.0314"),
                                         ("2.0", "1.1+0.9"),
                                         ("2", "1+7*i-3-4*i-3*i+4"),
                                         ("i+j", "j+i"),
                                         ("i+j+k", "i+k+j"),
                                         ("i+i", "2*i"),
                                         ("i+j-2*k+3*j-2*i", "-i+4*j-2*k")
                                         ])
def test_symbolic_math_equal(fortran_reader, expressions):
    '''Test that the sympy based comparison handles complex
    expressions that are equal.

    '''
    # A dummy program to easily create the PSyIR for the
    # expressions we need. We just take the RHS of the assignments
    source = f'''program test_prog
                use some_mod
                integer :: i, j, k, x
                type(my_mod_type) :: a, b
                x = {expressions[0]}
                x = {expressions[1]}
                end program test_prog
                '''
    psyir = fortran_reader.psyir_from_source(source)
    schedule = psyir.children[0]

    sym_maths = SymbolicMaths.get()
    assert sym_maths.equal(schedule[0].rhs, schedule[1].rhs) is True


@pytest.mark.parametrize("expressions", [("a%b", "a%b"),
                                         ("a%b(i)", "a%b(i)"),
                                         ("a%b(2*i)", "a%b(3*i-i)"),
                                         ("a%b(i-1)%c(j+1)",
                                          "a%b(-1+i)%c(1+j)"),
                                         ("c(i,j)%b(i,j)", "c(i,j)%b(i,j)"),
                                         ("c(i+k,j-1-2*j)%b(2*i-i,j+3*k)",
                                          "c(k+i,-1-j)%b(i,3*k+j)"),
                                         ("a%b%c%d", "a%b%c%d")
                                         ])
def test_symbolic_math_equal_structures(fortran_reader, expressions):
    '''Test that the sympy based comparison handles structures as expected.

    '''
    # A dummy program to easily create the PSyIR for the
    # expressions we need. We just take the RHS of the assignments
    source = f'''program test_prog
                use some_mod
                integer :: i, j, k
                type(my_mod_type) :: a, b, c(:,:)
                x = {expressions[0]}
                x = {expressions[1]}
                end program test_prog
                '''
    psyir = fortran_reader.psyir_from_source(source)
    schedule = psyir.children[0]

    sym_maths = SymbolicMaths.get()
    assert sym_maths.equal(schedule[0].rhs, schedule[1].rhs) is True


@pytest.mark.parametrize("expressions", [("i", "0"),
                                         ("i", "j"),
                                         ("2", "1+1-1"),
                                         ("i+j", "j+i+1"),
                                         ("i-j", "j-i"),
                                         ("max(1, 2)", "max(1, 2, 3)")
                                         ])
def test_symbolic_math_not_equal(fortran_reader, expressions):
    '''Test that the sympy based comparison handles complex
    expressions that are not equal.

    '''
    # A dummy program to easily create the PSyIR for the
    # expressions we need. We just take the RHS of the assignments
    source = f'''program test_prog
                use some_mod
                integer :: i, j, k, x
                type(my_mod_type) :: a, b
                x = {expressions[0]}
                x = {expressions[1]}
                end program test_prog
                '''
    psyir = fortran_reader.psyir_from_source(source)
    schedule = psyir.children[0]

    sym_maths = SymbolicMaths.get()
    assert sym_maths.equal(schedule[0].rhs, schedule[1].rhs) is False


@pytest.mark.parametrize("expressions", [("a%b", "a%c"),
                                         ("a%b(i)", "a%b(i+1)"),
                                         ("a%b(i)%c(k)", "a%b(i+1)%c(k)"),
                                         ("a%b(i)%c(k)", "a%b(i)%c(k+1)"),
                                         ("a%b(i+1)%c(k)", "a%b(i)%c(k+1)"),
                                         ])
def test_symbolic_math_not_equal_structures(fortran_reader, expressions):
    '''Test that the sympy based comparison handles complex
    expressions that are not equal.

    '''
    # A dummy program to easily create the PSyIR for the
    # expressions we need. We just take the RHS of the assignments
    source = f'''program test_prog
                use some_mod
                integer :: i, j, k, x
                type(my_mod_type) :: a, b
                x = {expressions[0]}
                x = {expressions[1]}
                end program test_prog
                '''
    psyir = fortran_reader.psyir_from_source(source)
    schedule = psyir.children[0]

    sym_maths = SymbolicMaths.get()

    assert sym_maths.equal(schedule[0].rhs, schedule[1].rhs) is False


@pytest.mark.parametrize("exp1, exp2, result", [("i", "0", False),
                                                ("i", "j", False),
                                                ("2", "1+1-1", True),
                                                ("2", "1+1", False),
                                                ("i", "i+1", True),
                                                ("i+j", "j+i+1", True),
                                                ("i-j", "j-i", False),
                                                ("max(1, 2)",
                                                 "max(1, 2, 3)", True),
                                                ("a(:)", "b(:)", False),
                                                ])
def test_symbolic_math_never_equal(fortran_reader, exp1, exp2, result):
    '''Test that the sympy based comparison handles complex
    expressions that are tested for never equal.

    '''
    # A dummy program to easily create the PSyIR for the
    # expressions we need. We just take the RHS of the assignments
    source = f'''program test_prog
                use some_mod
                integer :: i, j, k, x
                type(my_mod_type) :: a, b
                x = {exp1}
                x = {exp2}
                end program test_prog
                '''
    psyir = fortran_reader.psyir_from_source(source)
    schedule = psyir.children[0]

    sym_maths = SymbolicMaths.get()
    assert sym_maths.never_equal(schedule[0].rhs, schedule[1].rhs) is result


def test_symbolic_maths_never_equal_error(fortran_reader):
    '''Test the never_equal method with an invalid SymPy expression, to make
    sure it hides any exception. We use an array assignment using (/ ... /),
    which is not valid in SymPy.'''
    source = (
        "program test_prog\n"
        "  integer :: a(2)\n"
        "  a(:) = (/1, 2/)\n"
        "end program test_prog\n")
    psyir = fortran_reader.psyir_from_source(source)
    assignment = psyir.children[0][0]
    sym_maths = SymbolicMaths.get()
    assert sym_maths.never_equal(assignment.lhs, assignment.rhs) is False


@pytest.mark.parametrize("exp1, exp2, positive, result",
                         [("i", "j", False, SymbolicMaths.Fuzzy.MAYBE),
                          ("i+1", "i", False, SymbolicMaths.Fuzzy.TRUE),
                          ("i+j", "i", False, SymbolicMaths.Fuzzy.MAYBE),
                          ("i+j", "i", True, SymbolicMaths.Fuzzy.TRUE),
                          ("2*i", "i", True, SymbolicMaths.Fuzzy.TRUE),
                          ("i", "2*i", True, SymbolicMaths.Fuzzy.FALSE),
                          ("i", "i+1", False, SymbolicMaths.Fuzzy.FALSE)])
def test_symbolic_maths_greater_than(
        fortran_reader, exp1, exp2, positive, result):
    '''
    Tests for the greater_than() method.
    '''
    sym_maths = SymbolicMaths.get()
    ir1 = fortran_reader.psyir_from_expression(exp1)
    ir2 = fortran_reader.psyir_from_expression(exp2)
    assert sym_maths.greater_than(ir1, ir2,
                                  all_variables_positive=positive) == result


@pytest.mark.parametrize("exp1, exp2, positive, result",
                         [("i", "j", False, SymbolicMaths.Fuzzy.MAYBE),
                          ("i+1", "i", False, SymbolicMaths.Fuzzy.FALSE),
                          ("i+j", "i", False, SymbolicMaths.Fuzzy.MAYBE),
                          ("i+j", "i", True, SymbolicMaths.Fuzzy.FALSE),
                          ("2*i", "i", True, SymbolicMaths.Fuzzy.FALSE),
                          ("i", "2*i", True, SymbolicMaths.Fuzzy.TRUE),
                          ("i", "i+1", False, SymbolicMaths.Fuzzy.TRUE)])
def test_symbolic_maths_less_than(
        fortran_reader, exp1, exp2, positive, result):
    '''
    Tests for the greater_than() method.
    '''
    sym_maths = SymbolicMaths.get()
    ir1 = fortran_reader.psyir_from_expression(exp1)
    ir2 = fortran_reader.psyir_from_expression(exp2)
    assert sym_maths.less_than(ir1, ir2,
                               all_variables_positive=positive) == result


@pytest.mark.parametrize("exp1, exp2, result", [("i", "2*i+1", set([-1])),
                                                # Infinite solutions (i is any
                                                # integer) are returned as
                                                # string "independent"
                                                ("i", "i", "independent"),
                                                # Indirect addressing cannot be
                                                # resolved, sympy returns a
                                                # ConditionSet, which must be
                                                # returned as 'independent'
                                                ("ind(i)", "ind(i+1)",
                                                 "independent"),
                                                # This returns a SymPy Image
                                                # object:
                                                ("EXP(i)", "1",
                                                 "independent"),
                                                # This returns a SymPy Union
                                                ("i*(exp(i)-i)", "0",
                                                 "independent"),
                                                ("i*i", "2*i-1", set([1])),
                                                ("i*i", "4", set([2, -2])),
                                                ("2*i", "2*i+1", set()),
                                                ])
def test_symbolic_math_solve(fortran_reader, exp1, exp2, result):
    '''Test that the sympy based comparison handles complex
    expressions that are not equal.

    '''
    # A dummy program to easily create the PSyIR for the
    # expressions we need. We just take the RHS of the assignments
    source = f'''program test_prog
                use some_mod
                integer :: i, j, k, x, ind(10)
                type(my_mod_type) :: a, b
                x = {exp1}
                x = {exp2}
                end program test_prog
                '''
    psyir = fortran_reader.psyir_from_source(source)
    schedule = psyir.children[0]

    sym_maths = SymbolicMaths.get()
    writer = SymPyWriter()
    sympy_expressions = writer([schedule[0].rhs, schedule[1].rhs])
    symbol_map = writer.type_map
    # Get the symbol used for 'i', so we can solve for 'i'
    i = symbol_map["i"]
    solution = sym_maths.solve_equal_for(sympy_expressions[0],
                                         sympy_expressions[1], i)
    assert solution == result


def test_solve_equal_for_error(monkeypatch):
    '''Test that an unexpected SymPy result type raises the expected error. '''

    sym_maths = SymbolicMaths.get()
    # Monkeypatch SymPy's solveset to return a plain Python integer:
    monkeypatch.setattr(solvers, "solveset", lambda _x, _y: 1)
    x_sym = Symbol("X")
    with pytest.raises(ValueError) as err:
        sym_maths.solve_equal_for(x_sym, x_sym, x_sym)
    assert "Unexpected solution '1'' of type '<class 'int'>'" in str(err.value)


@pytest.mark.parametrize("expressions", [("max(3, 2, 1)", "max(1, 2, 3)"),
                                         ("max(1, 3)", "3"),
                                         ("max(1, 3)", "max(1, 2, 3)"),
                                         ("min(3, 2, 1)", "min(1, 2, 3)"),
                                         ("min(1, 3)", "min(1, 2, 3)"),
                                         ("min(1, 2, 3)", "1"),
                                         ("MOD(7,2)", "1"),
                                         ("MOD(i,j)", "mod(2+i-2, j)"),
                                         ("FLOOR(1.1)", "1"),
                                         ("FLOOR(-1.1)", "-2")
                                         ])
def test_symbolic_math_functions_with_constants(fortran_reader, expressions):
    '''Test that recognised functions with constant values as arguments are
    handled correctly."

    '''
    # A dummy program to easily create the PSyIR for the
    # expressions we need. We just take the RHS of the assignments
    source = f'''program test_prog
                 use some_mod
                 integer :: i, j, k, x
                 type(my_mod_type) :: a, b
                 x = {expressions[0]}
                 x = {expressions[1]}
                 end program test_prog
             '''

    psyir = fortran_reader.psyir_from_source(source)
    schedule = psyir.children[0]
    sym_maths = SymbolicMaths.get()
    assert sym_maths.equal(schedule[0].rhs, schedule[1].rhs) is True


@pytest.mark.parametrize("expressions", [("field(1+i)", "field(i+1)"),
                                         ("lambda", "lambda"),
                                         ("lambda(1+i)", "lambda(i+1)"),
                                         ("a%field(b+1)", "a%field(1+b)"),
                                         ("a%b%c(a_b+1)", "a%b%c(1+a_b)"),
                                         ("a%field(field+1)",
                                          "a%field(1+field)"),
                                         ("b+a%b(a%c,a%c,a%c)",
                                          "b+a%b(a%c,a%c,a%c)")
                                         ])
def test_symbolic_math_use_reserved_names(fortran_reader, expressions):
    '''Test that reserved names are handled as expected. The SymPy parser
    uses 'eval' internally, so if a Fortran variable name should be the
    same as a SymPy function (e.g. 'field'), parsing will fail. Similarly,
    a Python reserved name (like 'lambda') would cause a parsing error.

    '''
    # A dummy program to easily create the PSyIR for the
    # expressions we need. We just take the RHS of the assignments
    source = f'''program test_prog
                 use some_mod
                 integer :: field(10)
                 integer :: i, x
                 type(my_mod_type) :: a, b
                 x = {expressions[0]}
                 x = {expressions[1]}
                 end program test_prog
             '''
    psyir = fortran_reader.psyir_from_source(source)
    schedule = psyir.children[0]
    sym_maths = SymbolicMaths.get()
    assert sym_maths.equal(schedule[0].rhs, schedule[1].rhs) is True


@pytest.mark.parametrize("expressions", [("field(:)", "field(::)", True),
                                         ("field(1:2:3)",
                                          "field(1:2:3)", True),
                                         ("field(1:2:1)",
                                          "field(1:2)", True),
                                         ("field(1:2:3)",
                                          "field(2:2:3)", False),
                                         ("field(1:2:3)",
                                          "field(1:3:3)", False),
                                         ("field(1:2:3)",
                                          "field(1:2:4)", False),
                                         ])
def test_symbolic_math_use_range(fortran_reader, expressions):
    '''Test that ranges are handled correctly. A `Range` is converted
    to a SymPy three-tuple (start, stop, step), which means all components
    need to be handled individually

    '''
    # A dummy program to easily create the PSyIR for the
    # expressions we need. We just take the RHS of the assignments
    source = f'''program test_prog
                 use some_mod
                 integer :: field(10), i
                 type(my_mod_type) :: a, b
                 x = {expressions[0]}
                 x = {expressions[1]}
                 end program test_prog
             '''
    psyir = fortran_reader.psyir_from_source(source)
    schedule = psyir.children[0]
    sym_maths = SymbolicMaths.get()
    # The child of the ArrayReference is the Range
    assert sym_maths.equal(schedule[0].rhs.children[0],
                           schedule[1].rhs.children[0]) is expressions[2]


@pytest.mark.parametrize("expr,expected", [
    ("lambda + 1", "lambda + 1"),
    ("1.0", "1.0"),
    ("a", "a"),
    ("a*b+c", "a * b + c"),
    ("c+a*b", "a * b + c"),
    ("(a*b)+c", "a * b + c"),
    ("a*(b+c)", "a * b + a * c"),
    ("a*((b+c)/d)", "a * b / d + a * c / d"),
    ("a(i)*((b(i,j)+c(j))/d)",
     "a(i) * b(i,j) / d + a(i) * c(j) / d"),
    # 'a' is unresolved so we don't know from the first occurrence whether or
    # not it is a scalar.
    ("a / a(i)", "a / a(i)"),
    ("norm_u(idx+iw2) * u_e(idx + (LBOUND(u_e,dim=1)-iw2v), df2)",
     "norm_u(idx + iw2) * u_e(idx - iw2v + LBOUND(u_e, 1),df2)")])
def test_symbolic_maths_expand(fortran_reader, fortran_writer, expr, expected):
    '''Test the expand method works as expected.'''
    # A dummy program to easily create the PSyIR for the
    # expression we need. We just take the RHS of the assignment
    source = (
        f"program test_prog\n"
        f"  use some_mod\n"
        f"  x = {expr}\n"
        f"end program test_prog\n")
    psyir = fortran_reader.psyir_from_source(source)
    sym_maths = SymbolicMaths.get()
    sym_maths.expand(psyir.children[0][0].rhs)
    result = fortran_writer(psyir.children[0][0].rhs)
    assert result == expected


def test_expand_with_intrinsic(fortran_reader, fortran_writer):
    '''
    Test that calling the `expand` method does not alter array accesses
    that are passed as arguments to other routines - in this case the
    LBOUND intrinsic.

    '''
    source = '''
  subroutine apply_mixed_operator_code(ncell1, nlayers, ndf_w2, ndf_w2h, &
                                  undf_w2v, undf_w2, lhs_w, norm_u, mu_cd)
    use kinds_mod, only: i_def, r_solver
    integer, intent(in) :: nlayers, ndf_w2, ndf_w2h, ncell1
    integer, intent(in) :: undf_w2v, undf_w2
    real(kind=r_solver), dimension(undf_w2v), intent(inout) :: lhs_w
    real(kind=r_solver), dimension(undf_w2), intent(in) :: norm_u
    real(kind=r_solver), dimension(ncell1,ndf_w2,ndf_w2), intent(in) :: mu_cd
    real(kind=r_solver), dimension(0:nlayers - 1,ndf_w2) :: u_e
    real(kind=r_solver), dimension(0:nlayers) :: t_col
    integer(kind=i_def) :: idx_10, df, df2, ij, iwt, iw2, iw2h, iw2v
    lhs_w(idx_10) = norm_u(idx_10 + (iw2 - iw2v)) * &
        mu_cd(idx_10 + (ij - iw2v), ndf_w2h + df ,df2) * &
        u_e(idx_10 + (LBOUND(u_e, dim=1) - iw2v), df2)
  end subroutine apply_mixed_operator_code'''
    psyir = fortran_reader.psyir_from_source(source)
    sym_maths = SymbolicMaths.get()
    rhs = psyir.walk(Assignment)[0].rhs
    sym_maths.expand(rhs)
    result = fortran_writer(psyir).lower()
    # Check that the 'u_e' argument remains unchanged.
    assert "lbound(u_e, 1),df2)" in result


def test_symbolic_maths_expand_function(fortran_reader, fortran_writer):
    '''Test the expand method works as expected when one of the
    Symbols in the expression corresponds to an actual function.

    '''
    source = (
        "module test\n"
        "  implicit none\n"
        "  contains\n"
        "  subroutine use_a\n"
        "    use some_mod, only: b, c, d\n"
        "    integer :: i, j, x\n"
        "    x = a(i)*((b(i,j)+c(j))/d)\n"
        "  end subroutine\n"
        "  function a(i)\n"
        "     integer, intent(in) :: i\n"
        "     integer :: a\n"
        "     a = i\n"
        "  end function\n"
        "end module\n")
    psyir = fortran_reader.psyir_from_source(source)
    sym_maths = SymbolicMaths.get()
    assigns = psyir.walk(Assignment)
    sym_maths.expand(assigns[0].rhs)
    result = fortran_writer(psyir).lower()
    assert "a(i) * b(i,j) / d +" in result


def test_symbolic_maths_expand_function_no_arg(fortran_reader, fortran_writer):
    '''Test the expand method works as expected when one of the Symbols in the
    expression corresponds to a function call with no arguments.

    '''
    source = (
        "module test\n"
        "  implicit none\n"
        "  contains\n"
        "  subroutine use_a\n"
        "    use some_mod, only: b, c, d\n"
        "    integer :: x, i, j\n"
        "    x = a()*((b(i,j)+c(j))/d)\n"
        "  end subroutine\n"
        "  function a()\n"
        "     integer :: a\n"
        "     a = 10\n"
        "  end function\n"
        "end module\n")
    psyir = fortran_reader.psyir_from_source(source)
    sym_maths = SymbolicMaths.get()
    assigns = psyir.walk(Assignment)
    sym_maths.expand(assigns[0].rhs)
    result = fortran_writer(psyir).lower()
    assert "x = a() * b(i,j) / d + a() *" in result


def test_symbolic_maths_array_and_array_index(fortran_reader):
    '''Test having an expression that uses a whole array and
    the same array with an index, e.g. : `a(i) + a`.
    '''
    source = '''program test_prog
          use some_mod
          real :: x, y, a(10)
          x = a(i)
          y = a
        end program test_prog'''
    psyir = fortran_reader.psyir_from_source(source)
    assigns = psyir.walk(Assignment)
    sym_maths = SymbolicMaths.get()
    assert not sym_maths.equal(assigns[0].rhs, assigns[1].rhs)

    assert sym_maths.equal(assigns[0].rhs, assigns[0].rhs)

<<<<<<< HEAD
    assert sym_maths.equal(psyir.children[0][1].rhs,
                           psyir.children[0][1].rhs)


@pytest.mark.parametrize(
    "expressions",
    [(".false. .and. .false.", "False"),
     (".false. .and. .true.", "False"),
     (".true. .and. .false.", "False"),
     (".true. .and. .true.", "True"),
     (".false. .or. .false.", "False"),
     (".false. .or. .true.", "True"),
     (".true. .or. .false.", "True"),
     (".true. .or. .true.", "True"),
     (".false. .eqv. .false.", "True"),
     (".false. .eqv. .true.", "False"),
     (".true. .eqv. .false.", "False"),
     (".true. .eqv. .true.", "True"),
     (".false. .neqv. .false.", "False"),
     (".false. .neqv. .true.", "True"),
     (".true. .neqv. .false.", "True"),
     (".true. .neqv. .true.", "False"),
     (" .false. .and. ((3 -2 + 4 - 5) .eq. 0 .and. .false.)", False),
     ])
def test_sym_writer_boolean_expr(fortran_reader, expressions):
    '''Test that booleans are written in the way that SymPy accepts.
    '''
    # A dummy program to easily create the PSyIR for the
    # expressions we need. We just take the RHS of the assignments
    source = f'''program test_prog
                logical :: bool_expr
                bool_expr = {expressions[0]}
                bool_expr = {expressions[1]}
                end program test_prog '''

    psyir = fortran_reader.psyir_from_source(source)
    lit0 = psyir.children[0].children[0].rhs
    lit1 = psyir.children[0].children[1].rhs
    sympy_writer = SymPyWriter()

    sympy_expr = sympy_writer(lit0)
    assert sympy_expr == sympy_writer(lit1)


@pytest.mark.parametrize(
    "expressions",
    [(".true. .and. .false.", False),
     (".true. .and. .true.", True),
     (".false. .or. .true.", True),
     ("3 .eq. 3", True),
     (" ((3 -2 + 4 - 5) .eq. 0 .and. .false.) .or. .true.", True),
     (" ((3 -2 + 4 - 5) .eq. 0 .and. .true.)", True),
     (" (3 -2 + 4 - 5) .eq. 0 .and. .false. .and. .true.", False),
     (" ((3 -2 + 4 - 5) .eq. 0 .and. .false.) .and. .true.", False),
     (" .false. .and. ((3 -2 + 4 - 5) .eq. 0 .and. .false.)", False),
     ("  (((3 -2 + 4 - 5) .eq. 0) .and. .false.)", False),
     ])
def test_sym_writer_boolean_expr_add_test(fortran_reader, expressions):
    '''Test that booleans are written in the way that SymPy accepts.
    '''
    # A dummy program to easily create the PSyIR for the
    # expressions we need. We just take the RHS of the assignments
    source = f'''program test_prog
    logical :: bool_expr
    bool_expr = {expressions[0]}
    end program test_prog '''

    psyir = fortran_reader.psyir_from_source(source)
    lit = psyir.children[0].children[0].rhs
    sympy_writer = SymPyWriter()
    sympy_expr = sympy_writer(lit)
    print("XX", sympy_expr)
    assert sympy_expr == expressions[1]
=======
    assert sym_maths.equal(assigns[1].rhs, assigns[1].rhs)
>>>>>>> e8f0021a
<|MERGE_RESOLUTION|>--- conflicted
+++ resolved
@@ -601,9 +601,7 @@
 
     assert sym_maths.equal(assigns[0].rhs, assigns[0].rhs)
 
-<<<<<<< HEAD
-    assert sym_maths.equal(psyir.children[0][1].rhs,
-                           psyir.children[0][1].rhs)
+    assert sym_maths.equal(assigns[1].rhs, assigns[1].rhs)
 
 
 @pytest.mark.parametrize(
@@ -673,8 +671,4 @@
     lit = psyir.children[0].children[0].rhs
     sympy_writer = SymPyWriter()
     sympy_expr = sympy_writer(lit)
-    print("XX", sympy_expr)
-    assert sympy_expr == expressions[1]
-=======
-    assert sym_maths.equal(assigns[1].rhs, assigns[1].rhs)
->>>>>>> e8f0021a
+    assert sympy_expr == expressions[1]