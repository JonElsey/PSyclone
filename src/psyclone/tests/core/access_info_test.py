# -----------------------------------------------------------------------------
# BSD 3-Clause License
#
# Copyright (c) 2019-2021, Science and Technology Facilities Council.
# All rights reserved.
#
# Redistribution and use in source and binary forms, with or without
# modification, are permitted provided that the following conditions are met:
#
# * Redistributions of source code must retain the above copyright notice, this
#   list of conditions and the following disclaimer.
#
# * Redistributions in binary form must reproduce the above copyright notice,
#   this list of conditions and the following disclaimer in the documentation
#   and/or other materials provided with the distribution.
#
# * Neither the name of the copyright holder nor the names of its
#   contributors may be used to endorse or promote products derived from
#   this software without specific prior written permission.
#
# THIS SOFTWARE IS PROVIDED BY THE COPYRIGHT HOLDERS AND CONTRIBUTORS
# "AS IS" AND ANY EXPRESS OR IMPLIED WARRANTIES, INCLUDING, BUT NOT
# LIMITED TO, THE IMPLIED WARRANTIES OF MERCHANTABILITY AND FITNESS
# FOR A PARTICULAR PURPOSE ARE DISCLAIMED. IN NO EVENT SHALL THE
# COPYRIGHT HOLDER OR CONTRIBUTORS BE LIABLE FOR ANY DIRECT, INDIRECT,
# INCIDENTAL, SPECIAL, EXEMPLARY, OR CONSEQUENTIAL DAMAGES (INCLUDING,
# BUT NOT LIMITED TO, PROCUREMENT OF SUBSTITUTE GOODS OR SERVICES;
# LOSS OF USE, DATA, OR PROFITS; OR BUSINESS INTERRUPTION) HOWEVER
# CAUSED AND ON ANY THEORY OF LIABILITY, WHETHER IN CONTRACT, STRICT
# LIABILITY, OR TORT (INCLUDING NEGLIGENCE OR OTHERWISE) ARISING IN
# ANY WAY OUT OF THE USE OF THIS SOFTWARE, EVEN IF ADVISED OF THE
# POSSIBILITY OF SUCH DAMAGE.
# -----------------------------------------------------------------------------
# Author: Joerg Henrichs, Bureau of Meteorology
# Modifications: A. R. Porter, STFC Daresbury Laboratory

'''This module tests the various classes in core.access_info.'''

from __future__ import absolute_import
import pytest

from psyclone.core import AccessInfo, Signature, SingleVariableAccessInfo, \
    VariablesAccessInfo
from psyclone.core.access_type import AccessType
from psyclone.errors import InternalError
<<<<<<< HEAD
from psyclone.psyir.nodes import Assignment, Node
=======
from psyclone.psyir.nodes import Node
>>>>>>> 1dea1bc9
from psyclone.tests.utilities import create_schedule


def test_access_info():
    '''Test the AccessInfo class.
    '''
    location = 12
    access_info = AccessInfo(AccessType.READ, location, Node())
    assert access_info.access_type == AccessType.READ
    assert access_info.location == location
    assert access_info.indices is None
    assert str(access_info) == "READ(12)"
    access_info.change_read_to_write()
    assert str(access_info) == "WRITE(12)"
    assert access_info.access_type == AccessType.WRITE
    with pytest.raises(InternalError) as err:
        access_info.change_read_to_write()
    assert "Trying to change variable to 'WRITE' which does not have "\
        "'READ' access." in str(err.value)

    access_info.indices = ["i"]
    assert access_info.indices == ["i"]

    access_info = AccessInfo(AccessType.UNKNOWN, location, Node())
    assert access_info.access_type == AccessType.UNKNOWN
    assert access_info.location == location
    assert access_info.indices is None

    access_info = AccessInfo(AccessType.UNKNOWN, location, Node(), ["i", "j"])
    assert access_info.access_type == AccessType.UNKNOWN
    assert access_info.location == location
    assert access_info.indices == ["i", "j"]


# -----------------------------------------------------------------------------
def test_variable_access_info():
    '''Test the VariableAccesInfo class, i.e. the class that manages a list
    of VariableInfo instances for one variable
    '''

    vai = SingleVariableAccessInfo("var_name")
    assert vai.var_name == "var_name"
    assert str(vai) == "var_name:"
    assert vai.is_written() is False
    assert vai.is_read() is False
    assert vai.all_accesses == []

    vai.add_access_with_location(AccessType.READ, 2, Node())
    assert str(vai) == "var_name:READ(2)"
    assert vai.is_read()
    assert vai.is_read_only()
    vai.change_read_to_write()
    assert not vai.is_read()
    assert vai.is_written()
    assert not vai.is_read_only()

    # Now we have one write access, which we should not be able to
    # change to write again:
    with pytest.raises(InternalError) as err:
        vai.change_read_to_write()
    assert "Trying to change variable 'var_name' to 'WRITE' which "\
        "does not have 'READ' access." in str(err.value)

    assert vai.all_accesses[0] == vai[0]
    with pytest.raises(IndexError) as err:
        _ = vai[1]

    # Add a READ access - now we should not be able to
    # change read to write anymore:
    vai.add_access_with_location(AccessType.READ, 1, Node())
    with pytest.raises(InternalError) as err:
        vai.change_read_to_write()
    assert "Variable 'var_name' had 2 accesses listed, "\
           "not one in change_read_to_write." in str(err.value)

    # And make sure the variable is not read_only if a write is added
    vai.add_access_with_location(AccessType.WRITE, 3, Node())
    assert vai.is_read_only() is False


# -----------------------------------------------------------------------------
def test_variable_access_info_read_write():
    '''Test the handling of READWRITE accesses. A READWRITE indicates both
    a read and a write access, but if a variable as a READ and a WRITE
    access, this is not one READWRITE access. A READWRITE access is only
    used in subroutine calls (depending on kernel metadata)
    '''

    vai = SingleVariableAccessInfo("var_name")
    assert vai.has_read_write() is False

    # Add a READ and WRITE access at the same location, and make sure it
    # is not reported as READWRITE access
    node = Node()
    vai.add_access_with_location(AccessType.READ, 2, node)
    assert vai[0].node == node
    assert vai[0].location == 2
    vai.add_access_with_location(AccessType.WRITE, 2, Node())
    assert vai.has_read_write() is False

    vai.add_access_with_location(AccessType.READWRITE, 2, Node())
    assert vai.has_read_write()

    # Create a new instance, and add only one READWRITE access:
    vai = SingleVariableAccessInfo("var_name")
    vai.add_access_with_location(AccessType.READWRITE, 2, Node())
    assert vai.has_read_write()
    assert vai.is_read()
    assert vai.is_written()


# -----------------------------------------------------------------------------
def test_variables_access_info():
    '''Test the implementation of VariablesAccessInfo, a class that manages
    a list of variables, each with a list of accesses.
    '''
    var_accesses = VariablesAccessInfo()
    node1 = Node()
    var_accesses.add_access(Signature("read"), AccessType.READ, node1)
    node2 = Node()
    var_accesses.add_access(Signature("written"), AccessType.WRITE, node2)
    assert str(var_accesses) == "read: READ, written: WRITE"

    var_accesses.next_location()
    node = Node()
    var_accesses.add_access(Signature("written"), AccessType.WRITE, node)
    var_accesses.next_location()
    var_accesses.add_access(Signature("read_written"), AccessType.WRITE, node)
    var_accesses.add_access(Signature("read_written"), AccessType.READ, node)
    assert str(var_accesses) == "read: READ, read_written: READ+WRITE, "\
                                "written: WRITE"
    assert set(var_accesses.all_signatures) == set([Signature("read"),
                                                    Signature("written"),
                                                    Signature("read_written")])
    all_accesses = var_accesses[Signature("read")].all_accesses
    assert all_accesses[0].node == node1
    written_accesses = var_accesses[Signature("written")].all_accesses
    assert written_accesses[0].location == 0
    assert written_accesses[1].location == 1
    # Check that the location pointer is pointing to the next statement:
    assert var_accesses.location == 2

    # Create a new instance
    var_accesses2 = VariablesAccessInfo()
    var_accesses2.add_access(Signature("new_var"), AccessType.READ, node)
    var_accesses2.add_access(Signature("written"), AccessType.READ, node)

    # Now merge the new instance with the previous instance:
    var_accesses.merge(var_accesses2)
    assert str(var_accesses) == "new_var: READ, read: READ, " \
                                "read_written: READ+WRITE, written: READ+WRITE"

    with pytest.raises(KeyError):
        _ = var_accesses[Signature("does_not_exist")]
    with pytest.raises(KeyError):
        var_accesses.is_read(Signature("does_not_exist"))
    with pytest.raises(KeyError):
        var_accesses.is_written(Signature("does_not_exist"))

    assert "READWRITE" not in str(var_accesses)
    var_accesses.add_access(Signature("readwrite"), AccessType.READWRITE, node)
    assert "READWRITE" in str(var_accesses)

    with pytest.raises(InternalError) as err:
        var_accesses.add_access("no-signature", AccessType.READWRITE, node)

<<<<<<< HEAD
    # Python3 and python2 tests
    assert "Got 'no-signature' of type <class \'str\'>" in str(err.value) or \
           "Got 'no-signature' of type <type \'str\'>" in str(err.value)
=======
    assert "Got 'no-signature' of type 'str' but expected it to be of type " \
           "psyclone.core.Signature." in str(err.value)
>>>>>>> 1dea1bc9


# -----------------------------------------------------------------------------
def test_variables_access_info_merge():
    '''Tests the merge operation of VariablesAccessInfo.
    '''
    # First create one instance representing for example:
    # a=b; c=d
    var_accesses1 = VariablesAccessInfo()
    node = Node()
    var_accesses1.add_access(Signature("b"), AccessType.READ, node)
    var_accesses1.add_access(Signature("a"), AccessType.WRITE, node)
    var_accesses1.next_location()
    var_accesses1.add_access(Signature("d"), AccessType.READ, node)
    var_accesses1.add_access(Signature("c"), AccessType.WRITE, node)
    c_accesses = var_accesses1[Signature("c")]
    assert len(c_accesses.all_accesses) == 1
    assert c_accesses[0].access_type == AccessType.WRITE

    # First create one instance representing for example:
    # e=f; g=h
    var_accesses2 = VariablesAccessInfo()
    var_accesses2.add_access(Signature("f"), AccessType.READ, node)
    var_accesses2.add_access(Signature("e"), AccessType.WRITE, node)
    var_accesses2.next_location()
    var_accesses2.add_access(Signature("h"), AccessType.READ, node)
    var_accesses2.add_access(Signature("g"), AccessType.WRITE, node)

    # Now merge the second instance into the first one
    var_accesses1.merge(var_accesses2)

    # The e=f access pattern should have the same location
    # as the c=d (since there is no next_location after
    # adding the b=a access):
    c_accesses = var_accesses1[Signature("c")]
    e_accesses = var_accesses1[Signature("e")]
    assert c_accesses[0].access_type == AccessType.WRITE
    assert e_accesses[0].access_type == AccessType.WRITE
    assert c_accesses[0].location == e_accesses[0].location

    # Test that the g=h part has a higher location than the
    # c=d data. This makes sure that merge() increases the
    # location number of accesses when merging.
    c_accesses = var_accesses1[Signature("c")]
    g_accesses = var_accesses1[Signature("g")]
    h_accesses = var_accesses1[Signature("h")]
    assert c_accesses[0].location < g_accesses[0].location
    assert g_accesses[0].location == h_accesses[0].location

    # Also make sure that the access location was properly increased
    # Originally we had locations 0,1. Then we merged accesses with
    # location 0,1 in - the one at 0 is merged with the current 1,
    # and the new location 1 increases the current location from
    # 1 to 2:
    assert var_accesses1.location == 2


# -----------------------------------------------------------------------------
def test_constructor():
    '''Test the optional constructor parameter (single node and list
    of nodes).'''

    code = '''module test
        contains
        subroutine tmp()
          integer :: a,b,c
          a = b/c
          c = a*b
        end subroutine tmp
        end module test'''
    schedule = create_schedule(code, "tmp")
    node1 = schedule[0]
    node2 = schedule[1]
    vai1 = VariablesAccessInfo(node1)
    assert str(vai1) == "a: WRITE, b: READ, c: READ"
    vai2 = VariablesAccessInfo([node1, node2])
    assert str(vai2) == "a: READ+WRITE, b: READ, c: READ+WRITE"

    with pytest.raises(InternalError) as err:
        VariablesAccessInfo([node1, node2, 3])
    assert "One element in the node list is not a Node, but of type " in \
        str(err.value)
    # The error message is slightly different between python 2 and 3
    # so only test for the part that is the same in both:
    assert "'int'>" in str(err.value)

    with pytest.raises(InternalError) as err:
        VariablesAccessInfo(1)
    assert "Error in VariablesAccessInfo" in str(err.value)
    # The error message is slightly different between python 2 and 3
    # so only test for the part that is the same in both:
    assert "'int'>" in str(err.value)


# -----------------------------------------------------------------------------
def test_derived_type_scalar():
    '''This function tests the handling of derived scalartypes.
    '''

    code = '''module test
        contains
        subroutine tmp()
          use my_mod
          !use my_mod, only: something
          !type(something) :: a, b, c
          integer :: i, j, k
          a%b = b%c/c%d%e
        end subroutine tmp
        end module test'''
    schedule = create_schedule(code, "tmp")
    node1 = schedule[0]
    vai1 = VariablesAccessInfo(node1)
    assert isinstance(node1, Assignment)
    assert str(vai1) == "a%b: WRITE, b%c: READ, c%d%e: READ"

# -----------------------------------------------------------------------------
@pytest.mark.parametrize("array", ["a%b%c", "a(i)%b%c",
                                   "a%b(j)%c", "a(i)%b(j)%c",
                                   "a%b%c(k)", "a(i)%b%c(k)",
                                   "a%b(j)%c(k)", "a(i)%b(j)%c(k)"])
def test_derived_type_array(array):
    '''This function tests the handling of derived array types.
    '''

    code = '''module test
        contains
        subroutine tmp()
          use my_mod
          !use my_mod, only: something
          !type(something) :: a, b, c
          integer :: i, j, k
          c(i)%e(j,k) = {0}
        end subroutine tmp
        end module test'''.format(array)

    schedule = create_schedule(code, "tmp")
    node1 = schedule[0]
    vai1 = VariablesAccessInfo(node1)
    assert isinstance(node1, Assignment)
    assert str(vai1) == "a%b%c: READ, c%e: WRITE, i: READ, j: READ, k: READ"<|MERGE_RESOLUTION|>--- conflicted
+++ resolved
@@ -43,11 +43,7 @@
     VariablesAccessInfo
 from psyclone.core.access_type import AccessType
 from psyclone.errors import InternalError
-<<<<<<< HEAD
 from psyclone.psyir.nodes import Assignment, Node
-=======
-from psyclone.psyir.nodes import Node
->>>>>>> 1dea1bc9
 from psyclone.tests.utilities import create_schedule
 
 
@@ -214,14 +210,8 @@
     with pytest.raises(InternalError) as err:
         var_accesses.add_access("no-signature", AccessType.READWRITE, node)
 
-<<<<<<< HEAD
-    # Python3 and python2 tests
-    assert "Got 'no-signature' of type <class \'str\'>" in str(err.value) or \
-           "Got 'no-signature' of type <type \'str\'>" in str(err.value)
-=======
     assert "Got 'no-signature' of type 'str' but expected it to be of type " \
            "psyclone.core.Signature." in str(err.value)
->>>>>>> 1dea1bc9
 
 
 # -----------------------------------------------------------------------------
