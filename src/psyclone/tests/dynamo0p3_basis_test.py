--- conflicted
+++ resolved
@@ -42,15 +42,10 @@
 import pytest
 import fparser
 from fparser import api as fpapi
-<<<<<<< HEAD
-from psyclone.parse import parse, ParseError
-from psyclone.psyGen import PSyFactory, GenerationError, InternalError
-=======
 from dynamo0p3_build import Dynamo0p3Build
 from psyclone.parse.algorithm import parse
 from psyclone.parse.utils import ParseError
-from psyclone.psyGen import PSyFactory, GenerationError
->>>>>>> 5786c92c
+from psyclone.psyGen import PSyFactory, GenerationError, InternalError
 from psyclone.dynamo0p3 import DynKernMetadata, DynKern
 from psyclone_test_utils import print_diffs
 
@@ -184,12 +179,7 @@
     gen_code = str(psy.gen)
     print(gen_code)
 
-<<<<<<< HEAD
-    # If compilation testing has been enabled (--compile flag to py.test)
-    assert code_compiles("dynamo0.3", psy, tmpdir, f90, f90flags)
-=======
     assert Dynamo0p3Build(tmpdir).code_compiles(psy)
->>>>>>> 5786c92c
 
     # First, check the declarations
     expected_decl = (
