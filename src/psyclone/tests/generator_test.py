--- conflicted
+++ resolved
@@ -544,15 +544,8 @@
     # The error code should be 1
     assert str(excinfo.value) == "1"
     _, output = capsys.readouterr()
-<<<<<<< HEAD
-    expected_output = ("Unsupported API 'madeup' specified. Supported API's "
-                       "are ['dynamo0.1', 'dynamo0.3', "
-                       "'gocean1.0', 'nemo'].\n")
-=======
     expected_output = ("Unsupported API 'madeup' specified. Supported APIs "
-                       "are ['dynamo0.3', 'gocean0.1', 'gocean1.0', "
-                       "'nemo'].\n")
->>>>>>> 5f4177ad
+                       "are ['dynamo0.3', 'gocean1.0', 'nemo'].\n")
     assert output == expected_output
 
 
