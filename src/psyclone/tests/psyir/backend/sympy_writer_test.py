# -----------------------------------------------------------------------------
# BSD 3-Clause License
#
# Copyright (c) 2021-2023, Science and Technology Facilities Council.
# All rights reserved.
#
# Redistribution and use in source and binary forms, with or without
# modification, are permitted provided that the following conditions are met:
#
# * Redistributions of source code must retain the above copyright notice, this
#   list of conditions and the following disclaimer.
#
# * Redistributions in binary form must reproduce the above copyright notice,
#   this list of conditions and the following disclaimer in the documentation
#   and/or other materials provided with the distribution.
#
# * Neither the name of the copyright holder nor the names of its
#   contributors may be used to endorse or promote products derived from
#   this software without specific prior written permission.
#
# THIS SOFTWARE IS PROVIDED BY THE COPYRIGHT HOLDERS AND CONTRIBUTORS
# "AS IS" AND ANY EXPRESS OR IMPLIED WARRANTIES, INCLUDING, BUT NOT
# LIMITED TO, THE IMPLIED WARRANTIES OF MERCHANTABILITY AND FITNESS
# FOR A PARTICULAR PURPOSE ARE DISCLAIMED. IN NO EVENT SHALL THE
# COPYRIGHT HOLDER OR CONTRIBUTORS BE LIABLE FOR ANY DIRECT, INDIRECT,
# INCIDENTAL, SPECIAL, EXEMPLARY, OR CONSEQUENTIAL DAMAGES (INCLUDING,
# BUT NOT LIMITED TO, PROCUREMENT OF SUBSTITUTE GOODS OR SERVICES;
# LOSS OF USE, DATA, OR PROFITS; OR BUSINESS INTERRUPTION) HOWEVER
# CAUSED AND ON ANY THEORY OF LIABILITY, WHETHER IN CONTRACT, STRICT
# LIABILITY, OR TORT (INCLUDING NEGLIGENCE OR OTHERWISE) ARISING IN
# ANY WAY OUT OF THE USE OF THIS SOFTWARE, EVEN IF ADVISED OF THE
# POSSIBILITY OF SUCH DAMAGE.
# -----------------------------------------------------------------------------
# Author: J. Henrichs, Bureau of Meteorology
# Modified: R. W. Ford, STFC Daresbury Lab
#           A. R. Porter, STFC Daresbury Lab
#           S. Siso, STFC Daresbury Lab

''' Module containing py.test tests the SymPy writer.'''

import pytest

from sympy import Function, Symbol
from sympy.parsing.sympy_parser import parse_expr

from psyclone.psyir.backend.sympy_writer import SymPyWriter
from psyclone.psyir.backend.visitor import VisitorError
from psyclone.psyir.nodes import Literal
from psyclone.psyir.symbols import (ArrayType, BOOLEAN_TYPE, CHARACTER_TYPE,
                                    INTEGER_TYPE)


def test_sym_writer_constructor():
    '''Test that the constructor accepts an optional dictionary.
    '''
    sympy_writer = SymPyWriter()
    assert sympy_writer._sympy_type_map == {}
    assert sympy_writer._DISABLE_LOWERING is True

    # __getitem_ can never be called anyway, since both the SymPy
    # writer and the visitor base class implement __call__. In order
    # to test the exception, we need to call it explicitly:
    with pytest.raises(NotImplementedError) as err:
        # pylint: disable=unnecessary-dunder-call
        sympy_writer.__getitem__(None)
    assert ("__getitem__ for a SymPyWriter should never be called."
            in str(err.value))


def test_sym_writer_lowering_disabled(monkeypatch):
    '''Test that by default this Writer does not attempt to lower higher
    abstraction nodes into language level nodes. We also test that with
    _DISABLE_LOWERING set to False the same situation would produce an error.
    '''
    def error(_):
        ''' Produce an error '''
        raise NotImplementedError()

    monkeypatch.setattr(Literal, "lower_to_language_level", error)
    lit = Literal("true", BOOLEAN_TYPE)
    sympy_writer = SymPyWriter()
    sympy_writer(lit)  # No error should be raised here

    # Without disabling lowering it would fail with a VisitorError
    sympy_writer._DISABLE_LOWERING = False
    with pytest.raises(VisitorError) as err:
        sympy_writer(lit)
    assert "Failed to lower 'Literal" in str(err.value)


def test_sym_writer_boolean():
    '''Test that booleans are written in the way that SymPy accepts.
    '''
    sympy_writer = SymPyWriter()
    lit = Literal("true", BOOLEAN_TYPE)
    assert sympy_writer._to_str(lit) == "True"
    lit = Literal("false", BOOLEAN_TYPE)
    assert sympy_writer._to_str(lit) == "False"


def test_sym_writer_character():
    '''Test that characters are rejected.
    '''
    sympy_writer = SymPyWriter()
    lit = Literal("bla", CHARACTER_TYPE)

    with pytest.raises(TypeError) as err:
        sympy_writer(lit)

    assert "SymPy cannot handle strings like 'bla'." in str(err.value)


@pytest.mark.parametrize("expressions", [("2", "2"),
                                         ("123_4", "123"),
                                         ("456_8", "456"),
                                         ("123_xx", "123")
                                         ])
def test_sym_writer_int_constants(fortran_reader, expressions):
    '''Test that integer constants are handled, including precision
    specifications (either as int or as a name).
    '''
    # A dummy program to easily create the PSyIR for the
    # expressions we need. We just take the RHS of the assignments
    source = f'''program test_prog
                use some_mod
                integer :: x
                x = {expressions[0]}
                end program test_prog '''
    psyir = fortran_reader.psyir_from_source(source)
    # psyir is a FileContainer, its first child the program, and its
    # first child the assignment, of which we take the right hand side
    lit = psyir.children[0].children[0].rhs

    sympy_writer = SymPyWriter()
    assert sympy_writer._to_str(lit) == expressions[1]


@pytest.mark.parametrize("expressions", [("3.1415926535897932384626",
                                          "3.1415926535897932384626"),
                                         ("1.23E5", "1.23e5"),
                                         ("1.23D5", "1.23e5"),
                                         ("1.0E+3", "1.0e+3"),
                                         ("1.0", "1.0"),
                                         ("0.01E-3", "0.01e-3"),
                                         ("3.14e-2", "3.14e-2")
                                         ])
def test_sym_writer_real_constants(fortran_reader, expressions):
    '''Test that real constants are handled, including precision
    specifications (either as int or as a name).
    '''
    # A dummy program to easily create the PSyIR for the
    # expressions we need. We just take the RHS of the assignments
    source = f'''program test_prog
                integer :: x
                x = {expressions[0]}
                end program test_prog '''

    psyir = fortran_reader.psyir_from_source(source)
    lit = psyir.children[0].children[0].rhs
    assert SymPyWriter()._to_str(lit) == expressions[1]


@pytest.mark.parametrize("expressions", [("MAX(1,2)", "Max(1, 2)"),
                                         ("MIN(1,2)", "Min(1, 2)"),
                                         ("MOD(1,2)", "Mod(1, 2)"),
                                         ("EXP(1)", "exp(1)"),
                                         ("LBOUND(1,2)", "LBOUND(1, 2)")
                                         ])
def test_sym_writer_functions(fortran_reader, expressions):
    '''Test that certain standard functions are recognised and
    converted into the equivalent SymPy syntax (capitalised first
    letter). Note LBOUND is not defined in SymPy, and as such is
    not converted.

    '''
    # A dummy program to easily create the PSyIR for the
    # expressions we need. We just take the RHS of the assignments
    source = f'''program test_prog
                integer :: x
                x = {expressions[0]}
                end program test_prog '''

    psyir = fortran_reader.psyir_from_source(source)
    function = psyir.children[0].children[0].rhs
    assert SymPyWriter()._to_str(function) == expressions[1]


@pytest.mark.parametrize("expr, sym_map", [("i", {'i': Symbol('i')}),
                                           ("f(1)", {'f': Function('f')}),
                                           ("f(:)", {'f': Function('f')}),
                                           ("a%b", {'a': Symbol('a'),
                                                    'a_b': Symbol('a_b')}),
                                           ("a%b(1)", {'a': Symbol('a'),
                                                       'a_b': Function('a_b')})
                                           ])
def test_sympy_writer_create_type_map(expr, sym_map, fortran_reader):
    '''Tests that the static create_type_map creates a dictionary
    with correctly declared references (and not any member names,
    which will be added later).
    '''

    # A dummy program to easily create the PSyIR for the
    # expressions we need. We just take the RHS of the assignments
    source = f'''program test_prog
                use my_mod
                type(my_type) :: a, b(10)
                integer :: i, f(10)
                x = {expr}
                end program test_prog '''

    psyir = fortran_reader.psyir_from_source(source)
    expr = psyir.children[0].children[0].rhs
    sympy_writer = SymPyWriter()
    _ = sympy_writer(expr)
    assert sympy_writer._sympy_type_map.keys() == sym_map.keys()


@pytest.mark.parametrize("expressions", [("a%x", "a_x"),
                                         ("b(i)%x", "b_x(i,i,1)"),
                                         ("a%x(i)", "a_x(i,i,1)"),
                                         ("b(j)%x(i)", "b_x(j,j,1,i,i,1)"),
                                         ("b(i)%c(b_c)",
                                          "b_c_1(i,i,1,b_c,b_c,1)"),
                                         ("a_c + a%c(i)",
                                          "a_c + a_c_1(i,i,1)"),
                                         ("b(b_c)%c(i)",
                                          "b_c_1(b_c,b_c,1,i,i,1)"),
                                         ("b(b_c)%c(i)",
                                          "b_c_1(b_c,b_c,1,i,i,1)"),
                                         ("a_b_c + a_b_c_1 + a%b%c",
                                          "a_b_c + a_b_c_1 + a_b_c_2"),
                                         ])
def test_sym_writer_rename_members(fortran_reader, expressions):
    '''Test that members are converted and get a unique name that
    does not clash with any other variable used in the expression.

    '''
    # A dummy program to easily create the PSyIR for the
    # expressions we need. We just take the RHS of the assignments
    source = f'''program test_prog
                use my_mod
                type(my_type) :: a, b(10)
                integer :: i, j, x, a_c, b_c, a_b_c, a_b_c_1
                x = {expressions[0]}
                end program test_prog '''

    psyir = fortran_reader.psyir_from_source(source)
    expr = psyir.children[0].children[0].rhs
    assert SymPyWriter()._to_str(expr) == expressions[1]


@pytest.mark.parametrize("expr, sym_map", [("a%x", {"a": Symbol("a"),
                                                    "a_x": Symbol("a_x")}),
                                           ("a%x(i)", {"a": Symbol("a"),
                                                       "a_x": Function("a_x"),
                                                       "i": Symbol("i")}),
                                           ("b(i)%x(i)",
                                            {"b": Function("b"),
                                             "b_x": Function("b_x"),
                                             "i": Symbol("i")}),
                                           ("b(b_c)%c(i)",
                                            {"b": Function("b"),
                                             "b_c": Symbol("b_c"),
                                             "b_c_1": Function("b_c_1"),
                                             "i": Symbol("i")}),
                                           ])
def test_sym_writer_symbol_types(fortran_reader, expr, sym_map):
    '''Tests that arrays are detected as SymPy functions, and scalars
    as SymPy symbols. The expressions parameter contains as first
    element the expression to parse, and as second element the
    expected mapping of names to SymPy functions or symbols.

    '''
    # A dummy program to easily create the PSyIR for the
    # expressions we need. We just take the RHS of the assignments
    source = f'''program test_prog
                use my_mod
                type(my_type) :: a, b(10)
                integer :: i, j, x, a_c, b_c, a_b_c, a_b_c_1
                x = {expr}
                end program test_prog '''

    psyir = fortran_reader.psyir_from_source(source)
    expr = psyir.children[0].children[0].rhs
    sympy_writer = SymPyWriter()
    _ = sympy_writer(expr)
    assert sympy_writer.type_map.keys() == sym_map.keys()


@pytest.mark.parametrize("expr, sym_map", [("i", {'i': Symbol('i')}),
                                           ("f(1)", {'f': Function('f')}),
                                           ("a%b", {'a': Symbol('a'),
                                                    'a_b': Symbol('a_b')}),
                                           ("a%b(1)",
                                            {'a': Symbol('a'),
                                             'a_b': Function('a_b')})
                                           ])
def test_sympy_writer_get_symbol_and_map(expr, sym_map, fortran_reader):
    '''Tests that `get_sympy_expressions_and_symbol_map` function
    returns the right symbol map.
    '''

    # A dummy program to easily create the PSyIR for the
    # expressions we need. We just take the RHS of the assignments
    source = f'''program test_prog
                use my_mod
                type(my_type) :: a, b(10)
                integer :: i, f(10), x
                x = {expr}
                end program test_prog '''

    psyir = fortran_reader.psyir_from_source(source)
    expr = psyir.children[0].children[0].rhs

    writer = SymPyWriter()
    # Ignore the converted expressions here, they are tested elsewhere
    _ = writer([expr])
    assert writer._sympy_type_map.keys() == sym_map.keys()


def test_sym_writer_convert_to_sympy_expressions(fortran_reader):
    '''Tests that convenience function `convert_to_sympy_expressions`
    works as expected.

    '''
    # A dummy program to easily create the PSyIR for the
    # expressions we need. We just take the RHS of the assignments
    source = '''program test_prog
                use my_mod
                type(my_type) :: a, b(10)
                integer :: i, j, x, a_c, b_c, a_b_c, a_b_c_1
                x = a%b + a%c(1) + i
                x = a_b + j
                end program test_prog '''

    psyir = fortran_reader.psyir_from_source(source)
    exp1 = psyir.children[0].children[0].rhs
    exp2 = psyir.children[0].children[1].rhs
    sympy_writer = SymPyWriter()
    sympy_list = sympy_writer([exp1, exp2])

    expr = parse_expr("a_b_1 + a_c(1,1,1) + i", sympy_writer.type_map)
    assert sympy_list[0] == expr
    assert sympy_list[1] == parse_expr("a_b + j", sympy_writer.type_map)


def test_sym_writer_parse_errors(fortran_reader):
    '''Tests that unsupported syntax (e.g. array ranges) raise the
    expected VisitorError

    '''
    # A dummy program to easily create the PSyIR for the
    # expressions we need. We just take the RHS of the assignments
    source = '''program test_prog
                real :: x, a(10), b(10)
                x = a(:) /= b(:)
                end program test_prog '''

    psyir = fortran_reader.psyir_from_source(source)
    exp1 = psyir.children[0].children[0].rhs

    with pytest.raises(VisitorError) as err:
        _ = SymPyWriter(exp1)

    assert ("Visitor Error: Invalid SymPy expression: "
            "'a(sympy_lower,sympy_upper,1) /= b(sympy_lower,sympy_upper,1)'"
            in str(err.value))


@pytest.mark.parametrize("expressions", [("b(i)", "b(i,i,1)"),
                                         ("b(:)",
                                          "b(sympy_lower,sympy_upper,1)"),
                                         ("b(::)",
                                          "b(sympy_lower,sympy_upper,1)"),
                                         ("b(5::)", "b(5,sympy_upper,1)"),
                                         ("b(:5:)", "b(sympy_lower,5,1)"),
                                         ("b(::5)",
                                          "b(sympy_lower,sympy_upper,5)"),
                                         ("b(i::)", "b(i,sympy_upper,1)"),
                                         ("b(:i:)", "b(sympy_lower,i,1)"),
                                         ("b(::i)",
                                          "b(sympy_lower,sympy_upper,i)"),
                                         ("b(i:5:)", "b(i,5,1)"),
                                         ("b(i:j:)", "b(i,j,1)"),
                                         ("b(i::j)", "b(i,sympy_upper,j)"),
                                         ("b(:i:j)", "b(sympy_lower,i,j)"),
                                         ("b(i:j:k)", "b(i,j,k)"),
                                         ("b", "b(sympy_lower,sympy_upper,1)"),
                                         ("c(i,j)", "c(i,i,1,j,j,1)"),
                                         ("c(::,::)",
                                          "c(sympy_lower,sympy_upper,1,"
                                          "sympy_lower,sympy_upper,1)"),
                                         ("c", "c(sympy_lower,sympy_upper,1,"
                                               "sympy_lower,sympy_upper,1)"),
                                         ("b(i)%x", "b_x(i,i,1)"),
                                         ("b(i)%x(j)", "b_x(i,i,1,j,j,1)"),
                                         ("c(i,j)%x", "c_x(i,i,1,j,j,1)"),
                                         ("c(i,j)%x(j)",
                                          "c_x(i,i,1,j,j,1,j,j,1)"),
                                         ("c(i,j)%d%e",
                                          "c_d_e(i,i,1,j,j,1)"),
                                         ("c(i,j)%d%f(i)",
                                          "c_d_f(i,i,1,j,j,1,i,i,1)"),
                                         ("c(i::k,j)%d%f(i:j:k)",
                                          "c_d_f(i,sympy_upper,k,j,j,1,"
                                          "i,j,k)"),
                                         ])
def test_sym_writer_array_expressions(fortran_reader, expressions):
    '''Test that array expressions (including ones using user-defined
    types) are converted correctly. A Fortran range is converted into
    three arguments for the SymPy function used: lower bound, upper bound,
    step. If the bounds are not given, +/- sympy_upper(inity) is used. E.g.:
    `a(:)` --> `a(sympy_lower,sympy_upper,1)`. And to keep the number of
    arguments the same, an array index access like `b(i,j)` is converted to:
    `b(i,i,1, j,j,1)`.

    '''
    # A dummy program to easily create the PSyIR for the
    # expressions we need. We just take the RHS of the assignments
    source = f'''program test_prog
                use my_mod
                type(my_type) :: a, b(10), c(10, 10)
                x = {expressions[0]}
                end program test_prog '''

    psyir = fortran_reader.psyir_from_source(source)
    expr = psyir.children[0].children[0].rhs
    sympy_writer = SymPyWriter()
    out = sympy_writer._to_str([expr])
    assert out[0] == expressions[1]


@pytest.mark.parametrize("expressions", [("sympy_upper(:)",
                                          "sympy_upper(sympy_lower,"
                                          "sympy_upper_1,1)"),
                                         ("sympy_lower(:)",
                                          "sympy_lower(sympy_lower_1,"
                                          "sympy_upper,1)"),
                                         # The +sympy_upper at the end is
                                         # an array expression, so it gets
                                         # indices added!
                                         ("sympy_lower(:)+sympy_upper",
                                          "sympy_lower(sympy_lower_1,"
                                          "sympy_upper_1,1) + sympy_upper"
                                          "(sympy_lower_1,sympy_upper_1,1)"),
                                         ])
def test_sym_writer_array_bounds(fortran_reader, expressions):
    '''Test that array expressions (including ones using user-defined
    types) are converted correctly. A Fortran range is converted into
    three arguments for the SymPy function used: lower bound, upper bound,
    step. If the bounds are not given, +/- sympy_upper(inity) is used. E.g.:
    `a(:)` --> `a(sympy_lower,sympy_upper,1)`. And to keep the number of
    arguments the same, an array index access like `b(i,j)` is converted to:
    `b(i,i,1, j,j,1)`.

    '''
    # A dummy program to easily create the PSyIR for the
    # expressions we need. We just take the RHS of the assignments
    source = f'''program test_prog
                integer :: sympy_upper(10), sympy_lower(10), x
                x = {expressions[0]}
                end program test_prog '''

    psyir = fortran_reader.psyir_from_source(source)
    expr = psyir.children[0].children[0].rhs
    sympy_writer = SymPyWriter()
    out = sympy_writer._to_str([expr])
    assert out[0] == expressions[1]


def test_gen_indices():
    '''This test covers other datatypes that might be passed to `gen_indices`.
    '''

    sympy_writer = SymPyWriter()
    # Test using array bounds and DEFERRED:
    arr_bounds = ArrayType.ArrayBounds(Literal("2", INTEGER_TYPE),
                                       Literal("5", INTEGER_TYPE))
    gen_ind = sympy_writer.gen_indices([arr_bounds, ArrayType.Extent.DEFERRED])
    assert gen_ind == ["2", "5", "1", "sympy_lower", "sympy_upper", "1"]

    # Test invalid type:
    with pytest.raises(NotImplementedError) as err:
        _ = sympy_writer.gen_indices([None])
<<<<<<< HEAD
    assert "unsupported gen_indices index 'None'" in str(err.value)


@pytest.mark.parametrize("expressions", [("b(i)", "b(i)"),
                                         ("c(i,j)", "c(i,j)"),
                                         ("b(2:3:4)", "b(2:3:4)"),
                                         ("b(2:3:1)", "b(2:3)"),
                                         ("b", "b(:)"),
                                         ("d%e(i)", "d%e(i)"),
                                         ("e(i)%e", "e(i)%e"),
                                         ("e(i)%e(j)", "e(i)%e(j)"),
                                         ("e(1:9:3)%e(i:j:k)",
                                          "e(1:9:3)%e(i:j:k)"),
                                         ])
def test_sympy_expr_to_psyir(fortran_reader, fortran_writer, expressions):
    '''Test conversion from a SymPy expression back to PSyIR. Especially check
    the conversion of indices, e.g. a Fortran `b(i)` becomes a SymPy
    `b(i,i,1)` (to support array expressions), which then needs to be
    converted back to `b(i`).

    '''
    source = f'''program test_prog
                use my_mod
                !integer :: i
                integer :: a, b(10), c(10, 10)
                type(my_mod_type) :: d, e(10)
                x = {expressions[0]}
                end program test_prog'''

    psyir = fortran_reader.psyir_from_source(source)
    symbol_table = psyir.children[0].symbol_table
    psyir_expr = psyir.children[0].children[0].rhs
    sympy_writer = SymPyWriter()
    sympy_expr = sympy_writer(psyir_expr)
    sympy_reader = SymPyReader(sympy_writer)
    new_psyir = sympy_reader.psyir_from_expression(sympy_expr, symbol_table)
    assert fortran_writer(new_psyir) == expressions[1]


@pytest.mark.parametrize("fortran_expr,sympy_str",
                         [("a%b", "a_b"),
                          # Handle name clash:
                          ("a%c + a_c", "a_c_1 + a_c"),
                          ("a%b(i)", "a_b(i,i,1)"),
                          ("b(i)%b", "b_b(i,i,1)"),
                          ("b(:)%b(i) + b(1)%c",
                           "b_b(sympy_lower,sympy_upper,1,i,i,1) + "
                           "b_c(1,1,1)"),
                          ("b(i)%b(j)", "b_b(i,i,1,j,j,1)"),
                          ("a%b(i)%c", "a_b_c(i,i,1)"),
                          ("a%b%c(i)", "a_b_c(i,i,1)"),
                          ("a%b%c(2 * i - 1)", "a_b_c(2 * i - 1,2 * i - 1,1)")
                          ])
def test_sympy_writer_user_types(fortran_reader, fortran_writer,
                                 fortran_expr, sympy_str):
    '''Test handling of user-defined types, e.g. conversion of
    ``a(i)%b(j)`` to ``a_b(i,i,1,j,j,1)``. Each Fortran expression
    ``fortran_expr`` is first converted to a string ``sympy_str`` to be
    parsed by SymPy. The sympy expression is then converted back to PSyIR.
    This string must be the same as the original ``fortran_expr``.

    '''
    source = f'''program test_prog
                use my_mod
                type(my_mod_type) :: a, b(1)
                x = {fortran_expr}
                end program test_prog'''

    psyir = fortran_reader.psyir_from_source(source)
    # Get the actual fortran expression requested:
    psyir_expr = psyir.children[0].children[0].rhs

    # Convert the PSyIR to a SymPy string:
    sympy_writer = SymPyWriter()
    out = sympy_writer._to_str([psyir_expr])
    # Make sure we get the expected string as output:
    assert out[0] == sympy_str

    # Second part of the test: convert the PSyIR to a SymPy expression
    # (not only a string):
    sympy_exp = sympy_writer(psyir_expr)

    symbol_table = psyir.children[0].symbol_table
    new_psyir = sympy_writer.sympy_to_psyir(sympy_exp, symbol_table)
    assert fortran_writer(new_psyir) == fortran_expr
=======
    assert "unsupported gen_indices index 'None'" in str(err.value)
>>>>>>> 7f906a5a
<|MERGE_RESOLUTION|>--- conflicted
+++ resolved
@@ -43,6 +43,7 @@
 from sympy import Function, Symbol
 from sympy.parsing.sympy_parser import parse_expr
 
+from psyclone.psyir.frontend.sympy_reader import SymPyReader
 from psyclone.psyir.backend.sympy_writer import SymPyWriter
 from psyclone.psyir.backend.visitor import VisitorError
 from psyclone.psyir.nodes import Literal
@@ -482,44 +483,7 @@
     # Test invalid type:
     with pytest.raises(NotImplementedError) as err:
         _ = sympy_writer.gen_indices([None])
-<<<<<<< HEAD
     assert "unsupported gen_indices index 'None'" in str(err.value)
-
-
-@pytest.mark.parametrize("expressions", [("b(i)", "b(i)"),
-                                         ("c(i,j)", "c(i,j)"),
-                                         ("b(2:3:4)", "b(2:3:4)"),
-                                         ("b(2:3:1)", "b(2:3)"),
-                                         ("b", "b(:)"),
-                                         ("d%e(i)", "d%e(i)"),
-                                         ("e(i)%e", "e(i)%e"),
-                                         ("e(i)%e(j)", "e(i)%e(j)"),
-                                         ("e(1:9:3)%e(i:j:k)",
-                                          "e(1:9:3)%e(i:j:k)"),
-                                         ])
-def test_sympy_expr_to_psyir(fortran_reader, fortran_writer, expressions):
-    '''Test conversion from a SymPy expression back to PSyIR. Especially check
-    the conversion of indices, e.g. a Fortran `b(i)` becomes a SymPy
-    `b(i,i,1)` (to support array expressions), which then needs to be
-    converted back to `b(i`).
-
-    '''
-    source = f'''program test_prog
-                use my_mod
-                !integer :: i
-                integer :: a, b(10), c(10, 10)
-                type(my_mod_type) :: d, e(10)
-                x = {expressions[0]}
-                end program test_prog'''
-
-    psyir = fortran_reader.psyir_from_source(source)
-    symbol_table = psyir.children[0].symbol_table
-    psyir_expr = psyir.children[0].children[0].rhs
-    sympy_writer = SymPyWriter()
-    sympy_expr = sympy_writer(psyir_expr)
-    sympy_reader = SymPyReader(sympy_writer)
-    new_psyir = sympy_reader.psyir_from_expression(sympy_expr, symbol_table)
-    assert fortran_writer(new_psyir) == expressions[1]
 
 
 @pytest.mark.parametrize("fortran_expr,sympy_str",
@@ -566,8 +530,6 @@
     sympy_exp = sympy_writer(psyir_expr)
 
     symbol_table = psyir.children[0].symbol_table
-    new_psyir = sympy_writer.sympy_to_psyir(sympy_exp, symbol_table)
-    assert fortran_writer(new_psyir) == fortran_expr
-=======
-    assert "unsupported gen_indices index 'None'" in str(err.value)
->>>>>>> 7f906a5a
+    sympy_reader = SymPyReader(sympy_writer)
+    new_psyir = sympy_reader.psyir_from_expression(sympy_exp, symbol_table)
+    assert fortran_writer(new_psyir) == fortran_expr