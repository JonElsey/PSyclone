# -----------------------------------------------------------------------------
# BSD 3-Clause License
#
# Copyright (c) 2019, Science and Technology Facilities Council.
# All rights reserved.
#
# Redistribution and use in source and binary forms, with or without
# modification, are permitted provided that the following conditions are met:
#
# * Redistributions of source code must retain the above copyright notice, this
#   list of conditions and the following disclaimer.
#
# * Redistributions in binary form must reproduce the above copyright notice,
#   this list of conditions and the following disclaimer in the documentation
#   and/or other materials provided with the distribution.
#
# * Neither the name of the copyright holder nor the names of its
#   contributors may be used to endorse or promote products derived from
#   this software without specific prior written permission.
#
# THIS SOFTWARE IS PROVIDED BY THE COPYRIGHT HOLDERS AND CONTRIBUTORS
# "AS IS" AND ANY EXPRESS OR IMPLIED WARRANTIES, INCLUDING, BUT NOT
# LIMITED TO, THE IMPLIED WARRANTIES OF MERCHANTABILITY AND FITNESS
# FOR A PARTICULAR PURPOSE ARE DISCLAIMED. IN NO EVENT SHALL THE
# COPYRIGHT HOLDER OR CONTRIBUTORS BE LIABLE FOR ANY DIRECT, INDIRECT,
# INCIDENTAL, SPECIAL, EXEMPLARY, OR CONSEQUENTIAL DAMAGES (INCLUDING,
# BUT NOT LIMITED TO, PROCUREMENT OF SUBSTITUTE GOODS OR SERVICES;
# LOSS OF USE, DATA, OR PROFITS; OR BUSINESS INTERRUPTION) HOWEVER
# CAUSED AND ON ANY THEORY OF LIABILITY, WHETHER IN CONTRACT, STRICT
# LIABILITY, OR TORT (INCLUDING NEGLIGENCE OR OTHERWISE) ARISING IN
# ANY WAY OUT OF THE USE OF THIS SOFTWARE, EVEN IF ADVISED OF THE
# POSSIBILITY OF SUCH DAMAGE.
# -----------------------------------------------------------------------------
# Author R. W. Ford, STFC Daresbury Lab
# -----------------------------------------------------------------------------

'''Performs pytest tests on the psyclone.psyir.backend.fortran module'''

from __future__ import absolute_import

import pytest
from fparser.two.parser import ParserFactory
<<<<<<< HEAD
from fparser.two import Fortran2003
from fparser.api import get_reader
=======
from fparser.common.readfortran import FortranStringReader
>>>>>>> 380bb700
from psyclone.psyir.backend.base import VisitorError
from psyclone.psyir.backend.fortran import gen_intent, gen_dims, gen_kind, \
    FortranWriter
from psyclone.psyGen import Symbol, Fparser2ASTProcessor, Node, CodeBlock
from ...psyclone_test_utils import create_schedule


@pytest.fixture(scope="function")
def fort_writer():
    '''Create and return a FortanWriter object with default settings.'''
    return FortranWriter()


def test_gen_intent():
    '''Check the gen_intent function produces the expected intent
    strings.

    '''
    symbol = Symbol("dummy", "integer",
                    interface=Symbol.Argument(access=Symbol.Access.UNKNOWN))
    assert gen_intent(symbol) is None
    symbol = Symbol("dummy", "integer",
                    interface=Symbol.Argument(Symbol.Access.READ))
    assert gen_intent(symbol) == "in"
    symbol = Symbol("dummy", "integer",
                    interface=Symbol.Argument(Symbol.Access.WRITE))
    assert gen_intent(symbol) == "out"
    symbol = Symbol("dummy", "integer",
                    interface=Symbol.Argument(Symbol.Access.READWRITE))
    assert gen_intent(symbol) == "inout"


def test_gen_intent_error(monkeypatch):
    '''Check the gen_intent function raises an exception if an unsupported
    access type is found.

    '''
    symbol = Symbol("dummy", "integer",
                    interface=Symbol.Argument(access=Symbol.Access.UNKNOWN))
    monkeypatch.setattr(symbol.interface, "_access", "UNSUPPORTED")
    with pytest.raises(VisitorError) as excinfo:
        _ = gen_intent(symbol)
    assert "Unsupported access ''UNSUPPORTED'' found." in str(excinfo)


def test_gen_dims():
    '''Check the gen_dims function produces the expected dimension
    strings.

    '''
    arg = Symbol("arg", "integer",
                 interface=Symbol.Argument(access=Symbol.Access.UNKNOWN))
    symbol = Symbol("dummy", "integer", shape=[arg, 2, None],
                    interface=Symbol.Argument(access=Symbol.Access.UNKNOWN))
    assert gen_dims(symbol) == ["arg", "2", ":"]


def test_gen_dims_error(monkeypatch):
    '''Check the gen_dims function raises an exception if a symbol shape
    entry is not supported.

    '''
    symbol = Symbol("dummy", "integer",
                    interface=Symbol.Argument(access=Symbol.Access.UNKNOWN))
    monkeypatch.setattr(symbol, "_shape", ["invalid"])
    with pytest.raises(NotImplementedError) as excinfo:
        _ = gen_dims(symbol)
    assert "unsupported gen_dims index 'invalid'" in str(excinfo)


def test_gen_kind():
    '''Check the gen_kind function produces the expected kind values. Note
    these are currently hardcoded to support the LFRic API. Issue #375
    captures this problem.

    '''
    int_symbol = Symbol(
        "dummy1", "integer",
        interface=Symbol.Argument(access=Symbol.Access.UNKNOWN))
    real_symbol = Symbol(
        "dummy2", "real",
        interface=Symbol.Argument(access=Symbol.Access.UNKNOWN))
    logical_symbol = Symbol(
        "dummy3", "boolean",
        interface=Symbol.Argument(access=Symbol.Access.UNKNOWN))

    assert gen_kind(int_symbol) == "i_def"
    assert gen_kind(real_symbol) == "r_def"
    assert gen_kind(logical_symbol) is None


def test_fw_gen_declaration(fort_writer):
    '''Check the FortranWriter class gen_declaration method produces
    the expected declarations.

    '''
    # Basic entry
    symbol = Symbol("dummy1", "integer")
    result = fort_writer.gen_declaration(symbol)
    assert result == "integer(i_def) :: dummy1\n"

    # Array with intent
    symbol = Symbol("dummy2", "integer", shape=[2, None, 2],
                    interface=Symbol.Argument(access=Symbol.Access.READ))
    result = fort_writer.gen_declaration(symbol)
    assert result == "integer(i_def), dimension(2,:,2), intent(in) :: dummy2\n"

    # Array with unknown intent
    symbol = Symbol("dummy2", "integer", shape=[2, None, 2],
                    interface=Symbol.Argument(access=Symbol.Access.UNKNOWN))
    result = fort_writer.gen_declaration(symbol)
    assert result == "integer(i_def), dimension(2,:,2) :: dummy2\n"

    # Constant
    symbol = Symbol("dummy3", "integer", constant_value=10)
    result = fort_writer.gen_declaration(symbol)
    assert result == "integer(i_def), parameter :: dummy3 = 10\n"


<<<<<<< HEAD
def test_fw_exception():
=======
def create_schedule(code, ast_processor=Fparser2ASTProcessor):
    '''Utility function that returns a PSyIR tree from Fortran
    code using fparser2 and (by default) Fparser2ASTProcessor.

    :param str code: Fortran code.
    :param ast_processor: the particular ASTProcessor to use. Defaults \
    to FParser2ASTProcessor.
    :type ast_processor: :py:class:`psyclone.psyGen.Fparser2ASTProcessor`


    :returns: PSyIR tree representing the Fortran code.
    :rtype: Subclass of :py:class:`psyclone.psyGen.Node`

    '''
    reader = FortranStringReader(code)
    f2003_parser = ParserFactory().create(std="f2003")
    parse_tree = f2003_parser(reader)

    # Generate PSyIR schedule from fparser2 parse tree
    processor = ast_processor()
    schedule = processor.generate_schedule("tmp", parse_tree)

    return schedule


def test_fw_exception(fort_writer):
>>>>>>> 380bb700
    '''Check the FortranWriter class instance raises an exception if an
    unsupported PSyIR node is found.

    '''
    # Generate fparser2 parse tree from Fortran code.
    code = (
        "module test\n"
        "contains\n"
        "subroutine tmp()\n"
        "  integer :: a,b,c\n"
        "  a = b/c\n"
        "end subroutine tmp\n"
        "end module test")
    schedule = create_schedule(code)

    # pylint: disable=abstract-method
    # modify the reference to b to be something unsupported
    class Unsupported(Node):
        '''A PSyIR node that will not be supported by the Fortran visitor.'''
    # pylint: enable=abstract-method

    unsupported = Unsupported()
    assignment = schedule[0]
    binary_operation = assignment.rhs
    # The assignment.rhs method has no setter so access the reference
    # directly instead via children.
    assignment.children[1] = unsupported
    unsupported.children = binary_operation.children

    # Generate Fortran from the PSyIR schedule
    with pytest.raises(VisitorError) as excinfo:
        _ = fort_writer(schedule)
    assert "Unsupported node 'Unsupported' found" in str(excinfo)


def test_fw_kernelschedule(fort_writer, monkeypatch):
    '''Check the FortranWriter class outputs correct code when a
    KernelSchedule node is found. Also tests that an exception is
    raised if KernelSchedule.name does not have a value.

    '''
    # Generate fparser2 parse tree from Fortran code.
    code = (
        "module test\n"
        "contains\n"
        "subroutine tmp(a,b,c)\n"
        "  real, intent(out) :: a(:)\n"
        "  real, intent(in) :: b(:)\n"
        "  integer, intent(in) :: c\n"
        "  a = b/c\n"
        "end subroutine tmp\n"
        "end module test")
    schedule = create_schedule(code)

    # Generate Fortran from the PSyIR schedule
    result = fort_writer(schedule)

    assert(
        "module tmp_mod\n"
        "  use constants_mod, only : r_def, i_def\n"
        "  implicit none\n"
        "  contains\n"
        "  subroutine tmp(a,b,c)\n"
        "    real(r_def), dimension(:), intent(out) :: a\n"
        "    real(r_def), dimension(:), intent(in) :: b\n"
        "    integer(i_def), intent(in) :: c\n"
        "\n"
        "    a=b / c\n"
        "\n"
        "  end subroutine tmp\n"
        "end module tmp_mod") in result

    monkeypatch.setattr(schedule, "_name", None)
    with pytest.raises(VisitorError) as excinfo:
        _ = fort_writer(schedule)
    assert "Expected node name to have a value." in str(excinfo)

# assignment and binaryoperation (not intrinsics) are already checked
# within previous tests


def test_fw_binaryoperator(fort_writer):
    '''Check the FortranWriter class binary_operation method correctly
    prints out the Fortran representation of an intrinsic. Uses sign
    as the example.

    '''
    # Generate fparser2 parse tree from Fortran code.
    code = (
        "module test\n"
        "contains\n"
        "subroutine tmp(a,n)\n"
        "  integer, intent(in) :: n\n"
        "  real, intent(out) :: a(n)\n"
        "    a = sign(1.0,1.0)\n"
        "end subroutine tmp\n"
        "end module test")
    schedule = create_schedule(code)

    # Generate Fortran from the PSyIR schedule
    result = fort_writer(schedule)
    assert "a=SIGN(1.0, 1.0)" in result


def test_fw_binaryoperator_unknown(fort_writer, monkeypatch):
    '''Check the FortranWriter class binary_operation method raises an
    exception if an unknown binary operator is found.

    '''
    # Generate fparser2 parse tree from Fortran code.
    code = (
        "module test\n"
        "contains\n"
        "subroutine tmp(a,n)\n"
        "  integer, intent(in) :: n\n"
        "  real, intent(out) :: a(n)\n"
        "    a = sign(1.0,1.0)\n"
        "end subroutine tmp\n"
        "end module test")
    schedule = create_schedule(code)
    # Remove sign() from the list of supported binary operators
    monkeypatch.delitem(Fparser2ASTProcessor.binary_operators, "sign")
    # Generate Fortran from the PSyIR schedule
    with pytest.raises(VisitorError) as excinfo:
        _ = fort_writer(schedule)
    assert "Unexpected binary op" in str(excinfo)


def test_fw_naryopeator(fort_writer):
    ''' Check that the FortranWriter class nary_operation method correctly
    prints out the Fortran representation of an intrinsic.

    '''
    # Generate fparser2 parse tree from Fortran code.
    code = (
        "module test\n"
        "contains\n"
        "subroutine tmp(a,n)\n"
        "  integer, intent(in) :: n\n"
        "  real, intent(out) :: a\n"
        "    a = max(1.0,1.0,2.0)\n"
        "end subroutine tmp\n"
        "end module test")
    schedule = create_schedule(code)

    # Generate Fortran from the PSyIR schedule
    result = fort_writer(schedule)
    assert "a=MAX(1.0, 1.0, 2.0)" in result


def test_fw_naryopeator_unknown(fort_writer, monkeypatch):
    ''' Check that the FortranWriter class nary_operation method raises
    the expected error if it encounters an unknown operator.

    '''
    # Generate fparser2 parse tree from Fortran code.
    code = (
        "module test\n"
        "contains\n"
        "subroutine tmp(a,n)\n"
        "  integer, intent(in) :: n\n"
        "  real, intent(out) :: a\n"
        "    a = max(1.0,1.0,2.0)\n"
        "end subroutine tmp\n"
        "end module test")
    schedule = create_schedule(code)
    # Remove max() from the list of supported nary operators
    monkeypatch.delitem(Fparser2ASTProcessor.nary_operators, "max")
    # Generate Fortran from the PSyIR schedule
    with pytest.raises(VisitorError) as err:
        _ = fort_writer(schedule)
    assert "Unexpected N-ary op" in str(err)


def test_fw_reference(fort_writer):
    '''Check the FortranWriter class reference method prints the
    appropriate information (the name of the reference it points to).
    Also check the method raises an exception if it has children as
    this is not expected.

    '''
    # Generate fparser2 parse tree from Fortran code. The line of
    # interest is a(n) = 0.0. The additional a=1 line is added to get
    # round a bug in the parser.
    code = (
        "module test\n"
        "contains\n"
        "subroutine tmp(a,n)\n"
        "  integer, intent(in) :: n\n"
        "  real, intent(out) :: a(n)\n"
        "    a = 1\n"
        "    a(n) = 0.0\n"
        "end subroutine tmp\n"
        "end module test")
    schedule = create_schedule(code)

    # Generate Fortran from the PSyIR schedule
    result = fort_writer(schedule)

    # The asserts need to be split as the declaration order can change
    # between different versions of Psython.
    assert (
        "module tmp_mod\n"
        "  use constants_mod, only : r_def, i_def\n"
        "  implicit none\n"
        "  contains\n"
        "  subroutine tmp(a,n)\n"
        "    integer(i_def), intent(in) :: n\n"
        "    real(r_def), dimension(n), intent(out) :: a\n"
        "\n"
        "    a=1\n"
        "    a(n)=0.0\n"
        "\n"
        "  end subroutine tmp\n"
        "end module tmp_mod") in result

    # Now add a child to the reference node
    reference = schedule[1].lhs.children[0]
    reference.children = ["hello"]

    # Generate Fortran from the PSyIR schedule
    with pytest.raises(VisitorError) as excinfo:
        result = fort_writer(schedule)
    assert "PSyIR Reference node should not have any children." in str(excinfo)


def test_fw_array(fort_writer):
    '''Check the FortranWriter class array method correctly prints
    out the Fortran representation of an array

    '''
    # Generate fparser2 parse tree from Fortran code.
    code = (
        "module test\n"
        "contains\n"
        "subroutine tmp(a,n)\n"
        "  integer, intent(in) :: n\n"
        "  real, intent(out) :: a(n,n,n)\n"
        "    a(2,n,3) = 0.0\n"
        "end subroutine tmp\n"
        "end module test")
    schedule = create_schedule(code)

    # Generate Fortran from the PSyIR schedule
    result = fort_writer(schedule)
    assert "a(2,n,3)=0.0" in result

# literal is already checked within previous tests


def test_fw_ifblock(fort_writer):
    '''Check the FortranWriter class ifblock method
    correctly prints out the Fortran representation.

    '''
    # Generate fparser2 parse tree from Fortran code.
    code = (
        "module test\n"
        "contains\n"
        "subroutine tmp(a,n)\n"
        "  integer, intent(inout) :: n\n"
        "  real, intent(out) :: a(n)\n"
        "    if (n.gt.2) then\n"
        "      n=n+1\n"
        "    end if\n"
        "    if (n.gt.4) then\n"
        "      a = -1\n"
        "    else\n"
        "      a = 1\n"
        "    end if\n"
        "end subroutine tmp\n"
        "end module test")
    schedule = create_schedule(code)

    # Generate Fortran from the PSyIR schedule
    result = fort_writer(schedule)
    assert (
        "    if (n > 2) then\n"
        "      n=n + 1\n"
        "    end if\n"
        "    if (n > 4) then\n"
        "      a=-1\n"
        "    else\n"
        "      a=1\n"
        "    end if\n") in result


def test_fw_loop(fort_writer):
    '''Check the FortranWriter class loop method
    correctly prints out the Fortran representation.

    '''
    # Generate fparser2 parse tree from Fortran code.
    code = (
        "module test\n"
        "contains\n"
        "subroutine tmp()\n"
        "  integer :: i, sum\n"
        "  sum = 0\n"
        "  do i = 1, 20, 2\n"
        "    sum = sum + i\n"
        "  end do\n"
        "end subroutine tmp\n"
        "end module test")
    schedule = create_schedule(code)

    # Generate Fortran from the PSyIR schedule
    result = fort_writer(schedule)
    assert "do i = 1, 20, 2\n" in result


def test_fw_unaryoperator(fort_writer):
    '''Check the FortranWriter class unary_operation method
    correctly prints out the Fortran representation. Uses -1 as the
    example.

    '''
    # Generate fparser2 parse tree from Fortran code.
    code = (
        "module test\n"
        "contains\n"
        "subroutine tmp(a,n)\n"
        "  integer, intent(in) :: n\n"
        "  real, intent(out) :: a(n)\n"
        "    a = -1\n"
        "end subroutine tmp\n"
        "end module test")
    schedule = create_schedule(code)

    # Generate Fortran from the PSyIR schedule
    result = fort_writer(schedule)
    assert "a=-1" in result


def test_fw_unaryoperator2(fort_writer):
    '''Check the FortranWriter class unary_operation method correctly
    prints out the Fortran representation of an intrinsic. Uses sin as
    the example.

    '''
    # Generate fparser2 parse tree from Fortran code.
    code = (
        "module test\n"
        "contains\n"
        "subroutine tmp(a,n)\n"
        "  integer, intent(in) :: n\n"
        "  real, intent(out) :: a(n)\n"
        "    a = sin(1.0)\n"
        "end subroutine tmp\n"
        "end module test")
    schedule = create_schedule(code)

    # Generate Fortran from the PSyIR schedule
    result = fort_writer(schedule)
    assert "a=SIN(1.0)" in result


def test_fw_unaryoperator_unknown(fort_writer, monkeypatch):
    '''Check the FortranWriter class unary_operation method raises an
    exception if an unknown unary operator is found.

    '''
    # Generate fparser2 parse tree from Fortran code.
    code = (
        "module test\n"
        "contains\n"
        "subroutine tmp(a,n)\n"
        "  integer, intent(in) :: n\n"
        "  real, intent(out) :: a(n)\n"
        "    a = sin(1.0)\n"
        "end subroutine tmp\n"
        "end module test")
    schedule = create_schedule(code)
    # Remove sin() from the dict of unary operators
    monkeypatch.delitem(Fparser2ASTProcessor.unary_operators, "sin")
    # Generate Fortran from the PSyIR schedule
    with pytest.raises(VisitorError) as excinfo:
        _ = fort_writer(schedule)
    assert "Unexpected unary op" in str(excinfo)


def test_fw_return(fort_writer):
    '''Check the FortranWriter class return method
    correctly prints out the Fortran representation.

    '''
    # Generate fparser2 parse tree from Fortran code.
    code = (
        "module test\n"
        "contains\n"
        "subroutine tmp()\n"
        "  return\n"
        "end subroutine tmp\n"
        "end module test")
    schedule = create_schedule(code)

    # Generate Fortran from the PSyIR schedule
    result = fort_writer(schedule)
    assert "    return\n" in result


def test_fw_codeblock_1(fort_writer):
    '''Check the FortranWriter class codeblock method correctly
    prints out the Fortran code contained within it.

    '''
    # Generate fparser2 parse tree from Fortran code.
    code = (
        "module test\n"
        "contains\n"
        "subroutine tmp()\n"
        "  integer :: a\n"
        "  a=1\n"
        "  print *,\"I am a code block\"\n"
        "  print *,\"with more than one line\"\n"
        "end subroutine tmp\n"
        "end module test")
    schedule = create_schedule(code)
    # Check a code block exists in the schedule
    assert schedule.walk(CodeBlock)
    # Generate Fortran from the PSyIR schedule
    result = fort_writer(schedule)
    assert (
        "    a=1\n"
        "    PRINT *, \"I am a code block\"\n"
        "    PRINT *, \"with more than one line\"\n" in result)


def test_fw_codeblock_2(fort_writer):
    '''Check the FortranWriter class codeblock method correctly prints out
    the Fortran representation when there is a code block that is part
    of a line (not a whole line). In this case the ":" in the array
    access is a code block.

    '''
    # Generate fparser2 parse tree from Fortran code.
    code = (
        "module test\n"
        "contains\n"
        "subroutine tmp(a,n)\n"
        "  integer, intent(in) :: n\n"
        "  real, intent(out) :: a(n,n,n)\n"
        "    a(2,n,:) = 0.0\n"
        "end subroutine tmp\n"
        "end module test")
    schedule = create_schedule(code)

    # Check a code block exists in the schedule
    assert schedule.walk(CodeBlock)

    # Generate Fortran from the PSyIR schedule
    result = fort_writer(schedule)
    assert "a(2,n,:)=0.0" in result


def test_fw_codeblock_3(fort_writer):
    '''Check the FortranWriter class codeblock method raises the expected
    exception if an unsupported CodeBlock structure value is found.

    '''
    code_block = CodeBlock([], "unsupported")
    with pytest.raises(VisitorError) as excinfo:
        _ = fort_writer.codeblock_node(code_block)
    assert ("Unsupported CodeBlock Structure 'unsupported' found."
            in str(excinfo.value))


def get_nemo_schedule(parser, code):
    '''Utility function that returns the first schedule for a code with
    the nemo api.

    :param parser: the parser class.
    :type parser: :py:class:`fparser.two.Fortran2003.Program`
    :param str code: the code as a string.

    :returns: the first schedule in the supplied code.
    :rtype: :py:class:`psyclone.nemo.NemoInvokeSchedule`

    '''
    from psyclone.psyGen import PSyFactory
    reader = FortranStringReader(code)
    prog = parser(reader)
    psy = PSyFactory(api="nemo").create(prog)
    return psy.invokes.invoke_list[0].schedule


def test_fw_nemoinvokeschedule(fort_writer, parser):
    '''Check that the FortranWriter class nemoinvokeschedule accepts the
    NemoInvokeSchedule node and prints the expected code (from any
    children of the node as the node itself simply calls its
    children).

    '''
    from psyclone.nemo import NemoInvokeSchedule
    code = (
        "program test\n"
        "  a=1\n"
        "end program test\n")
    schedule = get_nemo_schedule(parser, code)
    assert isinstance(schedule, NemoInvokeSchedule)
    result = fort_writer(schedule)
    assert "a=1\n" in result


def test_fw_nemokern(fort_writer, parser):
    '''Check the FortranWriter class nemokern method prints the
    class information and calls any children. This method is used to
    output nothing for a NemoKern object and simply call its children
    as NemoKern is a collection of PSyIR nodes so needs no
    output itself.

    '''
    from psyclone.nemo import NemoKern
    # Generate fparser2 parse tree from Fortran code.
    code = (
        "program test\n"
        "  integer :: a,b,c\n"
        "  do k=1,n\n"
        "    do j=1,n\n"
        "      do i=1,n\n"
        "        a(i,j,k) = 0.0\n"
        "      end do\n"
        "    end do\n"
        "  end do\n"
        "end program test")
    schedule = get_nemo_schedule(parser, code)

    kernel = schedule[0].loop_body[0].loop_body[0].loop_body[0]
    assert isinstance(kernel, NemoKern)

    result = fort_writer(schedule)
    assert (
        "    do i = 1, n, 1\n"
        "      a(i,j,k)=0.0\n"
        "    enddo\n" in result)


def test_fw_nemoimplicitloop(fort_writer, parser):
    '''Check that the FortranWriter class nemoimplicitloop accepts the
    NemoImplicitLoop node and prints the expected code.

    '''
    from psyclone.nemo import NemoImplicitLoop
    code = (
        "program test\n"
        "  real a(10,10,10)\n"
        "  a(:,:,:)=0.0\n"
        "end program test\n")
    schedule = get_nemo_schedule(parser, code)
    implicit_loop = schedule[0]
    assert isinstance(implicit_loop, NemoImplicitLoop)
    result = fort_writer(schedule)
    assert "a(:, :, :) = 0.0\n" in result


@pytest.mark.xfail(reason="issue #430 : module name should be specified")
def test_module_name():
    '''Check the FortranWriter class outputs the module name specified in
    the original kernel.

    '''
    # Generate fparser2 parse tree from Fortran code.
    code = (
        "module test\n"
        "contains\n"
        "subroutine tmp(a,b,c)\n"
        "  real, intent(out) :: a(:)\n"
        "  real, intent(in) :: b(:)\n"
        "  integer, intent(in) :: c\n"
        "  a = b/c\n"
        "end subroutine tmp\n"
        "end module test")
    schedule = create_schedule(code)

    # Generate Fortran from the PSyIR schedule
    fvisitor = FortranWriter()
    result = fvisitor(schedule)

    assert(
        "module test\n"
        "  use constants_mod, only : r_def, i_def\n"
        "  implicit none\n"
        "  contains\n"
        "  subroutine tmp(a,b,c)\n"
        "    real(r_def), dimension(:), intent(out) :: a\n"
        "    real(r_def), dimension(:), intent(in) :: b\n"
        "    integer(i_def), intent(in) :: c\n"
        "\n"
        "    a=b / c\n"
        "\n"
        "  end subroutine tmp\n"
        "end module test") in result<|MERGE_RESOLUTION|>--- conflicted
+++ resolved
@@ -39,13 +39,7 @@
 from __future__ import absolute_import
 
 import pytest
-from fparser.two.parser import ParserFactory
-<<<<<<< HEAD
-from fparser.two import Fortran2003
-from fparser.api import get_reader
-=======
 from fparser.common.readfortran import FortranStringReader
->>>>>>> 380bb700
 from psyclone.psyir.backend.base import VisitorError
 from psyclone.psyir.backend.fortran import gen_intent, gen_dims, gen_kind, \
     FortranWriter
@@ -165,36 +159,7 @@
     assert result == "integer(i_def), parameter :: dummy3 = 10\n"
 
 
-<<<<<<< HEAD
-def test_fw_exception():
-=======
-def create_schedule(code, ast_processor=Fparser2ASTProcessor):
-    '''Utility function that returns a PSyIR tree from Fortran
-    code using fparser2 and (by default) Fparser2ASTProcessor.
-
-    :param str code: Fortran code.
-    :param ast_processor: the particular ASTProcessor to use. Defaults \
-    to FParser2ASTProcessor.
-    :type ast_processor: :py:class:`psyclone.psyGen.Fparser2ASTProcessor`
-
-
-    :returns: PSyIR tree representing the Fortran code.
-    :rtype: Subclass of :py:class:`psyclone.psyGen.Node`
-
-    '''
-    reader = FortranStringReader(code)
-    f2003_parser = ParserFactory().create(std="f2003")
-    parse_tree = f2003_parser(reader)
-
-    # Generate PSyIR schedule from fparser2 parse tree
-    processor = ast_processor()
-    schedule = processor.generate_schedule("tmp", parse_tree)
-
-    return schedule
-
-
 def test_fw_exception(fort_writer):
->>>>>>> 380bb700
     '''Check the FortranWriter class instance raises an exception if an
     unsupported PSyIR node is found.
 
