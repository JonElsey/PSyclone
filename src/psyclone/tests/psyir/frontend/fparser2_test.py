# -----------------------------------------------------------------------------
# BSD 3-Clause License
#
# Copyright (c) 2017-2020, Science and Technology Facilities Council.
# All rights reserved.
#
# Redistribution and use in source and binary forms, with or without
# modification, are permitted provided that the following conditions are met:
#
# * Redistributions of source code must retain the above copyright notice, this
#   list of conditions and the following disclaimer.
#
# * Redistributions in binary form must reproduce the above copyright notice,
#   this list of conditions and the following disclaimer in the documentation
#   and/or other materials provided with the distribution.
#
# * Neither the name of the copyright holder nor the names of its
#   contributors may be used to endorse or promote products derived from
#   this software without specific prior written permission.
#
# THIS SOFTWARE IS PROVIDED BY THE COPYRIGHT HOLDERS AND CONTRIBUTORS
# "AS IS" AND ANY EXPRESS OR IMPLIED WARRANTIES, INCLUDING, BUT NOT
# LIMITED TO, THE IMPLIED WARRANTIES OF MERCHANTABILITY AND FITNESS
# FOR A PARTICULAR PURPOSE ARE DISCLAIMED. IN NO EVENT SHALL THE
# COPYRIGHT HOLDER OR CONTRIBUTORS BE LIABLE FOR ANY DIRECT, INDIRECT,
# INCIDENTAL, SPECIAL, EXEMPLARY, OR CONSEQUENTIAL DAMAGES (INCLUDING,
# BUT NOT LIMITED TO, PROCUREMENT OF SUBSTITUTE GOODS OR SERVICES;
# LOSS OF USE, DATA, OR PROFITS; OR BUSINESS INTERRUPTION) HOWEVER
# CAUSED AND ON ANY THEORY OF LIABILITY, WHETHER IN CONTRACT, STRICT
# LIABILITY, OR TORT (INCLUDING NEGLIGENCE OR OTHERWISE) ARISING IN
# ANY WAY OUT OF THE USE OF THIS SOFTWARE, EVEN IF ADVISED OF THE
# POSSIBILITY OF SUCH DAMAGE.
# -----------------------------------------------------------------------------
# Authors R. W. Ford, A. R. Porter and S. Siso, STFC Daresbury Lab
# Modified I. Kavcic, Met Office
# -----------------------------------------------------------------------------

''' Performs py.test tests on the fparser2 PSyIR front-end '''

from __future__ import absolute_import
import pytest
from fparser.common.readfortran import FortranStringReader
from fparser.two import Fortran2003
from fparser.two.Fortran2003 import Specification_Part
from psyclone.psyGen import PSyFactory, Node, Directive, Schedule, \
    CodeBlock, Assignment, Return, UnaryOperation, BinaryOperation, \
    NaryOperation, IfBlock, Reference, Array, KernelSchedule, \
    Container, InternalError, GenerationError, Literal
from psyclone.psyir.symbols import DataSymbol, ContainerSymbol, SymbolTable, \
    ArgumentInterface, SymbolError, DataType
from psyclone.psyir.frontend.fparser2 import Fparser2Reader


def process_declarations(code):
    '''
    Utility routine to create PSyIR for Fortran variable declarations.

    :param str code: Fortran declaration statement(s)

    :returns: a 2-tuple consisting of a KernelSchedule with populated Symbol \
              Table and the parse tree for the specification part.
    :rtype: (:py:class:`psyclone.psyGen.KernelSchedule`, \
             :py:class:`fparser.two.Fortran2003.Specification_Part`)
    '''
    sched = KernelSchedule("dummy_schedule")
    processor = Fparser2Reader()
    reader = FortranStringReader(code)
    fparser2spec = Specification_Part(reader).content
    processor.process_declarations(sched, fparser2spec, [])
    return sched, fparser2spec


# Tests

FAKE_KERNEL_METADATA = '''
module dummy_mod
  type, extends(kernel_type) :: dummy_type
     type(arg_type) meta_args(3) =                     &
          (/ arg_type(gh_field, gh_write,     w3),     &
             arg_type(gh_field, gh_readwrite, wtheta), &
             arg_type(gh_field, gh_inc,       w1)      &
           /)
     integer :: iterates_over = cells
   contains
     procedure, nopass :: code => dummy_code
  end type dummy_type
contains
  subroutine dummy_code()
  end subroutine dummy_code
end module dummy_mod
'''


# Class Fparser2Reader


# Method generate_container
def test_generate_container(parser):
    ''' Test that generate_container creates a PSyIR container with the
    contents of the given fparser2 fortran module.'''
    dummy_module = '''
    module dummy_mod
        use mod1
        use mod2, only: var1
        real :: modvar1
    contains
        subroutine dummy_code(f1, f2, f3)
            real(wp), dimension(:,:), intent(in)  :: f1
            real(wp), dimension(:,:), intent(out)  :: f2
            real(wp), dimension(:,:) :: f3
            f2 = f1 + 1
        end subroutine dummy_code
    end module dummy_mod
    '''
    reader = FortranStringReader(dummy_module)
    ast = parser(reader)
    processor = Fparser2Reader()
    container = processor.generate_container(ast)
    assert isinstance(container, Container)
    assert not container.children
    assert container.symbol_table
    assert container.symbol_table.lookup("modvar1")
    assert container.symbol_table.lookup("var1")
    assert container.symbol_table.lookup("mod1")
    assert container.symbol_table.lookup("mod2")


def test_generate_container_two_modules(parser):
    ''' Tests the fparser2Reader generate_container method raises an exception
    when more than one fparser2 module node is provided.
    '''
    reader = FortranStringReader(FAKE_KERNEL_METADATA*2)
    ast = parser(reader)
    processor = Fparser2Reader()
    # Test kernel with two modules
    with pytest.raises(GenerationError) as error:
        _ = processor.generate_container(ast)
    assert "Could not process" in str(error.value)
    assert "Just one module definition per file supported." in str(error.value)


# Method generate_schedule
def test_generate_schedule_empty_subroutine(parser):
    ''' Tests the fp2Reader generate_schedule method with an empty
    subroutine.
    '''
    reader = FortranStringReader(FAKE_KERNEL_METADATA)
    ast = parser(reader)
    processor = Fparser2Reader()
    # Test properly formed but empty kernel schedule
    schedule = processor.generate_schedule("dummy_code", ast)
    assert isinstance(schedule, KernelSchedule)

    # Test that the container is created correctly
    assert isinstance(schedule.parent, Container)
    container = schedule.parent
    assert len(container.children) == 1
    assert container.children[0] is schedule
    assert container.name == "dummy_mod"
    assert not container.symbol_table.symbols

    # Test that we get an error for a nonexistant subroutine name
    with pytest.raises(GenerationError) as error:
        schedule = processor.generate_schedule("nonexistent_code", ast)
    assert "Unexpected kernel AST. Could not find " \
           "subroutine: nonexistent_code" in str(error.value)

    # Test corrupting ast by deleting subroutine
    del ast.content[0].content[2]
    with pytest.raises(GenerationError) as error:
        schedule = processor.generate_schedule("dummy_code", ast)
    assert "Unexpected kernel AST. Could not find " \
           "subroutine: dummy_code" in str(error.value)


def test_generate_schedule_module_decls(parser):
    '''Test that the generate_schedule method in the Fparser2Reader class
    stores module variables in the generated container's symbol table.

    '''
    input_code = FAKE_KERNEL_METADATA.replace(
        "  end type dummy_type\n",
        "  end type dummy_type\n"
        "  real :: scalar1\n"
        "  real :: array1(10,10,10)\n")
    reader = FortranStringReader(input_code)
    ast = parser(reader)
    processor = Fparser2Reader()
    schedule = processor.generate_schedule("dummy_code", ast)
    symbol_table = schedule.parent.symbol_table
    assert isinstance(symbol_table, SymbolTable)
    assert len(symbol_table.symbols) == 2
    assert symbol_table.lookup("scalar1")
    assert symbol_table.lookup("array1")


def test_generate_schedule_dummy_subroutine(parser):
    ''' Tests the fparser2Reader generate_schedule method with a simple
    subroutine.
    '''
    dummy_kernel_metadata = '''
    module dummy_mod
      type, extends(kernel_type) :: dummy_type
         type(arg_type) meta_args(3) =                     &
              (/ arg_type(gh_field, gh_write,     w3),     &
                 arg_type(gh_field, gh_readwrite, wtheta), &
                 arg_type(gh_field, gh_inc,       w1)      &
               /)
         integer :: iterates_over = cells
       contains
         procedure, nopass :: code => dummy_code
      end type dummy_type
    contains
     subroutine dummy_code(f1, f2, f3)
        real(wp), dimension(:,:), intent(in)  :: f1
        real(wp), dimension(:,:), intent(out)  :: f2
        real(wp), dimension(:,:) :: f3
        f2 = f1 + 1
      end subroutine dummy_code
    end module dummy_mod
    '''
    reader = FortranStringReader(dummy_kernel_metadata)
    ast = parser(reader)
    processor = Fparser2Reader()
    # Test properly formed kernel module
    schedule = processor.generate_schedule("dummy_code", ast)
    assert isinstance(schedule, KernelSchedule)

    # Test argument intent is inferred when not available in the declaration
    assert schedule.symbol_table.lookup('f3').interface.access is \
        ArgumentInterface.Access.READWRITE

    # Test that a kernel subroutine without Execution_Part still creates a
    # valid KernelSchedule
    del ast.content[0].content[2].content[1].content[2]
    schedule = processor.generate_schedule("dummy_code", ast)
    assert isinstance(schedule, KernelSchedule)
    assert not schedule.children


def test_generate_schedule_no_args_subroutine(parser):
    ''' Tests the fparser2Reader generate_schedule method with a simple
    subroutine with no arguments.
    '''
    dummy_kernel_metadata = '''
    module dummy_mod
      type, extends(kernel_type) :: dummy_type
         type(arg_type) meta_args(3) =                      &
              (/ arg_type(gh_field, gh_write,     w3),     &
                 arg_type(gh_field, gh_readwrite, wtheta), &
                 arg_type(gh_field, gh_inc,       w1)      &
               /)
         integer :: iterates_over = cells
       contains
         procedure, nopass :: code => dummy_code
      end type dummy_type
    contains
     subroutine dummy_code()
        real(wp), dimension(:,:) :: f3
        f3 = f3 + 1
      end subroutine dummy_code
    end module dummy_mod
    '''
    reader = FortranStringReader(dummy_kernel_metadata)
    ast = parser(reader)
    processor = Fparser2Reader()
    # Test kernel with no arguments, should still proceed
    schedule = processor.generate_schedule("dummy_code", ast)
    assert isinstance(schedule, KernelSchedule)
    # TODO: In the future we could validate that metadata matches
    # the kernel arguments, then this test would fail. Issue #288


def test_generate_schedule_unmatching_arguments(parser):
    ''' Tests the fparser2Reader generate_schedule with unmatching kernel
    arguments and declarations raises the appropriate exception.
    '''
    dummy_kernel_metadata = '''
    module dummy_mod
      type, extends(kernel_type) :: dummy_type
         type(arg_type) meta_args(3) =                     &
              (/ arg_type(gh_field, gh_write,     w3),     &
                 arg_type(gh_field, gh_readwrite, wtheta), &
                 arg_type(gh_field, gh_inc,       w1)      &
               /)
         integer :: iterates_over = cells
       contains
         procedure, nopass :: code => dummy_code
      end type dummy_type
    contains
     subroutine dummy_code(f1, f2, f3, f4)
        real(wp), dimension(:,:), intent(in)  :: f1
        real(wp), dimension(:,:), intent(out)  :: f2
        real(wp), dimension(:,:) :: f3
        f2 = f1 + 1
      end subroutine dummy_code
    end module dummy_mod
    '''
    reader = FortranStringReader(dummy_kernel_metadata)
    ast = parser(reader)
    processor = Fparser2Reader()
    # Test exception for unmatching argument list
    with pytest.raises(InternalError) as error:
        _ = processor.generate_schedule("dummy_code", ast)
    assert "The kernel argument list" in str(error.value)
    assert "does not match the variable declarations for fparser nodes" \
        in str(error.value)


def test_process_declarations(f2008_parser):
    '''Test that process_declarations method of Fparser2Reader
    converts the fparser2 declarations to symbols in the provided
    parent Kernel Schedule.
    '''
    fake_parent = KernelSchedule("dummy_schedule")
    processor = Fparser2Reader()

    # Test simple declarations
    reader = FortranStringReader("integer :: l1")
    fparser2spec = Specification_Part(reader).content[0]
    processor.process_declarations(fake_parent, [fparser2spec], [])
    assert fake_parent.symbol_table.lookup("l1").name == 'l1'
    assert fake_parent.symbol_table.lookup("l1").datatype == DataType.INTEGER
    assert fake_parent.symbol_table.lookup("l1").shape == []
    assert fake_parent.symbol_table.lookup("l1").is_local
    assert not fake_parent.symbol_table.lookup("l1").precision

    reader = FortranStringReader("Real      ::      l2")
    fparser2spec = Specification_Part(reader).content[0]
    processor.process_declarations(fake_parent, [fparser2spec], [])
    assert fake_parent.symbol_table.lookup("l2").name == "l2"
    assert fake_parent.symbol_table.lookup("l2").datatype == DataType.REAL
    assert not fake_parent.symbol_table.lookup("l2").precision

    reader = FortranStringReader("LOGICAL      ::      b")
    fparser2spec = Specification_Part(reader).content[0]
    processor.process_declarations(fake_parent, [fparser2spec], [])
    assert fake_parent.symbol_table.lookup("b").name == "b"
    assert fake_parent.symbol_table.lookup("b").datatype == DataType.BOOLEAN
    assert not fake_parent.symbol_table.lookup("b").precision

    # Initialisations of static constant values (parameters)
    reader = FortranStringReader("integer, parameter :: i1 = 1")
    fparser2spec = Specification_Part(reader).content[0]
    processor.process_declarations(fake_parent, [fparser2spec], [])
    newsymbol = fake_parent.symbol_table.lookup("i1")
    assert newsymbol.is_constant
    assert isinstance(newsymbol.constant_value, Literal)
    assert newsymbol.constant_value.value == "1"

    reader = FortranStringReader("real, parameter :: i2 = 2.2, i3 = 3.3")
    fparser2spec = Specification_Part(reader).content[0]
    processor.process_declarations(fake_parent, [fparser2spec], [])
    assert fake_parent.symbol_table.lookup("i2").constant_value.value == "2.2"
    assert fake_parent.symbol_table.lookup("i3").constant_value.value == "3.3"

    # Initialisation with constant expresions
    reader = FortranStringReader("real, parameter :: i4 = 1.1, i5 = i4 * 2")
    fparser2spec = Specification_Part(reader).content[0]
    processor.process_declarations(fake_parent, [fparser2spec], [])
    assert fake_parent.symbol_table.lookup("i4").constant_value.value == "1.1"
    assert isinstance(fake_parent.symbol_table.lookup("i5").constant_value,
                      BinaryOperation)

    # Initial values for variables are not supported
    reader = FortranStringReader("real:: a = 1.1")
    fparser2spec = Specification_Part(reader).content[0]
    with pytest.raises(NotImplementedError) as error:
        processor.process_declarations(fake_parent, [fparser2spec], [])
    assert "Could not process " in str(error.value)
    assert "Initialisations on the declaration statements are only " \
           "supported for parameter declarations." in str(error.value)

    # Check we catch duplicated symbols
    reader = FortranStringReader("integer :: i2")
    fparser2spec = Specification_Part(reader).content[0]
    with pytest.raises(SymbolError) as error:
        processor.process_declarations(fake_parent, [fparser2spec], [])
    assert ("Symbol 'i2' already present in SymbolTable with a defined "
            "interface" in str(error.value))

    # Test with unsupported data type
    reader = FortranStringReader("doubleprecision     ::      c2")
    fparser2spec = Specification_Part(reader).content[0]
    with pytest.raises(NotImplementedError) as error:
        processor.process_declarations(fake_parent, [fparser2spec], [])
    assert "Could not process " in str(error.value)
    assert (". Only 'real', 'integer', 'logical' and 'character' intrinsic "
            "types are supported.") in str(error.value)

    # Test with unsupported attribute
    reader = FortranStringReader("real, public :: p2")
    fparser2spec = Specification_Part(reader).content[0]
    with pytest.raises(NotImplementedError) as error:
        processor.process_declarations(fake_parent, [fparser2spec], [])
    assert "Could not process " in str(error.value)
    assert "Unrecognized attribute type " in str(error.value)

    # Char lengths are not supported
    # TODO: It would be simpler to do just a Specification_Part(reader) instead
    # of parsing a full program, but fparser/169 needs to be fixed first.
    reader = FortranStringReader("program dummy\ncharacter :: l*4"
                                 "\nend program")
    program = f2008_parser(reader)
    fparser2spec = program.content[0].content[1].content[0]
    with pytest.raises(NotImplementedError) as error:
        processor.process_declarations(fake_parent, [fparser2spec], [])
    assert ("Character length specifications are not "
            "supported.") in str(error.value)


@pytest.mark.usefixtures("f2008_parser")
def test_process_array_declarations():
    ''' Test that Fparser2Reader.process_declarations() handles various forms
    of array declaration.
    '''
    fake_parent = KernelSchedule("dummy_schedule")
    processor = Fparser2Reader()

    # RHS array specifications
    reader = FortranStringReader("integer :: l3(l1)")
    fparser2spec = Specification_Part(reader).content[0]
    processor.process_declarations(fake_parent, [fparser2spec], [])
    assert fake_parent.symbol_table.lookup("l3").name == 'l3'
    assert fake_parent.symbol_table.lookup("l3").datatype == DataType.INTEGER
    assert len(fake_parent.symbol_table.lookup("l3").shape) == 1
    assert not fake_parent.symbol_table.lookup("l3").precision

    reader = FortranStringReader("integer :: l4(l1, 2)")
    fparser2spec = Specification_Part(reader).content[0]
    processor.process_declarations(fake_parent, [fparser2spec], [])
    assert fake_parent.symbol_table.lookup("l4").name == 'l4'
    assert fake_parent.symbol_table.lookup("l4").datatype == DataType.INTEGER
    assert len(fake_parent.symbol_table.lookup("l4").shape) == 2
    assert not fake_parent.symbol_table.lookup("l4").precision

    reader = FortranStringReader("integer :: l5(2), l6(3)")
    fparser2spec = Specification_Part(reader).content[0]
    processor.process_declarations(fake_parent, [fparser2spec], [])
    assert fake_parent.symbol_table.lookup("l5").shape == [2]
    assert fake_parent.symbol_table.lookup("l6").shape == [3]

    # Test that component-array-spec has priority over dimension attribute
    reader = FortranStringReader("integer, dimension(2) :: l7(3, 2)")
    fparser2spec = Specification_Part(reader).content[0]
    processor.process_declarations(fake_parent, [fparser2spec], [])
    assert fake_parent.symbol_table.lookup("l7").name == 'l7'
    assert fake_parent.symbol_table.lookup("l7").shape == [3, 2]

    # Allocatable
    reader = FortranStringReader("integer, allocatable :: l8(:)")
    fparser2spec = Specification_Part(reader).content[0]
    processor.process_declarations(fake_parent, [fparser2spec], [])
    symbol = fake_parent.symbol_table.lookup("l8")
    assert symbol.name == "l8"
    assert symbol.shape == [DataSymbol.Extent.DEFERRED]

    # Unknown extents but not allocatable
    reader = FortranStringReader("integer :: l9(:, :)")
    fparser2spec = Specification_Part(reader).content[0]
    processor.process_declarations(fake_parent, [fparser2spec], [])
    symbol = fake_parent.symbol_table.lookup("l9")
    assert symbol.name == "l9"
    assert symbol.shape == [DataSymbol.Extent.ATTRIBUTE,
                            DataSymbol.Extent.ATTRIBUTE]


@pytest.mark.usefixtures("f2008_parser")
def test_process_not_supported_declarations():
    '''Test that process_declarations method raises the proper errors when
    declarations contain unsupported attributes.
    '''
    fake_parent = KernelSchedule("dummy_schedule")
    processor = Fparser2Reader()

    reader = FortranStringReader("integer, external :: arg1")
    fparser2spec = Specification_Part(reader).content[0]
    with pytest.raises(NotImplementedError) as error:
        processor.process_declarations(fake_parent, [fparser2spec], [])
    assert "Could not process " in str(error.value)
    assert ". Unrecognized attribute " in str(error.value)

    reader = FortranStringReader("integer, save :: arg1")
    fparser2spec = Specification_Part(reader).content[0]
    with pytest.raises(NotImplementedError) as error:
        processor.process_declarations(fake_parent, [fparser2spec], [])
    assert "Could not process " in str(error.value)
    assert ". Unrecognized attribute " in str(error.value)

    reader = FortranStringReader("real, allocatable :: p3")
    fparser2spec = Specification_Part(reader).content[0]
    with pytest.raises(NotImplementedError) as error:
        processor.process_declarations(fake_parent, [fparser2spec], [])
    assert "Could not process " in str(error.value)
    assert ("'allocatable' attribute is only supported on array "
            "declarations" in str(error.value))

    # Allocatable but with specified extent. This is invalid Fortran but
    # fparser2 doesn't spot it (see fparser/#229).
    reader = FortranStringReader("integer, allocatable :: l10(5)")
    fparser2spec = Specification_Part(reader).content[0]
    with pytest.raises(InternalError) as err:
        processor.process_declarations(fake_parent, [fparser2spec], [])
    assert "An array with defined extent cannot have the ALLOCATABLE" \
        in str(err.value)


@pytest.mark.usefixtures("f2008_parser")
def test_process_declarations_intent():
    '''Test that process_declarations method handles various different
    specifications of variable attributes.
    '''
    fake_parent = KernelSchedule("dummy_schedule")
    processor = Fparser2Reader()

    reader = FortranStringReader("integer, intent(in) :: arg1")
    fparser2spec = Specification_Part(reader).content[0]
    arg_list = [Fortran2003.Name("arg1")]
    processor.process_declarations(fake_parent, [fparser2spec], arg_list)
    assert fake_parent.symbol_table.lookup("arg1").interface.access == \
        ArgumentInterface.Access.READ

    reader = FortranStringReader("integer, intent( IN ) :: arg2")
    arg_list.append(Fortran2003.Name("arg2"))
    fparser2spec = Specification_Part(reader).content[0]
    processor.process_declarations(fake_parent, [fparser2spec], arg_list)
    assert fake_parent.symbol_table.lookup("arg2").interface.access == \
        ArgumentInterface.Access.READ

    reader = FortranStringReader("integer, intent( Out ) :: arg3")
    arg_list.append(Fortran2003.Name("arg3"))
    fparser2spec = Specification_Part(reader).content[0]
    processor.process_declarations(fake_parent, [fparser2spec], arg_list)
    assert fake_parent.symbol_table.lookup("arg3").interface.access == \
        ArgumentInterface.Access.WRITE

    reader = FortranStringReader("integer, intent ( InOut ) :: arg4")
    arg_list.append(Fortran2003.Name("arg4"))
    fparser2spec = Specification_Part(reader).content[0]
    processor.process_declarations(fake_parent, [fparser2spec], arg_list)
    assert fake_parent.symbol_table.lookup("arg4").interface.access is \
        ArgumentInterface.Access.READWRITE


@pytest.mark.usefixtures("f2008_parser")
def test_process_declarations_kind_new_param():
    ''' Test that process_declarations handles variables declared with
    an explicit KIND parameter that has not already been declared. Also
    check that the matching on the variable name is not case sensitive.

    '''
    fake_parent, fp2spec = process_declarations("real(kind=wp) :: var1\n"
                                                "real(kind=Wp) :: var2\n")
    assert isinstance(fake_parent.symbol_table.lookup("var1").precision,
                      DataSymbol)
    # Check that this has resulted in the creation of a new 'wp' symbol
    wp_var = fake_parent.symbol_table.lookup("wp")
    assert wp_var.datatype == DataType.INTEGER
    assert fake_parent.symbol_table.lookup("var1").precision is wp_var
    # Check that, despite the difference in case, the second variable
    # references the same 'wp' symbol.
    assert fake_parent.symbol_table.lookup("var2").precision is wp_var
    # Check that we raise an error if the KIND expression has an unexpected
    # structure
    # Break the parse tree by changing Name('wp') into a str
    fp2spec[0].items[0].items[1].items = ("(", "blah", ")")
    processor = Fparser2Reader()
    with pytest.raises(NotImplementedError) as err:
        processor.process_declarations(fake_parent, fp2spec, [])
    assert ("Failed to find valid Name in Fortran Kind Selector: "
            "'(KIND = blah)'" in str(err.value))


@pytest.mark.xfail(reason="Kind parameter declarations not supported - #569")
@pytest.mark.usefixtures("f2008_parser")
def test_process_declarations_kind_param():
    ''' Test that process_declarations handles the kind attribute when
    it specifies a previously-declared symbol.

    '''
    fake_parent = KernelSchedule("dummy_schedule")
    processor = Fparser2Reader()
    reader = FortranStringReader("integer, parameter :: r_def = KIND(1.0D0)\n"
                                 "real(kind=r_def) :: var2")
    fparser2spec = Specification_Part(reader)
    processor.process_declarations(fake_parent, fparser2spec.content, [])
    assert isinstance(fake_parent.symbol_table.lookup("var2").precision,
                      DataSymbol)


@pytest.mark.usefixtures("f2008_parser")
def test_process_declarations_kind_use():
    ''' Test that process_declarations handles the kind attribute when
    it specifies a symbol accessed via a USE.

    '''
    fake_parent, _ = process_declarations("use kind_mod, only: r_def\n"
                                          "real(kind=r_def) :: var2")
    assert isinstance(fake_parent.symbol_table.lookup("var2").precision,
                      DataSymbol)
    assert fake_parent.symbol_table.lookup("r_def") is \
        fake_parent.symbol_table.lookup("var2").precision


@pytest.mark.usefixtures("f2008_parser")
def test_wrong_type_kind_param():
    ''' Check that we raise the expected error if a variable used as a KIND
    specifier has already been declared with non-integer type.

    '''
    with pytest.raises(TypeError) as err:
        process_declarations("real :: r_def\n"
                             "real(kind=r_def) :: var2")
    assert "already contains an entry for variable 'r_def'" in str(err.value)


@pytest.mark.parametrize("vartype, kind, precision",
                         [("real", "1.0d0", DataSymbol.Precision.DOUBLE),
                          ("real", "1.0D7", DataSymbol.Precision.DOUBLE),
                          ("real", "1_t_def", None),
                          ("real", "1.0", DataSymbol.Precision.SINGLE),
                          ("real", "1.0E3", DataSymbol.Precision.SINGLE),
                          # 32-bit integer
                          ("integer", "1", DataSymbol.Precision.SINGLE),
                          # 64-bit integer
                          ("integer", str(1 << 31 + 4)+"_t_def", None)])
@pytest.mark.usefixtures("f2008_parser")
def test_process_declarations_kind_literals(vartype, kind, precision):
    ''' Test that process_declarations handles variables declared with
    an explicit KIND specified using a literal constant.

    '''
    fake_parent, _ = process_declarations("{0}(kind=KIND({1})) :: var".
                                          format(vartype, kind))
    if not precision:
        assert fake_parent.symbol_table.lookup("var").precision is \
            fake_parent.symbol_table.lookup("t_def")
    else:
        assert fake_parent.symbol_table.lookup("var").precision == precision


@pytest.mark.parametrize("vartype, kind",
                         [("logical", ".false."),
                          ("real", "-1.0D7"),
                          ("real", "kvar"),
                          ("real", "kvar(1)")])
@pytest.mark.usefixtures("f2008_parser")
def test_unsupported_kind(vartype, kind):
    ''' Check that we raise an error for an unsupported kind specifier.
        TODO #569 - add support for some/all of these.

    '''
    with pytest.raises(NotImplementedError) as err:
        process_declarations("{0}(kind=KIND({1})) :: var".format(vartype,
                                                                 kind))
    assert ("Only real and integer literals are supported as arguments to"
            in str(err.value))


@pytest.mark.usefixtures("f2008_parser")
def test_process_declarations_stmt_functions():
    '''Test that process_declarations method handles statement functions
    appropriately.
    '''
    from fparser.two.Fortran2003 import Stmt_Function_Stmt
    fake_parent = KernelSchedule("dummy_schedule")
    processor = Fparser2Reader()

    # If 'a' is not declared it could be a statement function, which are
    # unsupported and produce a NotImplementedError.
    reader = FortranStringReader("a(x) = 1")
    fparser2spec = Stmt_Function_Stmt(reader)
    with pytest.raises(NotImplementedError) as error:
        processor.process_declarations(fake_parent, [fparser2spec], [])
    assert "Could not process '" in str(error.value)
    assert "'. Statement Function declarations are not supported." \
        in str(error.value)

    # If 'a' is declared in the symbol table as an array, it is an array
    # assignment which belongs in the execution part.
    fake_parent.symbol_table.add(
        DataSymbol('a', DataType.REAL, shape=[DataSymbol.Extent.ATTRIBUTE]))
    fake_parent.symbol_table.add(DataSymbol('x', DataType.REAL, shape=[]))
    processor.process_declarations(fake_parent, [fparser2spec], [])
    assert len(fake_parent.children) == 1
    array = fake_parent.children[0].children[0]
    assert isinstance(array, Array)
    assert array.name == "a"

    # Test that it works with multi-dimensional arrays
    fake_parent = KernelSchedule("dummy_schedule")
    reader = FortranStringReader("b(x, y) = 1")
    fparser2spec = Stmt_Function_Stmt(reader)
    fake_parent.symbol_table.add(
        DataSymbol('b', DataType.REAL, shape=[DataSymbol.Extent.ATTRIBUTE,
                                              DataSymbol.Extent.ATTRIBUTE]))
    fake_parent.symbol_table.add(DataSymbol('x', DataType.INTEGER, shape=[]))
    fake_parent.symbol_table.add(DataSymbol('y', DataType.INTEGER, shape=[]))
    processor.process_declarations(fake_parent, [fparser2spec], [])
    assert len(fake_parent.children) == 1
    array = fake_parent.children[0].children[0]
    assert isinstance(array, Array)
    assert array.name == "b"

    # Test that if symbol is not an array, it raises GenerationError
    fake_parent.symbol_table.lookup('b')._shape = []
    with pytest.raises(InternalError) as error:
        processor.process_declarations(fake_parent, [fparser2spec], [])
    assert "Could not process '" in str(error.value)
    assert "'. Symbol 'b' is in the SymbolTable but it is not an array as " \
        "expected, so it can not be recovered as an array assignment." \
        in str(error.value)


@pytest.mark.usefixtures("f2008_parser")
def test_parse_array_dimensions_attributes():
    '''Test that process_declarations method parses multiple specifications
    of array attributes.
    '''
    from fparser.two.Fortran2003 import Name, Dimension_Attr_Spec

    sym_table = SymbolTable()
    reader = FortranStringReader("dimension(:)")
    fparser2spec = Dimension_Attr_Spec(reader)
    shape = Fparser2Reader._parse_dimensions(fparser2spec, sym_table)
    assert shape == [None]

    reader = FortranStringReader("dimension(:,:,:)")
    fparser2spec = Dimension_Attr_Spec(reader)
    shape = Fparser2Reader._parse_dimensions(fparser2spec, sym_table)
    assert shape == [None, None, None]

    reader = FortranStringReader("dimension(3,5)")
    fparser2spec = Dimension_Attr_Spec(reader)
    shape = Fparser2Reader._parse_dimensions(fparser2spec, sym_table)
    assert shape == [3, 5]

    sym_table.add(DataSymbol('var1', DataType.INTEGER, []))
    reader = FortranStringReader("dimension(var1)")
    fparser2spec = Dimension_Attr_Spec(reader)
    shape = Fparser2Reader._parse_dimensions(fparser2spec, sym_table)
    assert len(shape) == 1
    assert shape[0] == sym_table.lookup('var1')

    # Assumed size arrays not supported
    reader = FortranStringReader("dimension(*)")
    fparser2spec = Dimension_Attr_Spec(reader)
    with pytest.raises(NotImplementedError) as error:
        _ = Fparser2Reader._parse_dimensions(fparser2spec, sym_table)
    assert "Could not process " in str(error.value)
    assert "Assumed-size arrays are not supported." in str(error.value)

    # Explicit shape symbols must be integer
    reader = FortranStringReader("dimension(var2)")
    fparser2spec = Dimension_Attr_Spec(reader)
    with pytest.raises(NotImplementedError) as error:
        sym_table.add(DataSymbol("var2", DataType.REAL, []))
        _ = Fparser2Reader._parse_dimensions(fparser2spec, sym_table)
    assert "Could not process " in str(error.value)
    assert ("Only scalar integer literals or symbols are supported for "
            "explicit shape array declarations.") in str(error.value)

    # Explicit shape symbols can only be Literal or Symbol
    with pytest.raises(NotImplementedError) as error:
        class UnrecognizedType(object):
            '''Type guaranteed to not be part of the _parse_dimensions
            conditional type handler.'''
        fparser2spec.items[1].items[0].items[1].__class__ = UnrecognizedType
        _ = Fparser2Reader._parse_dimensions(fparser2spec, sym_table)
    assert "Could not process " in str(error.value)
    assert ("Only scalar integer literals or symbols are supported for "
            "explicit shape array declarations.") in str(error.value)

    # Test dimension and intent arguments together
    fake_parent = KernelSchedule("dummy_schedule")
    processor = Fparser2Reader()
    reader = FortranStringReader("real, intent(in), dimension(:) :: array3")
    fparser2spec = Specification_Part(reader).content[0]
    processor.process_declarations(fake_parent, [fparser2spec],
                                   [Name("array3")])
    assert fake_parent.symbol_table.lookup("array3").name == "array3"
    assert fake_parent.symbol_table.lookup("array3").datatype == DataType.REAL
    assert fake_parent.symbol_table.lookup("array3").shape == \
        [DataSymbol.Extent.ATTRIBUTE]
    assert fake_parent.symbol_table.lookup("array3").interface.access is \
        ArgumentInterface.Access.READ


@pytest.mark.usefixtures("f2008_parser")
def test_deferred_array_size():
    ''' Check that we handle the case of an array being declared with an
    extent specified by a variable that is declared after it. '''
    from fparser.two.Fortran2003 import Name
    fake_parent = KernelSchedule("dummy_schedule")
    processor = Fparser2Reader()
    reader = FortranStringReader("real, intent(in), dimension(n) :: array3\n"
                                 "integer, intent(in) :: n")
    fparser2spec = Specification_Part(reader).content
    processor.process_declarations(fake_parent, fparser2spec,
                                   [Name("array3"), Name("n")])
    dim_sym = fake_parent.symbol_table.lookup("n")
    assert isinstance(dim_sym.interface, ArgumentInterface)
    assert dim_sym.datatype == DataType.INTEGER


@pytest.mark.usefixtures("f2008_parser")
def test_unresolved_array_size():
    ''' Check that we handle the case where we do not find an explicit
    declaration of a symbol used in the definition of an array extent. '''
    from psyclone.psyir.symbols import UnresolvedInterface
    fake_parent = KernelSchedule("dummy_schedule")
    processor = Fparser2Reader()
    reader = FortranStringReader("real, dimension(n) :: array3")
    fparser2spec = Specification_Part(reader).content
    processor.process_declarations(fake_parent, fparser2spec, [])
    dim_sym = fake_parent.symbol_table.lookup("n")
    assert isinstance(dim_sym.interface, UnresolvedInterface)
    assert dim_sym.datatype == DataType.INTEGER
    # Check that the lookup of the dimensioning symbol is not case sensitive
    reader = FortranStringReader("real, dimension(N) :: array4")
    fparser2spec = Specification_Part(reader).content
    processor.process_declarations(fake_parent, fparser2spec, [])
    assert fake_parent.symbol_table.lookup("array4").shape[0] is dim_sym


<<<<<<< HEAD
def test_parse_array_dimensions_unhandled(f2008_parser, monkeypatch):
=======
@pytest.mark.usefixtures("f2008_parser")
def test_use_stmt():
    ''' Check that SymbolTable entries are correctly created from
    module use statements. '''
    fake_parent = KernelSchedule("dummy_schedule")
    processor = Fparser2Reader()
    reader = FortranStringReader("use my_mod, only: some_var\n"
                                 "use this_mod\n"
                                 "use other_mod, only: var1, var2\n")
    fparser2spec = Specification_Part(reader)
    processor.process_declarations(fake_parent, fparser2spec.content, [])

    symtab = fake_parent.symbol_table

    for module_name in ["my_mod", "this_mod", "other_mod"]:
        container = symtab.lookup(module_name)
        assert isinstance(container, ContainerSymbol)
        assert container.name == module_name
        assert not container._reference  # It is not evaluated explicitly told

    for var in ["some_var", "var1", "var2"]:
        assert symtab.lookup(var).name == var

    assert symtab.lookup("some_var").interface.container_symbol \
        == symtab.lookup("my_mod")
    assert symtab.lookup("var2").interface.container_symbol \
        == symtab.lookup("other_mod")


@pytest.mark.usefixtures("f2008_parser")
def test_use_stmt_error(monkeypatch):
    ''' Check that we raise the expected error if the parse tree representing
    a USE statement doesn't have the expected structure. '''
    fake_parent = KernelSchedule("dummy_schedule")
    processor = Fparser2Reader()
    reader = FortranStringReader("use my_mod, only: some_var\n"
                                 "use this_mod\n"
                                 "use other_mod, only: var1, var2\n")
    fparser2spec = Specification_Part(reader)
    monkeypatch.setattr(fparser2spec.content[0], "items",
                        [None, "hello", None])
    with pytest.raises(GenerationError) as err:
        processor.process_declarations(fake_parent, fparser2spec.content, [])
    assert ("Expected the parse tree for a USE statement to contain 5 items "
            "but found 3 for 'hello'" in str(err.value))


@pytest.mark.usefixtures("f2008_parser")
def test_parse_array_dimensions_unhandled(monkeypatch):
>>>>>>> dd5770de
    '''Test that process_declarations method parses multiple specifications
    of array attributes.
    '''
    from fparser.two.Fortran2003 import Dimension_Attr_Spec
    import fparser

    def walk_ast_return(_1, _2, _3=None, _4=None):
        '''Function that returns a unique object that will not be part
        of the implemented handling in the walk method caller.'''
        class Invalid(object):
            '''Class that would be invalid to return from an fparser2 parse
            tree.'''
        newobject = Invalid()
        return [newobject]

    monkeypatch.setattr(fparser.two.utils, 'walk', walk_ast_return)

    reader = FortranStringReader("dimension(:)")
    fparser2spec = Dimension_Attr_Spec(reader)
    with pytest.raises(InternalError) as error:
        _ = Fparser2Reader._parse_dimensions(fparser2spec, None)
    assert "Reached end of loop body and array-shape specification" \
        in str(error.value)
    assert " has not been handled." in str(error.value)


@pytest.mark.usefixtures("f2008_parser")
def test_handling_assignment_stmt():
    ''' Test that fparser2 Assignment_Stmt is converted to the expected PSyIR
    tree structure.
    '''
    from fparser.two.Fortran2003 import Execution_Part
    reader = FortranStringReader("x=1")
    fparser2assignment = Execution_Part.match(reader)[0][0]

    fake_parent = Node()
    processor = Fparser2Reader()
    processor.process_nodes(fake_parent, [fparser2assignment])
    # Check a new node was generated and connected to parent
    assert len(fake_parent.children) == 1
    new_node = fake_parent.children[0]
    assert isinstance(new_node, Assignment)
    assert len(new_node.children) == 2


@pytest.mark.usefixtures("f2008_parser")
def test_handling_name():
    ''' Test that fparser2 Name is converted to the expected PSyIR
    tree structure.
    '''
    from fparser.two.Fortran2003 import Execution_Part
    reader = FortranStringReader("x=1")
    fparser2name = Execution_Part.match(reader)[0][0].items[0]

    fake_parent = KernelSchedule('kernel')
    processor = Fparser2Reader()

    # If one of the ancestors has a symbol table then process_nodes()
    # checks that the symbol is declared.
    with pytest.raises(SymbolError) as error:
        processor.process_nodes(fake_parent, [fparser2name])
    assert "Undeclared reference 'x' found." in str(error.value)

    fake_parent.symbol_table.add(DataSymbol('x', DataType.INTEGER))
    processor.process_nodes(fake_parent, [fparser2name])
    assert len(fake_parent.children) == 1
    new_node = fake_parent.children[0]
    assert isinstance(new_node, Reference)
    assert new_node._reference == "x"


@pytest.mark.usefixtures("f2008_parser")
def test_handling_parenthesis():
    ''' Test that fparser2 Parenthesis is converted to the expected PSyIR
    tree structure.
    '''
    from fparser.two.Fortran2003 import Execution_Part
    reader = FortranStringReader("x=(x+1)")
    fparser2parenthesis = Execution_Part.match(reader)[0][0].items[2]

    fake_parent = Node()
    processor = Fparser2Reader()
    processor.process_nodes(fake_parent, [fparser2parenthesis])
    # Check a new node was generated and connected to parent
    assert len(fake_parent.children) == 1
    new_node = fake_parent.children[0]
    # Check parenthesis are ignored and process_nodes uses its child
    assert isinstance(new_node, BinaryOperation)


@pytest.mark.usefixtures("f2008_parser")
def test_handling_part_ref():
    ''' Test that fparser2 Part_Ref is converted to the expected PSyIR
    tree structure.
    '''
    from fparser.two.Fortran2003 import Execution_Part
    reader = FortranStringReader("x(2)=1")
    fparser2part_ref = Execution_Part.match(reader)[0][0].items[0]

    fake_parent = KernelSchedule('kernel')
    processor = Fparser2Reader()

    # If one of the ancestors has a symbol table then process_nodes()
    # checks that the symbol is declared.
    with pytest.raises(SymbolError) as error:
        processor.process_nodes(fake_parent, [fparser2part_ref])
    assert "Undeclared reference 'x' found." in str(error.value)

    fake_parent.symbol_table.add(DataSymbol('x', DataType.INTEGER))
    processor.process_nodes(fake_parent, [fparser2part_ref])
    assert len(fake_parent.children) == 1
    new_node = fake_parent.children[0]
    assert isinstance(new_node, Array)
    assert new_node._reference == "x"
    assert len(new_node.children) == 1  # Array dimensions

    # Parse a complex array expression
    fake_parent = Node()
    reader = FortranStringReader("x(i+3,j-4,(z*5)+1)=1")
    fparser2part_ref = Execution_Part.match(reader)[0][0].items[0]

    fake_parent = Node()
    processor.process_nodes(fake_parent, [fparser2part_ref])
    # Check a new node was generated and connected to parent
    assert len(fake_parent.children) == 1
    new_node = fake_parent.children[0]
    assert isinstance(new_node, Array)
    assert new_node._reference == "x"
    assert len(new_node.children) == 3  # Array dimensions


@pytest.mark.usefixtures("f2008_parser")
def test_handling_intrinsics():
    ''' Test that fparser2 Intrinsic_Function_Reference nodes are
    handled appropriately.
    '''
    from fparser.two.Fortran2003 import Execution_Part
    processor = Fparser2Reader()

    # Test parsing all supported binary operators.
    testlist = (
        ('x = exp(a)', UnaryOperation, UnaryOperation.Operator.EXP),
        ('x = sin(a)', UnaryOperation, UnaryOperation.Operator.SIN),
        ('x = asin(a)', UnaryOperation, UnaryOperation.Operator.ASIN),
        ('ix = ceiling(a)', UnaryOperation, UnaryOperation.Operator.CEIL),
        ('x = abs(a)', UnaryOperation, UnaryOperation.Operator.ABS),
        ('x = cos(a)', UnaryOperation, UnaryOperation.Operator.COS),
        ('x = acos(a)', UnaryOperation, UnaryOperation.Operator.ACOS),
        ('x = tan(a)', UnaryOperation, UnaryOperation.Operator.TAN),
        ('x = atan(a)', UnaryOperation, UnaryOperation.Operator.ATAN),
        ('x = real(a)', UnaryOperation, UnaryOperation.Operator.REAL),
        ('x = real(a, 8)', CodeBlock, None),
        ('x = int(a)', UnaryOperation, UnaryOperation.Operator.INT),
        ('x = int(a, 8)', CodeBlock, None),
        ('x = log(a)', UnaryOperation, UnaryOperation.Operator.LOG),
        ('x = log10(a)', UnaryOperation, UnaryOperation.Operator.LOG10),
        ('x = mod(a, b)', BinaryOperation, BinaryOperation.Operator.REM),
        ('x = max(a, b)', BinaryOperation, BinaryOperation.Operator.MAX),
        ('x = mAx(a, b, c)', NaryOperation, NaryOperation.Operator.MAX),
        ('x = min(a, b)', BinaryOperation, BinaryOperation.Operator.MIN),
        ('x = min(a, b, c)', NaryOperation, NaryOperation.Operator.MIN),
        ('x = sign(a, b)', BinaryOperation, BinaryOperation.Operator.SIGN),
        ('x = sqrt(a)', UnaryOperation, UnaryOperation.Operator.SQRT),
        ('x = sum(a, idim)', BinaryOperation, BinaryOperation.Operator.SUM),
        ('x = suM(a, idim, mask)', NaryOperation, NaryOperation.Operator.SUM),
        # Check that we get a CodeBlock for an unsupported N-ary operation
        ('x = reshape(a, b, c)', CodeBlock, None),
    )

    for code, expected_type, expected_op in testlist:
        fake_parent = Node()
        reader = FortranStringReader(code)
        fp2node = Execution_Part.match(reader)[0][0].items[2]
        processor.process_nodes(fake_parent, [fp2node])
        assert len(fake_parent.children) == 1
        assert isinstance(fake_parent.children[0], expected_type), \
            "Fails when parsing '" + code + "'"
        if expected_type is not CodeBlock:
            assert fake_parent.children[0]._operator == expected_op, \
                "Fails when parsing '" + code + "'"


@pytest.mark.usefixtures("f2008_parser")
def test_intrinsic_no_args():
    ''' Check that an intrinsic with no arguments results in a
    NotImplementedError. '''
    from fparser.two.Fortran2003 import Execution_Part
    processor = Fparser2Reader()
    fake_parent = Node()
    reader = FortranStringReader("x = SUM(a, b)")
    fp2node = Execution_Part.match(reader)[0][0].items[2]
    # Manually remove the arguments
    fp2node.items = (fp2node.items[0],)
    with pytest.raises(NotImplementedError) as err:
        processor._intrinsic_handler(fp2node, fake_parent)
    assert "SUM" in str(err.value)


@pytest.mark.usefixtures("f2008_parser")
def test_unary_op_handler_error():
    ''' Check that the unary op handler raises the expected error if the
    parse tree has an unexpected structure. This is a hard error to
    provoke since fparser checks that the number of arguments is correct. '''
    from fparser.two.Fortran2003 import Execution_Part
    processor = Fparser2Reader()
    fake_parent = Node()
    reader = FortranStringReader("x = exp(a)")
    fp2node = Execution_Part.match(reader)[0][0].items[2]
    # Create an fparser node for a binary operation so that we can steal
    # its operands
    reader = FortranStringReader("x = max(a, b)")
    maxnode = Execution_Part.match(reader)[0][0].items[2]
    # Break the number of arguments in the fparser node by using those
    # from the binary operation
    fp2node.items = (fp2node.items[0], maxnode.items[1])
    with pytest.raises(InternalError) as err:
        processor._unary_op_handler(fp2node, fake_parent)
    assert ("Operation 'EXP(a, b)' has more than one argument and is "
            "therefore not unary" in str(err.value))


@pytest.mark.usefixtures("f2008_parser")
def test_binary_op_handler_error():
    ''' Check that the binary op handler raises the expected errors if the
    parse tree has an unexpected structure. '''
    from fparser.two.Fortran2003 import Execution_Part, Name
    processor = Fparser2Reader()
    fake_parent = Node()
    reader = FortranStringReader("x = SUM(a, b)")
    fp2node = Execution_Part.match(reader)[0][0].items[2]
    # Break the number of arguments in the fparser node
    fp2node.items[1].items = (Name('a'),)
    with pytest.raises(InternalError) as err:
        processor._binary_op_handler(fp2node, fake_parent)
    assert ("Binary operator should have exactly two arguments but found 1 "
            "for 'SUM(a)'." in str(err.value))
    # Now break the 'items' tuple of this fparser node
    fp2node.items = (fp2node.items[0], Name('dummy'))
    with pytest.raises(InternalError) as err:
        processor._binary_op_handler(fp2node, fake_parent)
    assert ("binary intrinsic operation 'SUM(dummy)'. Expected second child "
            "to be Actual_Arg_Spec_List" in str(err.value))


@pytest.mark.usefixtures("f2008_parser")
def test_nary_op_handler_error():
    ''' Check that the Nary op handler raises the expected error if the parse
    tree has an unexpected structure. '''
    from fparser.two.Fortran2003 import Execution_Part, Name
    processor = Fparser2Reader()
    fake_parent = Node()
    reader = FortranStringReader("x = SUM(a, b, mask)")
    fp2node = Execution_Part.match(reader)[0][0].items[2]
    # Give the node an incorrect number of arguments for the Nary handler
    fp2node.items[1].items = (Name('a'),)
    with pytest.raises(InternalError) as err:
        processor._nary_op_handler(fp2node, fake_parent)
    assert ("An N-ary operation must have more than two arguments but found 1 "
            "for 'SUM(a)'" in str(err.value))
    # Break the 'items' tuple of this fparser node
    fp2node.items = (fp2node.items[0], Name('dummy'))
    with pytest.raises(InternalError) as err:
        processor._nary_op_handler(fp2node, fake_parent)
    assert ("Expected second 'item' of N-ary intrinsic 'SUM(dummy)' in fparser"
            " parse tree to be an Actual_Arg_Spec_List" in str(err.value))


@pytest.mark.usefixtures("f2008_parser")
def test_handling_nested_intrinsic():
    ''' Check that we correctly handle nested intrinsic functions. '''
    from fparser.two.Fortran2003 import Execution_Part
    processor = Fparser2Reader()
    fake_parent = Node()
    reader = FortranStringReader(
        "ze_z = SUM( e1t(:,:) * e2t(:,:) * zav_tide(:,:,jk) * "
        "tmask_i(:,:) ) &\n"
        "   &  / MAX( 1.e-20, SUM( e1t(:,:) * e2t(:,:) * wmask (:,:,jk) * "
        "tmask_i(:,:) ) )")
    fp2node = Execution_Part.match(reader)[0][0].items[2]
    processor.process_nodes(fake_parent, [fp2node])
    array_refs = fake_parent.walk(Reference)
    assert "sum" not in [str(ref.name) for ref in array_refs]
    reader = FortranStringReader(
        "zccc = SQRT(MAX(zbbb * zbbb - 4._wp * rcpi * rLfus * ztmelts, 0.0))")
    fp2node = Execution_Part(reader)
    # Check that the frontend does not produce any CodeBlocks
    processor.process_nodes(fake_parent, fp2node.content)
    cblocks = fake_parent.children[1].walk(CodeBlock)
    assert not cblocks


@pytest.mark.xfail(reason="#412 Fortran array notation not yet handled in "
                   "non-NEMO PSyIR")
@pytest.mark.usefixtures("f2008_parser")
def test_handling_array_product():
    ''' Check that we correctly handle array products. '''
    from fparser.two.Fortran2003 import Execution_Part
    processor = Fparser2Reader()
    fake_parent = Node()
    reader = FortranStringReader(
        "ze_z(:,:) = e1t(:,:) * e2t(:,:) * zav_tide(:,:,jk)")
    fp2node = Execution_Part.match(reader)
    processor.process_nodes(fake_parent, [fp2node[0][0]])
    fake_parent.children[0].view()
    assert not fake_parent.walk(CodeBlock)


@pytest.mark.usefixtures("f2008_parser")
def test_handling_if_stmt():
    ''' Test that fparser2 If_Stmt is converted to the expected PSyIR
    tree structure.
    '''
    from fparser.two.Fortran2003 import Execution_Part
    reader = FortranStringReader("if(x==1)y=1")
    fparser2if_stmt = Execution_Part.match(reader)[0][0]

    fake_parent = Node()
    processor = Fparser2Reader()
    processor.process_nodes(fake_parent, [fparser2if_stmt])
    # Check a new node was generated and connected to parent
    assert len(fake_parent.children) == 1
    new_node = fake_parent.children[0]
    assert isinstance(new_node, IfBlock)
    assert len(new_node.children) == 2


@pytest.mark.usefixtures("f2008_parser")
def test_handling_if_construct():
    ''' Test that fparser2 If_Construct is converted to the expected PSyIR
    tree structure.
    '''
    from fparser.two.Fortran2003 import Execution_Part
    reader = FortranStringReader(
        '''if (condition1 == 1) then
            branch1 = 1
            branch1 = 2
        elseif (condition2 == 2) then
            branch2 = 1
        else
            branch3 = 1
        endif''')
    fparser2if_construct = Execution_Part.match(reader)[0][0]

    fake_parent = Node()
    processor = Fparser2Reader()
    processor.process_nodes(fake_parent, [fparser2if_construct])

    # Check a new node was properly generated and connected to parent
    assert len(fake_parent.children) == 1
    ifnode = fake_parent.children[0]
    assert isinstance(ifnode, IfBlock)
    assert ifnode.ast is fparser2if_construct
    assert 'was_elseif' not in ifnode.annotations

    # First level contains: condition1, branch1 and elsebody
    assert len(ifnode.children) == 3
    assert ifnode.condition.children[0].name == 'condition1'
    assert isinstance(ifnode.children[1], Schedule)
    assert ifnode.children[1].ast is fparser2if_construct.content[1]
    assert ifnode.children[1].ast_end is fparser2if_construct.content[2]
    assert ifnode.if_body[0].children[0].name == 'branch1'
    assert isinstance(ifnode.children[2], Schedule)
    assert ifnode.children[2].ast is fparser2if_construct.content[3]

    # Second level contains condition2, branch2, elsebody
    ifnode = ifnode.else_body[0]
    assert 'was_elseif' in ifnode.annotations
    assert ifnode.condition.children[0].name == 'condition2'
    assert isinstance(ifnode.children[1], Schedule)
    assert ifnode.if_body[0].children[0].name == 'branch2'
    assert isinstance(ifnode.children[2], Schedule)

    # Third level is just branch3
    elsebody = ifnode.else_body[0]
    assert elsebody.children[0].name == 'branch3'
    assert elsebody.ast is fparser2if_construct.content[6]


@pytest.mark.usefixtures("f2008_parser")
def test_handling_if_construct_errors():
    ''' Test that unsupported If_Construct structures raise the proper
    errors.
    '''
    from fparser.two.Fortran2003 import Execution_Part

    reader = FortranStringReader(
        '''if (condition1) then
        elseif (condition2) then
        endif''')

    fake_parent = Node()
    processor = Fparser2Reader()

    # Test with no opening If_Then_Stmt
    fparser2if_construct = Execution_Part.match(reader)[0][0]
    del fparser2if_construct.content[0]
    with pytest.raises(InternalError) as error:
        processor.process_nodes(fake_parent, [fparser2if_construct])
    assert "Failed to find opening if then statement in:" in str(error.value)

    reader = FortranStringReader(
        '''if (condition1) then
        elseif (condition2) then
        endif''')

    # Test with no closing End_If_Stmt
    fparser2if_construct = Execution_Part.match(reader)[0][0]
    del fparser2if_construct.content[-1]
    with pytest.raises(InternalError) as error:
        processor.process_nodes(fake_parent, [fparser2if_construct])
    assert "Failed to find closing end if statement in:" in str(error.value)

    reader = FortranStringReader(
        '''if (condition1) then
        elseif (condition2) then
        else
        endif''')

    # Test with else clause before and elseif clause
    fparser2if_construct = Execution_Part.match(reader)[0][0]
    children = fparser2if_construct.content
    children[1], children[2] = children[2], children[1]  # Swap clauses
    with pytest.raises(InternalError) as error:
        processor.process_nodes(fake_parent, [fparser2if_construct])
    assert ("Else clause should only be found next to last clause, but "
            "found") in str(error.value)

    reader = FortranStringReader(
        '''if (condition1) then
        elseif (condition2) then
        else
        endif''')

    # Test with unexpected clause
    fparser2if_construct = Execution_Part.match(reader)[0][0]
    children = fparser2if_construct.content
    children[1] = children[-1]  # Add extra End_If_Stmt
    with pytest.raises(InternalError) as error:
        processor.process_nodes(fake_parent, [fparser2if_construct])
    assert ("Only fparser2 If_Then_Stmt, Else_If_Stmt and Else_Stmt are "
            "expected, but found") in str(error.value)


@pytest.mark.usefixtures("f2008_parser")
def test_handling_complex_if_construct():
    ''' Test that nested If_Construct structures and empty bodies are
    handled properly.
    '''
    from fparser.two.Fortran2003 import Execution_Part
    reader = FortranStringReader(
        '''if (condition1) then
        elseif (condition2) then
            if (condition3) then
            elseif (condition4) then
                if (condition6) found = 1
            elseif (condition5) then
            else
            endif
        else
        endif''')
    fparser2if_construct = Execution_Part.match(reader)[0][0]

    fake_parent = Node()
    processor = Fparser2Reader()
    processor.process_nodes(fake_parent, [fparser2if_construct])

    elseif = fake_parent.children[0].children[2].children[0]
    assert 'was_elseif' in elseif.annotations
    nested_if = elseif.children[1].children[0]
    assert 'was_elseif' not in nested_if.annotations  # Was manually nested
    elseif2 = nested_if.children[2].children[0]
    assert 'was_elseif' in elseif2.annotations
    nested_if2 = elseif2.children[1].children[0]
    assert nested_if2.children[1].children[0].children[0].name == 'found'


@pytest.mark.usefixtures("f2008_parser")
def test_handling_case_construct():
    ''' Test that fparser2 Case_Construct is converted to the expected PSyIR
    tree structure.
    '''
    from fparser.two.Fortran2003 import Execution_Part
    reader = FortranStringReader(
        '''SELECT CASE (selector)
            CASE (label1)
                branch1 = 1
            CASE (label2)
                branch2 = 1
            END SELECT''')
    fparser2case_construct = Execution_Part.match(reader)[0][0]

    fake_parent = Node()
    processor = Fparser2Reader()
    processor.process_nodes(fake_parent, [fparser2case_construct])

    # Check a new node was properly generated and connected to parent
    assert len(fake_parent.children) == 1
    ifnode = fake_parent.children[0]
    assert isinstance(ifnode, IfBlock)
    assert ifnode.if_body.ast is fparser2case_construct.content[2]
    assert ifnode.if_body.ast_end is fparser2case_construct.content[2]
    assert 'was_case' in ifnode.annotations
    assert ifnode.condition.children[0].name == 'selector'
    assert ifnode.condition.children[1].name == 'label1'
    assert ifnode.if_body[0].children[0].name == 'branch1'
    assert isinstance(ifnode.else_body[0], IfBlock)
    assert ifnode.else_body[0].condition.children[1].name == 'label2'
    assert ifnode.else_body[0].if_body[0].children[0].name == 'branch2'
    assert ifnode.else_body[0].ast is \
        fparser2case_construct.content[4]
    assert ifnode.else_body[0].children[1].ast is \
        fparser2case_construct.content[4]
    assert ifnode.else_body[0].children[1].ast_end is \
        fparser2case_construct.content[4]
    assert len(ifnode.else_body[0].children) == 2  # SELECT CASE ends here


@pytest.mark.usefixtures("f2008_parser")
def test_case_default():
    ''' Check that the fparser2Reader handles SELECT blocks with
    a default clause. '''
    from fparser.two.Fortran2003 import Execution_Part, Assignment_Stmt
    case_clauses = ["CASE default\nbranch3 = 1\nbranch3 = branch3 * 2\n",
                    "CASE (label1)\nbranch1 = 1\n",
                    "CASE (label2)\nbranch2 = 1\n"]
    # Loop over the 3 possible locations for the 'default' clause
    for idx1, idx2, idx3 in [(0, 1, 2), (1, 0, 2), (1, 2, 0)]:
        fortran_text = (
            "SELECT CASE (selector)\n"
            "{0}{1}{2}"
            "END SELECT\n".format(case_clauses[idx1], case_clauses[idx2],
                                  case_clauses[idx3]))
        reader = FortranStringReader(fortran_text)
        fparser2case_construct = Execution_Part.match(reader)[0][0]

        fake_parent = Node()
        processor = Fparser2Reader()
        processor.process_nodes(fake_parent, [fparser2case_construct])
        assigns = fake_parent.walk(Assignment)
        # Check that the assignment to 'branch 3' (in the default clause) is
        # the deepest in the tree
        assert "branch3" in str(assigns[2])
        assert isinstance(assigns[2].ast, Assignment_Stmt)
        assert isinstance(assigns[2].parent, Schedule)
        assert isinstance(assigns[2].parent.ast, Assignment_Stmt)
        assert "branch3 * 2" in str(assigns[2].parent.ast_end)
        assert isinstance(assigns[2].parent.parent, IfBlock)
        # Check that the if-body of the parent IfBlock also contains
        # an Assignment
        assert isinstance(assigns[2].parent.parent.children[1], Schedule)
        assert isinstance(assigns[2].parent.parent.children[1].children[0],
                          Assignment)


@pytest.mark.usefixtures("f2008_parser")
def test_handling_case_list():
    ''' Test that the Case_Construct handler correctly processes CASE
    statements involving a list of conditions. '''
    from fparser.two.Fortran2003 import Execution_Part
    reader = FortranStringReader(
        '''SELECT CASE (my_var)
            CASE (label2, label3)
                branch2 = 1
            END SELECT''')
    fparser2case_construct = Execution_Part.match(reader)[0][0]

    fake_parent = Node()
    processor = Fparser2Reader()
    processor.process_nodes(fake_parent, [fparser2case_construct])
    assert len(fake_parent.children) == 1
    ifnode = fake_parent.children[0]
    assert isinstance(ifnode, IfBlock)
    assert isinstance(ifnode.condition, BinaryOperation)
    assert ifnode.condition.operator == BinaryOperation.Operator.OR
    eqnode = ifnode.condition.children[0]
    assert eqnode.operator == BinaryOperation.Operator.EQ
    assert "my_var" in str(eqnode.children[0])
    assert "label2" in str(eqnode.children[1])
    eqnode = ifnode.children[0].children[1]
    assert eqnode.operator == BinaryOperation.Operator.EQ
    assert "my_var" in str(eqnode.children[0])
    assert "label3" in str(eqnode.children[1])

    assert "Reference[name:'branch2']" in str(ifnode.if_body[0].lhs)


@pytest.mark.usefixtures("f2008_parser")
def test_handling_case_range():
    ''' Test that the Case_Construct handler correctly processes CASE
    statements involving a range. '''
    from fparser.two.Fortran2003 import Execution_Part
    reader = FortranStringReader(
        '''SELECT CASE (my_var)
            CASE (label4:label5)
                branch3 = 1
            END SELECT''')
    fparser2case_construct = Execution_Part.match(reader)[0][0]

    fake_parent = Node()
    processor = Fparser2Reader()
    processor.process_nodes(fake_parent, [fparser2case_construct])
    assert len(fake_parent.children) == 1
    ifnode = fake_parent.children[0]
    assert isinstance(ifnode, IfBlock)
    assert isinstance(ifnode.children[0], BinaryOperation)
    assert ifnode.condition.operator == BinaryOperation.Operator.AND
    assert ifnode.condition.children[0].operator == BinaryOperation.Operator.GE
    assert ifnode.condition.children[1].operator == BinaryOperation.Operator.LE
    assert "branch3" in str(ifnode.if_body[0].lhs)


@pytest.mark.usefixtures("f2008_parser")
def test_handling_case_range_list():
    ''' Test that the Case_Construct handler correctly processes CASE
    statements involving a list of ranges. '''
    from fparser.two.Fortran2003 import Execution_Part
    reader = FortranStringReader(
        '''SELECT CASE (my_var)
            CASE (:label1, label5:, label6)
                branch4 = 1
            END SELECT''')
    # We should end up with:
    #    my_var <= label1 OR my_var >= label5 OR my_var == label6
    fparser2case_construct = Execution_Part.match(reader)[0][0]

    fake_parent = Node()
    processor = Fparser2Reader()
    processor.process_nodes(fake_parent, [fparser2case_construct])
    assert len(fake_parent.children) == 1
    ifnode = fake_parent.children[0]
    assert isinstance(ifnode, IfBlock)
    assert isinstance(ifnode.condition, BinaryOperation)
    assert ifnode.condition.operator == BinaryOperation.Operator.OR
    assert ifnode.condition.children[0].operator == BinaryOperation.Operator.LE
    assert "label1" in str(ifnode.condition.children[0].children[1])
    orop = ifnode.condition.children[1]
    assert orop.operator == BinaryOperation.Operator.OR
    assert orop.children[0].operator == BinaryOperation.Operator.GE
    assert "label5" in str(orop.children[0].children[1])
    assert orop.children[1].operator == BinaryOperation.Operator.EQ
    assert "label6" in str(orop.children[1].children[1])
    assert "branch4" in str(ifnode.if_body[0].lhs)


@pytest.mark.usefixtures("f2008_parser")
def test_handling_invalid_case_construct():
    ''' Test that the Case_Construct handler raises the proper errors when
    it parses invalid or unsupported fparser2 trees.
    '''
    from fparser.two.Fortran2003 import Execution_Part, Name

    # CASE (default) is just a regular symbol named default
    reader = FortranStringReader(
        '''SELECT CASE (selector)
            CASE (default)
                branch3 = 1
            END SELECT''')
    fparser2case_construct = Execution_Part.match(reader)[0][0]

    fake_parent = Node()
    processor = Fparser2Reader()
    processor.process_nodes(fake_parent, [fparser2case_construct])
    assert isinstance(fake_parent.children[0], IfBlock)

    # Test with no opening Select_Case_Stmt
    reader = FortranStringReader(
        '''SELECT CASE (selector)
            CASE (label1)
                branch1 = 1
            CASE (label2)
                branch2 = 1
            END SELECT''')
    fparser2case_construct = Execution_Part.match(reader)[0][0]
    del fparser2case_construct.content[0]
    with pytest.raises(InternalError) as error:
        processor.process_nodes(fake_parent, [fparser2case_construct])
    assert "Failed to find opening case statement in:" in str(error.value)

    # Test with no closing End_Select_Stmt
    reader = FortranStringReader(
        '''SELECT CASE (selector)
            CASE (label1)
                branch1 = 1
            CASE (label2)
                branch2 = 1
            END SELECT''')
    fparser2case_construct = Execution_Part.match(reader)[0][0]
    del fparser2case_construct.content[-1]
    with pytest.raises(InternalError) as error:
        processor.process_nodes(fake_parent, [fparser2case_construct])
    assert "Failed to find closing case statement in:" in str(error.value)

    # Test when one clause is not of the expected type
    reader = FortranStringReader(
        '''SELECT CASE (selector)
            CASE (label1)
                branch1 = 1
            CASE (label2)
                branch2 = 1
            END SELECT''')
    fparser2case_construct = Execution_Part.match(reader)[0][0]
    fparser2case_construct.content[1].items = (Name("Fake"), None)
    with pytest.raises(InternalError) as error:
        processor.process_nodes(fake_parent, [fparser2case_construct])
    assert "to be a Case_Selector but got" in str(error.value)


@pytest.mark.usefixtures("f2008_parser")
def test_handling_binaryopbase():
    ''' Test that fparser2 BinaryOpBase is converted to the expected PSyIR
    tree structure.
    '''
    from fparser.two.Fortran2003 import Execution_Part
    reader = FortranStringReader("x=1+4")
    fp2binaryop = Execution_Part.match(reader)[0][0].items[2]

    fake_parent = Node()
    processor = Fparser2Reader()
    processor.process_nodes(fake_parent, [fp2binaryop])
    # Check a new node was generated and connected to parent
    assert len(fake_parent.children) == 1
    new_node = fake_parent.children[0]
    assert isinstance(new_node, BinaryOperation)
    assert len(new_node.children) == 2
    assert new_node._operator == BinaryOperation.Operator.ADD

    # Test parsing all supported binary operators.
    testlist = (('+', BinaryOperation.Operator.ADD),
                ('-', BinaryOperation.Operator.SUB),
                ('*', BinaryOperation.Operator.MUL),
                ('/', BinaryOperation.Operator.DIV),
                ('**', BinaryOperation.Operator.POW),
                ('==', BinaryOperation.Operator.EQ),
                ('.eq.', BinaryOperation.Operator.EQ),
                ('.EQ.', BinaryOperation.Operator.EQ),
                ('/=', BinaryOperation.Operator.NE),
                ('.ne.', BinaryOperation.Operator.NE),
                ('>', BinaryOperation.Operator.GT),
                ('.GT.', BinaryOperation.Operator.GT),
                ('<', BinaryOperation.Operator.LT),
                ('.lt.', BinaryOperation.Operator.LT),
                ('>=', BinaryOperation.Operator.GE),
                ('.ge.', BinaryOperation.Operator.GE),
                ('<=', BinaryOperation.Operator.LE),
                ('.LE.', BinaryOperation.Operator.LE),
                ('.and.', BinaryOperation.Operator.AND),
                ('.or.', BinaryOperation.Operator.OR))

    for opstring, expected in testlist:
        # Manipulate the fparser2 ParseTree so that it contains the operator
        # under test
        fp2binaryop.items = (fp2binaryop.items[0], opstring,
                             fp2binaryop.items[2])
        # And then translate it to PSyIR again.
        fake_parent = Node()
        processor.process_nodes(fake_parent, [fp2binaryop])
        assert len(fake_parent.children) == 1
        assert isinstance(fake_parent.children[0], BinaryOperation), \
            "Fails when parsing '" + opstring + "'"
        assert fake_parent.children[0]._operator == expected, \
            "Fails when parsing '" + opstring + "'"

    # Test that an unsupported binary operator creates a CodeBlock
    fake_parent = Node()
    fp2binaryop.items = (fp2binaryop.items[0], 'unsupported',
                         fp2binaryop.items[2])
    processor.process_nodes(fake_parent, [fp2binaryop])
    assert len(fake_parent.children) == 1
    assert isinstance(fake_parent.children[0], CodeBlock)


@pytest.mark.usefixtures("f2008_parser")
def test_handling_unaryopbase():
    ''' Test that fparser2 UnaryOpBase is converted to the expected PSyIR
    tree structure.
    '''
    from fparser.two.Fortran2003 import Execution_Part, UnaryOpBase
    reader = FortranStringReader("x=-4")
    fp2unaryop = Execution_Part.match(reader)[0][0].items[2]
    assert isinstance(fp2unaryop, UnaryOpBase)

    fake_parent = Node()
    processor = Fparser2Reader()
    processor.process_nodes(fake_parent, [fp2unaryop])
    # Check a new node was generated and connected to parent
    assert len(fake_parent.children) == 1
    new_node = fake_parent.children[0]
    assert isinstance(new_node, UnaryOperation)
    assert len(new_node.children) == 1
    assert new_node._operator == UnaryOperation.Operator.MINUS

    # Test parsing all supported unary operators.
    testlist = (('+', UnaryOperation.Operator.PLUS),
                ('-', UnaryOperation.Operator.MINUS),
                ('.not.', UnaryOperation.Operator.NOT),
                ('.NOT.', UnaryOperation.Operator.NOT))

    for opstring, expected in testlist:
        # Manipulate the fparser2 ParseTree so that it contains the operator
        # under test
        fp2unaryop.items = (opstring, fp2unaryop.items[1])
        # And then translate it to PSyIR again.
        fake_parent = Node()
        processor.process_nodes(fake_parent, [fp2unaryop])
        assert len(fake_parent.children) == 1
        assert isinstance(fake_parent.children[0], UnaryOperation), \
            "Fails when parsing '" + opstring + "'"
        assert fake_parent.children[0]._operator == expected, \
            "Fails when parsing '" + opstring + "'"

    # Test that an unsupported unary operator creates a CodeBlock
    fp2unaryop.items = ('unsupported', fp2unaryop.items[1])
    fake_parent = Node()
    processor.process_nodes(fake_parent, [fp2unaryop])

    assert len(fake_parent.children) == 1
    new_node = fake_parent.children[0]
    assert isinstance(new_node, CodeBlock)


@pytest.mark.usefixtures("f2008_parser")
def test_handling_return_stmt():
    ''' Test that fparser2 Return_Stmt is converted to the expected PSyIR
    tree structure.
    '''
    from fparser.two.Fortran2003 import Execution_Part, Return_Stmt
    reader = FortranStringReader("return")
    return_stmt = Execution_Part.match(reader)[0][0]
    assert isinstance(return_stmt, Return_Stmt)

    fake_parent = Node()
    processor = Fparser2Reader()
    processor.process_nodes(fake_parent, [return_stmt])
    # Check a new node was generated and connected to parent
    assert len(fake_parent.children) == 1
    new_node = fake_parent.children[0]
    assert isinstance(new_node, Return)
    assert not new_node.children


@pytest.mark.usefixtures("f2008_parser")
def test_handling_end_do_stmt():
    ''' Test that fparser2 End_Do_Stmt are ignored.'''
    from fparser.two.Fortran2003 import Execution_Part
    reader = FortranStringReader('''
        do i=1,10
            a=a+1
        end do
        ''')
    fparser2enddo = Execution_Part.match(reader)[0][0].content[-1]

    fake_parent = Node()
    processor = Fparser2Reader()
    processor.process_nodes(fake_parent, [fparser2enddo])
    assert not fake_parent.children  # No new children created


@pytest.mark.usefixtures("f2008_parser")
def test_handling_end_subroutine_stmt():
    ''' Test that fparser2 End_Subroutine_Stmt are ignored.'''
    from fparser.two.Fortran2003 import Subroutine_Subprogram
    reader = FortranStringReader('''
        subroutine dummy_code()
        end subroutine dummy_code
        ''')
    fparser2endsub = Subroutine_Subprogram.match(reader)[0][-1]

    fake_parent = Node()
    processor = Fparser2Reader()
    processor.process_nodes(fake_parent, [fparser2endsub])
    assert not fake_parent.children  # No new children created


@pytest.mark.usefixtures("f2008_parser")
def test_do_construct():
    ''' Check that do loop constructs are converted to the expected
    PSyIR node'''
    from fparser.two.Fortran2003 import Execution_Part
    from psyclone.psyGen import Loop
    reader = FortranStringReader('''
        do i = 1, 10 , 2\n
            sum = sum + i\n
        end do\n
        ''')
    fparser2do = Execution_Part.match(reader)[0][0]
    processor = Fparser2Reader()
    fake_parent = Node()
    processor.process_nodes(fake_parent, [fparser2do])
    assert fake_parent.children[0]
    new_loop = fake_parent.children[0]
    assert isinstance(new_loop, Loop)
    assert new_loop.variable_name == "i"
    assert new_loop.start_expr.value == "1"
    assert new_loop.stop_expr.value == "10"
    assert new_loop.step_expr.value == "2"
    assert len(new_loop.loop_body.children) == 1
    assert isinstance(new_loop.loop_body[0], Assignment)


@pytest.mark.usefixtures("f2008_parser")
def test_do_construct_while():
    ''' Check that do while constructs are placed in Codeblocks '''
    from fparser.two.Fortran2003 import Execution_Part
    reader = FortranStringReader('''
        do while(a .gt. b)\n
            c = c + 1\n
        end do\n
        ''')
    fparser2while = Execution_Part.match(reader)[0][0]
    processor = Fparser2Reader()
    fake_parent = Node()
    processor.process_nodes(fake_parent, [fparser2while])
    assert isinstance(fake_parent.children[0], CodeBlock)


# (1/4) fparser2reader::nodes_to_code_block
def test_nodes_to_code_block_1(f2008_parser):
    '''Check that a statement codeblock that is at the "top level" in the
    PSyIR has the structure property set to statement (as it has a
    schedule as parent).

    '''
    reader = FortranStringReader('''
        program test
        do while(a .gt. b)
            c = c + 1
        end do
        end program test
        ''')
    prog = f2008_parser(reader)
    psy = PSyFactory(api="nemo").create(prog)
    schedule = psy.invokes.invoke_list[0].schedule
    assert isinstance(schedule[0], CodeBlock)
    assert schedule[0].structure == CodeBlock.Structure.STATEMENT


# (2/4) fparser2reader::nodes_to_code_block
def test_nodes_to_code_block_2(f2008_parser):
    '''Check that a statement codeblock that is within another statement
    in the PSyIR has the structure property set to statement (as it
    has a schedule as parent).

    '''
    reader = FortranStringReader('''
        program test
        if (.true.) then
            do while(a .gt. b)
                c = c + 1
            end do
        end if
        end program test
        ''')
    prog = f2008_parser(reader)
    psy = PSyFactory(api="nemo").create(prog)
    schedule = psy.invokes.invoke_list[0].schedule
    assert isinstance(schedule[0].if_body[0], CodeBlock)
    assert schedule[0].if_body[0].structure == CodeBlock.Structure.STATEMENT


# (3/4) fparser2reader::nodes_to_code_block
def test_nodes_to_code_block_3(f2008_parser):
    '''Check that a codeblock that contains an expression has the
    structure property set to expression.

    '''
    # The derived-type reference is currently a code block in the PSyIR
    reader = FortranStringReader('''
        program test
        if (a%text == "HELLO") then
        end if
        end program test
        ''')
    prog = f2008_parser(reader)
    psy = PSyFactory(api="nemo").create(prog)
    schedule = psy.invokes.invoke_list[0].schedule
    code_block = schedule[0].condition.children[0]
    assert isinstance(code_block, CodeBlock)
    assert code_block.structure == CodeBlock.Structure.EXPRESSION


# (4/4) fparser2reader::nodes_to_code_block
@pytest.mark.usefixtures("f2008_parser")
def test_nodes_to_code_block_4():
    '''Check that a codeblock that has a directive as a parent causes the
    expected exception.

    '''
    with pytest.raises(InternalError) as excinfo:
        _ = Fparser2Reader.nodes_to_code_block(Directive(), "hello")
    assert ("A CodeBlock with a Directive as parent is not yet supported."
            in str(excinfo.value))


@pytest.mark.usefixtures("f2008_parser")
def test_missing_loop_control(monkeypatch):
    ''' Check that encountering a loop in the fparser parse tree that is
    missing a Loop_Control element raises an InternalError. '''
    from fparser.two.utils import walk
    reader = FortranStringReader('''
        do while(a .gt. b)\n
            c = c + 1\n
        end do\n
        ''')
    fparser2while = Fortran2003.Execution_Part.match(reader)[0][0]
    processor = Fparser2Reader()

    # We have to break the fparser2 parse tree in order to trigger the
    # internal error
    ctrl = walk(fparser2while.content[0].items, Fortran2003.Loop_Control)
    # 'items' is a tuple and therefore immutable so make a new list
    item_list = list(fparser2while.content[0].items)
    # Create a new tuple for the items member without the Loop_Control
    item_list.remove(ctrl[0])
    fparser2while.content[0].items = tuple(item_list)
    monkeypatch.setattr(fparser2while, "tostr", lambda: "<fparser2while>")

    fake_parent = Node()
    with pytest.raises(InternalError) as err:
        processor.process_nodes(fake_parent, [fparser2while])
    assert "Unrecognised form of DO loop - failed to find Loop_Control " \
        "element in the node '<fparser2while>'." in str(err.value)<|MERGE_RESOLUTION|>--- conflicted
+++ resolved
@@ -823,9 +823,6 @@
     assert fake_parent.symbol_table.lookup("array4").shape[0] is dim_sym
 
 
-<<<<<<< HEAD
-def test_parse_array_dimensions_unhandled(f2008_parser, monkeypatch):
-=======
 @pytest.mark.usefixtures("f2008_parser")
 def test_use_stmt():
     ''' Check that SymbolTable entries are correctly created from
@@ -875,7 +872,6 @@
 
 @pytest.mark.usefixtures("f2008_parser")
 def test_parse_array_dimensions_unhandled(monkeypatch):
->>>>>>> dd5770de
     '''Test that process_declarations method parses multiple specifications
     of array attributes.
     '''
