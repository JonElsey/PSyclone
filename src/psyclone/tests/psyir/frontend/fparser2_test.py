# -----------------------------------------------------------------------------
# BSD 3-Clause License
#
# Copyright (c) 2017-2020, Science and Technology Facilities Council.
# All rights reserved.
#
# Redistribution and use in source and binary forms, with or without
# modification, are permitted provided that the following conditions are met:
#
# * Redistributions of source code must retain the above copyright notice, this
#   list of conditions and the following disclaimer.
#
# * Redistributions in binary form must reproduce the above copyright notice,
#   this list of conditions and the following disclaimer in the documentation
#   and/or other materials provided with the distribution.
#
# * Neither the name of the copyright holder nor the names of its
#   contributors may be used to endorse or promote products derived from
#   this software without specific prior written permission.
#
# THIS SOFTWARE IS PROVIDED BY THE COPYRIGHT HOLDERS AND CONTRIBUTORS
# "AS IS" AND ANY EXPRESS OR IMPLIED WARRANTIES, INCLUDING, BUT NOT
# LIMITED TO, THE IMPLIED WARRANTIES OF MERCHANTABILITY AND FITNESS
# FOR A PARTICULAR PURPOSE ARE DISCLAIMED. IN NO EVENT SHALL THE
# COPYRIGHT HOLDER OR CONTRIBUTORS BE LIABLE FOR ANY DIRECT, INDIRECT,
# INCIDENTAL, SPECIAL, EXEMPLARY, OR CONSEQUENTIAL DAMAGES (INCLUDING,
# BUT NOT LIMITED TO, PROCUREMENT OF SUBSTITUTE GOODS OR SERVICES;
# LOSS OF USE, DATA, OR PROFITS; OR BUSINESS INTERRUPTION) HOWEVER
# CAUSED AND ON ANY THEORY OF LIABILITY, WHETHER IN CONTRACT, STRICT
# LIABILITY, OR TORT (INCLUDING NEGLIGENCE OR OTHERWISE) ARISING IN
# ANY WAY OUT OF THE USE OF THIS SOFTWARE, EVEN IF ADVISED OF THE
# POSSIBILITY OF SUCH DAMAGE.
# -----------------------------------------------------------------------------
# Authors R. W. Ford, A. R. Porter and S. Siso, STFC Daresbury Lab
# Modified I. Kavcic, Met Office
# -----------------------------------------------------------------------------

''' Performs py.test tests on the fparser2 PSyIR front-end '''

from __future__ import absolute_import
import pytest
from fparser.common.readfortran import FortranStringReader
from fparser.two import Fortran2003
from fparser.two.Fortran2003 import Specification_Part, \
    Type_Declaration_Stmt, Execution_Part, Name
from psyclone.psyir.nodes import Schedule, CodeBlock, Assignment, Return, \
    UnaryOperation, BinaryOperation, NaryOperation, IfBlock, Reference, \
    Array, Container, Literal, Range
from psyclone.psyGen import PSyFactory, Directive, KernelSchedule
from psyclone.errors import InternalError, GenerationError
from psyclone.psyir.symbols import DataSymbol, ContainerSymbol, SymbolTable, \
    ArgumentInterface, SymbolError, ScalarType, ArrayType, INTEGER_TYPE, \
    REAL_TYPE, UnknownType, DeferredType, Symbol, UnresolvedInterface
<<<<<<< HEAD
from psyclone.psyir.nodes import Loop
=======
>>>>>>> fa531012
from psyclone.psyir.frontend.fparser2 import Fparser2Reader, \
    _get_symbol_table, _is_array_range_literal, _is_bound_full_extent, \
    _is_range_full_extent, _check_args, default_precision, \
    default_integer_type, default_real_type


def process_declarations(code):
    '''
    Utility routine to create PSyIR for Fortran variable declarations.

    :param str code: Fortran declaration statement(s)

    :returns: a 2-tuple consisting of a KernelSchedule with populated Symbol \
              Table and the parse tree for the specification part.
    :rtype: (:py:class:`psyclone.psyGen.KernelSchedule`, \
             :py:class:`fparser.two.Fortran2003.Specification_Part`)
    '''
    sched = KernelSchedule("dummy_schedule")
    processor = Fparser2Reader()
    reader = FortranStringReader(code)
    fparser2spec = Specification_Part(reader).content
    processor.process_declarations(sched, fparser2spec, [])
    return sched, fparser2spec


# Tests

FAKE_KERNEL_METADATA = '''
module dummy_mod
  type, extends(kernel_type) :: dummy_type
     type(arg_type) meta_args(3) =                     &
          (/ arg_type(gh_field, gh_write,     w3),     &
             arg_type(gh_field, gh_readwrite, wtheta), &
             arg_type(gh_field, gh_inc,       w1)      &
           /)
     integer :: iterates_over = cells
   contains
     procedure, nopass :: code => dummy_code
  end type dummy_type
contains
  subroutine dummy_code()
  end subroutine dummy_code
end module dummy_mod
'''


def test_check_args():
    ''' Test the _check_args function. '''

    with pytest.raises(TypeError) as excinfo:
        _check_args(None, None)
    assert ("'array' argument should be an Array type but found 'NoneType'."
            in str(excinfo.value))

    one = Literal("1", INTEGER_TYPE)
    array_type = ArrayType(REAL_TYPE, [20])
    symbol = DataSymbol('a', array_type)
    array_reference = Array.create(symbol, [one])

    with pytest.raises(TypeError) as excinfo:
        _check_args(array_reference, None)
    assert ("'dim' argument should be an int type but found 'NoneType'."
            in str(excinfo.value))

    with pytest.raises(ValueError) as excinfo:
        _check_args(array_reference, 0)
    assert ("'dim' argument should be at least 1 but found 0."
            in str(excinfo.value))

    with pytest.raises(ValueError) as excinfo:
        _check_args(array_reference, 2)
    assert ("'dim' argument should be at most the number of dimensions of "
            "the array (1) but found 2." in str(excinfo.value))

    with pytest.raises(TypeError) as excinfo:
        _check_args(array_reference, 1)
    assert ("'array' argument index '0' should be a Range type but "
            "found 'Literal'." in str(excinfo.value))


def test_is_bound_full_extent():
    ''' Test the _is_bound_full_extent function.'''

    # Check that _is_bound_full_extent calls the check_args function.
    with pytest.raises(TypeError) as excinfo:
        _is_bound_full_extent(None, None, None)
    assert ("'array' argument should be an Array type but found 'NoneType'."
            in str(excinfo.value))

    one = Literal("1", INTEGER_TYPE)
    array_type = ArrayType(REAL_TYPE, [20])
    symbol = DataSymbol('a', array_type)
    my_range = Range.create(one, one)
    array_reference = Array.create(symbol, [my_range])

    with pytest.raises(TypeError) as excinfo:
        _is_bound_full_extent(array_reference, 1, None)
    assert ("'operator' argument  expected to be LBOUND or UBOUND but found "
            "'NoneType'" in str(excinfo.value))

    # Expecting BinaryOperation but found Literal
    assert not _is_bound_full_extent(array_reference, 1,
                                     BinaryOperation.Operator.UBOUND)

    operator = BinaryOperation.create(
        BinaryOperation.Operator.UBOUND, one, one)
    my_range = Range.create(operator, one)
    array_reference = Array.create(symbol, [my_range])

    # Expecting operator to be Operator.LBOUND, but found
    # Operator.UBOUND
    assert not _is_bound_full_extent(array_reference, 1,
                                     BinaryOperation.Operator.LBOUND)

    operator = BinaryOperation.create(
        BinaryOperation.Operator.LBOUND, one, one)
    my_range = Range.create(operator, one)
    array_reference = Array.create(symbol, [my_range])

    # Expecting Reference but found Literal
    assert not _is_bound_full_extent(array_reference, 1,
                                     BinaryOperation.Operator.LBOUND)

    operator = BinaryOperation.create(
        BinaryOperation.Operator.LBOUND,
        Reference(DataSymbol("x", INTEGER_TYPE)), one)
    my_range = Range.create(operator, one)
    array_reference = Array.create(symbol, [my_range])

    # Expecting Reference symbol x to be the same as array symbol a
    assert not _is_bound_full_extent(array_reference, 1,
                                     BinaryOperation.Operator.LBOUND)

    operator = BinaryOperation.create(
        BinaryOperation.Operator.LBOUND,
        Reference(symbol), Literal("1.0", REAL_TYPE))
    my_range = Range.create(operator, one)
    array_reference = Array.create(symbol, [my_range])

    # Expecting integer but found real
    assert not _is_bound_full_extent(array_reference, 1,
                                     BinaryOperation.Operator.LBOUND)

    operator = BinaryOperation.create(
        BinaryOperation.Operator.LBOUND,
        Reference(symbol), Literal("2", INTEGER_TYPE))
    my_range = Range.create(operator, one)
    array_reference = Array.create(symbol, [my_range])

    # Expecting literal value 2 to be the same as the current array
    # dimension 1
    assert not _is_bound_full_extent(array_reference, 1,
                                     BinaryOperation.Operator.LBOUND)

    operator = BinaryOperation.create(
        BinaryOperation.Operator.LBOUND,
        Reference(symbol), Literal("1", INTEGER_TYPE))
    my_range = Range.create(operator, one)
    array_reference = Array.create(symbol, [my_range])

    # valid
    assert _is_bound_full_extent(array_reference, 1,
                                 BinaryOperation.Operator.LBOUND)


def test_is_array_range_literal():
    ''' Test the _is_array_range_literal function.'''

    # Check that _is_array_range_literal calls the _check_args function.
    with pytest.raises(TypeError) as excinfo:
        _is_array_range_literal(None, None, None, None)
    assert ("'array' argument should be an Array type but found 'NoneType'."
            in str(excinfo.value))

    one = Literal("1", INTEGER_TYPE)
    array_type = ArrayType(REAL_TYPE, [20])
    symbol = DataSymbol('a', array_type)
    operator = BinaryOperation.create(
        BinaryOperation.Operator.LBOUND,
        Reference(symbol), Literal("1", INTEGER_TYPE))
    my_range = Range.create(operator, one)
    array_reference = Array.create(symbol, [my_range])

    with pytest.raises(TypeError) as excinfo:
        _is_array_range_literal(array_reference, 1, None, None)
    assert ("'index' argument should be an int type but found 'NoneType'."
            in str(excinfo.value))

    with pytest.raises(ValueError) as excinfo:
        _is_array_range_literal(array_reference, 1, -1, None)
    assert ("'index' argument should be 0, 1 or 2 but found -1."
            in str(excinfo.value))

    with pytest.raises(ValueError) as excinfo:
        _is_array_range_literal(array_reference, 1, 3, None)
    assert ("'index' argument should be 0, 1 or 2 but found 3."
            in str(excinfo.value))

    with pytest.raises(TypeError) as excinfo:
        _is_array_range_literal(array_reference, 1, 2, None)
    assert ("'value' argument should be an int type but found 'NoneType'."
            in str(excinfo.value))

    # 1st dimension, second argument to range is an integer literal
    # with value 1
    assert _is_array_range_literal(array_reference, 1, 1, 1)

    # 1st dimension, first argument to range is an operator, not a literal
    assert not _is_array_range_literal(array_reference, 1, 0, 1)

    my_range = Range.create(operator, one)

    # Range.create checks for valid datatype. Therefore change to
    # invalid after creation.
    my_range.children[1] = Literal("1.0", REAL_TYPE)
    array_reference = Array.create(symbol, [my_range])

    # 1st dimension, second argument to range is a real literal,
    # not an integer literal.
    assert not _is_array_range_literal(array_reference, 1, 1, 1)

    my_range = Range.create(operator, one)
    array_reference = Array.create(symbol, [my_range])
    # 1st dimension, second argument to range has an unexpected
    # value.
    assert not _is_array_range_literal(array_reference, 1, 1, 2)


def test_is_range_full_extent():
    ''' Test the _is_range_full_extent function.'''
    one = Literal("1", INTEGER_TYPE)
    array_type = ArrayType(REAL_TYPE, [2])
    symbol = DataSymbol('a', array_type)
    lbound_op = BinaryOperation.create(
        BinaryOperation.Operator.LBOUND,
        Reference(symbol), Literal("1", INTEGER_TYPE))
    ubound_op = BinaryOperation.create(
        BinaryOperation.Operator.UBOUND,
        Reference(symbol), Literal("1", INTEGER_TYPE))

    my_range = Range.create(lbound_op, ubound_op, one)
    _ = Array.create(symbol, [my_range])
    # Valid structure
    _is_range_full_extent(my_range)

    # Invalid start (as 1st argument should be lower bound)
    my_range = Range.create(ubound_op, ubound_op, one)
    _ = Array.create(symbol, [my_range])
    assert not _is_range_full_extent(my_range)

    # Invalid stop (as 2nd argument should be upper bound)
    my_range = Range.create(lbound_op, lbound_op, one)
    _ = Array.create(symbol, [my_range])
    assert not _is_range_full_extent(my_range)

    # Invalid step (as 3rd argument should be Literal)
    my_range = Range.create(lbound_op, ubound_op, ubound_op)
    _ = Array.create(symbol, [my_range])
    assert not _is_range_full_extent(my_range)


@pytest.mark.parametrize("value",
                         [ScalarType.Intrinsic.REAL,
                          ScalarType.Intrinsic.INTEGER,
                          ScalarType.Intrinsic.BOOLEAN,
                          ScalarType.Intrinsic.CHARACTER,
                          None])
def test_default_precision(value):
    '''Test the default_precision function returns the same precision
    irrespective of the argument passed to it'''
    assert default_precision(value) == ScalarType.Precision.UNDEFINED


def test_default_integer_type():
    '''Test the default_integer_type function returns the expected result'''
    result = default_integer_type()
    assert isinstance(result, ScalarType)
    assert result.intrinsic == ScalarType.Intrinsic.INTEGER
    assert result.precision == default_precision(ScalarType.Intrinsic.INTEGER)


def test_default_real_type():
    '''Test the default_real_type function returns the expected result'''
    result = default_real_type()
    assert isinstance(result, ScalarType)
    assert result.intrinsic == ScalarType.Intrinsic.REAL
    assert result.precision == default_precision(ScalarType.Intrinsic.REAL)


# Class Fparser2Reader


def test_array_notation_rank():
    '''Test the static method _array_notation_rank in the fparser2reader
    class

    '''
    # An array with no dimensions raises an exception
    array_type = ArrayType(REAL_TYPE, [10])
    symbol = DataSymbol("a", array_type)
    array = Array(symbol, [])
    with pytest.raises(NotImplementedError) as excinfo:
        Fparser2Reader._array_notation_rank(array)
    assert ("An Array reference in the PSyIR must have at least one child but "
            "'a' has none" in str(excinfo.value))

    # If array syntax notation is found, it must be for all elements
    # in that dimension
    array_type = ArrayType(REAL_TYPE, [10, 10, 10])
    symbol = DataSymbol("a", array_type)
    lbound_op1 = BinaryOperation.create(
        BinaryOperation.Operator.LBOUND,
        Reference(symbol), Literal("1", INTEGER_TYPE))
    ubound_op1 = BinaryOperation.create(
        BinaryOperation.Operator.UBOUND,
        Reference(symbol), Literal("1", INTEGER_TYPE))
    lbound_op3 = BinaryOperation.create(
        BinaryOperation.Operator.LBOUND,
        Reference(symbol), Literal("3", INTEGER_TYPE))
    ubound_op3 = BinaryOperation.create(
        BinaryOperation.Operator.UBOUND,
        Reference(symbol), Literal("3", INTEGER_TYPE))

    range1 = Range.create(lbound_op1, ubound_op1)
    range2 = Range.create(lbound_op3, ubound_op3)
    one = Literal("1", INTEGER_TYPE)
    array = Array.create(symbol, [range1, one, range2])
    result = Fparser2Reader._array_notation_rank(array)
    # Two array dimensions use array notation.
    assert result == 2

    # Make one of the array notation dimensions differ from what is required.
    range2 = Range.create(lbound_op3, one)
    array = Array.create(symbol, [range1, one, range2])
    with pytest.raises(NotImplementedError) as excinfo:
        Fparser2Reader._array_notation_rank(array)
    assert ("Only array notation of the form my_array(:, :, ...) is "
            "supported." in str(excinfo.value))


def test_generate_container(parser):
    ''' Test that generate_container creates a PSyIR container with the
    contents of the given fparser2 fortran module.'''
    dummy_module = '''
    module dummy_mod
        use mod1
        use mod2, only: var1
        real :: modvar1
    contains
        subroutine dummy_code(f1, f2, f3)
            real(wp), dimension(:,:), intent(in)  :: f1
            real(wp), dimension(:,:), intent(out)  :: f2
            real(wp), dimension(:,:) :: f3
            f2 = f1 + 1
        end subroutine dummy_code
    end module dummy_mod
    '''
    reader = FortranStringReader(dummy_module)
    ast = parser(reader)
    processor = Fparser2Reader()
    container = processor.generate_container(ast)
    assert isinstance(container, Container)
    assert not container.children
    assert container.symbol_table
    assert container.symbol_table.lookup("modvar1")
    assert container.symbol_table.lookup("var1")
    assert container.symbol_table.lookup("mod1")
    assert container.symbol_table.lookup("mod2")


def test_generate_container_two_modules(parser):
    ''' Tests the fparser2Reader generate_container method raises an exception
    when more than one fparser2 module node is provided.
    '''
    reader = FortranStringReader(FAKE_KERNEL_METADATA*2)
    ast = parser(reader)
    processor = Fparser2Reader()
    # Test kernel with two modules
    with pytest.raises(GenerationError) as error:
        _ = processor.generate_container(ast)
    assert "Could not process" in str(error.value)
    assert "Just one module definition per file supported." in str(error.value)


def test_generate_schedule_empty_subroutine(parser):
    ''' Tests the fp2Reader generate_schedule method with an empty
    subroutine.
    '''
    reader = FortranStringReader(FAKE_KERNEL_METADATA)
    ast = parser(reader)
    processor = Fparser2Reader()
    # Test properly formed but empty kernel schedule
    schedule = processor.generate_schedule("dummy_code", ast)
    assert isinstance(schedule, KernelSchedule)

    # Test that the container is created correctly
    assert isinstance(schedule.parent, Container)
    container = schedule.parent
    assert len(container.children) == 1
    assert container.children[0] is schedule
    assert container.name == "dummy_mod"
    assert not container.symbol_table.symbols

    # Test that we get an error for a nonexistant subroutine name
    with pytest.raises(GenerationError) as error:
        schedule = processor.generate_schedule("nonexistent_code", ast)
    assert "Unexpected kernel AST. Could not find " \
           "subroutine: nonexistent_code" in str(error.value)

    # Test corrupting ast by deleting subroutine
    del ast.content[0].content[2]
    with pytest.raises(GenerationError) as error:
        schedule = processor.generate_schedule("dummy_code", ast)
    assert "Unexpected kernel AST. Could not find " \
           "subroutine: dummy_code" in str(error.value)


def test_generate_schedule_module_decls(parser):
    '''Test that the generate_schedule method in the Fparser2Reader class
    stores module variables in the generated container's symbol table.

    '''
    input_code = FAKE_KERNEL_METADATA.replace(
        "  end type dummy_type\n",
        "  end type dummy_type\n"
        "  real :: scalar1\n"
        "  real :: array1(10,10,10)\n")
    reader = FortranStringReader(input_code)
    ast = parser(reader)
    processor = Fparser2Reader()
    schedule = processor.generate_schedule("dummy_code", ast)
    symbol_table = schedule.parent.symbol_table
    assert isinstance(symbol_table, SymbolTable)
    assert len(symbol_table.symbols) == 2
    assert symbol_table.lookup("scalar1")
    assert symbol_table.lookup("array1")


def test_generate_schedule_dummy_subroutine(parser):
    ''' Tests the fparser2Reader generate_schedule method with a simple
    subroutine.
    '''
    dummy_kernel_metadata = '''
    module dummy_mod
      type, extends(kernel_type) :: dummy_type
         type(arg_type) meta_args(3) =                     &
              (/ arg_type(gh_field, gh_write,     w3),     &
                 arg_type(gh_field, gh_readwrite, wtheta), &
                 arg_type(gh_field, gh_inc,       w1)      &
               /)
         integer :: iterates_over = cells
       contains
         procedure, nopass :: code => dummy_code
      end type dummy_type
    contains
     subroutine dummy_code(f1, f2, f3)
        real(wp), dimension(:,:), intent(in)  :: f1
        real(wp), dimension(:,:), intent(out)  :: f2
        real(wp), dimension(:,:) :: f3
        f2 = f1 + 1
      end subroutine dummy_code
    end module dummy_mod
    '''
    reader = FortranStringReader(dummy_kernel_metadata)
    ast = parser(reader)
    processor = Fparser2Reader()
    # Test properly formed kernel module
    schedule = processor.generate_schedule("dummy_code", ast)
    assert isinstance(schedule, KernelSchedule)

    # Test argument intent is inferred when not available in the declaration
    assert schedule.symbol_table.lookup('f3').interface.access is \
        ArgumentInterface.Access.READWRITE

    # Test that a kernel subroutine without Execution_Part still creates a
    # valid KernelSchedule
    del ast.content[0].content[2].content[1].content[2]
    schedule = processor.generate_schedule("dummy_code", ast)
    assert isinstance(schedule, KernelSchedule)
    assert not schedule.children


def test_generate_schedule_no_args_subroutine(parser):
    ''' Tests the fparser2Reader generate_schedule method with a simple
    subroutine with no arguments.
    '''
    dummy_kernel_metadata = '''
    module dummy_mod
      type, extends(kernel_type) :: dummy_type
         type(arg_type) meta_args(3) =                      &
              (/ arg_type(gh_field, gh_write,     w3),     &
                 arg_type(gh_field, gh_readwrite, wtheta), &
                 arg_type(gh_field, gh_inc,       w1)      &
               /)
         integer :: iterates_over = cells
       contains
         procedure, nopass :: code => dummy_code
      end type dummy_type
    contains
     subroutine dummy_code()
        real(wp), dimension(:,:) :: f3
        f3 = f3 + 1
      end subroutine dummy_code
    end module dummy_mod
    '''
    reader = FortranStringReader(dummy_kernel_metadata)
    ast = parser(reader)
    processor = Fparser2Reader()
    # Test kernel with no arguments, should still proceed
    schedule = processor.generate_schedule("dummy_code", ast)
    assert isinstance(schedule, KernelSchedule)
    # TODO: In the future we could validate that metadata matches
    # the kernel arguments, then this test would fail. Issue #288


def test_generate_schedule_unmatching_arguments(parser):
    ''' Tests the fparser2Reader generate_schedule with unmatching kernel
    arguments and declarations raises the appropriate exception.
    '''
    dummy_kernel_metadata = '''
    module dummy_mod
      type, extends(kernel_type) :: dummy_type
         type(arg_type) meta_args(3) =                     &
              (/ arg_type(gh_field, gh_write,     w3),     &
                 arg_type(gh_field, gh_readwrite, wtheta), &
                 arg_type(gh_field, gh_inc,       w1)      &
               /)
         integer :: iterates_over = cells
       contains
         procedure, nopass :: code => dummy_code
      end type dummy_type
    contains
     subroutine dummy_code(f1, f2, f3, f4)
        real(wp), dimension(:,:), intent(in)  :: f1
        real(wp), dimension(:,:), intent(out)  :: f2
        real(wp), dimension(:,:) :: f3
        f2 = f1 + 1
      end subroutine dummy_code
    end module dummy_mod
    '''
    reader = FortranStringReader(dummy_kernel_metadata)
    ast = parser(reader)
    processor = Fparser2Reader()
    # Test exception for unmatching argument list
    with pytest.raises(InternalError) as error:
        _ = processor.generate_schedule("dummy_code", ast)
    assert "The kernel argument list" in str(error.value)
    assert "does not match the variable declarations for fparser nodes" \
        in str(error.value)


def test_process_declarations(f2008_parser):
    '''Test that process_declarations method of Fparser2Reader
    converts the fparser2 declarations to symbols in the provided
    parent Kernel Schedule.

    '''
    fake_parent = KernelSchedule("dummy_schedule")
    processor = Fparser2Reader()

    # Test simple declarations
    reader = FortranStringReader("integer :: l1")
    fparser2spec = Specification_Part(reader).content[0]
    processor.process_declarations(fake_parent, [fparser2spec], [])
    l1_var = fake_parent.symbol_table.lookup("l1")
    assert l1_var.name == 'l1'
    assert isinstance(l1_var.datatype, ScalarType)
    assert l1_var.datatype.intrinsic == ScalarType.Intrinsic.INTEGER
    assert l1_var.datatype.precision == ScalarType.Precision.UNDEFINED
    assert l1_var.is_local

    reader = FortranStringReader("Real      ::      l2")
    fparser2spec = Specification_Part(reader).content[0]
    processor.process_declarations(fake_parent, [fparser2spec], [])
    l2_var = fake_parent.symbol_table.lookup("l2")
    assert l2_var.name == "l2"
    assert isinstance(l2_var.datatype, ScalarType)
    assert l2_var.datatype.intrinsic == ScalarType.Intrinsic.REAL
    assert l2_var.datatype.precision == ScalarType.Precision.UNDEFINED
    assert l2_var.is_local

    reader = FortranStringReader("LOGICAL      ::      b")
    fparser2spec = Specification_Part(reader).content[0]
    processor.process_declarations(fake_parent, [fparser2spec], [])
    b_var = fake_parent.symbol_table.lookup("b")
    assert b_var.name == "b"
    # Symbol should be public by default
    assert b_var.visibility == Symbol.Visibility.PUBLIC
    assert isinstance(b_var.datatype, ScalarType)
    assert b_var.datatype.intrinsic == ScalarType.Intrinsic.BOOLEAN
    assert b_var.datatype.precision == ScalarType.Precision.UNDEFINED
    assert b_var.is_local

    # public/private attribute
    reader = FortranStringReader("real, public :: p2")
    fparser2spec = Specification_Part(reader).content[0]
    processor.process_declarations(fake_parent, [fparser2spec], [])
    assert (fake_parent.symbol_table.lookup("p2").visibility ==
            Symbol.Visibility.PUBLIC)
    reader = FortranStringReader("real, private :: p3, p4")
    fparser2spec = Specification_Part(reader).content[0]
    processor.process_declarations(fake_parent, [fparser2spec], [])
    assert (fake_parent.symbol_table.lookup("p3").visibility ==
            Symbol.Visibility.PRIVATE)
    assert (fake_parent.symbol_table.lookup("p4").visibility ==
            Symbol.Visibility.PRIVATE)

    # Initialisations of static constant values (parameters)
    reader = FortranStringReader("integer, parameter :: i1 = 1")
    fparser2spec = Specification_Part(reader).content[0]
    processor.process_declarations(fake_parent, [fparser2spec], [])
    newsymbol = fake_parent.symbol_table.lookup("i1")
    assert newsymbol.is_constant
    assert isinstance(newsymbol.constant_value, Literal)
    assert newsymbol.constant_value.value == "1"

    reader = FortranStringReader("real, parameter :: i2 = 2.2, i3 = 3.3")
    fparser2spec = Specification_Part(reader).content[0]
    processor.process_declarations(fake_parent, [fparser2spec], [])
    assert fake_parent.symbol_table.lookup("i2").constant_value.value == "2.2"
    assert fake_parent.symbol_table.lookup("i3").constant_value.value == "3.3"

    # Initialisation with constant expressions
    reader = FortranStringReader("real, parameter :: i4 = 1.1, i5 = i4 * 2")
    fparser2spec = Specification_Part(reader).content[0]
    processor.process_declarations(fake_parent, [fparser2spec], [])
    assert fake_parent.symbol_table.lookup("i4").constant_value.value == "1.1"
    assert isinstance(fake_parent.symbol_table.lookup("i5").constant_value,
                      BinaryOperation)

    # Initialisation with a constant expression (1) and with a symbol (val1)
    reader = FortranStringReader("integer, parameter :: val1 = 1, val2 = val1")
    fparser2spec = Specification_Part(reader).content[0]
    processor.process_declarations(fake_parent, [fparser2spec], [])
    assert fake_parent.symbol_table.lookup("val1").constant_value.value == "1"
    assert isinstance(
        fake_parent.symbol_table.lookup("val2").constant_value, Reference)
    assert fake_parent.symbol_table.lookup("val2").constant_value.symbol == \
        fake_parent.symbol_table.lookup("val1")

    # Initialisation with a complex constant expression
    reader = FortranStringReader(
        "integer, parameter :: val3 = 2 * (val1 + val2) + 2_precisionkind")
    fparser2spec = Specification_Part(reader).content[0]
    processor.process_declarations(fake_parent, [fparser2spec], [])
    # Val3 has been given a constant expression
    assert fake_parent.symbol_table.lookup("val3").constant_value
    # The new symbol (precisionkind) has been added to the parent Symbol Table
    assert fake_parent.symbol_table.lookup("precisionkind")

    # Check we catch duplicated symbols
    reader = FortranStringReader("integer :: i2")
    fparser2spec = Specification_Part(reader).content[0]
    with pytest.raises(SymbolError) as error:
        processor.process_declarations(fake_parent, [fparser2spec], [])
    assert ("Symbol 'i2' already present in SymbolTable with a defined "
            "interface" in str(error.value))


def test_process_unsupported_declarations(f2008_parser):
    ''' Check that the frontend handles unsupported declarations by
    creating symbols of UnknownType. '''
    fake_parent = KernelSchedule("dummy_schedule")
    processor = Fparser2Reader()

    # Initial values for variables are not supported so we should get a symbol
    # with unknown type.
    reader = FortranStringReader("real:: a = 1.1")
    fparser2spec = Specification_Part(reader).content[0]
    processor.process_declarations(fake_parent, [fparser2spec], [])
    asym = fake_parent.symbol_table.lookup("a")
    assert isinstance(asym.datatype, UnknownType)
    assert asym.datatype.declaration == "REAL :: a = 1.1"

    reader = FortranStringReader("real:: b = 1.1, c = 2.2")
    fparser2spec = Specification_Part(reader).content[0]
    processor.process_declarations(fake_parent, [fparser2spec], [])
    bsym = fake_parent.symbol_table.lookup("b")
    assert isinstance(bsym.datatype, UnknownType)
    assert bsym.datatype.declaration == "REAL :: b = 1.1"
    csym = fake_parent.symbol_table.lookup("c")
    assert isinstance(csym.datatype, UnknownType)
    assert csym.datatype.declaration == "REAL :: c = 2.2"

    # Multiple symbols with a single attribute
    reader = FortranStringReader("integer, private :: d = 1, e = 2")
    fparser2spec = Specification_Part(reader).content[0]
    processor.process_declarations(fake_parent, [fparser2spec], [])
    dsym = fake_parent.symbol_table.lookup("d")
    assert isinstance(dsym.datatype, UnknownType)
    assert dsym.datatype.declaration == "INTEGER, PRIVATE :: d = 1"
    esym = fake_parent.symbol_table.lookup("e")
    assert isinstance(esym.datatype, UnknownType)
    assert esym.datatype.declaration == "INTEGER, PRIVATE :: e = 2"

    # Multiple attributes
    reader = FortranStringReader(
        "INTEGER, PRIVATE, DIMENSION(3) :: f = 2, g = 3")
    fparser2spec = Specification_Part(reader).content[0]
    processor.process_declarations(fake_parent, [fparser2spec], [])
    fsym = fake_parent.symbol_table.lookup("f")
    assert isinstance(fsym.datatype, UnknownType)
    assert (fsym.datatype.declaration ==
            "INTEGER, PRIVATE, DIMENSION(3) :: f = 2")
    gsym = fake_parent.symbol_table.lookup("g")
    assert isinstance(gsym.datatype, UnknownType)
    assert (gsym.datatype.declaration ==
            "INTEGER, PRIVATE, DIMENSION(3) :: g = 3")

    # Test with unsupported intrinsic type. Note the space before complex
    # below which stops the line being treated as a comment.
    reader = FortranStringReader(" complex     ::      c2")
    fparser2spec = Specification_Part(reader).content[0]
    processor.process_declarations(fake_parent, [fparser2spec], [])
    c2sym = fake_parent.symbol_table.lookup("c2")
    assert isinstance(c2sym.datatype, UnknownType)
    assert c2sym.datatype.declaration == "COMPLEX :: c2"

    # Derived type
    reader = FortranStringReader("type(my_type) :: var")
    fparser2spec = Specification_Part(reader).content[0]
    processor.process_declarations(fake_parent, [fparser2spec], [])
    vsym = fake_parent.symbol_table.lookup("var")
    assert isinstance(vsym.datatype, UnknownType)
    assert vsym.datatype.declaration == "TYPE(my_type) :: var"

    # Char lengths are not supported
    # TODO: It would be simpler to do just a Specification_Part(reader) instead
    # of parsing a full program, but fparser/169 needs to be fixed first.
    reader = FortranStringReader("program dummy\ncharacter :: l*4"
                                 "\nend program")
    program = f2008_parser(reader)
    fparser2spec = program.content[0].content[1].content[0]
    processor.process_declarations(fake_parent, [fparser2spec], [])
    assert isinstance(fake_parent.symbol_table.lookup("l").datatype,
                      UnknownType)

    # Unsupported initialisation of a parameter which comes after a valid
    # initialisation
    reader = FortranStringReader(
        "INTEGER, PARAMETER :: happy=1, fbsp = SELECTED_REAL_KIND( 6, 37)")
    fparser2spec = Specification_Part(reader).content[0]
    processor.process_declarations(fake_parent, [fparser2spec], [])
    fbsym = fake_parent.symbol_table.lookup("fbsp")
    assert isinstance(fbsym.datatype, UnknownType)
    assert (fbsym.datatype.declaration ==
            "INTEGER, PARAMETER :: fbsp = SELECTED_REAL_KIND(6, 37)")
    # The first parameter should have been handled correctly
    hsym = fake_parent.symbol_table.lookup("happy")
    assert hsym.datatype.intrinsic == ScalarType.Intrinsic.INTEGER
    assert hsym.constant_value.value == "1"
    # The fparser2 parse tree should still be intact
    assert ("INTEGER, PARAMETER :: happy = 1, fbsp = SELECTED_REAL_KIND(6, 37)"
            in str(fparser2spec))


@pytest.mark.usefixtures("f2008_parser")
def test_unsupported_decln_duplicate_symbol():
    ''' Check that we raise the expected error when an unsupported declaration
    of only one symbol clashes with an existing entry in the symbol table. '''
    fake_parent = KernelSchedule("dummy_schedule")
    fake_parent.symbol_table.add(Symbol("var"))
    processor = Fparser2Reader()
    reader = FortranStringReader("type(my_type) :: var")
    fparser2spec = Specification_Part(reader).content[0]
    with pytest.raises(SymbolError) as err:
        processor.process_declarations(fake_parent, [fparser2spec], [])
    assert "An entry for symbol 'var' is already in the" in str(err.value)


@pytest.mark.usefixtures("f2008_parser")
@pytest.mark.parametrize("precision", [1, 2, 4, 8, 16, 32])
@pytest.mark.parametrize("type_name,fort_name",
                         [(ScalarType.Intrinsic.INTEGER, "integer"),
                          (ScalarType.Intrinsic.REAL, "real"),
                          (ScalarType.Intrinsic.BOOLEAN, "logical")])
def test_process_declarations_precision(precision, type_name, fort_name):
    '''Test that process_declarations method of Fparser2Reader converts
    the fparser2 declarations with explicit precision of the form
    datatype*precision e.g. real*8, to symbols with the expected
    precision in the provided parent Kernel Schedule.

    '''
    fake_parent = KernelSchedule("dummy_schedule")
    processor = Fparser2Reader()

    reader = FortranStringReader("{0}*{1} :: l1".format(fort_name, precision))
    fparser2spec = Specification_Part(reader).content[0]
    processor.process_declarations(fake_parent, [fparser2spec], [])
    l1_var = fake_parent.symbol_table.lookup("l1")
    assert l1_var.name == 'l1'
    assert isinstance(l1_var.datatype, ScalarType)
    assert l1_var.datatype.intrinsic == type_name
    assert l1_var.datatype.precision == precision
    assert l1_var.is_local


@pytest.mark.usefixtures("f2008_parser")
def test_process_declarations_double_precision():
    '''Test that process_declarations method of Fparser2Reader converts
    the fparser2 declarations specified as double precision to symbols
    with the expected precision.

    '''
    fake_parent = KernelSchedule("dummy_schedule")
    processor = Fparser2Reader()

    reader = FortranStringReader("double precision :: x")
    fparser2spec = Specification_Part(reader).content[0]
    processor.process_declarations(fake_parent, [fparser2spec], [])
    x_var = fake_parent.symbol_table.lookup("x")
    assert x_var.name == 'x'
    assert isinstance(x_var.datatype, ScalarType)
    assert x_var.datatype.intrinsic == ScalarType.Intrinsic.REAL
    assert x_var.datatype.precision == ScalarType.Precision.DOUBLE
    assert x_var.is_local


@pytest.mark.usefixtures("f2008_parser")
def test_process_array_declarations():
    ''' Test that Fparser2Reader.process_declarations() handles various forms
    of array declaration.
    '''
    fake_parent = KernelSchedule("dummy_schedule")
    processor = Fparser2Reader()

    # RHS array specifications
    reader = FortranStringReader("integer :: l3(l1)")
    fparser2spec = Specification_Part(reader).content[0]
    processor.process_declarations(fake_parent, [fparser2spec], [])
    l3_var = fake_parent.symbol_table.lookup("l3")
    assert l3_var.name == 'l3'
    assert isinstance(l3_var.datatype, ArrayType)
    assert l3_var.datatype.intrinsic == ScalarType.Intrinsic.INTEGER
    assert len(l3_var.datatype.shape) == 1
    assert l3_var.datatype.precision == ScalarType.Precision.UNDEFINED

    reader = FortranStringReader("integer :: l4(l1, 2)")
    fparser2spec = Specification_Part(reader).content[0]
    processor.process_declarations(fake_parent, [fparser2spec], [])
    l4_var = fake_parent.symbol_table.lookup("l4")
    assert l4_var.name == 'l4'
    assert isinstance(l4_var.datatype, ArrayType)
    assert l4_var.datatype.intrinsic == ScalarType.Intrinsic.INTEGER
    assert len(l4_var.datatype.shape) == 2
    assert l4_var.datatype.precision == ScalarType.Precision.UNDEFINED

    reader = FortranStringReader("integer :: l5(2), l6(3)")
    fparser2spec = Specification_Part(reader).content[0]
    processor.process_declarations(fake_parent, [fparser2spec], [])
    assert fake_parent.symbol_table.lookup("l5").datatype.shape == [2]
    assert fake_parent.symbol_table.lookup("l6").datatype.shape == [3]

    # Test that component-array-spec has priority over dimension attribute
    reader = FortranStringReader("integer, dimension(2) :: l7(3, 2)")
    fparser2spec = Specification_Part(reader).content[0]
    processor.process_declarations(fake_parent, [fparser2spec], [])
    assert fake_parent.symbol_table.lookup("l7").name == 'l7'
    assert fake_parent.symbol_table.lookup("l7").shape == [3, 2]

    # Allocatable
    reader = FortranStringReader("integer, allocatable :: l8(:)")
    fparser2spec = Specification_Part(reader).content[0]
    processor.process_declarations(fake_parent, [fparser2spec], [])
    symbol = fake_parent.symbol_table.lookup("l8")
    assert symbol.name == "l8"
    assert symbol.datatype.precision == ScalarType.Precision.UNDEFINED
    assert symbol.shape == [ArrayType.Extent.DEFERRED]

    reader = FortranStringReader("integer, allocatable, dimension(:,:) :: l9")
    fparser2spec = Specification_Part(reader).content[0]
    processor.process_declarations(fake_parent, [fparser2spec], [])
    symbol = fake_parent.symbol_table.lookup("l9")
    assert symbol.name == "l9"
    assert symbol.shape == [ArrayType.Extent.DEFERRED,
                            ArrayType.Extent.DEFERRED]

    # Unknown extents but not allocatable
    reader = FortranStringReader("integer :: l10(:, :)")
    fparser2spec = Specification_Part(reader).content[0]
    processor.process_declarations(fake_parent, [fparser2spec], [])
    symbol = fake_parent.symbol_table.lookup("l10")
    assert symbol.name == "l10"
    assert symbol.shape == [ArrayType.Extent.ATTRIBUTE,
                            ArrayType.Extent.ATTRIBUTE]

    # Extent given by variable with UnknownType
<<<<<<< HEAD
    fake_parent.symbol_table.add(DataSymbol("udim",
                                            UnknownType("integer :: udim")))
=======
    udim = DataSymbol("udim", UnknownType("integer :: udim"))
    fake_parent.symbol_table.add(udim)
>>>>>>> fa531012
    reader = FortranStringReader("integer :: l11(udim)")
    fparser2spec = Specification_Part(reader).content[0]
    processor.process_declarations(fake_parent, [fparser2spec], [])
    symbol = fake_parent.symbol_table.lookup("l11")
    assert symbol.name == "l11"
    assert len(symbol.shape) == 1
<<<<<<< HEAD
    # Extent symbol should now be an integer scalar
    assert symbol.shape[0].name == "udim"
    assert isinstance(symbol.shape[0].datatype, ScalarType)
    assert symbol.shape[0].datatype.intrinsic == ScalarType.Intrinsic.INTEGER

    # Extent given by variable with DeferredType
    fake_parent.symbol_table.add(DataSymbol("ddim", DeferredType(),
                                            interface=UnresolvedInterface()))
=======
    # Extent symbol should be udim
    assert symbol.shape[0].name == "udim"
    assert symbol.shape[0] is udim
    assert isinstance(symbol.shape[0].datatype, UnknownType)

    # Extent given by variable with DeferredType
    ddim = DataSymbol("ddim", DeferredType(),
                      interface=UnresolvedInterface())
    fake_parent.symbol_table.add(ddim)
>>>>>>> fa531012
    reader = FortranStringReader("integer :: l12(ddim)")
    fparser2spec = Specification_Part(reader).content[0]
    processor.process_declarations(fake_parent, [fparser2spec], [])
    symbol = fake_parent.symbol_table.lookup("l12")
    assert symbol.name == "l12"
    assert len(symbol.shape) == 1
<<<<<<< HEAD
    # Extent symbol should now be an integer scalar
    assert symbol.shape[0].name == "ddim"
    assert isinstance(symbol.shape[0].datatype, ScalarType)
    assert symbol.shape[0].datatype.intrinsic == ScalarType.Intrinsic.INTEGER
=======
    # Extent symbol should now be ddim
    assert symbol.shape[0].name == "ddim"
    assert symbol.shape[0] is ddim
    assert isinstance(symbol.shape[0].datatype, DeferredType)
>>>>>>> fa531012


@pytest.mark.usefixtures("f2008_parser")
def test_process_not_supported_declarations():
    '''Test that process_declarations method raises the proper errors when
    declarations contain unsupported attributes.
    '''
    fake_parent = KernelSchedule("dummy_schedule")
    processor = Fparser2Reader()

    reader = FortranStringReader("integer, external :: arg1")
    fparser2spec = Specification_Part(reader).content[0]
    processor.process_declarations(fake_parent, [fparser2spec], [])
    assert isinstance(fake_parent.symbol_table.lookup("arg1").datatype,
                      UnknownType)

    reader = FortranStringReader("real, allocatable :: p3")
    fparser2spec = Specification_Part(reader).content[0]
    processor.process_declarations(fake_parent, [fparser2spec], [])
    assert isinstance(fake_parent.symbol_table.lookup("p3").datatype,
                      UnknownType)

    # Allocatable but with specified extent. This is invalid Fortran but
    # fparser2 doesn't spot it (see fparser/#229).
    reader = FortranStringReader("integer, allocatable :: l10(5)")
    fparser2spec = Specification_Part(reader).content[0]
    with pytest.raises(InternalError) as err:
        processor.process_declarations(fake_parent, [fparser2spec], [])
    assert "An array with defined extent cannot have the ALLOCATABLE" \
        in str(err.value)

    reader = FortranStringReader("integer, allocatable, dimension(n) :: l10")
    fparser2spec = Specification_Part(reader).content[0]
    with pytest.raises(InternalError) as err:
        processor.process_declarations(fake_parent, [fparser2spec], [])
    assert "An array with defined extent cannot have the ALLOCATABLE" \
        in str(err.value)


def test_default_public_container(parser):
    ''' Test when all symbols default to public within a module and some
    are explicitly listed as being private. '''
    fake_parent = KernelSchedule("dummy_schedule")
    processor = Fparser2Reader()
    reader = FortranStringReader(
        "module modulename\n"
        "public\n"
        "integer, private :: var1\n"
        "integer :: var2\n"
        "integer :: var3\n"
        "private var3\n"
        "end module modulename")
    fparser2spec = parser(reader).children[0].children[1]
    processor.process_declarations(fake_parent, [fparser2spec], [])
    assert "var1" in fake_parent.symbol_table
    assert (fake_parent.symbol_table.lookup("var1").visibility ==
            Symbol.Visibility.PRIVATE)
    assert (fake_parent.symbol_table.lookup("var2").visibility ==
            Symbol.Visibility.PUBLIC)
    assert (fake_parent.symbol_table.lookup("var3").visibility ==
            Symbol.Visibility.PRIVATE)


def test_default_private_container(parser):
    ''' Test that symbols get the correct visibilities when the Fortran
    specifies that the default is private within a module. '''
    fake_parent = KernelSchedule("dummy_schedule")
    processor = Fparser2Reader()
    reader = FortranStringReader(
        "module modulename\n"
        "private\n"
        "integer, public :: var1\n"
        "integer :: var2\n"
        "integer :: var3\n"
        "public var3\n"
        "end module modulename")
    fparser2spec = parser(reader).children[0].children[1]
    processor.process_declarations(fake_parent, [fparser2spec], [])
    assert "var1" in fake_parent.symbol_table
    assert (fake_parent.symbol_table.lookup("var1").visibility ==
            Symbol.Visibility.PUBLIC)
    assert (fake_parent.symbol_table.lookup("var2").visibility ==
            Symbol.Visibility.PRIVATE)
    assert (fake_parent.symbol_table.lookup("var3").visibility ==
            Symbol.Visibility.PUBLIC)


def test_access_stmt_undeclared_symbol(parser):
    ''' Check that we create a Symbol if a name appears in an access statement
    but is not explicitly declared. '''
    fake_parent = KernelSchedule("dummy_schedule")
    processor = Fparser2Reader()
    reader = FortranStringReader(
        "module modulename\n"
        "use some_mod\n"
        "private\n"
        "integer :: var3\n"
        "public var3, var4\n"
        "private var5\n"
        "end module modulename")
    fparser2spec = parser(reader).children[0].children[1]
    processor.process_declarations(fake_parent, [fparser2spec], [])
    sym_table = fake_parent.symbol_table
    assert "var3" in sym_table
    assert sym_table.lookup("var3").visibility == Symbol.Visibility.PUBLIC
    assert "var4" in sym_table
    var4 = sym_table.lookup("var4")
    assert isinstance(var4, Symbol)
    assert var4.visibility == Symbol.Visibility.PUBLIC
    var5 = sym_table.lookup("var5")
    assert isinstance(var5, Symbol)
    assert var5.visibility == Symbol.Visibility.PRIVATE


def test_parse_access_statements_invalid(parser):
    ''' Tests for the _parse_access_statements() method when an
    invalid parse tree is encountered. '''
    processor = Fparser2Reader()
    reader = FortranStringReader(
        "module modulename\n"
        "use some_mod\n"
        "private\n"
        "integer :: var3\n"
        "public var3, var4\n"
        "end module modulename")
    fparser2spec = parser(reader).children[0].children[1]
    # Break the parse tree created by fparser2
    fparser2spec.children[1].items = ('not-private', None)
    with pytest.raises(InternalError) as err:
        processor._parse_access_statements([fparser2spec])
    assert ("Failed to process 'not-private'. Found an accessibility "
            "attribute of 'not-private' but expected either 'public' or "
            "'private'" in str(err.value))


@pytest.mark.xfail(reason="#736 we cannot yet be sure that the symbol is "
                   "undeclared as it may be the name of a subroutine")
def test_access_stmt_no_unqualified_use_error(parser):
    ''' Check that we raise the expected error if an undeclared symbol is
    listed in an access statement and there are no unqualified use
    statements to bring it into scope. '''
    fake_parent = KernelSchedule("dummy_schedule")
    processor = Fparser2Reader()
    reader = FortranStringReader(
        "module modulename\n"
        "private\n"
        "public var3\n"
        "end module modulename")
    fparser2spec = parser(reader).children[0].children[1]
    with pytest.raises(GenerationError) as err:
        processor.process_declarations(fake_parent, [fparser2spec], [])
    assert ("'var3' is listed in a PUBLIC statement but cannot find an "
            "associated" in str(err.value))


def test_access_stmt_routine_name(parser):
    ''' Check that we create a Symbol for something named in an access
    statement that is not a variable. '''
    fake_parent = KernelSchedule("dummy_schedule")
    processor = Fparser2Reader()
    reader = FortranStringReader(
        "module modulename\n"
        "private\n"
        "public my_routine\n"
        "contains\n"
        "  subroutine my_routine()\n"
        "  end subroutine my_routine\n"
        "end module modulename")
    fparser2spec = parser(reader).children[0].children[1]
    processor.process_declarations(fake_parent, [fparser2spec], [])
    assert "my_routine" in fake_parent.symbol_table


def test_public_private_symbol_error(parser):
    ''' Check that we raise the expected error when a symbol is listed as
    being both PUBLIC and PRIVATE. (fparser2 doesn't check for this.) '''
    fake_parent = KernelSchedule("dummy_schedule")
    processor = Fparser2Reader()
    reader = FortranStringReader(
        "module modulename\n"
        "private\n"
        "public var3\n"
        "private var4, var3\n"
        "end module modulename")
    fparser2spec = parser(reader).children[0].children[1]
    with pytest.raises(GenerationError) as err:
        processor.process_declarations(fake_parent, [fparser2spec], [])
    assert ("Symbols ['var3'] appear in access statements with both PUBLIC "
            "and PRIVATE" in str(err.value))


def test_multiple_access_stmt_error(parser):
    ''' Check that we raise the expected error when we encounter multiple
    access statements. (fparser2 doesn't check for this.) '''
    fake_parent = KernelSchedule("dummy_schedule")
    processor = Fparser2Reader()
    reader = FortranStringReader(
        "module modulename\n"
        "private\n"
        "public var3\n"
        "private\n"
        "end module modulename")
    fparser2spec = parser(reader).children[0].children[1]
    with pytest.raises(GenerationError) as err:
        processor.process_declarations(fake_parent, [fparser2spec], [])
    assert ("Module 'modulename' contains more than one access statement with"
            in str(err.value))
    # Break the parse tree so that we can't find the enclosing module
    fparser2spec.parent = None
    with pytest.raises(GenerationError) as err:
        processor.process_declarations(fake_parent, [fparser2spec], [])
    assert "Found multiple access statements with omitted" in str(err.value)


def test_broken_access_spec(parser):
    ''' Check that we raise the expected InternalError if the parse tree for
    an access-spec on a variable declaration is broken. '''
    fake_parent = KernelSchedule("dummy_schedule")
    processor = Fparser2Reader()
    reader = FortranStringReader(
        "module modulename\n"
        "integer, private :: var3\n"
        "end module modulename\n")
    fparser2spec = parser(reader).children[0].children[1]
    # Break the parse tree
    access_spec = fparser2spec.children[0].children[1].children[0]
    access_spec.string = "not-private"
    with pytest.raises(InternalError) as err:
        processor.process_declarations(fake_parent, [fparser2spec], [])
    assert "Unexpected Access Spec attribute 'not-private'" in str(err.value)


def test_process_save_attribute_declarations(parser):
    ''' Test that the SAVE attribute in a declaration is supported when
    found in the specification part of a module or main_program, otherwise
    it raises an error.'''

    fake_parent = KernelSchedule("dummy_schedule")
    processor = Fparser2Reader()

    # Test with no context about where the declaration. Not even that is
    # in the Specification_Part.
    reader = FortranStringReader("integer, save :: var1")
    fparser2spec = Type_Declaration_Stmt(reader)
    processor.process_declarations(fake_parent, [fparser2spec], [])
    assert isinstance(fake_parent.symbol_table.lookup("var1").datatype,
                      UnknownType)

    # Test with no context about where the declaration is.
    reader = FortranStringReader("integer, save :: var2")
    fparser2spec = Specification_Part(reader).content[0]
    processor.process_declarations(fake_parent, [fparser2spec], [])
    assert isinstance(fake_parent.symbol_table.lookup("var2").datatype,
                      UnknownType)

    # Test with a subroutine.
    reader = FortranStringReader(
        "subroutine name()\n"
        "integer, save :: var3\n"
        "end subroutine name")
    fparser2spec = parser(reader).content[0].content[1]
    processor.process_declarations(fake_parent, [fparser2spec], [])
    assert isinstance(fake_parent.symbol_table.lookup("var3").datatype,
                      UnknownType)

    # Test with a module.
    reader = FortranStringReader(
        "module modulename\n"
        "integer, save :: var4\n"
        "end module modulename")
    fparser2spec = parser(reader).content[0].content[1]
    processor.process_declarations(fake_parent, [fparser2spec], [])
    var4 = fake_parent.symbol_table.lookup("var4")
    assert var4.datatype.intrinsic == ScalarType.Intrinsic.INTEGER


@pytest.mark.usefixtures("f2008_parser")
def test_process_declarations_intent():
    '''Test that process_declarations method handles various different
    specifications of variable attributes.
    '''
    fake_parent = KernelSchedule("dummy_schedule")
    processor = Fparser2Reader()

    reader = FortranStringReader("integer, intent(in) :: arg1")
    fparser2spec = Specification_Part(reader).content[0]
    arg_list = [Fortran2003.Name("arg1")]
    processor.process_declarations(fake_parent, [fparser2spec], arg_list)
    assert fake_parent.symbol_table.lookup("arg1").interface.access == \
        ArgumentInterface.Access.READ

    reader = FortranStringReader("integer, intent( IN ) :: arg2")
    arg_list.append(Fortran2003.Name("arg2"))
    fparser2spec = Specification_Part(reader).content[0]
    processor.process_declarations(fake_parent, [fparser2spec], arg_list)
    assert fake_parent.symbol_table.lookup("arg2").interface.access == \
        ArgumentInterface.Access.READ

    reader = FortranStringReader("integer, intent( Out ) :: arg3")
    arg_list.append(Fortran2003.Name("arg3"))
    fparser2spec = Specification_Part(reader).content[0]
    processor.process_declarations(fake_parent, [fparser2spec], arg_list)
    assert fake_parent.symbol_table.lookup("arg3").interface.access == \
        ArgumentInterface.Access.WRITE

    reader = FortranStringReader("integer, intent ( InOut ) :: arg4")
    arg_list.append(Fortran2003.Name("arg4"))
    fparser2spec = Specification_Part(reader).content[0]
    processor.process_declarations(fake_parent, [fparser2spec], arg_list)
    assert fake_parent.symbol_table.lookup("arg4").interface.access is \
        ArgumentInterface.Access.READWRITE

    reader = FortranStringReader("integer, intent ( invalid ) :: arg5")
    arg_list.append(Fortran2003.Name("arg5"))
    fparser2spec = Specification_Part(reader).content[0]
    with pytest.raises(InternalError) as err:
        processor.process_declarations(fake_parent, [fparser2spec], arg_list)
    assert "Could not process " in str(err.value)
    assert "Unexpected intent attribute " in str(err.value)


@pytest.mark.usefixtures("f2008_parser")
def test_process_declarations_kind_new_param():
    ''' Test that process_declarations handles variables declared with
    an explicit KIND parameter that has not already been declared. Also
    check that the matching on the variable name is not case sensitive.

    '''
    fake_parent, fp2spec = process_declarations("real(kind=wp) :: var1\n"
                                                "real(kind=Wp) :: var2\n")
    var1_var = fake_parent.symbol_table.lookup("var1")
    assert isinstance(var1_var.datatype.precision, DataSymbol)
    # Check that this has resulted in the creation of a new 'wp' symbol
    wp_var = fake_parent.symbol_table.lookup("wp")
    assert wp_var.datatype.intrinsic == ScalarType.Intrinsic.INTEGER
    assert var1_var.datatype.precision is wp_var
    # Check that, despite the difference in case, the second variable
    # references the same 'wp' symbol.
    var2_var = fake_parent.symbol_table.lookup("var2")
    assert var2_var.datatype.precision is wp_var
    # Check that we get a symbol of unknown type if the KIND expression has
    # an unexpected structure
    # Break the parse tree by changing Name('wp') into a str
    fp2spec[0].items[0].items[1].items = ("(", "blah", ")")
    # Change the variable name too to prevent a clash
    fp2spec[0].children[2].children[0].items[0].string = "var3"
    processor = Fparser2Reader()
    processor.process_declarations(fake_parent, fp2spec[0], [])
    sym = fake_parent.symbol_table.lookup("var3")
    assert isinstance(sym, DataSymbol)
    assert isinstance(sym.datatype, UnknownType)


@pytest.mark.xfail(reason="Kind parameter declarations not supported - #569")
@pytest.mark.usefixtures("f2008_parser")
def test_process_declarations_kind_param():
    ''' Test that process_declarations handles the kind attribute when
    it specifies a previously-declared symbol.

    '''
    fake_parent = KernelSchedule("dummy_schedule")
    processor = Fparser2Reader()
    reader = FortranStringReader("integer, parameter :: r_def = KIND(1.0D0)\n"
                                 "real(kind=r_def) :: var2")
    fparser2spec = Specification_Part(reader)
    processor.process_declarations(fake_parent, fparser2spec.content, [])
    assert isinstance(fake_parent.symbol_table.lookup("var2").precision,
                      DataSymbol)


@pytest.mark.usefixtures("f2008_parser")
def test_process_declarations_kind_use():
    ''' Test that process_declarations handles the kind attribute when
    it specifies a symbol accessed via a USE.

    '''
    fake_parent, _ = process_declarations("use kind_mod, only: r_def\n"
                                          "real(kind=r_def) :: var2")
    var2_var = fake_parent.symbol_table.lookup("var2")
    assert isinstance(var2_var.datatype.precision, DataSymbol)
    assert fake_parent.symbol_table.lookup("r_def") is \
        var2_var.datatype.precision


@pytest.mark.usefixtures("f2008_parser")
def test_wrong_type_kind_param():
    ''' Check that we raise the expected error if a variable used as a KIND
    specifier has already been declared with non-integer type.

    '''
    with pytest.raises(TypeError) as err:
        process_declarations("real :: r_def\n"
                             "real(kind=r_def) :: var2")
    assert "already contains an entry for variable 'r_def'" in str(err.value)


@pytest.mark.parametrize("vartype, kind, precision",
                         [("real", "1.0d0", ScalarType.Precision.DOUBLE),
                          ("real", "1.0D7", ScalarType.Precision.DOUBLE),
                          ("real", "1_t_def", None),
                          ("real", "1.0", ScalarType.Precision.UNDEFINED),
                          ("real", "1.0E3", ScalarType.Precision.SINGLE),
                          # 32-bit integer
                          ("integer", "1", ScalarType.Precision.UNDEFINED),
                          # 64-bit integer
                          ("integer", str(1 << 31 + 4)+"_t_def", None)])
@pytest.mark.usefixtures("f2008_parser")
def test_process_declarations_kind_literals(vartype, kind, precision):
    ''' Test that process_declarations handles variables declared with
    an explicit KIND specified using a literal constant.

    '''
    fake_parent, _ = process_declarations("{0}(kind=KIND({1})) :: var".
                                          format(vartype, kind))
    if not precision:
        assert fake_parent.symbol_table.lookup("var").datatype.precision is \
            fake_parent.symbol_table.lookup("t_def")
    else:
        assert (fake_parent.symbol_table.lookup("var").datatype.precision ==
                precision)


@pytest.mark.parametrize("vartype, kind",
                         [("logical", ".false."),
                          ("real", "-1.0D7"),
                          ("real", "kvar"),
                          ("real", "kvar(1)")])
@pytest.mark.usefixtures("f2008_parser")
def test_unsupported_kind(vartype, kind):
    ''' Check that we get an unknown type for an unsupported kind specifier.
        TODO #569 - add support for some/all of these.

    '''
    sched, _ = process_declarations("{0}(kind=KIND({1})) :: var".format(
        vartype, kind))
    assert isinstance(sched.symbol_table.lookup("var").datatype, UnknownType)


@pytest.mark.usefixtures("f2008_parser")
def test_process_declarations_stmt_functions():
    '''Test that process_declarations method handles statement functions
    appropriately.
    '''
    from fparser.two.Fortran2003 import Stmt_Function_Stmt
    fake_parent = KernelSchedule("dummy_schedule")
    processor = Fparser2Reader()

    # If 'a' is not declared it could be a statement function, which are
    # unsupported and produce a NotImplementedError.
    reader = FortranStringReader("a(x) = 1")
    fparser2spec = Stmt_Function_Stmt(reader)
    with pytest.raises(NotImplementedError) as error:
        processor.process_declarations(fake_parent, [fparser2spec], [])
    assert "Could not process '" in str(error.value)
    assert "'. Statement Function declarations are not supported." \
        in str(error.value)

    # If 'a' is declared in the symbol table as an array, it is an array
    # assignment which belongs in the execution part.
    array_type = ArrayType(REAL_TYPE, [ArrayType.Extent.ATTRIBUTE])
    fake_parent.symbol_table.add(
        DataSymbol('a', array_type))
    fake_parent.symbol_table.add(DataSymbol('x', REAL_TYPE))
    processor.process_declarations(fake_parent, [fparser2spec], [])
    assert len(fake_parent.children) == 1
    array = fake_parent.children[0].children[0]
    assert isinstance(array, Array)
    assert array.name == "a"

    # Test that it works with multi-dimensional arrays
    fake_parent = KernelSchedule("dummy_schedule")
    reader = FortranStringReader("b(x, y) = 1")
    fparser2spec = Stmt_Function_Stmt(reader)
    array_type = ArrayType(REAL_TYPE, [ArrayType.Extent.ATTRIBUTE,
                                       ArrayType.Extent.ATTRIBUTE])
    fake_parent.symbol_table.add(DataSymbol('b', array_type))
    fake_parent.symbol_table.add(DataSymbol('x', INTEGER_TYPE))
    fake_parent.symbol_table.add(DataSymbol('y', INTEGER_TYPE))
    processor.process_declarations(fake_parent, [fparser2spec], [])
    assert len(fake_parent.children) == 1
    array = fake_parent.children[0].children[0]
    assert isinstance(array, Array)
    assert array.name == "b"

    # Test that if symbol is not an array, it raises GenerationError
    fake_parent.symbol_table.lookup('b').datatype = INTEGER_TYPE
    with pytest.raises(InternalError) as error:
        processor.process_declarations(fake_parent, [fparser2spec], [])
    assert "Could not process '" in str(error.value)
    assert "'. Symbol 'b' is in the SymbolTable but it is not an array as " \
        "expected, so it can not be recovered as an array assignment." \
        in str(error.value)


@pytest.mark.usefixtures("f2008_parser")
def test_parse_array_dimensions_attributes():
    '''Test that process_declarations method parses multiple specifications
    of array attributes.
    '''
    from fparser.two.Fortran2003 import Dimension_Attr_Spec

    sym_table = SymbolTable()
    reader = FortranStringReader("dimension(:)")
    fparser2spec = Dimension_Attr_Spec(reader)
    shape = Fparser2Reader._parse_dimensions(fparser2spec, sym_table)
    assert shape == [None]

    reader = FortranStringReader("dimension(:,:,:)")
    fparser2spec = Dimension_Attr_Spec(reader)
    shape = Fparser2Reader._parse_dimensions(fparser2spec, sym_table)
    assert shape == [None, None, None]

    reader = FortranStringReader("dimension(3,5)")
    fparser2spec = Dimension_Attr_Spec(reader)
    shape = Fparser2Reader._parse_dimensions(fparser2spec, sym_table)
    assert shape == [3, 5]

    sym_table.add(DataSymbol('var1', INTEGER_TYPE))
    reader = FortranStringReader("dimension(var1)")
    fparser2spec = Dimension_Attr_Spec(reader)
    shape = Fparser2Reader._parse_dimensions(fparser2spec, sym_table)
    assert len(shape) == 1
    assert shape[0] == sym_table.lookup('var1')

    # Assumed size arrays not supported
    reader = FortranStringReader("dimension(*)")
    fparser2spec = Dimension_Attr_Spec(reader)
    with pytest.raises(NotImplementedError) as error:
        _ = Fparser2Reader._parse_dimensions(fparser2spec, sym_table)
    assert "Could not process " in str(error.value)
    assert "Assumed-size arrays are not supported." in str(error.value)

    # Explicit shape symbols must be integer
    reader = FortranStringReader("dimension(var2)")
    fparser2spec = Dimension_Attr_Spec(reader)
    with pytest.raises(NotImplementedError) as error:
        sym_table.add(DataSymbol("var2", REAL_TYPE))
        _ = Fparser2Reader._parse_dimensions(fparser2spec, sym_table)
    assert "Could not process " in str(error.value)
    assert ("Only scalar integer literals or symbols are supported for "
            "explicit shape array declarations.") in str(error.value)

    # Explicit shape symbols can only be Literal or Symbol
    with pytest.raises(NotImplementedError) as error:
        class UnrecognizedType(object):
            '''Type guaranteed to not be part of the _parse_dimensions
            conditional type handler.'''
        fparser2spec.items[1].items[0].items[1].__class__ = UnrecognizedType
        _ = Fparser2Reader._parse_dimensions(fparser2spec, sym_table)
    assert "Could not process " in str(error.value)
    assert ("Only scalar integer literals or symbols are supported for "
            "explicit shape array declarations.") in str(error.value)

    # Test dimension and intent arguments together
    fake_parent = KernelSchedule("dummy_schedule")
    processor = Fparser2Reader()
    reader = FortranStringReader("real, intent(in), dimension(:) :: array3")
    fparser2spec = Specification_Part(reader).content[0]
    processor.process_declarations(fake_parent, [fparser2spec],
                                   [Name("array3")])
    assert fake_parent.symbol_table.lookup("array3").name == "array3"
    assert fake_parent.symbol_table.lookup("array3").datatype.intrinsic == \
        ScalarType.Intrinsic.REAL
    assert fake_parent.symbol_table.lookup("array3").shape == \
        [ArrayType.Extent.ATTRIBUTE]
    assert fake_parent.symbol_table.lookup("array3").interface.access is \
        ArgumentInterface.Access.READ


@pytest.mark.usefixtures("f2008_parser")
def test_deferred_array_size():
    ''' Check that we handle the case of an array being declared with an
    extent specified by a variable that is declared after it. '''
    fake_parent = KernelSchedule("dummy_schedule")
    processor = Fparser2Reader()
    reader = FortranStringReader("real, intent(in), dimension(n) :: array3\n"
                                 "integer, intent(in) :: n")
    fparser2spec = Specification_Part(reader).content
    processor.process_declarations(fake_parent, fparser2spec,
                                   [Name("array3"), Name("n")])
    dim_sym = fake_parent.symbol_table.lookup("n")
    assert isinstance(dim_sym.interface, ArgumentInterface)
    assert dim_sym.datatype.intrinsic == ScalarType.Intrinsic.INTEGER


@pytest.mark.usefixtures("f2008_parser")
def test_unresolved_array_size():
    ''' Check that we handle the case where we do not find an explicit
    declaration of a symbol used in the definition of an array extent. '''
    fake_parent = KernelSchedule("dummy_schedule")
    processor = Fparser2Reader()
    reader = FortranStringReader("real, dimension(n) :: array3")
    fparser2spec = Specification_Part(reader).content
    processor.process_declarations(fake_parent, fparser2spec, [])
    dim_sym = fake_parent.symbol_table.lookup("n")
    assert isinstance(dim_sym.interface, UnresolvedInterface)
    assert dim_sym.datatype.intrinsic == ScalarType.Intrinsic.INTEGER
    # Check that the lookup of the dimensioning symbol is not case sensitive
    reader = FortranStringReader("real, dimension(N) :: array4")
    fparser2spec = Specification_Part(reader).content
    processor.process_declarations(fake_parent, fparser2spec, [])
    assert fake_parent.symbol_table.lookup("array4").shape[0] is dim_sym


@pytest.mark.usefixtures("f2008_parser")
def test_use_stmt():
    ''' Check that SymbolTable entries are correctly created from
    module use statements. '''
    fake_parent = KernelSchedule("dummy_schedule")
    processor = Fparser2Reader()
    reader = FortranStringReader("use my_mod, only: some_var\n"
                                 "use this_mod\n"
                                 "use other_mod, only: var1, var2\n")
    fparser2spec = Specification_Part(reader)
    processor.process_declarations(fake_parent, fparser2spec.content, [])

    symtab = fake_parent.symbol_table

    for module_name in ["my_mod", "this_mod", "other_mod"]:
        container = symtab.lookup(module_name)
        assert isinstance(container, ContainerSymbol)
        assert container.name == module_name
        assert not container._reference  # It is not evaluated explicitly told

    for var in ["some_var", "var1", "var2"]:
        assert symtab.lookup(var).name == var

    assert symtab.lookup("some_var").interface.container_symbol \
        == symtab.lookup("my_mod")
    assert symtab.lookup("var2").interface.container_symbol \
        == symtab.lookup("other_mod")


@pytest.mark.usefixtures("f2008_parser")
def test_use_stmt_error(monkeypatch):
    ''' Check that we raise the expected error if the parse tree representing
    a USE statement doesn't have the expected structure. '''
    fake_parent = KernelSchedule("dummy_schedule")
    processor = Fparser2Reader()
    reader = FortranStringReader("use my_mod, only: some_var\n"
                                 "use this_mod\n"
                                 "use other_mod, only: var1, var2\n")
    fparser2spec = Specification_Part(reader)
    monkeypatch.setattr(fparser2spec.content[0], "items",
                        [None, "hello", None])
    with pytest.raises(GenerationError) as err:
        processor.process_declarations(fake_parent, fparser2spec.content, [])
    assert ("Expected the parse tree for a USE statement to contain 5 items "
            "but found 3 for 'hello'" in str(err.value))


@pytest.mark.usefixtures("f2008_parser")
def test_process_declarations_unrecognised_attribute():
    ''' Check that a declaration with an unrecognised attribute results in
    a symbol with UnknownType. '''
    fake_parent = KernelSchedule("dummy")
    processor = Fparser2Reader()
    reader = FortranStringReader("integer, private :: idx1\n")
    fparser2spec = Specification_Part(reader)
    # Replace the Attr_Spec with a str
    fparser2spec.children[0].children[1].items = ("not-a-spec",)
    processor.process_declarations(fake_parent, fparser2spec.children, [])
    assert isinstance(fake_parent.symbol_table.lookup("idx1").datatype,
                      UnknownType)


@pytest.mark.usefixtures("f2008_parser")
def test_parse_array_dimensions_unhandled(monkeypatch):
    '''Test that process_declarations method parses multiple specifications
    of array attributes.
    '''
    from fparser.two.Fortran2003 import Dimension_Attr_Spec
    import fparser

    def walk_ast_return(_1, _2, _3=None, _4=None):
        '''Function that returns a unique object that will not be part
        of the implemented handling in the walk method caller.'''
        class Invalid(object):
            '''Class that would be invalid to return from an fparser2 parse
            tree.'''
        newobject = Invalid()
        return [newobject]

    monkeypatch.setattr(fparser.two.utils, 'walk', walk_ast_return)

    reader = FortranStringReader("dimension(:)")
    fparser2spec = Dimension_Attr_Spec(reader)
    with pytest.raises(InternalError) as error:
        _ = Fparser2Reader._parse_dimensions(fparser2spec, None)
    assert "Reached end of loop body and array-shape specification" \
        in str(error.value)
    assert " has not been handled." in str(error.value)


@pytest.mark.usefixtures("disable_declaration_check", "f2008_parser")
def test_handling_assignment_stmt():
    ''' Test that fparser2 Assignment_Stmt is converted to the expected PSyIR
    tree structure.

    TODO #754 fix test so that 'disable_declaration_check' fixture is not
    required.
    '''
    reader = FortranStringReader("x=1")
    fparser2assignment = Execution_Part.match(reader)[0][0]

    fake_parent = Schedule()
    processor = Fparser2Reader()
    processor.process_nodes(fake_parent, [fparser2assignment])
    # Check a new node was generated and connected to parent
    assert len(fake_parent.children) == 1
    new_node = fake_parent.children[0]
    assert isinstance(new_node, Assignment)
    assert len(new_node.children) == 2


@pytest.mark.usefixtures("f2008_parser")
def test_handling_name():
    ''' Test that fparser2 Name is converted to the expected PSyIR
    tree structure.
    '''
    reader = FortranStringReader("x=1")
    fparser2name = Execution_Part.match(reader)[0][0]

    fake_parent = KernelSchedule('kernel')
    processor = Fparser2Reader()

    # If one of the ancestors has a symbol table then process_nodes()
    # checks that the symbol is declared.
    with pytest.raises(SymbolError) as error:
        processor.process_nodes(fake_parent, [fparser2name])
    assert "No Symbol found for name 'x'." in str(error.value)

    fake_parent.symbol_table.add(DataSymbol('x', INTEGER_TYPE))
    processor.process_nodes(fake_parent, [fparser2name])
    assert len(fake_parent.children) == 1
    assignment = fake_parent.children[0]
    assert len(assignment.children) == 2
    new_ref = assignment.children[0]
    assert isinstance(new_ref, Reference)
    assert new_ref.name == "x"


@pytest.mark.usefixtures("disable_declaration_check", "f2008_parser")
def test_handling_parenthesis():
    ''' Test that fparser2 Parenthesis is converted to the expected PSyIR
    tree structure.

    TODO #754 fix test so that 'disable_declaration_check' fixture is not
    required.
    '''
    reader = FortranStringReader("x=(x+1)")
    fparser2parenthesis = Execution_Part.match(reader)[0][0]

    fake_parent = Schedule()
    processor = Fparser2Reader()
    processor.process_nodes(fake_parent, [fparser2parenthesis])
    # Check that a new node was generated, parenthesis are ignored and
    # the new node is connected directly to parent
    new_node = fake_parent[0].rhs
    assert isinstance(new_node, BinaryOperation)


@pytest.mark.usefixtures("f2008_parser")
def test_handling_part_ref():
    ''' Test that fparser2 Part_Ref is converted to the expected PSyIR
    tree structure.
    '''
    reader = FortranStringReader("x(2)=1")
    fparser2part_ref = Execution_Part.match(reader)[0][0]

    fake_parent = KernelSchedule('kernel')
    processor = Fparser2Reader()

    # If one of the ancestors has a symbol table then process_nodes()
    # checks that the symbol is declared.
    with pytest.raises(SymbolError) as error:
        processor.process_nodes(fake_parent, [fparser2part_ref])
    assert "No Symbol found for name 'x'." in str(error.value)

    fake_parent.symbol_table.add(DataSymbol('x', INTEGER_TYPE))
    processor.process_nodes(fake_parent, [fparser2part_ref])
    assert len(fake_parent.children) == 1
    assignment = fake_parent.children[0]
    assert len(assignment.children) == 2
    new_node = assignment.children[0]
    assert isinstance(new_node, Array)
    assert new_node.name == "x"
    assert len(new_node.children) == 1  # Array dimensions

    # Parse a complex array expression
    reader = FortranStringReader("x(i+3,j-4,(z*5)+1)=1")
    fparser2part_ref = Execution_Part.match(reader)[0][0]

    fake_parent = KernelSchedule('assign')
    array_type = ArrayType(INTEGER_TYPE, [10, 10, 10])
    fake_parent.symbol_table.add(DataSymbol('x', array_type))
    fake_parent.symbol_table.add(DataSymbol('i', INTEGER_TYPE))
    fake_parent.symbol_table.add(DataSymbol('j', INTEGER_TYPE))
    fake_parent.symbol_table.add(DataSymbol('z', INTEGER_TYPE))
    processor.process_nodes(fake_parent, [fparser2part_ref])
    # Check a new node was generated and connected to parent
    assert len(fake_parent.children) == 1
    new_node = fake_parent[0].lhs
    assert isinstance(new_node, Array)
    assert new_node.name == "x"
    assert len(new_node.children) == 3  # Array dimensions


@pytest.mark.usefixtures("disable_declaration_check", "f2008_parser")
def test_handling_intrinsics():
    ''' Test that fparser2 Intrinsic_Function_Reference nodes are
    handled appropriately.

    TODO #754 fix test so that 'disable_declaration_check' fixture is not
    required.
    '''
    processor = Fparser2Reader()

    # Test parsing all supported binary operators.
    testlist = (
        ('x = exp(a)', UnaryOperation, UnaryOperation.Operator.EXP),
        ('x = sin(a)', UnaryOperation, UnaryOperation.Operator.SIN),
        ('x = asin(a)', UnaryOperation, UnaryOperation.Operator.ASIN),
        ('ix = ceiling(a)', UnaryOperation, UnaryOperation.Operator.CEIL),
        ('x = abs(a)', UnaryOperation, UnaryOperation.Operator.ABS),
        ('x = cos(a)', UnaryOperation, UnaryOperation.Operator.COS),
        ('x = acos(a)', UnaryOperation, UnaryOperation.Operator.ACOS),
        ('x = tan(a)', UnaryOperation, UnaryOperation.Operator.TAN),
        ('x = atan(a)', UnaryOperation, UnaryOperation.Operator.ATAN),
        ('x = real(a)', UnaryOperation, UnaryOperation.Operator.REAL),
        ('x = real(a, 8)', CodeBlock, None),
        ('x = int(a)', UnaryOperation, UnaryOperation.Operator.INT),
        ('x = int(a, 8)', CodeBlock, None),
        ('x = log(a)', UnaryOperation, UnaryOperation.Operator.LOG),
        ('x = log10(a)', UnaryOperation, UnaryOperation.Operator.LOG10),
        ('x = mod(a, b)', BinaryOperation, BinaryOperation.Operator.REM),
        ('x = matmul(a, b)', BinaryOperation,
         BinaryOperation.Operator.MATMUL),
        ('x = mAx(a, b, c)', NaryOperation, NaryOperation.Operator.MAX),
        ('x = min(a, b)', BinaryOperation, BinaryOperation.Operator.MIN),
        ('x = min(a, b, c)', NaryOperation, NaryOperation.Operator.MIN),
        ('x = sign(a, b)', BinaryOperation, BinaryOperation.Operator.SIGN),
        ('x = sqrt(a)', UnaryOperation, UnaryOperation.Operator.SQRT),
        ('x = sum(a, idim)', BinaryOperation, BinaryOperation.Operator.SUM),
        ('x = suM(a, idim, mask)', NaryOperation, NaryOperation.Operator.SUM),
        # Check that we get a CodeBlock for an unsupported N-ary operation
        ('x = reshape(a, b, c)', CodeBlock, None),
    )

    for code, expected_type, expected_op in testlist:
        fake_parent = Schedule()
        reader = FortranStringReader(code)
        fp2node = Execution_Part.match(reader)[0][0]
        processor.process_nodes(fake_parent, [fp2node])
        assert len(fake_parent.children) == 1
        assert isinstance(fake_parent[0].rhs, expected_type), \
            "Fails when parsing '" + code + "'"
        if expected_type is not CodeBlock:
            assert fake_parent[0].rhs._operator == expected_op, \
                "Fails when parsing '" + code + "'"


@pytest.mark.usefixtures("f2008_parser")
def test_intrinsic_no_args():
    ''' Check that an intrinsic with no arguments results in a
    NotImplementedError. '''
    processor = Fparser2Reader()
    fake_parent = Schedule()
    reader = FortranStringReader("x = SUM(a, b)")
    fp2node = Execution_Part.match(reader)[0][0].items[2]
    # Manually remove the arguments
    fp2node.items = (fp2node.items[0],)
    with pytest.raises(NotImplementedError) as err:
        processor._intrinsic_handler(fp2node, fake_parent)
    assert "SUM" in str(err.value)


@pytest.mark.usefixtures("f2008_parser")
def test_unary_op_handler_error():
    ''' Check that the unary op handler raises the expected error if the
    parse tree has an unexpected structure. This is a hard error to
    provoke since fparser checks that the number of arguments is correct. '''
    processor = Fparser2Reader()
    fake_parent = Schedule()
    reader = FortranStringReader("x = exp(a)")
    fp2node = Execution_Part.match(reader)[0][0].items[2]
    # Create an fparser node for a binary operation so that we can steal
    # its operands
    reader = FortranStringReader("x = max(a, b)")
    maxnode = Execution_Part.match(reader)[0][0].items[2]
    # Break the number of arguments in the fparser node by using those
    # from the binary operation
    fp2node.items = (fp2node.items[0], maxnode.items[1])
    with pytest.raises(InternalError) as err:
        processor._unary_op_handler(fp2node, fake_parent)
    assert ("Operation 'EXP(a, b)' has more than one argument and is "
            "therefore not unary" in str(err.value))


@pytest.mark.usefixtures("f2008_parser")
def test_binary_op_handler_error():
    ''' Check that the binary op handler raises the expected errors if the
    parse tree has an unexpected structure. '''
    processor = Fparser2Reader()
    fake_parent = Schedule()
    reader = FortranStringReader("x = SUM(a, b)")
    fp2node = Execution_Part.match(reader)[0][0].items[2]
    # Break the number of arguments in the fparser node
    fp2node.items[1].items = (Name('a'),)
    with pytest.raises(InternalError) as err:
        processor._binary_op_handler(fp2node, fake_parent)
    assert ("Binary operator should have exactly two arguments but found 1 "
            "for 'SUM(a)'." in str(err.value))
    # Now break the 'items' tuple of this fparser node
    fp2node.items = (fp2node.items[0], Name('dummy'))
    with pytest.raises(InternalError) as err:
        processor._binary_op_handler(fp2node, fake_parent)
    assert ("binary intrinsic operation 'SUM(dummy)'. Expected second child "
            "to be Actual_Arg_Spec_List" in str(err.value))


@pytest.mark.usefixtures("f2008_parser")
def test_nary_op_handler_error():
    ''' Check that the Nary op handler raises the expected error if the parse
    tree has an unexpected structure. '''
    processor = Fparser2Reader()
    fake_parent = Schedule()
    reader = FortranStringReader("x = SUM(a, b, mask)")
    fp2node = Execution_Part.match(reader)[0][0].items[2]
    # Give the node an incorrect number of arguments for the Nary handler
    fp2node.items[1].items = (Name('a'),)
    with pytest.raises(InternalError) as err:
        processor._nary_op_handler(fp2node, fake_parent)
    assert ("An N-ary operation must have more than two arguments but found 1 "
            "for 'SUM(a)'" in str(err.value))
    # Break the 'items' tuple of this fparser node
    fp2node.items = (fp2node.items[0], Name('dummy'))
    with pytest.raises(InternalError) as err:
        processor._nary_op_handler(fp2node, fake_parent)
    assert ("Expected second 'item' of N-ary intrinsic 'SUM(dummy)' in fparser"
            " parse tree to be an Actual_Arg_Spec_List" in str(err.value))


@pytest.mark.usefixtures("disable_declaration_check", "f2008_parser")
def test_handling_nested_intrinsic():
    ''' Check that we correctly handle nested intrinsic functions.

    TODO #754 fix test so that 'disable_declaration_check' fixture is not
    required.
    '''
    processor = Fparser2Reader()
    fake_parent = Schedule()
    reader = FortranStringReader(
        "ze_z = SUM( e1t(:,:) * e2t(:,:) * zav_tide(:,:,jk) * "
        "tmask_i(:,:) ) &\n"
        "   &  / MAX( 1.e-20, SUM( e1t(:,:) * e2t(:,:) * wmask (:,:,jk) * "
        "tmask_i(:,:) ) )")
    fp2node = Execution_Part.match(reader)[0][0]
    processor.process_nodes(fake_parent, [fp2node])
    array_refs = fake_parent.walk(Reference)
    assert "sum" not in [str(ref.name) for ref in array_refs]
    reader = FortranStringReader(
        "zccc = SQRT(MAX(zbbb * zbbb - 4._wp * rcpi * rLfus * ztmelts, 0.0))")
    fp2node = Execution_Part(reader)
    # Check that the frontend does not produce any CodeBlocks
    processor.process_nodes(fake_parent, fp2node.content)
    cblocks = fake_parent.children[1].walk(CodeBlock)
    assert not cblocks


@pytest.mark.usefixtures("disable_declaration_check", "f2008_parser")
def test_array_section():
    ''' Check that we correctly handle an array section.

    TODO #754 fix test so that 'disable_declaration_check' fixture is not
    required.
    '''

    def _array_create(code):
        '''Utility function that takes the supplied Fortran code and returns
        its PSyIR representation.

        :param str code: the executable code as a string.

        :returns: the executable code as PSyIR nodes.
        :rtype: :py:class:`psyclone.psyir.nodes.Node`

        '''
        processor = Fparser2Reader()
        fake_parent = Schedule()
        reader = FortranStringReader(code)
        fp2node = Execution_Part.match(reader)[0][0]
        processor.process_nodes(fake_parent, [fp2node])
        return fake_parent.children[0].children[0]

    def _check_array(node, ndims):
        '''Utility function that checks that the supplied node is an array and
        has the expected number of dimensions.

        :param node: the node to check.
        :type node: :py:class:`psyclone.psyir.nodes.Array`
        :param int ndims: the number of expected array dimensions.

        '''
        assert isinstance(node, Array)
        assert len(node.children) == ndims

    def _check_range(array, dim):
        '''Utility function that checks that the "dim" index of the supplied
        array contains a range node. Assumes that the supplied
        argument "array" is an array.

        :param array: the node to check.
        :type array: :py:class:`psyclone.psyir.nodes.Array`
        :param int dim: the array dimension index to check.

        '''
        # Note, in Fortran the 1st dimension is 1, second is 2
        # etc. Therefore to obtain the correct child index we need to
        # subtract 1.
        range_node = array.children[dim-1]
        assert isinstance(range_node, Range)

    def _check_reference(node, dim, index, name):
        '''Utility function to check that the supplied array has a reference
        at dimension index "dim" and range index "index" with name
        "name".

        Assumes that the node argument is an array and that the
        supplied dimension index is a Range node and that the supplied
        range index is valid.

        :param array: the node to check.
        :type array: :py:class:`pysclone.psyir.node.Array`
        :param int dim: the dimension index to check.
        :param int index: the index of the range to check (0 is the \
            lower bound, 1 is the upper bound).
        :param str name: the expected name of the reference.

        '''
        # Note, in Fortran the 1st dimension is 1, second is 2
        # etc. Therefore to obtain the correct child index we need to
        # subtract 1.
        reference = node.children[dim-1].children[index]
        assert isinstance(reference, Reference)
        assert reference.name == name

    # Simple one-dimensional
    for code in ["a(:) = 0.0", "a(::) = 0.0"]:
        array_reference = _array_create(code)
        _check_array(array_reference, ndims=1)
        _check_range(array_reference, dim=1)
        assert _is_bound_full_extent(array_reference, 1,
                                     BinaryOperation.Operator.LBOUND)
        assert _is_bound_full_extent(array_reference, 1,
                                     BinaryOperation.Operator.UBOUND)
        assert _is_array_range_literal(
            array_reference, dim=1, index=2, value=1)
    # Simple multi-dimensional
    for code in ["a(:,:,:) = 0.0", "a(::,::,::) = 0.0"]:
        array_reference = _array_create(code)
        _check_array(array_reference, ndims=3)
        for dim in range(1, 4):
            # Check each of the 3 dimensions (1, 2, 3)
            _check_range(array_reference, dim=dim)
            assert _is_bound_full_extent(
                array_reference, dim,
                BinaryOperation.Operator.LBOUND)
            assert _is_bound_full_extent(
                array_reference, dim,
                BinaryOperation.Operator.UBOUND)
            assert _is_array_range_literal(
                array_reference, dim=dim, index=2, value=1)
    # Simple values
    code = "a(1:, 1:2, 1:2:3, :2, :2:3, ::3, 1::3) = 0.0"
    array_reference = _array_create(code)
    _check_array(array_reference, ndims=7)
    # dim 1
    _check_range(array_reference, dim=1)
    assert _is_array_range_literal(array_reference, dim=1, index=0, value=1)
    assert _is_bound_full_extent(array_reference, 1,
                                 BinaryOperation.Operator.UBOUND)
    assert _is_array_range_literal(array_reference, dim=1, index=2, value=1)
    # dim 2
    _check_range(array_reference, dim=2)
    assert _is_array_range_literal(array_reference, dim=2, index=0, value=1)
    assert _is_array_range_literal(array_reference, dim=2, index=1, value=2)
    assert _is_array_range_literal(array_reference, dim=2, index=2, value=1)
    # dim 3
    _check_range(array_reference, dim=3)
    assert _is_array_range_literal(array_reference, dim=3, index=0, value=1)
    assert _is_array_range_literal(array_reference, dim=3, index=1, value=2)
    assert _is_array_range_literal(array_reference, dim=3, index=2, value=3)
    # dim 4
    _check_range(array_reference, dim=4)
    assert _is_bound_full_extent(array_reference, 4,
                                 BinaryOperation.Operator.LBOUND)
    assert _is_array_range_literal(array_reference, dim=4, index=1, value=2)
    assert _is_array_range_literal(array_reference, dim=4, index=2, value=1)
    # dim 5
    _check_range(array_reference, dim=5)
    assert _is_bound_full_extent(array_reference, 5,
                                 BinaryOperation.Operator.LBOUND)
    assert _is_array_range_literal(array_reference, dim=5, index=1, value=2)
    assert _is_array_range_literal(array_reference, dim=5, index=2, value=3)
    # dim 6
    _check_range(array_reference, dim=6)
    assert _is_bound_full_extent(array_reference, 6,
                                 BinaryOperation.Operator.LBOUND)
    assert _is_bound_full_extent(array_reference, 6,
                                 BinaryOperation.Operator.UBOUND)
    assert _is_array_range_literal(array_reference, dim=6, index=2, value=3)
    # dim 7
    _check_range(array_reference, dim=7)
    assert _is_array_range_literal(array_reference, dim=7, index=0, value=1)
    assert _is_bound_full_extent(array_reference, 7,
                                 BinaryOperation.Operator.UBOUND)
    assert _is_array_range_literal(array_reference, dim=7, index=2, value=3)

    # Simple variables
    code = "a(b:, b:c, b:c:d) = 0.0"
    array_reference = _array_create(code)
    _check_array(array_reference, ndims=3)
    # dim 1
    _check_range(array_reference, dim=1)
    _check_reference(array_reference, dim=1, index=0, name="b")
    assert _is_bound_full_extent(array_reference, 1,
                                 BinaryOperation.Operator.UBOUND)
    assert _is_array_range_literal(array_reference, dim=1, index=2, value=1)
    # dim 2
    _check_range(array_reference, dim=2)
    _check_reference(array_reference, dim=2, index=0, name="b")
    _check_reference(array_reference, dim=2, index=1, name="c")
    assert _is_array_range_literal(array_reference, dim=2, index=2, value=1)
    # dim 3
    _check_range(array_reference, dim=3)
    _check_reference(array_reference, dim=3, index=0, name="b")
    _check_reference(array_reference, dim=3, index=1, name="c")
    _check_reference(array_reference, dim=3, index=2, name="d")

    # Expressions
    code = "a(b*c:b+c:b/c) = 0.0"
    array_reference = _array_create(code)
    _check_array(array_reference, ndims=1)
    _check_range(array_reference, dim=1)
    my_range = array_reference.children[0]
    assert isinstance(my_range.children[0], BinaryOperation)
    assert my_range.children[0].operator == BinaryOperation.Operator.MUL
    assert isinstance(my_range.children[1], BinaryOperation)
    assert my_range.children[1].operator == BinaryOperation.Operator.ADD
    assert isinstance(my_range.children[2], BinaryOperation)
    assert my_range.children[2].operator == BinaryOperation.Operator.DIV


@pytest.mark.usefixtures("disable_declaration_check", "f2008_parser")
def test_handling_array_product():
    ''' Check that we correctly handle array products.

    TODO #754 fix test so that 'disable_declaration_check' fixture is not
    required.
    '''
    processor = Fparser2Reader()
    fake_parent = Schedule()
    reader = FortranStringReader(
        "ze_z(:,:) = e1t(:,:) * e2t(:,:) * zav_tide(:,:,jk)")
    fp2node = Execution_Part.match(reader)
    processor.process_nodes(fake_parent, [fp2node[0][0]])
    assert not fake_parent.walk(CodeBlock)


@pytest.mark.usefixtures("disable_declaration_check", "f2008_parser")
def test_handling_if_stmt():
    ''' Test that fparser2 If_Stmt is converted to the expected PSyIR
    tree structure.

    TODO #754 fix test so that 'disable_declaration_check' fixture is not
    required.
    '''
    reader = FortranStringReader("if(x==1)y=1")
    fparser2if_stmt = Execution_Part.match(reader)[0][0]

    fake_parent = Schedule()
    processor = Fparser2Reader()
    processor.process_nodes(fake_parent, [fparser2if_stmt])
    # Check a new node was generated and connected to parent
    assert len(fake_parent.children) == 1
    new_node = fake_parent.children[0]
    assert isinstance(new_node, IfBlock)
    assert len(new_node.children) == 2


@pytest.mark.usefixtures("disable_declaration_check", "f2008_parser")
def test_handling_if_construct():
    ''' Test that fparser2 If_Construct is converted to the expected PSyIR
    tree structure.

    TODO #754 fix test so that 'disable_declaration_check' fixture is not
    required.
    '''
    reader = FortranStringReader(
        '''if (condition1 == 1) then
            branch1 = 1
            branch1 = 2
        elseif (condition2 == 2) then
            branch2 = 1
        else
            branch3 = 1
        endif''')
    fparser2if_construct = Execution_Part.match(reader)[0][0]

    fake_parent = Schedule()
    processor = Fparser2Reader()
    processor.process_nodes(fake_parent, [fparser2if_construct])

    # Check a new node was properly generated and connected to parent
    assert len(fake_parent.children) == 1
    ifnode = fake_parent.children[0]
    assert isinstance(ifnode, IfBlock)
    assert ifnode.ast is fparser2if_construct
    assert 'was_elseif' not in ifnode.annotations

    # First level contains: condition1, branch1 and elsebody
    assert len(ifnode.children) == 3
    assert ifnode.condition.children[0].name == 'condition1'
    assert isinstance(ifnode.children[1], Schedule)
    assert ifnode.children[1].ast is fparser2if_construct.content[1]
    assert ifnode.children[1].ast_end is fparser2if_construct.content[2]
    assert ifnode.if_body[0].children[0].name == 'branch1'
    assert isinstance(ifnode.children[2], Schedule)
    assert ifnode.children[2].ast is fparser2if_construct.content[3]

    # Second level contains condition2, branch2, elsebody
    ifnode = ifnode.else_body[0]
    assert 'was_elseif' in ifnode.annotations
    assert ifnode.condition.children[0].name == 'condition2'
    assert isinstance(ifnode.children[1], Schedule)
    assert ifnode.if_body[0].children[0].name == 'branch2'
    assert isinstance(ifnode.children[2], Schedule)

    # Third level is just branch3
    elsebody = ifnode.else_body[0]
    assert elsebody.children[0].name == 'branch3'
    assert elsebody.ast is fparser2if_construct.content[6]


@pytest.mark.usefixtures("disable_declaration_check", "f2008_parser")
def test_handling_if_construct_errors():
    ''' Test that unsupported If_Construct structures raise the proper
    errors.

    TODO #754 fix test so that 'disable_declaration_check' fixture is not
    required.
    '''
    reader = FortranStringReader(
        '''if (condition1) then
        elseif (condition2) then
        endif''')

    fake_parent = Schedule()
    processor = Fparser2Reader()

    # Test with no opening If_Then_Stmt
    fparser2if_construct = Execution_Part.match(reader)[0][0]
    del fparser2if_construct.content[0]
    with pytest.raises(InternalError) as error:
        processor.process_nodes(fake_parent, [fparser2if_construct])
    assert "Failed to find opening if then statement in:" in str(error.value)

    reader = FortranStringReader(
        '''if (condition1) then
        elseif (condition2) then
        endif''')

    # Test with no closing End_If_Stmt
    fparser2if_construct = Execution_Part.match(reader)[0][0]
    del fparser2if_construct.content[-1]
    with pytest.raises(InternalError) as error:
        processor.process_nodes(fake_parent, [fparser2if_construct])
    assert "Failed to find closing end if statement in:" in str(error.value)

    reader = FortranStringReader(
        '''if (condition1) then
        elseif (condition2) then
        else
        endif''')

    # Test with else clause before and elseif clause
    fparser2if_construct = Execution_Part.match(reader)[0][0]
    children = fparser2if_construct.content
    children[1], children[2] = children[2], children[1]  # Swap clauses
    with pytest.raises(InternalError) as error:
        processor.process_nodes(fake_parent, [fparser2if_construct])
    assert ("Else clause should only be found next to last clause, but "
            "found") in str(error.value)

    reader = FortranStringReader(
        '''if (condition1) then
        elseif (condition2) then
        else
        endif''')

    # Test with unexpected clause
    fparser2if_construct = Execution_Part.match(reader)[0][0]
    children = fparser2if_construct.content
    children[1] = children[-1]  # Add extra End_If_Stmt
    with pytest.raises(InternalError) as error:
        processor.process_nodes(fake_parent, [fparser2if_construct])
    assert ("Only fparser2 If_Then_Stmt, Else_If_Stmt and Else_Stmt are "
            "expected, but found") in str(error.value)


@pytest.mark.usefixtures("disable_declaration_check", "f2008_parser")
def test_handling_complex_if_construct():
    ''' Test that nested If_Construct structures and empty bodies are
    handled properly.

    TODO #754 fix test so that 'disable_declaration_check' fixture is not
    required.
    '''
    reader = FortranStringReader(
        '''if (condition1) then
        elseif (condition2) then
            if (condition3) then
            elseif (condition4) then
                if (condition6) found = 1
            elseif (condition5) then
            else
            endif
        else
        endif''')
    fparser2if_construct = Execution_Part.match(reader)[0][0]

    fake_parent = Schedule()
    processor = Fparser2Reader()
    processor.process_nodes(fake_parent, [fparser2if_construct])

    elseif = fake_parent.children[0].children[2].children[0]
    assert 'was_elseif' in elseif.annotations
    nested_if = elseif.children[1].children[0]
    assert 'was_elseif' not in nested_if.annotations  # Was manually nested
    elseif2 = nested_if.children[2].children[0]
    assert 'was_elseif' in elseif2.annotations
    nested_if2 = elseif2.children[1].children[0]
    assert nested_if2.children[1].children[0].children[0].name == 'found'


@pytest.mark.usefixtures("disable_declaration_check", "f2008_parser")
def test_handling_case_construct():
    ''' Test that fparser2 Case_Construct is converted to the expected PSyIR
    tree structure.

    TODO #754 fix test so that 'disable_declaration_check' fixture is not
    required.
    '''
    reader = FortranStringReader(
        '''SELECT CASE (selector)
            CASE (label1)
                branch1 = 1
            CASE (label2)
                branch2 = 1
            END SELECT''')
    fparser2case_construct = Execution_Part.match(reader)[0][0]

    fake_parent = Schedule()
    processor = Fparser2Reader()
    processor.process_nodes(fake_parent, [fparser2case_construct])

    # Check a new node was properly generated and connected to parent
    assert len(fake_parent.children) == 1
    ifnode = fake_parent.children[0]
    assert isinstance(ifnode, IfBlock)
    assert ifnode.if_body.ast is fparser2case_construct.content[2]
    assert ifnode.if_body.ast_end is fparser2case_construct.content[2]
    assert 'was_case' in ifnode.annotations
    assert ifnode.condition.children[0].name == 'selector'
    assert ifnode.condition.children[1].name == 'label1'
    assert ifnode.if_body[0].children[0].name == 'branch1'
    assert isinstance(ifnode.else_body[0], IfBlock)
    assert ifnode.else_body[0].condition.children[1].name == 'label2'
    assert ifnode.else_body[0].if_body[0].children[0].name == 'branch2'
    assert ifnode.else_body[0].ast is \
        fparser2case_construct.content[4]
    assert ifnode.else_body[0].children[1].ast is \
        fparser2case_construct.content[4]
    assert ifnode.else_body[0].children[1].ast_end is \
        fparser2case_construct.content[4]
    assert len(ifnode.else_body[0].children) == 2  # SELECT CASE ends here


@pytest.mark.usefixtures("disable_declaration_check", "f2008_parser")
def test_case_default():
    ''' Check that the fparser2Reader handles SELECT blocks with
    a default clause.

    TODO #754 fix test so that 'disable_declaration_check' fixture is not
    required.
    '''
    from fparser.two.Fortran2003 import Assignment_Stmt
    case_clauses = ["CASE default\nbranch3 = 1\nbranch3 = branch3 * 2\n",
                    "CASE (label1)\nbranch1 = 1\n",
                    "CASE (label2)\nbranch2 = 1\n"]
    # Loop over the 3 possible locations for the 'default' clause
    for idx1, idx2, idx3 in [(0, 1, 2), (1, 0, 2), (1, 2, 0)]:
        fortran_text = (
            "SELECT CASE (selector)\n"
            "{0}{1}{2}"
            "END SELECT\n".format(case_clauses[idx1], case_clauses[idx2],
                                  case_clauses[idx3]))
        reader = FortranStringReader(fortran_text)
        fparser2case_construct = Execution_Part.match(reader)[0][0]

        fake_parent = Schedule()
        processor = Fparser2Reader()
        processor.process_nodes(fake_parent, [fparser2case_construct])
        assigns = fake_parent.walk(Assignment)
        # Check that the assignment to 'branch 3' (in the default clause) is
        # the deepest in the tree
        assert "branch3" in str(assigns[2])
        assert isinstance(assigns[2].ast, Assignment_Stmt)
        assert isinstance(assigns[2].parent, Schedule)
        assert isinstance(assigns[2].parent.ast, Assignment_Stmt)
        assert "branch3 * 2" in str(assigns[2].parent.ast_end)
        assert isinstance(assigns[2].parent.parent, IfBlock)
        # Check that the if-body of the parent IfBlock also contains
        # an Assignment
        assert isinstance(assigns[2].parent.parent.children[1], Schedule)
        assert isinstance(assigns[2].parent.parent.children[1].children[0],
                          Assignment)


@pytest.mark.usefixtures("disable_declaration_check", "f2008_parser")
def test_handling_case_list():
    ''' Test that the Case_Construct handler correctly processes CASE
    statements involving a list of conditions.

    TODO #754 fix test so that 'disable_declaration_check' fixture is not
    required.
    '''
    reader = FortranStringReader(
        '''SELECT CASE (my_var)
            CASE (label2, label3)
                branch2 = 1
            END SELECT''')
    fparser2case_construct = Execution_Part.match(reader)[0][0]

    fake_parent = Schedule()
    processor = Fparser2Reader()
    processor.process_nodes(fake_parent, [fparser2case_construct])
    assert len(fake_parent.children) == 1
    ifnode = fake_parent.children[0]
    assert isinstance(ifnode, IfBlock)
    assert isinstance(ifnode.condition, BinaryOperation)
    assert ifnode.condition.operator == BinaryOperation.Operator.OR
    eqnode = ifnode.condition.children[0]
    assert eqnode.operator == BinaryOperation.Operator.EQ
    assert "my_var" in str(eqnode.children[0])
    assert "label2" in str(eqnode.children[1])
    eqnode = ifnode.children[0].children[1]
    assert eqnode.operator == BinaryOperation.Operator.EQ
    assert "my_var" in str(eqnode.children[0])
    assert "label3" in str(eqnode.children[1])

    assert "Reference[name:'branch2']" in str(ifnode.if_body[0].lhs)


@pytest.mark.usefixtures("disable_declaration_check", "f2008_parser")
def test_handling_case_range():
    ''' Test that the Case_Construct handler correctly processes CASE
    statements involving a range.

    TODO #754 fix test so that 'disable_declaration_check' fixture is not
    required.
    '''
    reader = FortranStringReader(
        '''SELECT CASE (my_var)
            CASE (label4:label5)
                branch3 = 1
            END SELECT''')
    fparser2case_construct = Execution_Part.match(reader)[0][0]

    fake_parent = Schedule()
    processor = Fparser2Reader()
    processor.process_nodes(fake_parent, [fparser2case_construct])
    assert len(fake_parent.children) == 1
    ifnode = fake_parent.children[0]
    assert isinstance(ifnode, IfBlock)
    assert isinstance(ifnode.children[0], BinaryOperation)
    assert ifnode.condition.operator == BinaryOperation.Operator.AND
    assert ifnode.condition.children[0].operator == BinaryOperation.Operator.GE
    assert ifnode.condition.children[1].operator == BinaryOperation.Operator.LE
    assert "branch3" in str(ifnode.if_body[0].lhs)


@pytest.mark.usefixtures("disable_declaration_check", "f2008_parser")
def test_handling_case_range_list():
    ''' Test that the Case_Construct handler correctly processes CASE
    statements involving a list of ranges.

    TODO #754 fix test so that 'disable_declaration_check' fixture is not
    required.
    '''
    reader = FortranStringReader(
        '''SELECT CASE (my_var)
            CASE (:label1, label5:, label6)
                branch4 = 1
            END SELECT''')
    # We should end up with:
    #    my_var <= label1 OR my_var >= label5 OR my_var == label6
    fparser2case_construct = Execution_Part.match(reader)[0][0]

    fake_parent = Schedule()
    processor = Fparser2Reader()
    processor.process_nodes(fake_parent, [fparser2case_construct])
    assert len(fake_parent.children) == 1
    ifnode = fake_parent.children[0]
    assert isinstance(ifnode, IfBlock)
    assert isinstance(ifnode.condition, BinaryOperation)
    assert ifnode.condition.operator == BinaryOperation.Operator.OR
    assert ifnode.condition.children[0].operator == BinaryOperation.Operator.LE
    assert "label1" in str(ifnode.condition.children[0].children[1])
    orop = ifnode.condition.children[1]
    assert orop.operator == BinaryOperation.Operator.OR
    assert orop.children[0].operator == BinaryOperation.Operator.GE
    assert "label5" in str(orop.children[0].children[1])
    assert orop.children[1].operator == BinaryOperation.Operator.EQ
    assert "label6" in str(orop.children[1].children[1])
    assert "branch4" in str(ifnode.if_body[0].lhs)


@pytest.mark.usefixtures("disable_declaration_check", "f2008_parser")
def test_handling_invalid_case_construct():
    ''' Test that the Case_Construct handler raises the proper errors when
    it parses invalid or unsupported fparser2 trees.

    TODO #754 fix test so that 'disable_declaration_check' fixture is not
    required.
    '''
    # CASE (default) is just a regular symbol named default
    reader = FortranStringReader(
        '''SELECT CASE (selector)
            CASE (default)
                branch3 = 1
            END SELECT''')
    fparser2case_construct = Execution_Part.match(reader)[0][0]

    fake_parent = Schedule()
    processor = Fparser2Reader()
    processor.process_nodes(fake_parent, [fparser2case_construct])
    assert isinstance(fake_parent.children[0], IfBlock)

    # Test with no opening Select_Case_Stmt
    reader = FortranStringReader(
        '''SELECT CASE (selector)
            CASE (label1)
                branch1 = 1
            CASE (label2)
                branch2 = 1
            END SELECT''')
    fparser2case_construct = Execution_Part.match(reader)[0][0]
    del fparser2case_construct.content[0]
    with pytest.raises(InternalError) as error:
        processor.process_nodes(fake_parent, [fparser2case_construct])
    assert "Failed to find opening case statement in:" in str(error.value)

    # Test with no closing End_Select_Stmt
    reader = FortranStringReader(
        '''SELECT CASE (selector)
            CASE (label1)
                branch1 = 1
            CASE (label2)
                branch2 = 1
            END SELECT''')
    fparser2case_construct = Execution_Part.match(reader)[0][0]
    del fparser2case_construct.content[-1]
    with pytest.raises(InternalError) as error:
        processor.process_nodes(fake_parent, [fparser2case_construct])
    assert "Failed to find closing case statement in:" in str(error.value)

    # Test when one clause is not of the expected type
    reader = FortranStringReader(
        '''SELECT CASE (selector)
            CASE (label1)
                branch1 = 1
            CASE (label2)
                branch2 = 1
            END SELECT''')
    fparser2case_construct = Execution_Part.match(reader)[0][0]
    fparser2case_construct.content[1].items = (Name("Fake"), None)
    with pytest.raises(InternalError) as error:
        processor.process_nodes(fake_parent, [fparser2case_construct])
    assert "to be a Case_Selector but got" in str(error.value)


@pytest.mark.usefixtures("f2008_parser")
def test_case_default_only():
    ''' Check that we handle a select case that contains only a
    default clause and is thus redundant. The PSyIR should represent
    only the code that is within the default case.

    '''
    fake_parent = Schedule()
    fake_parent.symbol_table.add(Symbol("a"))
    processor = Fparser2Reader()
    reader = FortranStringReader(
        '''SELECT CASE ( jprstlib )
           CASE DEFAULT
             WRITE(numout,*) 'open ice restart NetCDF file: '
             a = 1
           END SELECT''')
    exe_part = Execution_Part.match(reader)
    processor.process_nodes(fake_parent, exe_part[0])
    # We should have no IfBlock in the resulting PSyIR
    assert len(fake_parent.children) == 2
    assert isinstance(fake_parent.children[0], CodeBlock)
    assert isinstance(fake_parent.children[1], Assignment)


@pytest.mark.usefixtures("disable_declaration_check", "f2008_parser")
def test_handling_binaryopbase():
    ''' Test that fparser2 BinaryOpBase is converted to the expected PSyIR
    tree structure.
    '''
    reader = FortranStringReader("x=1+4")
    fp2binaryop = Execution_Part.match(reader)[0][0]

    fake_parent = Schedule()
    processor = Fparser2Reader()
    processor.process_nodes(fake_parent, [fp2binaryop])
    # Check a new node was generated and connected to parent
    assert len(fake_parent.children) == 1
    new_node = fake_parent[0].rhs
    assert isinstance(new_node, BinaryOperation)
    assert len(new_node.children) == 2
    assert new_node._operator == BinaryOperation.Operator.ADD

    # Test parsing all supported binary operators.
    testlist = (('+', BinaryOperation.Operator.ADD),
                ('-', BinaryOperation.Operator.SUB),
                ('*', BinaryOperation.Operator.MUL),
                ('/', BinaryOperation.Operator.DIV),
                ('**', BinaryOperation.Operator.POW),
                ('==', BinaryOperation.Operator.EQ),
                ('.eq.', BinaryOperation.Operator.EQ),
                ('.EQ.', BinaryOperation.Operator.EQ),
                ('/=', BinaryOperation.Operator.NE),
                ('.ne.', BinaryOperation.Operator.NE),
                ('>', BinaryOperation.Operator.GT),
                ('.GT.', BinaryOperation.Operator.GT),
                ('<', BinaryOperation.Operator.LT),
                ('.lt.', BinaryOperation.Operator.LT),
                ('>=', BinaryOperation.Operator.GE),
                ('.ge.', BinaryOperation.Operator.GE),
                ('<=', BinaryOperation.Operator.LE),
                ('.LE.', BinaryOperation.Operator.LE),
                ('.and.', BinaryOperation.Operator.AND),
                ('.or.', BinaryOperation.Operator.OR))

    for opstring, expected in testlist:
        # Manipulate the fparser2 ParseTree so that it contains the operator
        # under test
        reader = FortranStringReader("x=1" + opstring + "4")
        fp2binaryop = Execution_Part.match(reader)[0][0]
        # And then translate it to PSyIR again.
        fake_parent = Schedule()
        processor.process_nodes(fake_parent, [fp2binaryop])
        assert len(fake_parent.children) == 1
        assert isinstance(fake_parent[0].rhs, BinaryOperation), \
            "Fails when parsing '" + opstring + "'"
        assert fake_parent[0].rhs._operator == expected, \
            "Fails when parsing '" + opstring + "'"

    # Test that an unsupported binary operator creates a CodeBlock
    fake_parent = Schedule()
    fp2binaryop.items = (fp2binaryop.items[0], fp2binaryop.items[1],
                         (fp2binaryop.items[2].items[0], 'unsupported',
                          fp2binaryop.items[2].items[2]))
    processor.process_nodes(fake_parent, [fp2binaryop])
    assert len(fake_parent.children) == 1
    assert isinstance(fake_parent[0].rhs, CodeBlock)


@pytest.mark.usefixtures("disable_declaration_check", "f2008_parser")
def test_handling_unaryopbase():
    ''' Test that fparser2 UnaryOpBase is converted to the expected PSyIR
    tree structure.
    '''
    reader = FortranStringReader("x=-4")
    fp2unaryop = Execution_Part.match(reader)[0][0]

    fake_parent = Schedule()
    processor = Fparser2Reader()
    processor.process_nodes(fake_parent, [fp2unaryop])
    # Check a new node was generated and connected to parent
    assert len(fake_parent.children) == 1
    new_node = fake_parent[0].rhs
    assert isinstance(new_node, UnaryOperation)
    assert len(new_node.children) == 1
    assert new_node._operator == UnaryOperation.Operator.MINUS

    # Test parsing all supported unary operators.
    testlist = (('+', UnaryOperation.Operator.PLUS),
                ('-', UnaryOperation.Operator.MINUS),
                ('.not.', UnaryOperation.Operator.NOT),
                ('.NOT.', UnaryOperation.Operator.NOT))

    for opstring, expected in testlist:
        # Manipulate the fparser2 ParseTree so that it contains the operator
        # under test
        reader = FortranStringReader("x=" + opstring + "4")
        fp2unaryop = Execution_Part.match(reader)[0][0]
        # And then translate it to PSyIR again.
        fake_parent = Schedule()
        processor.process_nodes(fake_parent, [fp2unaryop])
        assert len(fake_parent.children) == 1
        assert isinstance(fake_parent[0].rhs, UnaryOperation), \
            "Fails when parsing '" + opstring + "'"
        assert fake_parent[0].rhs._operator == expected, \
            "Fails when parsing '" + opstring + "'"

    # Test that an unsupported unary operator creates a CodeBlock
    fp2unaryop.items = (fp2unaryop.items[0], fp2unaryop.items[1],
                        ('unsupported', fp2unaryop.items[2].items[1]))
    fake_parent = Schedule()
    processor.process_nodes(fake_parent, [fp2unaryop])

    assert len(fake_parent.children) == 1
    new_node = fake_parent[0].rhs
    assert isinstance(new_node, CodeBlock)


@pytest.mark.usefixtures("f2008_parser")
def test_handling_return_stmt():
    ''' Test that fparser2 Return_Stmt is converted to the expected PSyIR
    tree structure.
    '''
    from fparser.two.Fortran2003 import Return_Stmt
    reader = FortranStringReader("return")
    return_stmt = Execution_Part.match(reader)[0][0]
    assert isinstance(return_stmt, Return_Stmt)

    fake_parent = Schedule()
    processor = Fparser2Reader()
    processor.process_nodes(fake_parent, [return_stmt])
    # Check a new node was generated and connected to parent
    assert len(fake_parent.children) == 1
    new_node = fake_parent.children[0]
    assert isinstance(new_node, Return)
    assert not new_node.children


@pytest.mark.usefixtures("f2008_parser")
def test_handling_end_subroutine_stmt():
    ''' Test that fparser2 End_Subroutine_Stmt are ignored.'''
    from fparser.two.Fortran2003 import Subroutine_Subprogram
    reader = FortranStringReader('''
        subroutine dummy_code()
        end subroutine dummy_code
        ''')
    fparser2endsub = Subroutine_Subprogram.match(reader)[0][-1]

    fake_parent = Schedule()
    processor = Fparser2Reader()
    processor.process_nodes(fake_parent, [fparser2endsub])
    assert not fake_parent.children  # No new children created


# (1/4) fparser2reader::nodes_to_code_block
def test_nodes_to_code_block_1(f2008_parser):
    '''Check that a statement codeblock that is at the "top level" in the
    PSyIR has the structure property set to statement (as it has a
    schedule as parent).

    '''
    reader = FortranStringReader('''
        program test
        do while(a .gt. b)
            c = c + 1
        end do
        end program test
        ''')
    prog = f2008_parser(reader)
    psy = PSyFactory(api="nemo").create(prog)
    schedule = psy.invokes.invoke_list[0].schedule
    assert isinstance(schedule[0], CodeBlock)
    assert schedule[0].structure == CodeBlock.Structure.STATEMENT


# (2/4) fparser2reader::nodes_to_code_block
def test_nodes_to_code_block_2(f2008_parser):
    '''Check that a statement codeblock that is within another statement
    in the PSyIR has the structure property set to statement (as it
    has a schedule as parent).

    '''
    reader = FortranStringReader('''
        program test
        if (.true.) then
            do while(a .gt. b)
                c = c + 1
            end do
        end if
        end program test
        ''')
    prog = f2008_parser(reader)
    psy = PSyFactory(api="nemo").create(prog)
    schedule = psy.invokes.invoke_list[0].schedule
    assert isinstance(schedule[0].if_body[0], CodeBlock)
    assert schedule[0].if_body[0].structure == CodeBlock.Structure.STATEMENT


# (3/4) fparser2reader::nodes_to_code_block
@pytest.mark.usefixtures("disable_declaration_check")
def test_nodes_to_code_block_3(f2008_parser):
    '''Check that a codeblock that contains an expression has the
    structure property set to expression.

    TODO #754 fix test so that 'disable_declaration_check' fixture is not
    required.
    '''
    # The derived-type reference is currently a code block in the PSyIR
    reader = FortranStringReader('''
        program test
        if (a%text == "HELLO") then
        end if
        end program test
        ''')
    prog = f2008_parser(reader)
    psy = PSyFactory(api="nemo").create(prog)
    schedule = psy.invokes.invoke_list[0].schedule
    code_block = schedule[0].condition.children[0]
    assert isinstance(code_block, CodeBlock)
    assert code_block.structure == CodeBlock.Structure.EXPRESSION


# (4/4) fparser2reader::nodes_to_code_block
@pytest.mark.usefixtures("f2008_parser")
def test_nodes_to_code_block_4():
    '''Check that a codeblock that has a directive as a parent causes the
    expected exception.

    '''
    with pytest.raises(InternalError) as excinfo:
        _ = Fparser2Reader.nodes_to_code_block(Directive(), "hello")
    assert ("A CodeBlock with a Directive as parent is not yet supported."
            in str(excinfo.value))


def test_get_symbol_table():
    '''Test that the utility function _get_symbol_table() works and fails
    as expected. '''
    # invalid argument
    with pytest.raises(TypeError) as excinfo:
        _ = _get_symbol_table("invalid")
    assert ("node argument to _get_symbol_table() should be of type Node, "
            "but found 'str'." in str(excinfo.value))

    # no symbol table
    lhs = Reference(DataSymbol("x", REAL_TYPE))
    rhs = Literal("1.0", REAL_TYPE)
    assignment = Assignment.create(lhs, rhs)
    for node in [lhs, rhs, assignment]:
        assert not _get_symbol_table(node)

    # symbol table
    symbol_table = SymbolTable()
    kernel_schedule = KernelSchedule.create("test", symbol_table, [assignment])
    for node in [lhs, rhs, assignment, kernel_schedule]:
        assert _get_symbol_table(node) is symbol_table

    # expected symbol table
    symbol_table2 = SymbolTable()
    container = Container.create("test_container", symbol_table2,
                                 [kernel_schedule])
    assert symbol_table is not symbol_table2
    for node in [lhs, rhs, assignment, kernel_schedule]:
        assert _get_symbol_table(node) is symbol_table
    assert _get_symbol_table(container) is symbol_table2


def test_loop_var_exception(parser):
    '''Checks that the expected exception is raised in class
    Fparser2Reader method generate_schedule if a loop variable is not
    declared and there is no unqualified use statement.

    '''
    code = ('''
      subroutine test()
        do i=1,10
        end do
      end subroutine test
    ''')
    reader = FortranStringReader(code)
    fparser_tree = parser(reader)
    fparser2psyir = Fparser2Reader()
    with pytest.raises(InternalError) as excinfo:
        _ = fparser2psyir.generate_schedule("test", fparser_tree)
    assert (
        "Loop-variable name 'i' is not declared and there are no unqualified "
        "use statements. This is currently unsupported."
        in str(excinfo.value))<|MERGE_RESOLUTION|>--- conflicted
+++ resolved
@@ -51,10 +51,7 @@
 from psyclone.psyir.symbols import DataSymbol, ContainerSymbol, SymbolTable, \
     ArgumentInterface, SymbolError, ScalarType, ArrayType, INTEGER_TYPE, \
     REAL_TYPE, UnknownType, DeferredType, Symbol, UnresolvedInterface
-<<<<<<< HEAD
 from psyclone.psyir.nodes import Loop
-=======
->>>>>>> fa531012
 from psyclone.psyir.frontend.fparser2 import Fparser2Reader, \
     _get_symbol_table, _is_array_range_literal, _is_bound_full_extent, \
     _is_range_full_extent, _check_args, default_precision, \
@@ -942,29 +939,14 @@
                             ArrayType.Extent.ATTRIBUTE]
 
     # Extent given by variable with UnknownType
-<<<<<<< HEAD
-    fake_parent.symbol_table.add(DataSymbol("udim",
-                                            UnknownType("integer :: udim")))
-=======
     udim = DataSymbol("udim", UnknownType("integer :: udim"))
     fake_parent.symbol_table.add(udim)
->>>>>>> fa531012
     reader = FortranStringReader("integer :: l11(udim)")
     fparser2spec = Specification_Part(reader).content[0]
     processor.process_declarations(fake_parent, [fparser2spec], [])
     symbol = fake_parent.symbol_table.lookup("l11")
     assert symbol.name == "l11"
     assert len(symbol.shape) == 1
-<<<<<<< HEAD
-    # Extent symbol should now be an integer scalar
-    assert symbol.shape[0].name == "udim"
-    assert isinstance(symbol.shape[0].datatype, ScalarType)
-    assert symbol.shape[0].datatype.intrinsic == ScalarType.Intrinsic.INTEGER
-
-    # Extent given by variable with DeferredType
-    fake_parent.symbol_table.add(DataSymbol("ddim", DeferredType(),
-                                            interface=UnresolvedInterface()))
-=======
     # Extent symbol should be udim
     assert symbol.shape[0].name == "udim"
     assert symbol.shape[0] is udim
@@ -974,24 +956,16 @@
     ddim = DataSymbol("ddim", DeferredType(),
                       interface=UnresolvedInterface())
     fake_parent.symbol_table.add(ddim)
->>>>>>> fa531012
     reader = FortranStringReader("integer :: l12(ddim)")
     fparser2spec = Specification_Part(reader).content[0]
     processor.process_declarations(fake_parent, [fparser2spec], [])
     symbol = fake_parent.symbol_table.lookup("l12")
     assert symbol.name == "l12"
     assert len(symbol.shape) == 1
-<<<<<<< HEAD
-    # Extent symbol should now be an integer scalar
-    assert symbol.shape[0].name == "ddim"
-    assert isinstance(symbol.shape[0].datatype, ScalarType)
-    assert symbol.shape[0].datatype.intrinsic == ScalarType.Intrinsic.INTEGER
-=======
     # Extent symbol should now be ddim
     assert symbol.shape[0].name == "ddim"
     assert symbol.shape[0] is ddim
     assert isinstance(symbol.shape[0].datatype, DeferredType)
->>>>>>> fa531012
 
 
 @pytest.mark.usefixtures("f2008_parser")
