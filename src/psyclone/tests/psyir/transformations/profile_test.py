# -----------------------------------------------------------------------------
# BSD 3-Clause License
#
# Copyright (c) 2018-2020, Science and Technology Facilities Council.
# All rights reserved.
#
# Redistribution and use in source and binary forms, with or without
# modification, are permitted provided that the following conditions are met:
#
# * Redistributions of source code must retain the above copyright notice, this
#   list of conditions and the following disclaimer.
#
# * Redistributions in binary form must reproduce the above copyright notice,
#   this list of conditions and the following disclaimer in the documentation
#   and/or other materials provided with the distribution.
#
# * Neither the name of the copyright holder nor the names of its
#   contributors may be used to endorse or promote products derived from
#   this software without specific prior written permission.
#
# THIS SOFTWARE IS PROVIDED BY THE COPYRIGHT HOLDERS AND CONTRIBUTORS
# "AS IS" AND ANY EXPRESS OR IMPLIED WARRANTIES, INCLUDING, BUT NOT
# LIMITED TO, THE IMPLIED WARRANTIES OF MERCHANTABILITY AND FITNESS
# FOR A PARTICULAR PURPOSE ARE DISCLAIMED. IN NO EVENT SHALL THE
# COPYRIGHT HOLDER OR CONTRIBUTORS BE LIABLE FOR ANY DIRECT, INDIRECT,
# INCIDENTAL, SPECIAL, EXEMPLARY, OR CONSEQUENTIAL DAMAGES (INCLUDING,
# BUT NOT LIMITED TO, PROCUREMENT OF SUBSTITUTE GOODS OR SERVICES;
# LOSS OF USE, DATA, OR PROFITS; OR BUSINESS INTERRUPTION) HOWEVER
# CAUSED AND ON ANY THEORY OF LIABILITY, WHETHER IN CONTRACT, STRICT
# LIABILITY, OR TORT (INCLUDING NEGLIGENCE OR OTHERWISE) ARISING IN
# ANY WAY OUT OF THE USE OF THIS SOFTWARE, EVEN IF ADVISED OF THE
# POSSIBILITY OF SUCH DAMAGE.
# -----------------------------------------------------------------------------
# Author J. Henrichs, Bureau of Meteorology
# Modified by R. W. Ford, STFC Daresbury Lab
# Modified by A. R. Porter, STFC Daresbury Lab

''' Module containing tests for generating monitoring hooks'''

from __future__ import absolute_import

import re
import pytest

from psyclone.generator import GenerationError
from psyclone.profiler import Profiler
from psyclone.psyir.nodes import ProfileNode
from psyclone.psyir.nodes import Loop
from psyclone.psyGen import NameSpace
from psyclone.errors import InternalError
from psyclone.psyir.transformations import TransformationError
from psyclone.psyir.transformations import ProfileTrans
from psyclone.tests.utilities import get_invoke
from psyclone.transformations import GOceanOMPLoopTrans, OMPParallelTrans


# -----------------------------------------------------------------------------
def teardown_function():
    '''This function is called at the end of any test function. It disables
    any automatic profiling set. This is necessary in case of a test failure
    to make sure any further tests will not be ran with profiling enabled.
    It also creates a new NameSpace manager, which is responsible to create
    unique region names - this makes sure the test works if the order or
    number of tests run is changed, otherwise the created region names will
    change.
    '''
    Profiler.set_options([])
    Profiler._namespace = NameSpace()


def test_malformed_profile_node(monkeypatch):
    ''' Check that we raise the expected error if a ProfileNode does not have
    a single Schedule node as its child. '''
    from psyclone.psyir.nodes import Node
    pnode = ProfileNode()
    monkeypatch.setattr(pnode, "_children", [])
    with pytest.raises(InternalError) as err:
        _ = pnode.profile_body
    assert "malformed or incomplete. It should have a " in str(err.value)
    monkeypatch.setattr(pnode, "_children", [Node(), Node()])
    with pytest.raises(InternalError) as err:
        _ = pnode.profile_body
    assert "malformed or incomplete. It should have a " in str(err.value)


@pytest.mark.parametrize("value", [["a", "b"], ("a"), ("a", "b", "c"),
                                   ("a", []), ([], "a")])
def test_profile_node_invalid_name(value):
    '''Test that the expected exception is raised when an invalid profile
    name is provided to a ProfileNode.

    '''
    with pytest.raises(InternalError) as excinfo:
<<<<<<< HEAD
        _ = ProfileNode(options={"region_name": value})
=======
        _ = ProfileNode(name=value)
>>>>>>> 0fbb34e5
    assert ("Error in PSyDataNode. The name must be a tuple containing "
            "two non-empty strings." in str(excinfo.value))


# -----------------------------------------------------------------------------
def test_profile_basic(capsys):
    '''Check basic functionality: node names, schedule view.
    '''
    from psyclone.psyir.nodes.node import colored, SCHEDULE_COLOUR_MAP
    Profiler.set_options([Profiler.INVOKES])
    _, invoke = get_invoke("test11_different_iterates_over_one_invoke.f90",
                           "gocean1.0", idx=0)
    Profiler.add_profile_nodes(invoke.schedule, Loop)

    assert isinstance(invoke.schedule[0], ProfileNode)

    invoke.schedule.view()
    out, _ = capsys.readouterr()

    gsched = colored("GOInvokeSchedule", SCHEDULE_COLOUR_MAP["Schedule"])
    sched = colored("Schedule", SCHEDULE_COLOUR_MAP["Schedule"])
    loop = Loop().coloured_name(True)
    profile = invoke.schedule[0].coloured_name(True)

    # Do one test based on schedule view, to make sure colouring
    # and indentation is correct
    expected = (
        gsched + "[invoke='invoke_0', Constant loop bounds=True]\n"
        "    0: " + profile + "[]\n"
        "        " + sched + "[]\n"
        "            0: " + loop + "[type='outer', field_space='go_cv', "
        "it_space='go_internal_pts']\n")
    assert expected in out

    prt = ProfileTrans()

    # Insert a profile call between outer and inner loop.
    # This tests that we find the subroutine node even
    # if it is not the immediate parent.
    new_sched, _ = prt.apply(invoke.schedule[0].profile_body[0].loop_body[0])

    new_sched_str = str(new_sched)
    correct = ("""GOInvokeSchedule[invoke='invoke_0', \
Constant loop bounds=True]:
ProfileStart[var=psy_data]
GOLoop[id:'', variable:'j', loop_type:'outer']
Literal[value:'2', DataType.INTEGER]
Literal[value:'jstop-1', DataType.INTEGER]
Literal[value:'1', DataType.INTEGER]
Schedule:
ProfileStart[var=psy_data_1]
GOLoop[id:'', variable:'i', loop_type:'inner']
Literal[value:'2', DataType.INTEGER]
Literal[value:'istop', DataType.INTEGER]
Literal[value:'1', DataType.INTEGER]
Schedule:
kern call: compute_cv_code
End Schedule
End GOLoop
ProfileEnd
End Schedule
End GOLoop
GOLoop[id:'', variable:'j', loop_type:'outer']
Literal[value:'1', DataType.INTEGER]
Literal[value:'jstop+1', DataType.INTEGER]
Literal[value:'1', DataType.INTEGER]
Schedule:
GOLoop[id:'', variable:'i', loop_type:'inner']
Literal[value:'1', DataType.INTEGER]
Literal[value:'istop+1', DataType.INTEGER]
Literal[value:'1', DataType.INTEGER]
Schedule:
kern call: bc_ssh_code
End Schedule
End GOLoop
End Schedule
End GOLoop
ProfileEnd
End Schedule""")
    assert correct in new_sched_str

    Profiler.set_options(None)


# -----------------------------------------------------------------------------
def test_profile_errors2():
    '''Test various error handling.'''

    with pytest.raises(GenerationError) as gen_error:
        Profiler.set_options(["invalid"])
    assert ("options must be one of 'invokes', 'kernels'"
            in str(gen_error.value))


# -----------------------------------------------------------------------------
def test_c_code_creation():
    '''Tests the handling when trying to create C code, which is not supported
    at this stage.
    '''

    profile_node = ProfileNode()
    with pytest.raises(NotImplementedError) as excinfo:
        profile_node.gen_c_code()
    assert "Generation of C code is not supported for profiling" \
        in str(excinfo.value)


# -----------------------------------------------------------------------------
def test_profile_invokes_gocean1p0():
    '''Check that an invoke is instrumented correctly
    '''
    Profiler.set_options([Profiler.INVOKES])
    _, invoke = get_invoke("test11_different_iterates_over_one_invoke.f90",
                           "gocean1.0", idx=0)
    Profiler.add_profile_nodes(invoke.schedule, Loop)

    # Convert the invoke to code, and remove all new lines, to make
    # regex matching easier
    code = str(invoke.gen()).replace("\n", "")

    # First a simple test that the nesting is correct - the
    # profile regions include both loops. Note that indeed
    # the function 'compute_cv_code' is in the module file
    # kernel_ne_offset_mod.
    correct_re = ("subroutine invoke.*"
                  "use psy_data_mod, ONLY: PSyDataType.*"
                  r"TYPE\(PsyDataType\), save :: psy_data.*"
                  r"call psy_data%PreStart\(\"psy_single_invoke_different_"
                  r"iterates_over\", \"invoke_0:r0\", 0, 0\).*"
                  "do j.*"
                  "do i.*"
                  "call.*"
                  "end.*"
                  "end.*"
                  r"call psy_data%PostEnd")
    assert re.search(correct_re, code, re.I) is not None

    # Check that if gen() is called more than once the same profile
    # variables and region names are created:
    code_again = str(invoke.gen()).replace("\n", "")
    assert code == code_again

    # Test that two kernels in one invoke get instrumented correctly.
    _, invoke = get_invoke("single_invoke_two_kernels.f90", "gocean1.0", 0)
    Profiler.add_profile_nodes(invoke.schedule, Loop)

    # Convert the invoke to code, and remove all new lines, to make
    # regex matching easier
    code = str(invoke.gen()).replace("\n", "")

    correct_re = ("subroutine invoke.*"
                  "use psy_data_mod, only: PSyDataType.*"
                  r"TYPE\(PSyDataType\), save :: psy_data.*"
                  r"call psy_data%PreStart\(\"psy_single_invoke_two"
                  r"_kernels\", \"invoke_0:r0\", 0, 0\).*"
                  "do j.*"
                  "do i.*"
                  "call.*"
                  "end.*"
                  "end.*"
                  "do j.*"
                  "do i.*"
                  "call.*"
                  "end.*"
                  "end.*"
                  r"call psy_data%PostEnd")
    assert re.search(correct_re, code, re.I) is not None
    Profiler.set_options(None)


# -----------------------------------------------------------------------------
def test_unique_region_names():
    '''Test that unique region names are created even when the kernel
    names are identical.'''

    Profiler.set_options([Profiler.KERNELS])
    _, invoke = get_invoke("single_invoke_two_identical_kernels.f90",
                           "gocean1.0", 0)
    Profiler.add_profile_nodes(invoke.schedule, Loop)

    # Convert the invoke to code, and remove all new lines, to make
    # regex matching easier

    code = str(invoke.gen()).replace("\n", "")

    # This regular expression puts the region names into groups.
    # Make sure that the created regions have different names, even
    # though the kernels have the same name.
    correct_re = ("subroutine invoke.*"
                  "use psy_Data_mod, only: PSyDataType.*"
                  r"TYPE\(PSyDataType\), save :: psy_data.*"
                  r"TYPE\(PSyDataType\), save :: psy_data.*"
                  r"call psy_data.*%PreStart\(\"psy_single_invoke_two"
                  r"_kernels\", "
                  r"\"invoke_0:compute_cu_code:r0\", 0, 0\).*"
                  "do j.*"
                  "do i.*"
                  "call compute_cu_code.*"
                  "end.*"
                  "end.*"
                  r"call psy_data.*%PostEnd.*"
                  r"call psy_data.*%PreStart\(\"psy_single_invoke_two_"
                  r"kernels\", \"invoke_0:compute_cu_code:r1\", 0, 0\).*"
                  "do j.*"
                  "do i.*"
                  "call compute_cu_code.*"
                  "end.*"
                  "end.*"
                  r"call psy_data.*%PostEnd")

    assert re.search(correct_re, code, re.I) is not None


# -----------------------------------------------------------------------------
def test_profile_kernels_gocean1p0():
    '''Check that all kernels are instrumented correctly
    '''
    Profiler.set_options([Profiler.KERNELS])
    _, invoke = get_invoke("single_invoke_two_kernels.f90", "gocean1.0",
                           idx=0)
    Profiler.add_profile_nodes(invoke.schedule, Loop)

    # Convert the invoke to code, and remove all new lines, to make
    # regex matching easier
    code = str(invoke.gen()).replace("\n", "")

    # Test that kernel profiling works in case of two kernel calls
    # in a single invoke subroutine - i.e. we need to have one profile
    # start call before two nested loops, and one profile end call
    # after that.
    # Also note that the '.*' after compute_cu_code is necessary since
    # the name could be changed to avoid duplicates (depending on order
    # in which the tests are executed).
    correct_re = ("subroutine invoke.*"
                  "use psy_data_mod, only: PSyDataType.*"
                  r"TYPE\(PSyDataType\), save :: psy_data.*"
                  r"TYPE\(PSyDataType\), save :: psy_data.*"
                  r"call (?P<profile1>\w*)%PreStart\(\"psy_single_invoke_two"
                  r"_kernels\", \"invoke_0:compute_cu_code:r0\", 0, 0\).*"
                  "do j.*"
                  "do i.*"
                  "call.*"
                  "end.*"
                  "end.*"
                  r"call (?P=profile1)%PostEnd.*"
                  r"call (?P<profile2>\w*)%PreStart\(\"psy_single_invoke_two"
                  r"_kernels\", \"invoke_0:time_smooth_code:r1\", 0, 0\).*"
                  "do j.*"
                  "do i.*"
                  "call.*"
                  "end.*"
                  "end.*"
                  r"call (?P=profile2)%PostEnd")
    groups = re.search(correct_re, code, re.I)
    assert groups is not None
    assert groups.group(1) != groups.group(2)

    Profiler.set_options(None)


# -----------------------------------------------------------------------------
def test_profile_named_gocean1p0():
    '''Check that the gocean 1.0 API is instrumented correctly when the
    profile name is supplied by the user.

    '''
    psy, invoke = get_invoke("test11_different_iterates_over_one_invoke.f90",
                             "gocean1.0", idx=0)
    schedule = invoke.schedule
    profile_trans = ProfileTrans()
    options = {"region_name": (psy.name, invoke.name)}
    _ = profile_trans.apply(schedule.children, options=options)
    result = str(invoke.gen())
    assert ("CALL psy_data%PreStart("
            "\"psy_single_invoke_different_iterates_over\", "
            "\"invoke_0\", 0, 0)") in result


# -----------------------------------------------------------------------------
def test_profile_invokes_dynamo0p3():
    '''Check that a Dynamo 0.3 invoke is instrumented correctly
    '''
    Profiler.set_options([Profiler.INVOKES])

    # First test for a single invoke with a single kernel work as expected:
    _, invoke = get_invoke("1_single_invoke.f90", "dynamo0.3", idx=0)
    Profiler.add_profile_nodes(invoke.schedule, Loop)

    # Convert the invoke to code, and remove all new lines, to make
    # regex matching easier
    code = str(invoke.gen()).replace("\n", "")

    correct_re = ("subroutine invoke.*"
                  "use psy_data_mod, only: PSyDataType.*"
                  r"TYPE\(PSyDataType\), save :: psy_data.*"
                  r"call psy_data%PreStart\(\"single_invoke_psy\", "
                  r"\"invoke_0_testkern_type:testkern_code:r0\", 0, 0\).*"
                  "do cell.*"
                  "call.*"
                  "end.*"
                  r"call psy_data%PostEnd")
    assert re.search(correct_re, code, re.I) is not None

    # Next test two kernels in one invoke:
    _, invoke = get_invoke("1.2_multi_invoke.f90", "dynamo0.3", idx=0)
    Profiler.add_profile_nodes(invoke.schedule, Loop)
    # Convert the invoke to code, and remove all new lines, to make
    # regex matching easier
    code = str(invoke.gen()).replace("\n", "")

    # The .* after testkern_code is necessary since the name can be changed
    # by PSyclone to avoid name duplications.
    correct_re = ("subroutine invoke.*"
                  "use psy_data_mod, only: PSyDataType.*"
                  r"TYPE\(PSyDataType\), save :: psy_data.*"
                  r"call psy_data%PreStart\(\"multi_invoke_psy\", "
                  r"\"invoke_0:r0.*\", 0, 0\).*"
                  "do cell.*"
                  "call.*"
                  "end.*"
                  "do cell.*"
                  "call.*"
                  "end.*"
                  r"call psy_data%PostEnd")
    assert re.search(correct_re, code, re.I) is not None

    # Lastly, test an invoke whose first kernel is a builtin
    _, invoke = get_invoke("15.1.1_X_plus_Y_builtin.f90", "dynamo0.3", idx=0)
    Profiler.add_profile_nodes(invoke.schedule, Loop)
    code = str(invoke.gen())
    assert "USE psy_data_mod, ONLY: PSyDataType" in code
    assert "TYPE(PSyDataType), save :: psy_data" in code
    assert "CALL psy_data%PreStart(\"single_invoke_psy\", "\
           "\"invoke_0:x_plus_y:r0\", 0, 0)"in code
    assert "CALL psy_data%PostEnd" in code

    Profiler.set_options(None)


# -----------------------------------------------------------------------------
def test_profile_kernels_dynamo0p3():
    '''Check that all kernels are instrumented correctly in a
    Dynamo 0.3 invoke.
    '''
    Profiler.set_options([Profiler.KERNELS])
    _, invoke = get_invoke("1_single_invoke.f90", "dynamo0.3", idx=0)
    Profiler.add_profile_nodes(invoke.schedule, Loop)

    # Convert the invoke to code, and remove all new lines, to make
    # regex matching easier
    code = str(invoke.gen()).replace("\n", "")

    correct_re = ("subroutine invoke.*"
                  "use psy_data_mod, only: PSyDataType.*"
                  r"TYPE\(PSyDataType\), save :: psy_data.*"
                  r"call psy_data%PreStart\(\"single_invoke_psy\", "
                  r"\"invoke_0_testkern_type:testkern_code:r0.*\", 0, 0\).*"
                  "do cell.*"
                  "call.*"
                  "end.*"
                  r"call psy_data%PostEnd")
    assert re.search(correct_re, code, re.I) is not None

    _, invoke = get_invoke("1.2_multi_invoke.f90", "dynamo0.3", idx=0)
    Profiler.add_profile_nodes(invoke.schedule, Loop)

    # Convert the invoke to code, and remove all new lines, to make
    # regex matching easier
    code = str(invoke.gen()).replace("\n", "")

    correct_re = ("subroutine invoke.*"
                  "use psy_data_mod, only: PSyDataType.*"
                  r"TYPE\(PSyDataType\), save :: psy_data.*"
                  r"TYPE\(PSyDataType\), save :: psy_data.*"
                  r"call (?P<profile1>\w*)%PreStart\(\"multi_invoke_psy\", "
                  r"\"invoke_0:testkern_code:r0\", 0, 0\).*"
                  "do cell.*"
                  "call.*"
                  "end.*"
                  r"call (?P=profile1)%PostEnd.*"
                  r"call (?P<profile2>\w*)%PreStart\(\"multi_invoke_psy\", "
                  r"\"invoke_0:testkern_code:r1\", 0, 0\).*"
                  "do cell.*"
                  "call.*"
                  "end.*"
                  r"call (?P=profile2)%PostEnd")
    groups = re.search(correct_re, code, re.I)
    assert groups is not None
    # Check that the variables are different
    assert groups.group(1) != groups.group(2)
    Profiler.set_options(None)


# -----------------------------------------------------------------------------
def test_profile_named_dynamo0p3():
    '''Check that the Dynamo 0.3 API is instrumented correctly when the
    profile name is supplied by the user.

    '''
    psy, invoke = get_invoke("1_single_invoke.f90", "dynamo0.3", idx=0)
    schedule = invoke.schedule
    profile_trans = ProfileTrans()
    options = {"region_name": (psy.name, invoke.name)}
    _, _ = profile_trans.apply(schedule.children, options=options)
    result = str(invoke.gen())
    assert ("CALL psy_data%PreStart(\"single_invoke_psy\", "
            "\"invoke_0_testkern_type\", 0, 0)") in result


# -----------------------------------------------------------------------------
def test_transform(capsys):
    '''Tests normal behaviour of profile region transformation.'''

    # pylint: disable=too-many-locals
    _, invoke = get_invoke("test27_loop_swap.f90", "gocean1.0",
                           name="invoke_loop1")
    schedule = invoke.schedule

    prt = ProfileTrans()
    assert str(prt) == "Insert a profile start and end call."
    assert prt.name == "ProfileTrans"

    # Try applying it to a list
    sched1, _ = prt.apply(schedule.children)

    correct = ("""GOInvokeSchedule[invoke='invoke_loop1', \
Constant loop bounds=True]:
ProfileStart[var=psy_data]
GOLoop[id:'', variable:'j', loop_type:'outer']
Literal[value:'2', DataType.INTEGER]
Literal[value:'jstop', DataType.INTEGER]
Literal[value:'1', DataType.INTEGER]
Schedule:
GOLoop[id:'', variable:'i', loop_type:'inner']
Literal[value:'2', DataType.INTEGER]
Literal[value:'istop', DataType.INTEGER]
Literal[value:'1', DataType.INTEGER]
Schedule:
kern call: bc_ssh_code
End Schedule
End GOLoop
End Schedule
End GOLoop
GOLoop[id:'', variable:'j', loop_type:'outer']
Literal[value:'1', DataType.INTEGER]
Literal[value:'jstop+1', DataType.INTEGER]
Literal[value:'1', DataType.INTEGER]
Schedule:
GOLoop[id:'', variable:'i', loop_type:'inner']
Literal[value:'1', DataType.INTEGER]
Literal[value:'istop', DataType.INTEGER]
Literal[value:'1', DataType.INTEGER]
Schedule:
kern call: bc_solid_u_code
End Schedule
End GOLoop
End Schedule
End GOLoop
GOLoop[id:'', variable:'j', loop_type:'outer']
Literal[value:'1', DataType.INTEGER]
Literal[value:'jstop', DataType.INTEGER]
Literal[value:'1', DataType.INTEGER]
Schedule:
GOLoop[id:'', variable:'i', loop_type:'inner']
Literal[value:'1', DataType.INTEGER]
Literal[value:'istop+1', DataType.INTEGER]
Literal[value:'1', DataType.INTEGER]
Schedule:
kern call: bc_solid_v_code
End Schedule
End GOLoop
End Schedule
End GOLoop
ProfileEnd
End Schedule""")
    assert correct in str(sched1)

    # Now only wrap a single node - the middle loop:
    sched2, _ = prt.apply(schedule[0].profile_body[1])

    correct = ("""GOInvokeSchedule[invoke='invoke_loop1', \
Constant loop bounds=True]:
ProfileStart[var=psy_data]
GOLoop[id:'', variable:'j', loop_type:'outer']
Literal[value:'2', DataType.INTEGER]
Literal[value:'jstop', DataType.INTEGER]
Literal[value:'1', DataType.INTEGER]
Schedule:
GOLoop[id:'', variable:'i', loop_type:'inner']
Literal[value:'2', DataType.INTEGER]
Literal[value:'istop', DataType.INTEGER]
Literal[value:'1', DataType.INTEGER]
Schedule:
kern call: bc_ssh_code
End Schedule
End GOLoop
End Schedule
End GOLoop
ProfileStart[var=psy_data_1]
GOLoop[id:'', variable:'j', loop_type:'outer']
Literal[value:'1', DataType.INTEGER]
Literal[value:'jstop+1', DataType.INTEGER]
Literal[value:'1', DataType.INTEGER]
Schedule:
GOLoop[id:'', variable:'i', loop_type:'inner']
Literal[value:'1', DataType.INTEGER]
Literal[value:'istop', DataType.INTEGER]
Literal[value:'1', DataType.INTEGER]
Schedule:
kern call: bc_solid_u_code
End Schedule
End GOLoop
End Schedule
End GOLoop
ProfileEnd
GOLoop[id:'', variable:'j', loop_type:'outer']
Literal[value:'1', DataType.INTEGER]
Literal[value:'jstop', DataType.INTEGER]
Literal[value:'1', DataType.INTEGER]
Schedule:
GOLoop[id:'', variable:'i', loop_type:'inner']
Literal[value:'1', DataType.INTEGER]
Literal[value:'istop+1', DataType.INTEGER]
Literal[value:'1', DataType.INTEGER]
Schedule:
kern call: bc_solid_v_code
End Schedule
End GOLoop
End Schedule
End GOLoop
ProfileEnd
End Schedule""")
    assert correct in str(sched2)

    # Check that a sublist created from individual elements
    # can be wrapped
    sched3, _ = prt.apply([sched2[0].profile_body[0],
                           sched2[0].profile_body[1]])
    sched3.view()
    out, _ = capsys.readouterr()

    from psyclone.psyir.nodes.node import SCHEDULE_COLOUR_MAP, colored
    gsched = colored("GOInvokeSchedule", SCHEDULE_COLOUR_MAP["Schedule"])
    prof = colored("Profile", SCHEDULE_COLOUR_MAP["Profile"])
    sched = colored("Schedule", SCHEDULE_COLOUR_MAP["Schedule"])
    loop = colored("Loop", SCHEDULE_COLOUR_MAP["Loop"])

    indent = 4*" "
    correct = (gsched+"[invoke='invoke_loop1', Constant loop bounds=True]\n" +
               indent + "0: " + prof + "[]\n" +
               2*indent + sched + "[]\n" +
               3*indent + "0: " + prof + "[]\n" +
               4*indent + sched + "[]\n" +
               5*indent + "0: " + loop + "[type='outer', field_space='go_ct',"
               " it_space='go_internal_pts']\n")
    assert correct in out
    correct2 = (5*indent + "1: " + prof + "[]\n" +
                6*indent + sched + "[]\n" +
                7*indent + "0: " + loop + "[type='outer', field_space='go_cu',"
                " it_space='go_all_pts']\n")
    assert correct2 in out


# -----------------------------------------------------------------------------
def test_transform_errors(capsys):
    '''Tests error handling of the profile region transformation.'''

    # This has been imported and tested before, so we can assume
    # here that this all works as expected/
    _, invoke = get_invoke("test27_loop_swap.f90", "gocean1.0",
                           name="invoke_loop1")

    schedule = invoke.schedule
    prt = ProfileTrans()

    with pytest.raises(TransformationError) as excinfo:
        prt.apply([schedule.children[0].children[0], schedule.children[1]])
    assert "supplied nodes are not children of the same parent." \
           in str(excinfo.value)

    # Supply not a node object:
    with pytest.raises(TransformationError) as excinfo:
        prt.apply(5)
    assert "Argument must be a single Node in a Schedule or a list of Nodes " \
           "in a Schedule but have been passed an object of type: " \
           in str(excinfo.value)
    # Python 3 reports 'class', python 2 'type' - so just check for both
    assert ("<type 'int'>" in str(excinfo.value) or "<class 'int'>"
            in str(excinfo.value))

    # Test that it will only allow correctly ordered nodes:
    with pytest.raises(TransformationError) as excinfo:
        sched1, _ = prt.apply([schedule.children[1], schedule.children[0]])
    assert "Children are not consecutive children of one parent:" \
           in str(excinfo.value)

    with pytest.raises(TransformationError) as excinfo:
        sched1, _ = prt.apply([schedule.children[0], schedule.children[2]])
    assert "Children are not consecutive children of one parent:" \
           in str(excinfo.value)

    # Test 3 element lists: first various incorrect ordering:
    with pytest.raises(TransformationError) as excinfo:
        sched1, _ = prt.apply([schedule.children[0],
                               schedule.children[2],
                               schedule.children[1]])
    assert "Children are not consecutive children of one parent:" \
           in str(excinfo.value)

    with pytest.raises(TransformationError) as excinfo:
        sched1, _ = prt.apply([schedule.children[1],
                               schedule.children[0],
                               schedule.children[2]])
    assert "Children are not consecutive children of one parent:" \
           in str(excinfo.value)

    # Just to be sure: also check that the right order does indeed work!
    sched1, _ = prt.apply([schedule.children[0],
                           schedule.children[1],
                           schedule.children[2]])
    sched1.view()
    out, _ = capsys.readouterr()
    # out is unicode, and has no replace function, so convert to string first
    out = str(out).replace("\n", "")

    correct_re = (".*GOInvokeSchedule.*"
                  r"    .*Profile.*"
                  r"        .*Loop.*\[type='outer'.*"
                  r"        .*Loop.*\[type='outer'.*"
                  r"        .*Loop.*\[type='outer'.*")
    assert re.search(correct_re, out)

    # Test that we don't add a profile node inside a OMP do loop (which
    # would be invalid syntax):
    _, invoke = get_invoke("test27_loop_swap.f90", "gocean1.0",
                           name="invoke_loop1")
    schedule = invoke.schedule

    prt = ProfileTrans()
    omp_loop = GOceanOMPLoopTrans()

    # Parallelise the first loop:
    sched1, _ = omp_loop.apply(schedule[0])

    # Inserting a ProfileTrans inside a omp do loop is syntactically
    # incorrect, the inner part must be a do loop only:
    with pytest.raises(TransformationError) as excinfo:
        prt.apply(sched1[0].dir_body[0])

    assert "A PSyData node cannot be inserted between an OpenMP/ACC "\
           "directive and the loop(s) to which it applies!" \
           in str(excinfo.value)

    with pytest.raises(TransformationError) as excinfo:
        prt.apply(sched1[0], {"region_name":"xx"})
    assert "Error in ProfileTrans. User-supplied region name must be a " \
        "tuple containing two non-empty strings" in str(excinfo.value)

# -----------------------------------------------------------------------------
def test_region():
    '''Tests that the profiling transform works correctly when a region of
    code is specified that does not cover the full invoke and also
    contains multiple kernels.

    '''
    _, invoke = get_invoke("3.1_multi_functions_multi_invokes.f90",
                           "dynamo0.3", name="invoke_0", dist_mem=True)
    schedule = invoke.schedule
    prt = ProfileTrans()
    # Just halo exchanges.
    _ = prt.apply(schedule[0:3])
    # Two loops.
    _ = prt.apply(schedule[1:3])
    result = str(invoke.gen())
    assert ("CALL psy_data%PreStart(\"multi_functions_multi_invokes_psy\", "
            "\"invoke_0:r0\", 0, 0)" in result)
    assert ("CALL psy_data_1%PreStart(\"multi_functions_multi_invokes_psy\", "
            "\"invoke_0:r1\", 0, 0)" in result)
    # Make nested profiles.
    _ = prt.apply(schedule[1].profile_body[1])
    _ = prt.apply(schedule)
    result = str(invoke.gen())
    assert ("CALL psy_data_3%PreStart(\"multi_functions_multi_invokes_psy\", "
            "\"invoke_0:r0\", 0, 0)" in result)
    assert ("CALL psy_data%PreStart(\"multi_functions_multi_invokes_psy\", "
            "\"invoke_0:r1\", 0, 0)" in result)
    assert ("CALL psy_data_1%PreStart(\"multi_functions_multi_invokes_psy\", "
            "\"invoke_0:r2\", 0, 0)" in result)
    assert ("CALL psy_data_2%PreStart(\"multi_functions_multi_invokes_psy\", "
            "\"invoke_0:testkern_code:r3\", 0, 0)" in result)


# -----------------------------------------------------------------------------
def test_omp_transform():
    '''Tests that the profiling transform works correctly with OMP
     parallelisation.'''

    _, invoke = get_invoke("test27_loop_swap.f90", "gocean1.0",
                           name="invoke_loop1")
    schedule = invoke.schedule

    prt = ProfileTrans()
    omp_loop = GOceanOMPLoopTrans()
    omp_par = OMPParallelTrans()

    # Parallelise the first loop:
    sched1, _ = omp_loop.apply(schedule[0])
    sched2, _ = omp_par.apply(sched1[0])
    sched3, _ = prt.apply(sched2[0])

    correct = (
        "      CALL psy_data%PreStart(\"psy_test27_loop_swap\", "
        "\"invoke_loop1:bc_ssh_code:r0\", 0, 0)\n"
        "      !$omp parallel default(shared), private(i,j)\n"
        "      !$omp do schedule(static)\n"
        "      DO j=2,jstop\n"
        "        DO i=2,istop\n"
        "          CALL bc_ssh_code(i, j, 1, t%data, t%grid%tmask)\n"
        "        END DO\n"
        "      END DO\n"
        "      !$omp end do\n"
        "      !$omp end parallel\n"
        "      CALL psy_data%PostEnd")
    code = str(invoke.gen())
    assert correct in code

    # Now add another profile node between the omp parallel and omp do
    # directives:
    sched3, _ = prt.apply(sched3[0].profile_body[0].dir_body[0])

    code = str(invoke.gen())

    correct = \
        "CALL psy_data%PreStart(\"psy_test27_loop_swap\", " + \
        '''"invoke_loop1:bc_ssh_code:r0", 0, 0)
      !$omp parallel default(shared), private(i,j)
      CALL psy_data_1%PreStart("psy_test27_loop_swap", ''' + \
        '''"invoke_loop1:bc_ssh_code:r1", 0, 0)
      !$omp do schedule(static)
      DO j=2,jstop
        DO i=2,istop
          CALL bc_ssh_code(i, j, 1, t%data, t%grid%tmask)
        END DO
      END DO
      !$omp end do
      CALL psy_data_1%PostEnd
      !$omp end parallel
      CALL psy_data%PostEnd'''

    assert correct in code<|MERGE_RESOLUTION|>--- conflicted
+++ resolved
@@ -91,11 +91,7 @@
 
     '''
     with pytest.raises(InternalError) as excinfo:
-<<<<<<< HEAD
         _ = ProfileNode(options={"region_name": value})
-=======
-        _ = ProfileNode(name=value)
->>>>>>> 0fbb34e5
     assert ("Error in PSyDataNode. The name must be a tuple containing "
             "two non-empty strings." in str(excinfo.value))
 
