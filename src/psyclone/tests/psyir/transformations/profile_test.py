--- conflicted
+++ resolved
@@ -143,17 +143,10 @@
     # the function 'compute_cv_code' is in the module file
     # kernel_ne_offset_mod.
     correct_re = ("subroutine invoke.*"
-<<<<<<< HEAD
                   "use profile_psy_data_mod, ONLY : profile_PSyDataType.*"
                   r"TYPE\(profile_PsyDataType\), save, target :: profile_"
                   r"psy_data.*call profile_psy_data % PreStart\(\"psy_single_"
-                  r"invoke_different_iterates_over\", \"invoke_0:r0\", 0, "
-=======
-                  "use profile_psy_data_mod, ONLY: profile_PSyDataType.*"
-                  r"TYPE\(profile_PsyDataType\), target, save :: profile_"
-                  r"psy_data.*call profile_psy_data%PreStart\(\"psy_single_"
                   r"invoke_different_iterates_over\", \"invoke_0-r0\", 0, "
->>>>>>> 4560b8be
                   r"0\).*"
                   "do j.*"
                   "do i.*"
@@ -181,13 +174,8 @@
                   "use profile_psy_data_mod, only : profile_PSyDataType.*"
                   r"TYPE\(profile_PSyDataType\), save, target :: "
                   "profile_psy_data.*"
-<<<<<<< HEAD
                   r"call profile_psy_data % PreStart\(\"psy_single_invoke_two"
-                  r"_kernels\", \"invoke_0:r0\", 0, 0\).*"
-=======
-                  r"call profile_psy_data%PreStart\(\"psy_single_invoke_two"
                   r"_kernels\", \"invoke_0-r0\", 0, 0\).*"
->>>>>>> 4560b8be
                   "do j.*"
                   "do i.*"
                   "call.*"
@@ -229,21 +217,15 @@
                   "profile_psy_data.*"
                   r"call profile_psy_data.*% PreStart\(\"psy_single_invoke_two"
                   r"_kernels\", "
-                  r"\"invoke_0-compute_cu_code-r0\", 0, 0\).*"
+                  r"\"invoke_0-r0\", 0, 0\).*"
                   "do j.*"
                   "do i.*"
                   "call compute_cu_code.*"
                   "end.*"
                   "end.*"
-<<<<<<< HEAD
                   r"call profile_psy_data.*% PostEnd.*"
                   r"call profile_psy_data.*% PreStart\(\"psy_single_invoke_"
-                  r"two_kernels\", \"invoke_0:compute_cu_code:r1\", 0, 0\).*"
-=======
-                  r"call profile_psy_data.*%PostEnd.*"
-                  r"call profile_psy_data.*%PreStart\(\"psy_single_invoke_two_"
-                  r"kernels\", \"invoke_0-compute_cu_code-r1\", 0, 0\).*"
->>>>>>> 4560b8be
+                  r"two_kernels\", \"invoke_0-r1\", 0, 0\).*"
                   "do j.*"
                   "do i.*"
                   "call compute_cu_code.*"
@@ -251,6 +233,7 @@
                   "end.*"
                   r"call profile_psy_data.*% PostEnd")
 
+    print(code)
     assert re.search(correct_re, code, re.I) is not None
 
 
@@ -280,27 +263,16 @@
                   "profile_psy_data.*"
                   r"TYPE\(profile_PSyDataType\), save, target :: "
                   "profile_psy_data.*"
-<<<<<<< HEAD
                   r"call (?P<profile1>\w*) % PreStart\(\"psy_single_invoke_two"
-                  r"_kernels\", \"invoke_0:compute_cu_code:r0\", 0, 0\).*"
-=======
-                  r"call (?P<profile1>\w*)%PreStart\(\"psy_single_invoke_two"
                   r"_kernels\", \"invoke_0-compute_cu_code-r0\", 0, 0\).*"
->>>>>>> 4560b8be
                   "do j.*"
                   "do i.*"
                   "call.*"
                   "end.*"
                   "end.*"
-<<<<<<< HEAD
                   r"call (?P=profile1) % PostEnd.*"
                   r"call (?P<profile2>\w*) % PreStart\(\"psy_single_invoke_two"
-                  r"_kernels\", \"invoke_0:time_smooth_code:r1\", 0, 0\).*"
-=======
-                  r"call (?P=profile1)%PostEnd.*"
-                  r"call (?P<profile2>\w*)%PreStart\(\"psy_single_invoke_two"
                   r"_kernels\", \"invoke_0-time_smooth_code-r1\", 0, 0\).*"
->>>>>>> 4560b8be
                   "do j.*"
                   "do i.*"
                   "call.*"
@@ -351,13 +323,8 @@
                   "use profile_psy_data_mod, only : profile_PSyDataType.*"
                   r"TYPE\(profile_PSyDataType\), save, target :: "
                   "profile_psy_data.*"
-<<<<<<< HEAD
                   r"call profile_psy_data % PreStart\(\"single_invoke_psy\", "
-                  r"\"invoke_0_testkern_type:testkern_code:r0\", 0, 0\).*"
-=======
-                  r"call profile_psy_data%PreStart\(\"single_invoke_psy\", "
                   r"\"invoke_0_testkern_type-testkern_code-r0\", 0, 0\).*"
->>>>>>> 4560b8be
                   "do cell.*"
                   "call.*"
                   "end.*"
@@ -377,13 +344,8 @@
                   "use profile_psy_data_mod, only : profile_PSyDataType.*"
                   r"TYPE\(profile_PSyDataType\), save, target :: "
                   "profile_psy_data.*"
-<<<<<<< HEAD
                   r"call profile_psy_data % PreStart\(\"multi_invoke_psy\", "
-                  r"\"invoke_0:r0.*\", 0, 0\).*"
-=======
-                  r"call profile_psy_data%PreStart\(\"multi_invoke_psy\", "
                   r"\"invoke_0-r0.*\", 0, 0\).*"
->>>>>>> 4560b8be
                   "do cell.*"
                   "call.*"
                   "end.*"
@@ -400,15 +362,9 @@
     assert "USE profile_psy_data_mod, ONLY : profile_PSyDataType" in code
     assert "TYPE(profile_PSyDataType), save, target :: profile_psy_data" \
         in code
-<<<<<<< HEAD
     assert "CALL profile_psy_data % PreStart(\"single_invoke_psy\", "\
-           "\"invoke_0:x_plus_y:r0\", 0, 0)" in code
+           "\"invoke_0-x_plus_y-r0\", 0, 0)" in code
     assert "CALL profile_psy_data % PostEnd" in code
-=======
-    assert "CALL profile_psy_data%PreStart(\"single_invoke_psy\", "\
-           "\"invoke_0-x_plus_y-r0\", 0, 0)" in code
-    assert "CALL profile_psy_data%PostEnd" in code
->>>>>>> 4560b8be
 
     Profiler._options = []
 
@@ -489,15 +445,9 @@
     Profiler.add_profile_nodes(invoke.schedule, Loop)
     code = fortran_writer(invoke.schedule)
     expected = '''\
-<<<<<<< HEAD
-  CALL profile_psy_data % PreStart("multi_invoke_psy", "invoke_0:r0", 0, 0)
+  CALL profile_psy_data % PreStart("multi_invoke_psy", "invoke_0-r0", 0, 0)
   do cell = loop0_start, loop0_stop, 1
     call testkern_code(nlayers, a, f1_data, f2_data, m1_data, m2_data, \
-=======
-      CALL profile_psy_data%PreStart("multi_invoke_psy", "invoke_0-r0", 0, 0)
-      DO cell = loop0_start, loop0_stop, 1
-        CALL testkern_code(nlayers, a, f1_data, f2_data, m1_data, m2_data, \
->>>>>>> 4560b8be
 ndf_w1, undf_w1, map_w1(:,cell), ndf_w2, undf_w2, map_w2(:,cell), ndf_w3, \
 undf_w3, map_w3(:,cell))
     call testkern_code(nlayers, a, f1_data, f3_data, m2_data, m1_data, \
@@ -545,17 +495,10 @@
     Profiler.add_profile_nodes(invoke.schedule, Loop)
     code = fortran_writer(invoke.schedule)
     expected = '''\
-<<<<<<< HEAD
   CALL profile_psy_data % PreStart("single_invoke_w3_psy", \
-"invoke_0_testkern_w3_type:testkern_w3_code:r0", 0, 0)
+"invoke_0_testkern_w3_type-testkern_w3_code-r0", 0, 0)
   !$acc kernels
   do cell = loop0_start, loop0_stop, 1
-=======
-      CALL profile_psy_data%PreStart("single_invoke_w3_psy", \
-"invoke_0_testkern_w3_type-testkern_w3_code-r0", 0, 0)
-      !$acc kernels
-      DO cell = loop0_start, loop0_stop, 1
->>>>>>> 4560b8be
 '''
     assert expected in code
 
@@ -692,43 +635,23 @@
     prt.apply(schedule[0:4])
     # Two loops.
     prt.apply(schedule[1:3])
-<<<<<<< HEAD
     result = fortran_writer(invoke.schedule)
     assert ("CALL profile_psy_data % PreStart(\"multi_functions_multi_invokes_"
-            "psy\", \"invoke_0:r0\", 0, 0)" in result)
+            "psy\", \"invoke_0-r0\", 0, 0)" in result)
     assert ("CALL profile_psy_data_1 % PreStart(\"multi_functions_multi_"
-            "invokes_psy\", \"invoke_0:r1\", 0, 0)" in result)
+            "invokes_psy\", \"invoke_0-r1\", 0, 0)" in result)
     # Make nested profiles.
     prt.apply(schedule[1].psy_data_body[1])
     prt.apply(schedule)
     result = fortran_writer(invoke.schedule)
     assert ("CALL profile_psy_data_3 % PreStart(\"multi_functions_multi_"
-            "invokes_psy\", \"invoke_0:r0\", 0, 0)" in result)
+            "invokes_psy\", \"invoke_0-r0\", 0, 0)" in result)
     assert ("CALL profile_psy_data % PreStart(\"multi_functions_multi_"
-            "invokes_psy\", \"invoke_0:r1\", 0, 0)" in result)
+            "invokes_psy\", \"invoke_0-r1\", 0, 0)" in result)
     assert ("CALL profile_psy_data_1 % PreStart(\"multi_functions_multi_"
-            "invokes_psy\", \"invoke_0:r2\", 0, 0)" in result)
+            "invokes_psy\", \"invoke_0-r2\", 0, 0)" in result)
     assert ("CALL profile_psy_data_2 % PreStart(\"multi_functions_multi_"
-            "invokes_psy\", \"invoke_0:testkern_code:r3\", 0, 0)" in result)
-=======
-    result = str(invoke.gen())
-    assert ("CALL profile_psy_data%PreStart(\"multi_functions_multi_invokes_"
-            "psy\", \"invoke_0-r0\", 0, 0)" in result)
-    assert ("CALL profile_psy_data_1%PreStart(\"multi_functions_multi_"
-            "invokes_psy\", \"invoke_0-r1\", 0, 0)" in result)
-    # Make nested profiles.
-    prt.apply(schedule[1].psy_data_body[1])
-    prt.apply(schedule)
-    result = str(invoke.gen())
-    assert ("CALL profile_psy_data_3%PreStart(\"multi_functions_multi_"
-            "invokes_psy\", \"invoke_0-r0\", 0, 0)" in result)
-    assert ("CALL profile_psy_data%PreStart(\"multi_functions_multi_"
-            "invokes_psy\", \"invoke_0-r1\", 0, 0)" in result)
-    assert ("CALL profile_psy_data_1%PreStart(\"multi_functions_multi_"
-            "invokes_psy\", \"invoke_0-r2\", 0, 0)" in result)
-    assert ("CALL profile_psy_data_2%PreStart(\"multi_functions_multi_"
             "invokes_psy\", \"invoke_0-testkern_code-r3\", 0, 0)" in result)
->>>>>>> 4560b8be
 
 
 # -----------------------------------------------------------------------------
@@ -761,13 +684,8 @@
             in result)
     assert ("      ! Call kernels and communication routines\n"
             "      !\n"
-<<<<<<< HEAD
             "      CALL tool1_psy_data % PreStart(\"multi_functions_multi_"
-            "invokes_psy\", \"invoke_0:r0\", 0, 0)\n"
-=======
-            "      CALL tool1_psy_data%PreStart(\"multi_functions_multi_"
             "invokes_psy\", \"invoke_0-r0\", 0, 0)\n"
->>>>>>> 4560b8be
             "      IF (f1_proxy%is_dirty(depth=1)) THEN\n" in result)
     assert "loop0_stop = mesh%get_last_halo_cell(1)\n" in result
     assert "loop2_stop = mesh%get_last_halo_cell(1)\n" in result
@@ -800,9 +718,8 @@
     prt.apply(schedule[0])
 
     correct = (
-<<<<<<< HEAD
         "  CALL profile_psy_data % PreStart(\"psy_test27_loop_swap\", "
-        "\"invoke_loop1:bc_ssh_code:r0\", 0, 0)\n"
+        "\"invoke_loop1-bc_ssh_code-r0\", 0, 0)\n"
         "  !$omp parallel default(shared), private(i,j)\n"
         "  !$omp do schedule(static)\n"
         "  do j = t%internal%ystart, t%internal%ystop, 1\n"
@@ -814,36 +731,20 @@
         "  !$omp end parallel\n"
         "  CALL profile_psy_data % PostEnd")
     code = fortran_writer(invoke.schedule)
-=======
-        "      CALL profile_psy_data%PreStart(\"psy_test27_loop_swap\", "
-        "\"invoke_loop1-bc_ssh_code-r0\", 0, 0)\n"
-        "      !$omp parallel default(shared), private(i,j)\n"
-        "      !$omp do schedule(static)\n"
-        "      DO j = t%internal%ystart, t%internal%ystop, 1\n"
-        "        DO i = t%internal%xstart, t%internal%xstop, 1\n"
-        "          CALL bc_ssh_code(i, j, 1, t%data, t%grid%tmask)\n"
-        "        END DO\n"
-        "      END DO\n"
-        "      !$omp end do\n"
-        "      !$omp end parallel\n"
-        "      CALL profile_psy_data%PostEnd")
-    code = str(invoke.gen())
->>>>>>> 4560b8be
-    assert correct in code
+    assert correct == code
 
     # Now add another profile node between the omp parallel and omp do
     # directives:
     prt.apply(schedule[0].psy_data_body[0].dir_body[0])
 
-<<<<<<< HEAD
     code = fortran_writer(invoke.schedule)
 
     correct = '''
   CALL profile_psy_data % PreStart(\"psy_test27_loop_swap\", \
-"invoke_loop1:bc_ssh_code:r0", 0, 0)
+"invoke_loop1-bc_ssh_code-r0", 0, 0)
   !$omp parallel default(shared), private(i,j)
   CALL profile_psy_data_1 % PreStart("psy_test27_loop_swap", \
-"invoke_loop1:bc_ssh_code:r1", 0, 0)
+"invoke_loop1-bc_ssh_code-r1", 0, 0)
   !$omp do schedule(static)
   do j = t%internal%ystart, t%internal%ystop, 1
     do i = t%internal%xstart, t%internal%xstop, 1
@@ -854,26 +755,6 @@
   CALL profile_psy_data_1 % PostEnd
   !$omp end parallel
   CALL profile_psy_data % PostEnd'''
-=======
-    code = str(invoke.gen())
-
-    correct = \
-        "CALL profile_psy_data%PreStart(\"psy_test27_loop_swap\", " + \
-        '''"invoke_loop1-bc_ssh_code-r0", 0, 0)
-      !$omp parallel default(shared), private(i,j)
-      CALL profile_psy_data_1%PreStart("psy_test27_loop_swap", ''' + \
-        '''"invoke_loop1-bc_ssh_code-r1", 0, 0)
-      !$omp do schedule(static)
-      DO j = t%internal%ystart, t%internal%ystop, 1
-        DO i = t%internal%xstart, t%internal%xstop, 1
-          CALL bc_ssh_code(i, j, 1, t%data, t%grid%tmask)
-        END DO
-      END DO
-      !$omp end do
-      CALL profile_psy_data_1%PostEnd
-      !$omp end parallel
-      CALL profile_psy_data%PostEnd'''
->>>>>>> 4560b8be
 
     assert correct in code
 
