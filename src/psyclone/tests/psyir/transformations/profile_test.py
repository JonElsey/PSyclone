--- conflicted
+++ resolved
@@ -396,33 +396,6 @@
 
     # Convert the invoke to code, and remove all new lines, to make
     # regex matching easier
-<<<<<<< HEAD
-    code = fortran_writer(invoke.schedule).replace("\n", "")
-
-    correct_re = ("subroutine invoke.*"
-                  "use profile_psy_data_mod, only : profile_PSyDataType.*"
-                  r"type\(profile_PSyDataType\), save, target :: "
-                  r"(?P<profile2>\w*) .*"
-                  r"type\(profile_PSyDataType\), save, target :: "
-                  r"(?P<profile1>\w*) .*"
-                  r"CALL (?P=profile1) % PreStart\(\"multi_invoke_psy\", "
-                  r"\"invoke_0-testkern_code-r0\", 0, 0\).*"
-                  "do cell.*"
-                  "call.*"
-                  "end.*"
-                  r"CALL (?P=profile1) % PostEnd.*"
-                  r"CALL (?P=profile2) % PreStart\(\"multi_invoke_psy\", "
-                  r"\"invoke_0-testkern_code-r1\", 0, 0\).*"
-                  "do cell.*"
-                  "call.*"
-                  "end.*"
-                  r"CALL (?P=profile2) % PostEnd")
-
-    # groups = re.search(correct_re, code, re.I)
-    # assert groups is not None
-    # Check that the variables are different
-    # assert groups.group(1) != groups.group(2)
-=======
     code = fortran_writer(invoke.schedule)
 
     # Check that the variables are different
@@ -434,7 +407,6 @@
             "\"invoke_0-testkern_code-r0\", 0, 0)" in code)
     assert ("CALL profile_psy_data_1 % PreStart(\"multi_invoke_psy\", "
             "\"invoke_0-testkern_code-r1\", 0, 0)" in code)
->>>>>>> 17b73c1c
 
     Profiler._options = []
 
@@ -690,10 +662,6 @@
     assert ("  type(tool1_PSyDataType), save, target :: tool1_psy_data"
             in result)
     assert (
-<<<<<<< HEAD
-            # "    ! Call kernels and communication routines\n"
-=======
->>>>>>> 17b73c1c
             "    CALL tool1_psy_data % PreStart(\"multi_functions_multi_"
             "invokes_psy\", \"invoke_0-r0\", 0, 0)\n"
             "    if (f1_proxy%is_dirty(depth=1)) then\n" in result)
