# -----------------------------------------------------------------------------
# BSD 3-Clause License
#
# Copyright (c) 2022-2023, Science and Technology Facilities Council.
# All rights reserved.
#
# Redistribution and use in source and binary forms, with or without
# modification, are permitted provided that the following conditions are met:
#
# * Redistributions of source code must retain the above copyright notice, this
#   list of conditions and the following disclaimer.
#
# * Redistributions in binary form must reproduce the above copyright notice,
#   this list of conditions and the following disclaimer in the documentation
#   and/or other materials provided with the distribution.
#
# * Neither the name of the copyright holder nor the names of its
#   contributors may be used to endorse or promote products derived from
#   this software without specific prior written permission.
#
# THIS SOFTWARE IS PROVIDED BY THE COPYRIGHT HOLDERS AND CONTRIBUTORS
# "AS IS" AND ANY EXPRESS OR IMPLIED WARRANTIES, INCLUDING, BUT NOT
# LIMITED TO, THE IMPLIED WARRANTIES OF MERCHANTABILITY AND FITNESS
# FOR A PARTICULAR PURPOSE ARE DISCLAIMED. IN NO EVENT SHALL THE
# COPYRIGHT HOLDER OR CONTRIBUTORS BE LIABLE FOR ANY DIRECT, INDIRECT,
# INCIDENTAL, SPECIAL, EXEMPLARY, OR CONSEQUENTIAL DAMAGES (INCLUDING,
# BUT NOT LIMITED TO, PROCUREMENT OF SUBSTITUTE GOODS OR SERVICES;
# LOSS OF USE, DATA, OR PROFITS; OR BUSINESS INTERRUPTION) HOWEVER
# CAUSED AND ON ANY THEORY OF LIABILITY, WHETHER IN CONTRACT, STRICT
# LIABILITY, OR TORT (INCLUDING NEGLIGENCE OR OTHERWISE) ARISING IN
# ANY WAY OUT OF THE USE OF THIS SOFTWARE, EVEN IF ADVISED OF THE
# POSSIBILITY OF SUCH DAMAGE.
# ----------------------------------------------------------------------------
# Author: A. R. Porter, STFC Daresbury Lab
# Modified: R. W. Ford, STFC Daresbury Lab

'''This module tests the inlining transformation.
'''

import os
import pytest

from psyclone.configuration import Config
from psyclone.errors import InternalError
<<<<<<< HEAD
from psyclone.psyir.nodes import Call, IntrinsicCall, Routine
=======
from psyclone.psyir.nodes import Call, IntrinsicCall, Reference, Routine
from psyclone.psyir.symbols import DataSymbol, DeferredType
>>>>>>> 84126bd4
from psyclone.psyir.transformations import (InlineTrans,
                                            TransformationError)
from psyclone.tests.utilities import Compile

MY_TYPE = ("  integer, parameter :: ngrids = 10\n"
           "  type other_type\n"
           "    real, dimension(10) :: data\n"
           "    integer :: nx\n"
           "  end type other_type\n"
           "  type my_type\n"
           "    integer :: idx\n"
           "    real, dimension(10) :: data\n"
           "    real, dimension(5,10) :: data2d\n"
           "    type(other_type) :: local\n"
           "  end type my_type\n"
           "  type big_type\n"
           "    type(my_type) :: region\n"
           "  end type big_type\n"
           "  type vbig_type\n"
           "    type(big_type), dimension(ngrids) :: grids\n"
           "  end type vbig_type\n")


# init

def test_init():
    '''Test an InlineTrans transformation can be successfully created.'''
    inline_trans = InlineTrans()
    assert isinstance(inline_trans, InlineTrans)


# apply

def test_apply_empty_routine(fortran_reader, fortran_writer, tmpdir):
    '''Check that a call to an empty routine is simply removed.'''
    code = (
        "module test_mod\n"
        "contains\n"
        "  subroutine run_it()\n"
        "    integer :: i\n"
        "    i = 10\n"
        "    call sub(i)\n"
        "  end subroutine run_it\n"
        "  subroutine sub(idx)\n"
        "    integer :: idx\n"
        "  end subroutine sub\n"
        "end module test_mod\n")
    psyir = fortran_reader.psyir_from_source(code)
    routine = psyir.walk(Call)[0]
    inline_trans = InlineTrans()
    inline_trans.apply(routine)
    output = fortran_writer(psyir)
    assert ("    i = 10\n\n"
            "  end subroutine run_it\n" in output)
    assert Compile(tmpdir).string_compiles(output)


def test_apply_single_return(fortran_reader, fortran_writer, tmpdir):
    '''Check that a call to a routine containing only a return statement
    is removed. '''
    code = (
        "module test_mod\n"
        "contains\n"
        "  subroutine run_it()\n"
        "    integer :: i\n"
        "    i = 10\n"
        "    call sub(i)\n"
        "  end subroutine run_it\n"
        "  subroutine sub(idx)\n"
        "    integer :: idx\n"
        "    return\n"
        "  end subroutine sub\n"
        "end module test_mod\n")
    psyir = fortran_reader.psyir_from_source(code)
    routine = psyir.walk(Call)[0]
    inline_trans = InlineTrans()
    inline_trans.apply(routine)
    output = fortran_writer(psyir)
    assert ("    i = 10\n\n"
            "  end subroutine run_it\n" in output)
    assert Compile(tmpdir).string_compiles(output)


def test_apply_return_then_cb(fortran_reader, fortran_writer, tmpdir):
    '''Check that a call to a routine containing a return statement followed
    by a CodeBlock is removed.'''
    code = (
        "module test_mod\n"
        "contains\n"
        "  subroutine run_it()\n"
        "    integer :: i\n"
        "    i = 10\n"
        "    call sub(i)\n"
        "  end subroutine run_it\n"
        "  subroutine sub(idx)\n"
        "    integer :: idx\n"
        "    return\n"
        "    write(*,*) idx\n"
        "  end subroutine sub\n"
        "end module test_mod\n")
    psyir = fortran_reader.psyir_from_source(code)
    routine = psyir.walk(Call)[0]
    inline_trans = InlineTrans()
    inline_trans.apply(routine)
    output = fortran_writer(psyir)
    assert ("    i = 10\n\n"
            "  end subroutine run_it\n" in output)
    assert Compile(tmpdir).string_compiles(output)


def test_apply_array_arg(fortran_reader, fortran_writer, tmpdir):
    ''' Check that the apply() method works correctly for a very simple
    call to a routine with an array reference as argument. '''
    code = (
        "module test_mod\n"
        "contains\n"
        "  subroutine run_it()\n"
        "    integer :: i\n"
        "    real :: a(10)\n"
        "    do i=1,10\n"
        "      a(i) = 1.0\n"
        "      call sub(a(i))\n"
        "    end do\n"
        "  end subroutine run_it\n"
        "  subroutine sub(x)\n"
        "    real, intent(inout) :: x\n"
        "    x = 2.0*x\n"
        "  end subroutine sub\n"
        "end module test_mod\n")
    psyir = fortran_reader.psyir_from_source(code)
    routine = psyir.walk(Call)[0]
    inline_trans = InlineTrans()
    inline_trans.apply(routine)
    output = fortran_writer(psyir)
    assert ("    do i = 1, 10, 1\n"
            "      a(i) = 1.0\n"
            "      a(i) = 2.0 * a(i)\n"
            "    enddo\n" in output)
    assert Compile(tmpdir).string_compiles(output)


def test_apply_array_access(fortran_reader, fortran_writer, tmpdir):
    '''
    Check that the apply method works correctly when an array is passed
    into the routine and then indexed within it.

    '''
    code = (
        "module test_mod\n"
        "contains\n"
        "  subroutine run_it()\n"
<<<<<<< HEAD
        "  integer :: i\n"
        "  real :: a(10)\n"
        "  do i=1,10\n"
        "    call sub(a, i)\n"
        "  end do\n"
=======
        "    integer :: i\n"
        "    real :: a(10)\n"
        "    do i=1,10\n"
        "      call sub(a, i)\n"
        "    end do\n"
>>>>>>> 84126bd4
        "  end subroutine run_it\n"
        "  subroutine sub(x, ivar)\n"
        "    real, intent(inout), dimension(10) :: x\n"
        "    integer, intent(in) :: ivar\n"
        "    integer :: i\n"
        "    do i = 1, 10\n"
        "      x(i) = 2.0*ivar\n"
        "    end do\n"
        "  end subroutine sub\n"
        "end module test_mod\n")
    psyir = fortran_reader.psyir_from_source(code)
    routine = psyir.walk(Call)[0]
    inline_trans = InlineTrans()
    inline_trans.apply(routine)
    output = fortran_writer(psyir)
    assert ("    do i = 1, 10, 1\n"
            "      do i_1 = 1, 10, 1\n"
            "        a(i_1) = 2.0 * i\n"
            "      enddo\n" in output)
    assert Compile(tmpdir).string_compiles(output)


<<<<<<< HEAD
def test_apply_gocean_kern(fortran_reader, fortran_writer):
    '''Test the apply method with a typical GOcean kernel.'''
    code = (
        "module psy_single_invoke_test\n"
        "  use field_mod\n"
=======
def test_apply_gocean_kern(fortran_reader, fortran_writer, monkeypatch):
    '''
    Test the apply method with a typical GOcean kernel.

    TODO #924 - currently this xfails because we don't resolve the type of
    the actual argument.

    '''
    code = (
        "module psy_single_invoke_test\n"
        "  use field_mod, only: r2d_field\n"
>>>>>>> 84126bd4
        "  use kind_params_mod\n"
        "  implicit none\n"
        "  contains\n"
        "  subroutine invoke_0_compute_cu(cu_fld, pf, u_fld)\n"
        "    type(r2d_field), intent(inout) :: cu_fld, pf, u_fld\n"
        "    integer j, i\n"
        "    do j = cu_fld%internal%ystart, cu_fld%internal%ystop, 1\n"
        "      do i = cu_fld%internal%xstart, cu_fld%internal%xstop, 1\n"
        "        call compute_cu_code(i, j, cu_fld%data, pf%data, "
        "u_fld%data)\n"
        "      end do\n"
        "    end do\n"
        "  end subroutine invoke_0_compute_cu\n"
        "  subroutine compute_cu_code(i, j, cu, p, u)\n"
        "    implicit none\n"
        "    integer,  intent(in) :: i, j\n"
        "    real(go_wp), intent(out), dimension(:,:) :: cu\n"
        "    real(go_wp), intent(in),  dimension(:,:) :: p, u\n"
        "    cu(i,j) = 0.5d0*(p(i,j)+p(i-1,j))*u(i,j)\n"
        "  end subroutine compute_cu_code\n"
        "end module psy_single_invoke_test\n"
    )
<<<<<<< HEAD
    psyir = fortran_reader.psyir_from_source(code)
    inline_trans = InlineTrans()
    for routine in psyir.walk(Call):
        inline_trans.apply(routine)

=======
    # Set up include_path to import the proper module
    src_dir = os.path.join(
        os.path.dirname(os.path.abspath(__file__)),
        "../../../external/dl_esm_inf/finite_difference/src")
    monkeypatch.setattr(Config.get(), '_include_paths', [str(src_dir)])
    psyir = fortran_reader.psyir_from_source(code)
    inline_trans = InlineTrans()
    with pytest.raises(TransformationError) as err:
        inline_trans.apply(psyir.walk(Call)[0])
    if ("actual argument 'cu_fld' corresponding to an array formal "
            "argument ('cu') is unknown" in str(err.value)):
        pytest.xfail(
            "TODO #924 - extend validation to attempt to resolve type of "
            "actual argument.")
>>>>>>> 84126bd4
    output = fortran_writer(psyir)
    assert ("    do j = cu_fld%internal%ystart, cu_fld%internal%ystop, 1\n"
            "      do i = cu_fld%internal%xstart, cu_fld%internal%xstop, 1\n"
            "        cu_fld%data(i,j) = 0.5d0 * (pf%data(i,j) + "
            "pf%data(i - 1,j)) * u_fld%data(i,j)\n"
            "      enddo\n"
            "    enddo\n" in output)


def test_apply_struct_arg(fortran_reader, fortran_writer, tmpdir):
    '''
    Check that the apply() method works correctly when the routine argument
    is a StructureReference containing an ArrayMember which is accessed inside
    the routine.

    '''
    code = (
        f"module test_mod\n"
        f"{MY_TYPE}"
        f"contains\n"
        f"  subroutine run_it()\n"
        f"    integer :: i\n"
        f"    type(my_type) :: var\n"
        f"    type(my_type) :: var_list(10)\n"
        f"    type(big_type) :: var2(5)\n"
        f"    do i=1,5\n"
        f"      call sub(var, i)\n"
        f"      call sub(var_list(i), i)\n"
        f"      call sub(var2(i)%region, i)\n"
        f"      call sub2(var2)\n"
        f"    end do\n"
        f"  end subroutine run_it\n"
        f"  subroutine sub(x, ivar)\n"
        f"    type(my_type), intent(inout) :: x\n"
        f"    integer, intent(in) :: ivar\n"
        f"    integer :: i\n"
        f"    do i = 1, 10\n"
        f"      x%data(i) = 2.0*ivar\n"
        f"    end do\n"
        f"    x%data(:) = -1.0\n"
        f"    x%data = -5.0\n"
        f"    x%data(1:2) = 0.0\n"
        f"  end subroutine sub\n"
        f"  subroutine sub2(x)\n"
        f"    type(big_type), dimension(:), intent(inout) :: x\n"
        f"    x(:)%region%local%nx = 0\n"
        f"  end subroutine sub2\n"
        f"end module test_mod\n")
    psyir = fortran_reader.psyir_from_source(code)
    inline_trans = InlineTrans()
    for routine in psyir.walk(Call):
        inline_trans.apply(routine)

    output = fortran_writer(psyir)
    assert ("    do i = 1, 5, 1\n"
<<<<<<< HEAD
            "      do i_1 = 1, 10, 1\n"
            "        var%data(i_1) = 2.0 * i\n"
=======
            "      do i_3 = 1, 10, 1\n"
            "        var%data(i_3) = 2.0 * i\n"
>>>>>>> 84126bd4
            "      enddo\n"
            "      var%data(:) = -1.0\n"
            "      var%data = -5.0\n"
            "      var%data(1:2) = 0.0\n"
<<<<<<< HEAD
            "      do i_2 = 1, 10, 1\n"
            "        var_list(i)%data(i_2) = 2.0 * i\n"
=======
            "      do i_1 = 1, 10, 1\n"
            "        var_list(i)%data(i_1) = 2.0 * i\n"
>>>>>>> 84126bd4
            "      enddo\n"
            "      var_list(i)%data(:) = -1.0\n"
            "      var_list(i)%data = -5.0\n"
            "      var_list(i)%data(1:2) = 0.0\n"
<<<<<<< HEAD
            "      do i_3 = 1, 10, 1\n"
            "        var2(i)%region%data(i_3) = 2.0 * i\n"
=======
            "      do i_2 = 1, 10, 1\n"
            "        var2(i)%region%data(i_2) = 2.0 * i\n"
>>>>>>> 84126bd4
            "      enddo\n"
            "      var2(i)%region%data(:) = -1.0\n"
            "      var2(i)%region%data = -5.0\n"
            "      var2(i)%region%data(1:2) = 0.0\n"
            "      var2(:)%region%local%nx = 0\n"
<<<<<<< HEAD
            "    enddo\n" in output)
    assert Compile(tmpdir).string_compiles(output)


def test_apply_struct_slice_arg(fortran_reader, fortran_writer, tmpdir):
    '''
    Check that the apply() method works correctly when there are slices in
    structure accesses in both the actual and dummy arguments.

    '''
    code = (
        f"module test_mod\n"
        f"{MY_TYPE}"
        f"contains\n"
        f"  subroutine run_it()\n"
        f"    integer :: i\n"
        f"    type(my_type) :: var_list(10)\n"
        f"    type(vbig_type), dimension(5) :: cvar\n"
        f"    call sub(var_list(:)%local%nx, i)\n"
        f"    call sub2(var_list(:), 1, 1)\n"
        f"    call sub2(var_list(:), i, i+2)\n"
        f"    call sub3(cvar)\n"
        f"  end subroutine run_it\n"
        f"  subroutine sub(ix)\n"
        f"    integer, dimension(:) :: ix\n"
        f"    ix(:) = ix(:) + 1\n"
        f"  end subroutine sub\n"
        f"  subroutine sub2(x, start, stop)\n"
        f"    type(my_type), dimension(:) :: x\n"
        f"    integer :: start, stop\n"
        f"    x(:)%data(2) = 0.0\n"
        f"    x(:)%local%nx = 4\n"
        f"    x(start:stop+1)%local%nx = -2\n"
        f"  end subroutine sub2\n"
        f"  subroutine sub3(y)\n"
        f"    type(vbig_type), dimension(:) :: y\n"
        f"    y(2)%grids(2)%region%data(:) = 0.0\n"
        f"  end subroutine sub3\n"
        f"end module test_mod\n")
    psyir = fortran_reader.psyir_from_source(code)
    inline_trans = InlineTrans()
    for routine in psyir.walk(Call):
        inline_trans.apply(routine)
    output = fortran_writer(psyir)
    assert "var_list(:)%local%nx = var_list(:)%local%nx + 1" in output
    assert "var_list(:)%data(2) = 0.0" in output
    assert "var_list(:)%local%nx = 4" in output
    assert "var_list(:1 + 1)%local%nx = -2" in output
    assert "cvar(2)%grids(2)%region%data(:) = 0.0" in output
    assert Compile(tmpdir).string_compiles(output)


def test_apply_struct_local_limits_caller(fortran_reader, fortran_writer,
                                          tmpdir):
    '''
    Test the apply() method when there are array bounds specified in the
    caller.

    '''
    code = (
        f"module test_mod\n"
        f"{MY_TYPE}"
        f"contains\n"
        f"  subroutine run_it()\n"
        f"    integer :: i\n"
        f"    type(my_type) :: var_list(10)\n"
        f"    call sub2(var_list(3:7), 5, 6)\n"
        f"  end subroutine run_it\n"
        f"  subroutine sub2(x, start, stop)\n"
        f"    type(my_type), dimension(:) :: x\n"
        f"    integer :: start, stop\n"
        f"    x(:)%data(2) = 1.0\n"
        f"    x(:)%local%nx = 3\n"
        f"    x(start:stop+1)%local%nx = -2\n"
        f"  end subroutine sub2\n"
        f"end module test_mod\n")
    psyir = fortran_reader.psyir_from_source(code)
    inline_trans = InlineTrans()
    for routine in psyir.walk(Call):
        inline_trans.apply(routine)
    output = fortran_writer(psyir)
    assert "var_list(3:7)%data(2) = 1.0" in output
    assert "var_list(3:7)%local%nx = 3" in output
    # Element 1 in routine corresponds to element 3 in caller
    assert "var_list(5 - 1 + 3:6 + 1 - 1 + 3)%local%nx = -2" in output
    assert Compile(tmpdir).string_compiles(output)


def test_apply_struct_local_limits_caller_decln(fortran_reader, fortran_writer,
                                                tmpdir):
    '''
    Test the apply() method when there are non-default array bounds specified
    in the declaration at the call site.

    '''
    code = (
        f"module test_mod\n"
        f"{MY_TYPE}"
        f"contains\n"
        f"  subroutine run_it()\n"
        f"    integer :: i\n"
        f"    type(my_type), dimension(2:9) :: varat2\n"
        f"    call sub2(varat2(:), 5, 6)\n"
        f"    call sub2(varat2(3:8), 5, 6)\n"
        f"  end subroutine run_it\n"
        f"  subroutine sub2(x, start, stop)\n"
        f"    type(my_type), dimension(:) :: x\n"
        f"    integer :: start, stop\n"
        f"    x(:)%data(2) = 1.0\n"
        f"    x(:)%local%nx = 3\n"
        f"    x(start:stop+1)%local%nx = -2\n"
        f"  end subroutine sub2\n"
        f"end module test_mod\n")
    psyir = fortran_reader.psyir_from_source(code)
    inline_trans = InlineTrans()
    for routine in psyir.walk(Call):
        inline_trans.apply(routine)
    output = fortran_writer(psyir)
    # Actual declared range is non-default.
    assert "varat2(:)%data(2) = 1.0\n" in output
    assert "varat2(:)%local%nx = 3\n" in output
    # A local access of '1' corresponds to the start of the array which is
    # index '2' at the call site.
    assert "varat2(5 - 1 + 2:6 + 1 - 1 + 2)%local%nx = -2\n" in output
    # Actual arg. has non-default range - index 1 in the routine corresponds
    # to index 3 at the call site.
    assert "varat2(3:8)%data(2) = 1.0\n" in output
    assert "varat2(3:8)%local%nx = 3\n" in output
    assert "varat2(5 - 1 + 3:6 + 1 - 1 + 3)%local%nx = -2" in output
    assert Compile(tmpdir).string_compiles(output)


def test_apply_struct_local_limits_routine(fortran_reader, fortran_writer,
                                           tmpdir):
    '''
    Test the apply() method when there are non-default array bounds specified
    in the declaration within the called routine.

    '''
    code = (
        f"module test_mod\n"
        f"{MY_TYPE}"
        f"contains\n"
        f"  subroutine run_it()\n"
        f"    type(my_type) :: var_list(10)\n"
        f"    type(my_type), dimension(2:8) :: varat2\n"
        f"    call sub3(var_list(:), 5, 6)\n"
        f"    call sub3(varat2(:), 5, 6)\n"
        f"    call sub3(varat2(3:7), 4, 5)\n"
        f"  end subroutine run_it\n"
        f"  subroutine sub3(y, start, stop)\n"
        f"    type(my_type), dimension(4:6) :: y\n"
        f"    integer :: start, stop\n"
        f"    y(:)%data(2) = 2.0\n"
        f"    y(4:5)%local%nx = 4\n"
        f"    y(start:stop+1)%local%nx = -3\n"
        f"  end subroutine sub3\n"
        f"end module test_mod\n")
    psyir = fortran_reader.psyir_from_source(code)
    inline_trans = InlineTrans()
    for routine in psyir.walk(Call):
        inline_trans.apply(routine)
    output = fortran_writer(psyir)
    # Access within routine is to full range but dummy arg. is declared with
    # explicit bounds so these have to be taken into account.
    assert "var_list(4 - 4 + 1:6 - 4 + 1)%data(2) = 2.0" in output
    assert "var_list(4 - 4 + 1:5 - 4 + 1)%local%nx = 4" in output
    # Element 4 in routine corresponds to element 1 in caller
    assert "var_list(5 - 4 + 1:6 + 1 - 4 + 1)%local%nx = -3" in output
    # Custom limits  in declarations for both dummy and actual.
    # Element 4 in routine corresponds to element 2 in caller.
    assert "varat2(4 - 4 + 2:6 - 4 + 2)%data(2) = 2.0\n" in output
    assert "varat2(4 - 4 + 2:5 - 4 + 2)%local%nx = 4\n" in output
    # A local access of '1' corresponds to the start of the array which is
    # index '2' at the call site.
    assert "varat2(5 - 4 + 2:6 + 1 - 4 + 2)%local%nx = -3\n" in output
    # Actual arg. has non-default range in slice. Therefore index 3 at the
    # call site becomes index 4 in the routine.
    assert "varat2(4 - 4 + 3:6 - 4 + 3)%data(2) = 2.0\n" in output
    assert "varat2(4 - 4 + 3:5 - 4 + 3)%local%nx = 4\n" in output
    assert "varat2(4 - 4 + 3:5 + 1 - 4 + 3)%local%nx = -3" in output
    assert Compile(tmpdir).string_compiles(output)


def test_apply_allocatable_array_arg(fortran_reader, fortran_writer, tmpdir):
    '''
    Check that apply() works correctly when a dummy argument is given the
    ALLOCATABLE attribute (meaning that the bounds of the dummy argument
    are those of the actual argument).

    '''
    code = (
        "module test_mod\n"
        "  type my_type\n"
        "    real, allocatable, dimension(:,:) :: data\n"
        "  end type my_type\n"
        "contains\n"
        "  subroutine run_it()\n"
        "    type(my_type) :: grid\n"
        "    integer :: jim1, jjp1, jim2, jjp2\n"
        "    real, allocatable, dimension(:,:) :: avar\n"
        "    allocate(grid%data(2:6,-1:8))\n"
        "    call sub1(grid%data, jim1, jjp1)\n"
        "    call sub1(grid%data(2:6,-1:8), jim2, jjp2)\n"
        "  end subroutine run_it\n"
        "  subroutine sub1(x, ji, jj)\n"
        "    integer, intent(in) :: ji, jj\n"
        "    real, dimension(:,:), allocatable :: x\n"
        "    x(2,-1) = 0.0\n"
        "    x(ji+2,jj+1) = -1.0\n"
        "  end subroutine sub1\n"
        "end module test_mod\n"
        )
    psyir = fortran_reader.psyir_from_source(code)
    inline_trans = InlineTrans()
    for routine in psyir.walk(Call):
        if not isinstance(routine, IntrinsicCall):
            inline_trans.apply(routine)
    output = fortran_writer(psyir)
    # Array index expressions should not be shifted when inlined as the
    # array bounds are the same.
    assert "grid%data(2,-1) = 0.0\n" in output
    assert "grid%data(jim1 + 2,jjp1 + 1) = -1.0\n" in output
    assert "grid%data(jim2 + 2,jjp2 + 1) = -1.0\n" in output
    assert Compile(tmpdir).string_compiles(output)


def test_apply_array_slice_arg(fortran_reader, fortran_writer, tmpdir):
    '''
    Check that the apply() method works correctly when an array slice is
    passed to a routine and then accessed within it.

    '''
    code = (
        "module test_mod\n"
        "contains\n"
        "  subroutine run_it()\n"
        "  integer :: i\n"
        "  real :: a(5,10,10), b(10,10)\n"
        "  do i=1,10\n"
        "    call sub1(a(1,:,i))\n"
        "  end do\n"
        "  call sub1a(a(1,1,:))\n"
        "  call sub2(a(:,1,:))\n"
        "  call sub2(b)\n"
        "  call sub2a(b(:,1:5))\n"
        "  end subroutine run_it\n"
        "  subroutine sub1(x)\n"
        "    real, intent(inout), dimension(10) :: x\n"
        "    integer :: i\n"
        "    do i = 1, 10\n"
        "      x(i) = 2.0*i\n"
        "    end do\n"
        "  end subroutine sub1\n"
        "  subroutine sub1a(x)\n"
        "    real, intent(inout), dimension(10) :: x\n"
        "    x(1:10) = 3.0 * x(1:10)\n"
        "  end subroutine sub1a\n"
        "  subroutine sub2(x)\n"
        "    real, intent(inout), dimension(5,10) :: x\n"
        "    integer :: i\n"
        "    x = 2.0 * x\n"
        "  end subroutine sub2\n"
        "  subroutine sub2a(x)\n"
        "    real, intent(inout), dimension(10,5) :: x\n"
        "    integer :: i\n"
        "    do i=1, 10\n"
        "      x(i,:) = 2.0 * x(i,:)\n"
        "    end do\n"
        "  end subroutine sub2a\n"
        "end module test_mod\n")
    psyir = fortran_reader.psyir_from_source(code)
    inline_trans = InlineTrans()
    for call in psyir.walk(Call):
        inline_trans.apply(call)
    output = fortran_writer(psyir)
    assert ("    do i = 1, 10, 1\n"
            "      do i_1 = 1, 10, 1\n"
            "        a(1,i_1,i) = 2.0 * i_1\n"
            "      enddo\n"
            "    enddo\n"
            "    a(1,1,:) = 3.0 * a(1,1,:)\n"
            "    a(:,1,:) = 2.0 * a(:,1,:)\n"
            "    b = 2.0 * b\n"
            "    do i_4 = 1, 10, 1\n"
            "      b(i_4,:5) = 2.0 * b(i_4,:5)\n" in output)
    assert Compile(tmpdir).string_compiles(output)


def test_apply_struct_array_arg(fortran_reader, fortran_writer, tmpdir):
    '''Check that apply works correctly when the actual argument is an
    array element within a structure.'''
    code = (
        f"module test_mod\n"
        f"{MY_TYPE}"
        f"contains\n"
        f"  subroutine run_it()\n"
        f"  integer :: i, ig\n"
        f"  real :: a(10)\n"
        f"  type(my_type) :: grid\n"
        f"  type(my_type), dimension(5) :: grid_list\n"
        f"  grid%data(:) = 1.0\n"
        f"  do i=1,10\n"
        f"    a(i) = 1.0\n"
        f"    call sub(grid%data(i))\n"
        f"  end do\n"
        f"  do i=1,10\n"
        f"    ig = min(i, 5)\n"
        f"    call sub(grid_list(ig)%data(i))\n"
        f"  end do\n"
        f"  do i=1,10\n"
        f"    ig = min(i, 5)\n"
        f"    call sub(grid_list(ig)%local%data(i))\n"
        f"  end do\n"
        f"  end subroutine run_it\n"
        f"  subroutine sub(x)\n"
        f"    real, intent(inout) :: x\n"
        f"    x = 2.0*x\n"
        f"  end subroutine sub\n"
        f"end module test_mod\n")
    psyir = fortran_reader.psyir_from_source(code)
    routines = psyir.walk(Call)
    inline_trans = InlineTrans()
    inline_trans.apply(routines[0])
    inline_trans.apply(routines[1])
    inline_trans.apply(routines[2])
    output = fortran_writer(psyir).lower()
    assert ("    do i = 1, 10, 1\n"
            "      a(i) = 1.0\n"
            "      grid%data(i) = 2.0 * grid%data(i)\n"
=======
>>>>>>> 84126bd4
            "    enddo\n" in output)
    assert ("    do i = 1, 10, 1\n"
            "      ig = min(i, 5)\n"
            "      grid_list(ig)%data(i) = 2.0 * grid_list(ig)%data(i)\n"
            "    enddo\n" in output)
    assert ("    do i = 1, 10, 1\n"
            "      ig = min(i, 5)\n"
            "      grid_list(ig)%local%data(i) = 2.0 * "
            "grid_list(ig)%local%data(i)\n"
            "    enddo\n" in output)
    assert Compile(tmpdir).string_compiles(output)


<<<<<<< HEAD
def test_apply_struct_array_slice_arg(fortran_reader, fortran_writer, tmpdir):
    '''Check that apply works correctly when the actual argument is an
    array slice within a structure.'''
    code = (
        f"module test_mod\n"
        f"{MY_TYPE}"
        f"contains\n"
        f"  subroutine run_it()\n"
        f"  integer :: i\n"
        f"  real :: a(10)\n"
        f"  type(my_type) :: grid\n"
        f"  type(vbig_type) :: micah\n"
        f"  grid%data(:) = 1.0\n"
        f"  grid%data2d(:,:) = 1.0\n"
        f"  do i=1,10\n"
        f"    a(i) = 1.0\n"
        f"    call sub(grid%local%data)\n"
        f"    call sub(micah%grids(3)%region%data(:))\n"
        f"    call sub(grid%data2d(:,i))\n"
        f"    call sub(grid%data2d(1:5,i))\n"
        f"  end do\n"
        f"  end subroutine run_it\n"
        f"  subroutine sub(x)\n"
        f"    real, dimension(:), intent(inout) :: x\n"
        f"    integer ji\n"
        f"    do ji = 1, 5\n"
        f"      x(ji) = 2.0*x(ji)\n"
        f"    end do\n"
        f"    x(1:2) = 0.0\n"
        f"    x(:) = 3.0\n"
        f"    x = 5.0\n"
        f"  end subroutine sub\n"
        f"end module test_mod\n")
    psyir = fortran_reader.psyir_from_source(code)
    inline_trans = InlineTrans()
    for call in psyir.walk(Call):
        inline_trans.apply(call)
    output = fortran_writer(psyir)
    assert ("    do i = 1, 10, 1\n"
            "      a(i) = 1.0\n"
            "      do ji = 1, 5, 1\n"
            "        grid%local%data(ji) = 2.0 * grid%local%data(ji)\n"
            "      enddo\n"
            "      grid%local%data(1:2) = 0.0\n"
            "      grid%local%data(:) = 3.0\n"
            "      grid%local%data = 5.0\n"
            "      do ji_1 = 1, 5, 1\n"
            "        micah%grids(3)%region%data(ji_1) = 2.0 * "
            "micah%grids(3)%region%data(ji_1)\n"
            "      enddo\n"
            "      micah%grids(3)%region%data(1:2) = 0.0\n"
            "      micah%grids(3)%region%data(:) = 3.0\n"
            "      micah%grids(3)%region%data(:) = 5.0\n"
            "      do ji_2 = 1, 5, 1\n"
            "        grid%data2d(ji_2,i) = 2.0 * grid%data2d(ji_2,i)\n"
            "      enddo\n"
            "      grid%data2d(1:2,i) = 0.0\n"
            "      grid%data2d(:,i) = 3.0\n"
            "      grid%data2d(:,i) = 5.0\n"
            "      do ji_3 = 1, 5, 1\n"
            "        grid%data2d(ji_3,i) = 2.0 * grid%data2d(ji_3,i)\n"
            "      enddo\n"
            "      grid%data2d(1:2,i) = 0.0\n"
            "      grid%data2d(1:5,i) = 3.0\n"
            "      grid%data2d(1:5,i) = 5.0\n"
            "    enddo\n" in output)
    assert Compile(tmpdir).string_compiles(output)


@pytest.mark.parametrize("type_decln", [MY_TYPE, "  use some_mod\n"])
def test_apply_struct_array(fortran_reader, fortran_writer, tmpdir,
                            type_decln):
    '''Test that apply works correctly when the dummy argument is an
    array of structures. We test both when the type of the structure is
    resolved and when it isn't.

    '''
    code = (
        f"module test_mod\n"
        f"{type_decln}"
        f"contains\n"
        f"  subroutine run_it()\n"
        f"  integer :: i\n"
        f"  real :: a(10)\n"
        f"  type(my_type) :: grid\n"
        f"  type(vbig_type) :: micah\n"
        f"  call sub(micah%grids(:))\n"
        f"  end subroutine run_it\n"
        f"  subroutine sub(x)\n"
        f"    type(big_type), dimension(2:4) :: x\n"
        f"    integer ji\n"
        f"    ji = 2\n"
        f"    x(:)%region%idx = 3.0\n"
        f"    x(ji)%region%idx = 2.0\n"
        f"  end subroutine sub\n"
        f"end module test_mod\n")
    psyir = fortran_reader.psyir_from_source(code)
    inline_trans = InlineTrans()
    for call in psyir.walk(Call):
        inline_trans.apply(call)
    output = fortran_writer(psyir)
    if "use some_mod" in type_decln:
        assert ("    ji = 2\n"
                "    micah%grids(2 - 2 + LBOUND(micah%grids, 1):"
                "4 - 2 + LBOUND(micah%grids, 1))%region%idx = 3.0\n"
                "    micah%grids(ji - 2 + "
                "LBOUND(micah%grids, 1))%region%idx = 2.0\n" in output)
    else:
        assert ("    ji = 2\n"
                "    micah%grids(2 - 2 + 1:4 - 2 + 1)%region%idx = 3.0\n"
                "    micah%grids(ji - 2 + 1)%region%idx = 2.0\n" in output)
        assert Compile(tmpdir).string_compiles(output)


def test_apply_repeated_module_use(fortran_reader, fortran_writer):
    '''
    Check that any module use statements are not duplicated when
    multiple calls are inlined.

    '''
    code = (
        "module test_mod\n"
        "contains\n"
        "  subroutine run_it()\n"
        "    integer :: i\n"
        "    real :: a(10,10), b(10,10)\n"
        "    do i = 1, 10\n"
        "      call sub2(a(:,i))\n"
        "    end do\n"
        "    call sub1(b(:,2))\n"
        "  end subroutine run_it\n"
        "  subroutine sub1(x)\n"
        "    use model_mod, only: radius\n"
        "    real, intent(inout), dimension(10) :: x\n"
        "    x(:) = radius\n"
        "  end subroutine sub1\n"
        "  subroutine sub2(x)\n"
        "    use model_mod, only: radius\n"
        "    real, intent(inout), dimension(10) :: x\n"
        "    x(:) = 4*radius\n"
        "  end subroutine sub2\n"
        "end module test_mod\n")
    psyir = fortran_reader.psyir_from_source(code)
    inline_trans = InlineTrans()
    for call in psyir.walk(Call):
        inline_trans.apply(call)
    output = fortran_writer(psyir)
    assert ("  subroutine run_it()\n"
            "    use model_mod, only : radius\n"
            "    integer :: i\n" in output)
    assert ("    do i = 1, 10, 1\n"
            "      a(:,i) = 4 * radius\n"
            "    enddo\n"
            "    b(:,2) = radius\n" in output)


def test_apply_ptr_arg(fortran_reader, fortran_writer, tmpdir):
    '''Check that apply works correctly when the routine has a pointer
    argument (which is captured as an UnknownFortranType). '''
=======
def test_apply_unresolved_struct_arg(fortran_reader, fortran_writer):
    '''
    Check that we handle acceptable cases of the type of an argument being
    unresolved but that we reject the case where we can't be sure of
    the array indexing.

    '''
>>>>>>> 84126bd4
    code = (
        "module test_mod\n"
        "contains\n"
        "  subroutine run_it()\n"
        "    use some_mod, only: mystery_type, mystery\n"
        "    integer :: i\n"
        "    type(mystery_type) :: var3, varr(5)\n"
        # Unknown structure type but array dims are known.
        "    call sub3(varr)\n"
        # Unknown actual argument corresponding to a formal array argument
        # so we can't be sure that it isn't being reshaped.
        "    call sub3(mystery)\n"
        # Unknown actual argument corresponding to a formal scalar argument
        # so lack of type information isn't a problem.
        "    call sub3a(mystery)\n"
        # Formal arg specifies array bounds and we don't have them for
        # the actual argument.
        "    call sub4(mystery)\n"
        "  end subroutine run_it\n"
        "  subroutine sub3(x)\n"
        "    use some_mod, only: mystery_type\n"
        "    type(mystery_type), dimension(:), intent(inout) :: x\n"
        "    x(:)%region%local%nx = 0\n"
        "  end subroutine sub3\n"
        "  subroutine sub3a(x)\n"
        "    use some_mod, only: mystery_type\n"
        "    type(mystery_type) :: x\n"
        "    x%flag = 1\n"
        "  end subroutine sub3a\n"
        "  subroutine sub4(x)\n"
        "    use some_mod, only: mystery_type\n"
        "    type(mystery_type), dimension(3:5), intent(inout) :: x\n"
        "    x(:)%region%local%nx = 0\n"
        "  end subroutine sub4\n"
        "end module test_mod\n")
    psyir = fortran_reader.psyir_from_source(code)
    inline_trans = InlineTrans()
    calls = psyir.walk(Call)
    # First one should be fine.
    inline_trans.apply(calls[0])
    # Second one should fail.
    with pytest.raises(TransformationError) as err:
        inline_trans.apply(calls[1])
    assert ("Routine 'sub3' cannot be inlined because the type of the actual "
            "argument 'mystery' corresponding to an array formal argument "
            "('x') is unknown" in str(err.value))
    # Third one should be fine because it is a scalar argument.
    inline_trans.apply(calls[2])
    # We can't do the fourth one.
    with pytest.raises(TransformationError) as err:
        inline_trans.apply(calls[3])
    assert ("Routine 'sub4' cannot be inlined because the type of the actual "
            "argument 'mystery' corresponding to an array formal argument "
            "('x') is unknown." in str(err.value))
    output = fortran_writer(psyir)
    assert ("    varr(:)%region%local%nx = 0\n"
            "    call sub3(mystery)\n"
            "    mystery%flag = 1\n"
            "    call sub4(mystery)\n" in output)


def test_apply_struct_slice_arg(fortran_reader, fortran_writer, tmpdir):
    '''
    Check that the apply() method works correctly when there are slices in
    structure accesses in both the actual and formal arguments.

    '''
    code = (
        f"module test_mod\n"
        f"{MY_TYPE}"
        f"contains\n"
        f"  subroutine run_it()\n"
        f"    integer :: i\n"
        f"    type(my_type) :: var_list(10)\n"
        f"    type(vbig_type), dimension(5) :: cvar\n"
        f"    call sub(var_list(:)%local%nx, i)\n"
        f"    call sub2(var_list(:), 1, 1)\n"
        f"    call sub2(var_list(:), i, i+2)\n"
        f"    call sub3(cvar)\n"
        f"  end subroutine run_it\n"
        f"  subroutine sub(ix, indx)\n"
        f"    integer, dimension(:) :: ix\n"
        f"    integer, intent(in) :: indx\n"
        f"    ix(:) = ix(:) + 1\n"
        f"  end subroutine sub\n"
        f"  subroutine sub2(x, start, stop)\n"
        f"    type(my_type), dimension(:) :: x\n"
        f"    integer :: start, stop\n"
        f"    x(:)%data(2) = 0.0\n"
        f"    x(:)%local%nx = 4\n"
        f"    x(start:stop+1)%local%nx = -2\n"
        f"  end subroutine sub2\n"
        f"  subroutine sub3(y)\n"
        f"    type(vbig_type), dimension(:) :: y\n"
        f"    y(2)%grids(2)%region%data(:) = 0.0\n"
        f"  end subroutine sub3\n"
        f"end module test_mod\n")
    psyir = fortran_reader.psyir_from_source(code)
    inline_trans = InlineTrans()
    for routine in psyir.walk(Call):
        inline_trans.apply(routine)
    output = fortran_writer(psyir)
    assert "var_list(:)%local%nx = var_list(:)%local%nx + 1" in output
    assert "var_list(:)%data(2) = 0.0" in output
    assert "var_list(:)%local%nx = 4" in output
    assert "var_list(:1 + 1)%local%nx = -2" in output
    assert "cvar(2)%grids(2)%region%data(:) = 0.0" in output
    assert Compile(tmpdir).string_compiles(output)


def test_apply_struct_local_limits_caller(fortran_reader, fortran_writer,
                                          tmpdir):
    '''
    Test the apply() method when there are array bounds specified in the
    caller.

    '''
    code = (
        f"module test_mod\n"
        f"{MY_TYPE}"
        f"contains\n"
        f"  subroutine run_it()\n"
        f"    integer :: i\n"
        f"    type(my_type) :: var_list(10)\n"
        f"    call sub2(var_list(3:7), 5, 6)\n"
        f"  end subroutine run_it\n"
        f"  subroutine sub2(x, start, stop)\n"
        f"    type(my_type), dimension(:) :: x\n"
        f"    integer :: start, stop\n"
        f"    x(:)%data(2) = 1.0\n"
        f"    x(:)%local%nx = 3\n"
        f"    x(start:stop+1)%local%nx = -2\n"
        f"  end subroutine sub2\n"
        f"end module test_mod\n")
    psyir = fortran_reader.psyir_from_source(code)
    inline_trans = InlineTrans()
    for routine in psyir.walk(Call):
        inline_trans.apply(routine)
    output = fortran_writer(psyir)
    assert "var_list(3:7)%data(2) = 1.0" in output
    assert "var_list(3:7)%local%nx = 3" in output
    # Element 1 in routine corresponds to element 3 in caller
    assert "var_list(5 - 1 + 3:6 + 1 - 1 + 3)%local%nx = -2" in output
    assert Compile(tmpdir).string_compiles(output)


<<<<<<< HEAD
=======
def test_apply_struct_local_limits_caller_decln(fortran_reader, fortran_writer,
                                                tmpdir):
    '''
    Test the apply() method when there are non-default array bounds specified
    in the declaration at the call site.

    '''
    code = (
        f"module test_mod\n"
        f"{MY_TYPE}"
        f"contains\n"
        f"  subroutine run_it()\n"
        f"    integer :: i\n"
        f"    type(my_type), dimension(2:9) :: varat2\n"
        f"    real, dimension(4:8) :: varat3\n"
        f"    call sub2(varat2(:), 5, 6)\n"
        f"    call sub2(varat2(3:8), 5, 6)\n"
        f"    call sub3(varat3(5:6))\n"
        f"    call sub3(varat3)\n"
        f"  end subroutine run_it\n"
        f"  subroutine sub2(x, start, stop)\n"
        f"    type(my_type), dimension(:) :: x\n"
        f"    integer :: start, stop\n"
        f"    x(:)%data(2) = 1.0\n"
        f"    x(:)%local%nx = 3\n"
        f"    x(start:stop+1)%local%nx = -2\n"
        f"  end subroutine sub2\n"
        f"  subroutine sub3(x)\n"
        f"    real, dimension(:) :: x\n"
        f"    x(1:2) = 4.0\n"
        f"  end subroutine sub3\n"
        f"end module test_mod\n")
    psyir = fortran_reader.psyir_from_source(code)
    inline_trans = InlineTrans()
    for routine in psyir.walk(Call):
        inline_trans.apply(routine)
    output = fortran_writer(psyir)
    # Actual declared range is non-default.
    assert "varat2(:)%data(2) = 1.0\n" in output
    assert "varat2(:)%local%nx = 3\n" in output
    # A local access of '1' corresponds to the start of the array which is
    # index '2' at the call site.
    assert "varat2(5 - 1 + 2:6 + 1 - 1 + 2)%local%nx = -2\n" in output
    # Actual arg. has non-default range - index 1 in the routine corresponds
    # to index 3 at the call site.
    assert "varat2(3:8)%data(2) = 1.0\n" in output
    assert "varat2(3:8)%local%nx = 3\n" in output
    assert "varat2(5 - 1 + 3:6 + 1 - 1 + 3)%local%nx = -2" in output
    assert "varat3(1 - 1 + 5:2 - 1 + 5) = 4.0\n" in output
    assert "varat3(1 - 1 + 4:2 - 1 + 4) = 4.0\n" in output
    assert Compile(tmpdir).string_compiles(output)


def test_apply_struct_local_limits_routine(fortran_reader, fortran_writer,
                                           tmpdir):
    '''
    Test the apply() method when there are non-default array bounds specified
    in the declaration within the called routine.

    '''
    code = (
        f"module test_mod\n"
        f"{MY_TYPE}"
        f"contains\n"
        f"  subroutine run_it()\n"
        f"    type(my_type) :: var_list(10)\n"
        f"    type(my_type), dimension(2:8) :: varat2\n"
        f"    call sub3(var_list(:), 5, 6)\n"
        f"    call sub3(varat2(:), 5, 6)\n"
        f"    call sub3(varat2(3:7), 4, 5)\n"
        f"  end subroutine run_it\n"
        f"  subroutine sub3(y, start, stop)\n"
        f"    type(my_type), dimension(4:6) :: y\n"
        f"    integer :: start, stop\n"
        f"    y(:)%data(2) = 2.0\n"
        f"    y(4:5)%local%nx = 4\n"
        f"    y(start:stop+1)%local%nx = -3\n"
        f"  end subroutine sub3\n"
        f"end module test_mod\n")
    psyir = fortran_reader.psyir_from_source(code)
    inline_trans = InlineTrans()
    for routine in psyir.walk(Call):
        inline_trans.apply(routine)
    output = fortran_writer(psyir)
    # Access within routine is to full range but formal arg. is declared with
    # explicit bounds so these have to be taken into account.
    assert "var_list(4 - 4 + 1:6 - 4 + 1)%data(2) = 2.0" in output
    assert "var_list(4 - 4 + 1:5 - 4 + 1)%local%nx = 4" in output
    # Element 4 in routine corresponds to element 1 in caller
    assert "var_list(5 - 4 + 1:6 + 1 - 4 + 1)%local%nx = -3" in output
    # Custom limits  in declarations for both formal and actual.
    # Element 4 in routine corresponds to element 2 in caller.
    assert "varat2(4 - 4 + 2:6 - 4 + 2)%data(2) = 2.0\n" in output
    assert "varat2(4 - 4 + 2:5 - 4 + 2)%local%nx = 4\n" in output
    # A local access of '1' corresponds to the start of the array which is
    # index '2' at the call site.
    assert "varat2(5 - 4 + 2:6 + 1 - 4 + 2)%local%nx = -3\n" in output
    # Actual arg. has non-default range in slice. Therefore index 3 at the
    # call site becomes index 4 in the routine.
    assert "varat2(4 - 4 + 3:6 - 4 + 3)%data(2) = 2.0\n" in output
    assert "varat2(4 - 4 + 3:5 - 4 + 3)%local%nx = 4\n" in output
    assert "varat2(4 - 4 + 3:5 + 1 - 4 + 3)%local%nx = -3" in output
    assert Compile(tmpdir).string_compiles(output)


def test_apply_allocatable_array_arg(fortran_reader, fortran_writer, tmpdir):
    '''
    Check that apply() works correctly when a formal argument is given the
    ALLOCATABLE attribute (meaning that the bounds of the formal argument
    are those of the actual argument).

    '''
    code = (
        "module test_mod\n"
        "  type my_type\n"
        # TODO #2053 - if the 'data' attribute is correctly given the
        # 'allocatable' attribute then the whole type ends up as an
        # UnknownFortranType. For now we therefore omit the 'allocatable'
        # attribute. This means that the Fortran is not strictly correct
        # and we can't compile the code.
        # "    real, allocatable, dimension(:,:) :: data\n"
        "    real, dimension(:,:) :: data\n"
        "  end type my_type\n"
        "contains\n"
        "  subroutine run_it()\n"
        "    type(my_type) :: grid\n"
        "    integer :: jim1, jjp1, jim2, jjp2\n"
        "    real, allocatable, dimension(:,:) :: avar\n"
        "    allocate(grid%data(2:6,-1:8))\n"
        # TODO #1858 - ideally 'grid%data' would work below (instead of
        # 'grid%data(:,:)') but Reference2ArrayRangeTrans doesn't yet work for
        # members of structures.
        "    call sub1(grid%data(:,:), jim1, jjp1)\n"
        "    call sub1(grid%data(2:6,-1:8), jim2, jjp2)\n"
        "  end subroutine run_it\n"
        "  subroutine sub1(x, ji, jj)\n"
        "    integer, intent(in) :: ji, jj\n"
        "    real, dimension(:,:), allocatable :: x\n"
        "    x(2,-1) = 0.0\n"
        "    x(ji+2,jj+1) = -1.0\n"
        "  end subroutine sub1\n"
        "end module test_mod\n"
        )
    psyir = fortran_reader.psyir_from_source(code)
    inline_trans = InlineTrans()
    for routine in psyir.walk(Call):
        if not isinstance(routine, IntrinsicCall):
            inline_trans.apply(routine)
    output = fortran_writer(psyir)
    # Array index expressions should not be shifted when inlined as the
    # array bounds are the same.
    assert "grid%data(2,-1) = 0.0\n" in output
    assert "grid%data(jim1 + 2,jjp1 + 1) = -1.0\n" in output
    assert "grid%data(jim2 + 2,jjp2 + 1) = -1.0\n" in output
    # TODO #2053 - we can't compile this code because the *input* isn't
    # valid Fortran (see earlier).
    # assert Compile(tmpdir).string_compiles(output)


def test_apply_array_slice_arg(fortran_reader, fortran_writer, tmpdir):
    '''
    Check that the apply() method works correctly when an array slice is
    passed to a routine and then accessed within it.

    '''
    code = (
        "module test_mod\n"
        "contains\n"
        "  subroutine run_it()\n"
        "    integer :: i\n"
        "    real :: a(5,10,10), b(10,10)\n"
        "    do i=1,10\n"
        "      call sub1(a(1,:,i))\n"
        "    end do\n"
        "    call sub1a(a(1,1,:))\n"
        "    call sub2(a(:,1,:))\n"
        "    call sub2(b)\n"
        "    call sub2a(b(:,1:5))\n"
        "  end subroutine run_it\n"
        "  subroutine sub1(x)\n"
        "    real, intent(inout), dimension(10) :: x\n"
        "    integer :: i\n"
        "    do i = 1, 10\n"
        "      x(i) = 2.0*i\n"
        "    end do\n"
        "  end subroutine sub1\n"
        "  subroutine sub1a(x)\n"
        "    real, intent(inout), dimension(10) :: x\n"
        "    x(1:10) = 3.0 * x(1:10)\n"
        "  end subroutine sub1a\n"
        "  subroutine sub2(x)\n"
        "    real, intent(inout), dimension(5,10) :: x\n"
        "    integer :: i\n"
        "    x = 2.0 * x\n"
        "  end subroutine sub2\n"
        "  subroutine sub2a(x)\n"
        "    real, intent(inout), dimension(10,5) :: x\n"
        "    integer :: i\n"
        "    do i=1, 10\n"
        "      x(i,:) = 2.0 * x(i,:)\n"
        "    end do\n"
        "  end subroutine sub2a\n"
        "end module test_mod\n")
    psyir = fortran_reader.psyir_from_source(code)
    inline_trans = InlineTrans()
    for call in psyir.walk(Call):
        inline_trans.apply(call)
    output = fortran_writer(psyir)
    assert ("    do i = 1, 10, 1\n"
            "      do i_4 = 1, 10, 1\n"
            "        a(1,i_4,i) = 2.0 * i_4\n"
            "      enddo\n"
            "    enddo\n"
            "    a(1,1,:) = 3.0 * a(1,1,:)\n"
            "    a(:,1,:) = 2.0 * a(:,1,:)\n"
            "    b(:,:) = 2.0 * b(:,:)\n"
            "    do i_3 = 1, 10, 1\n"
            "      b(i_3,:5) = 2.0 * b(i_3,:5)\n" in output)
    assert Compile(tmpdir).string_compiles(output)


def test_apply_struct_array_arg(fortran_reader, fortran_writer, tmpdir):
    '''Check that apply works correctly when the actual argument is an
    array element within a structure.'''
    code = (
        f"module test_mod\n"
        f"{MY_TYPE}"
        f"contains\n"
        f"  subroutine run_it()\n"
        f"    integer :: i, ig\n"
        f"    real :: a(10)\n"
        f"    type(my_type) :: grid\n"
        f"    type(my_type), dimension(5) :: grid_list\n"
        f"    grid%data(:) = 1.0\n"
        f"    do i=1,10\n"
        f"      a(i) = 1.0\n"
        f"      call sub(grid%data(i))\n"
        f"    end do\n"
        f"    do i=1,10\n"
        f"      ig = min(i, 5)\n"
        f"      call sub(grid_list(ig)%data(i))\n"
        f"    end do\n"
        f"    do i=1,10\n"
        f"      ig = min(i, 5)\n"
        f"      call sub(grid_list(ig)%local%data(i))\n"
        f"    end do\n"
        f"  end subroutine run_it\n"
        f"  subroutine sub(x)\n"
        f"    real, intent(inout) :: x\n"
        f"    x = 2.0*x\n"
        f"  end subroutine sub\n"
        f"end module test_mod\n")
    psyir = fortran_reader.psyir_from_source(code)
    routines = psyir.walk(Call)
    inline_trans = InlineTrans()
    inline_trans.apply(routines[0])
    inline_trans.apply(routines[1])
    inline_trans.apply(routines[2])
    output = fortran_writer(psyir).lower()
    assert ("    do i = 1, 10, 1\n"
            "      a(i) = 1.0\n"
            "      grid%data(i) = 2.0 * grid%data(i)\n"
            "    enddo\n" in output)
    assert ("    do i = 1, 10, 1\n"
            "      ig = min(i, 5)\n"
            "      grid_list(ig)%data(i) = 2.0 * grid_list(ig)%data(i)\n"
            "    enddo\n" in output)
    assert ("    do i = 1, 10, 1\n"
            "      ig = min(i, 5)\n"
            "      grid_list(ig)%local%data(i) = 2.0 * "
            "grid_list(ig)%local%data(i)\n"
            "    enddo\n" in output)
    assert Compile(tmpdir).string_compiles(output)


def test_apply_struct_array_slice_arg(fortran_reader, fortran_writer, tmpdir):
    '''Check that apply works correctly when the actual argument is an
    array slice within a structure.'''
    code = (
        f"module test_mod\n"
        f"{MY_TYPE}"
        f"contains\n"
        f"  subroutine run_it()\n"
        f"    integer :: i\n"
        f"    real :: a(10)\n"
        f"    type(my_type) :: grid\n"
        f"    type(vbig_type) :: micah\n"
        f"    grid%data(:) = 1.0\n"
        f"    grid%data2d(:,:) = 1.0\n"
        f"    do i=1,10\n"
        f"      a(i) = 1.0\n"
        f"      call sub(grid%local%data)\n"
        f"      call sub(micah%grids(3)%region%data(:))\n"
        f"      call sub(grid%data2d(:,i))\n"
        f"      call sub(grid%data2d(1:5,i))\n"
        f"    end do\n"
        f"  end subroutine run_it\n"
        f"  subroutine sub(x)\n"
        f"    real, dimension(:), intent(inout) :: x\n"
        f"    integer ji\n"
        f"    do ji = 1, 5\n"
        f"      x(ji) = 2.0*x(ji)\n"
        f"    end do\n"
        f"    x(1:2) = 0.0\n"
        f"    x(:) = 3.0\n"
        f"    x = 5.0\n"
        f"  end subroutine sub\n"
        f"end module test_mod\n")
    psyir = fortran_reader.psyir_from_source(code)
    inline_trans = InlineTrans()
    for call in psyir.walk(Call):
        inline_trans.apply(call)
    output = fortran_writer(psyir)
    assert ("    do i = 1, 10, 1\n"
            "      a(i) = 1.0\n"
            "      do ji = 1, 5, 1\n"
            "        grid%local%data(ji) = 2.0 * grid%local%data(ji)\n"
            "      enddo\n"
            "      grid%local%data(1:2) = 0.0\n"
            "      grid%local%data(:) = 3.0\n"
            "      grid%local%data = 5.0\n"
            "      do ji_1 = 1, 5, 1\n"
            "        micah%grids(3)%region%data(ji_1) = 2.0 * "
            "micah%grids(3)%region%data(ji_1)\n"
            "      enddo\n"
            "      micah%grids(3)%region%data(1:2) = 0.0\n"
            "      micah%grids(3)%region%data(:) = 3.0\n"
            "      micah%grids(3)%region%data(:) = 5.0\n"
            "      do ji_2 = 1, 5, 1\n"
            "        grid%data2d(ji_2,i) = 2.0 * grid%data2d(ji_2,i)\n"
            "      enddo\n"
            "      grid%data2d(1:2,i) = 0.0\n"
            "      grid%data2d(:,i) = 3.0\n"
            "      grid%data2d(:,i) = 5.0\n"
            "      do ji_3 = 1, 5, 1\n"
            "        grid%data2d(ji_3,i) = 2.0 * grid%data2d(ji_3,i)\n"
            "      enddo\n"
            "      grid%data2d(1:2,i) = 0.0\n"
            "      grid%data2d(1:5,i) = 3.0\n"
            "      grid%data2d(1:5,i) = 5.0\n"
            "    enddo\n" in output)
    assert Compile(tmpdir).string_compiles(output)


@pytest.mark.parametrize("type_decln", [MY_TYPE, "  use some_mod\n"])
def test_apply_struct_array(fortran_reader, fortran_writer, tmpdir,
                            type_decln):
    '''Test that apply works correctly when the formal argument is an
    array of structures. We test both when the type of the structure is
    resolved and when it isn't. In the latter case we cannot perform
    inlining because we don't know the array bounds at the call site.

    '''
    code = (
        f"module test_mod\n"
        f"{type_decln}"
        f"contains\n"
        f"  subroutine run_it()\n"
        f"    integer :: i\n"
        f"    real :: a(10)\n"
        f"    type(my_type) :: grid\n"
        f"    type(vbig_type) :: micah\n"
        f"    call sub(micah%grids(:))\n"
        f"  end subroutine run_it\n"
        f"  subroutine sub(x)\n"
        f"    type(big_type), dimension(2:4) :: x\n"
        f"    integer ji\n"
        f"    ji = 2\n"
        f"    x(:)%region%idx = 3.0\n"
        f"    x(ji)%region%idx = 2.0\n"
        f"  end subroutine sub\n"
        f"end module test_mod\n")
    psyir = fortran_reader.psyir_from_source(code)
    inline_trans = InlineTrans()
    if "use some_mod" in type_decln:
        with pytest.raises(TransformationError) as err:
            inline_trans.apply(psyir.walk(Call)[0])
        assert ("Routine 'sub' cannot be inlined because the type of the "
                "actual argument 'micah' corresponding to an array formal "
                "argument ('x') is unknown." in str(err.value))
    else:
        inline_trans.apply(psyir.walk(Call)[0])
        output = fortran_writer(psyir)
        assert ("    ji = 2\n"
                "    micah%grids(2 - 2 + 1:4 - 2 + 1)%region%idx = 3.0\n"
                "    micah%grids(ji - 2 + 1)%region%idx = 2.0\n" in output)
        assert Compile(tmpdir).string_compiles(output)


def test_apply_repeated_module_use(fortran_reader, fortran_writer):
    '''
    Check that any module use statements are not duplicated when
    multiple calls are inlined.

    '''
    code = (
        "module test_mod\n"
        "contains\n"
        "  subroutine run_it()\n"
        "    integer :: i\n"
        "    real :: a(10,10), b(10,10)\n"
        "    do i = 1, 10\n"
        "      call sub2(a(:,i))\n"
        "    end do\n"
        "    call sub1(b(:,2))\n"
        "  end subroutine run_it\n"
        "  subroutine sub1(x)\n"
        "    use model_mod, only: radius\n"
        "    real, intent(inout), dimension(10) :: x\n"
        "    x(:) = radius\n"
        "  end subroutine sub1\n"
        "  subroutine sub2(x)\n"
        "    use model_mod, only: radius\n"
        "    real, intent(inout), dimension(10) :: x\n"
        "    x(:) = 4*radius\n"
        "  end subroutine sub2\n"
        "end module test_mod\n")
    psyir = fortran_reader.psyir_from_source(code)
    inline_trans = InlineTrans()
    for call in psyir.walk(Call):
        inline_trans.apply(call)
    output = fortran_writer(psyir)
    if "use model_mod_1" in output:
        pytest.xfail("TODO #2005 - bug in flattening of nested symbol tables")
    assert ("  subroutine run_it()\n"
            "    use model_mod, only : radius\n"
            "    integer :: i\n" in output)
    assert ("    do i = 1, 10, 1\n"
            "      a(:,i) = 4 * radius\n"
            "    enddo\n"
            "    b(:,2) = radius\n" in output)


>>>>>>> 84126bd4
def test_apply_name_clash(fortran_reader, fortran_writer, tmpdir):
    ''' Check that apply() correctly handles the case where a symbol
    in the routine to be in-lined clashes with an existing symbol. '''
    code = (
        "module test_mod\n"
        "contains\n"
        "  subroutine run_it()\n"
        "    integer :: i\n"
        "    real :: y\n"
        "    i = 10\n"
        "    y = 1.0\n"
        "    call sub(y)\n"
        "  end subroutine run_it\n"
        "  subroutine sub(x)\n"
        "    real, intent(inout) :: x\n"
        "    real :: i\n"
        "    i = 3.0\n"
        "    x = 2.0*x + i\n"
        "  end subroutine sub\n"
        "end module test_mod\n")
    psyir = fortran_reader.psyir_from_source(code)
    routine = psyir.walk(Call)[0]
    inline_trans = InlineTrans()
    inline_trans.apply(routine)
    output = fortran_writer(psyir)
    assert ("    i = 10\n"
            "    y = 1.0\n"
            "    i_1 = 3.0\n"
            "    y = 2.0 * y + i_1\n" in output)
    assert Compile(tmpdir).string_compiles(output)


def test_apply_imported_symbols(fortran_reader, fortran_writer):
    '''Test that the apply method correctly handles imported symbols in the
    routine being inlined. '''
    code = (
        "module test_mod\n"
        "contains\n"
        "  subroutine run_it()\n"
        "    integer :: i\n"
        "    i = 10\n"
        "    call sub(i)\n"
        "  end subroutine run_it\n"
        "  subroutine sub(idx)\n"
        "    use some_mod, only: var2\n"
        "    integer, intent(inout) :: idx\n"
        "    idx = 3*var2\n"
        "  end subroutine sub\n"
        "end module test_mod\n")
    psyir = fortran_reader.psyir_from_source(code)
    routine = psyir.walk(Call)[0]
    inline_trans = InlineTrans()
    inline_trans.apply(routine)
    output = fortran_writer(psyir)
    assert ("  subroutine run_it()\n"
            "    use some_mod, only : var2\n"
            "    integer :: i\n\n"
            "    i = 10\n"
            "    i = 3 * var2\n" in output)
    # We can't check this with compilation because of the import of some_mod.


def test_apply_last_stmt_is_return(fortran_reader, fortran_writer, tmpdir):
    '''Test that the apply method correctly omits any final 'return'
    statement that may be present in the routine to be inlined.'''
    code = (
        "module test_mod\n"
        "contains\n"
        "  subroutine run_it()\n"
        "    integer :: i\n"
        "    i = 10\n"
        "    call sub(i)\n"
        "  end subroutine run_it\n"
        "  subroutine sub(idx)\n"
        "    integer :: idx\n"
        "    idx = idx + 3\n"
        "    return\n"
        "  end subroutine sub\n"
        "end module test_mod\n")
    psyir = fortran_reader.psyir_from_source(code)
    routine = psyir.walk(Call)[0]
    inline_trans = InlineTrans()
    inline_trans.apply(routine)
    output = fortran_writer(psyir)
    assert ("    i = 10\n"
            "    i = i + 3\n\n"
            "  end subroutine run_it\n" in output)
    assert Compile(tmpdir).string_compiles(output)


def test_apply_call_args(fortran_reader, fortran_writer):
    '''Check that apply works correctly if any of the actual
    arguments are not simple references.'''
    code = (
        "module test_mod\n"
        " use kinds_mod, only: i_def\n"
        "contains\n"
        "  subroutine run_it()\n"
        "    integer :: i\n"
        "    i = 10\n"
        "    call sub(i, 2*i, 5_i_def)\n"
        "  end subroutine run_it\n"
        "  subroutine sub(idx, incr1, incr2)\n"
        "    integer, intent(inout) :: idx\n"
        "    integer, intent(in) :: incr1\n"
        "    integer(kind=i_def), intent(in) :: incr2\n"
        "    idx = idx + incr1 * incr2\n"
        "  end subroutine sub\n"
        "end module test_mod\n")
    psyir = fortran_reader.psyir_from_source(code)
    call = psyir.walk(Call)[0]
    inline_trans = InlineTrans()
    inline_trans.apply(call)
    output = fortran_writer(psyir)
    assert ("    i = 10\n"
            "    i = i + 2 * i * 5_i_def\n\n"
            "  end subroutine run_it\n" in output)
    # Cannot test for compilation because of 'kinds_mod'.


def test_apply_duplicate_imports(fortran_reader, fortran_writer):
    '''Check that apply works correctly when the routine to be inlined
    imports symbols from a container that is also accessed in the
    calling routine.'''
    code = (
        "module test_mod\n"
        "contains\n"
        "  subroutine run_it()\n"
        "    use kinds_mod, only: i_def\n"
        "    integer :: i\n"
        "    i = 10_i_def\n"
        "    call sub(i)\n"
        "  end subroutine run_it\n"
        "  subroutine sub(idx)\n"
        "    use kinds_mod, only: i_def\n"
        "    integer, intent(inout) :: idx\n"
        "    idx = idx + 5_i_def\n"
        "  end subroutine sub\n"
        "end module test_mod\n")
    psyir = fortran_reader.psyir_from_source(code)
    call = psyir.walk(Call)[0]
    inline_trans = InlineTrans()
    inline_trans.apply(call)
    output = fortran_writer(psyir)
    assert ("  subroutine run_it()\n"
            "    use kinds_mod, only : i_def\n"
            "    integer :: i\n\n" in output)
    assert ("    i = 10_i_def\n"
            "    i = i + 5_i_def\n\n"
            "  end subroutine run_it\n" in output)
    # Cannot test for compilation because of 'kinds_mod'.


def test_apply_wildcard_import(fortran_reader, fortran_writer):
    '''Check that apply works correctly when a wildcard import is present
    in the routine to be inlined.'''
    code = (
        "module test_mod\n"
        "contains\n"
        "  subroutine run_it()\n"
        "    use kinds_mod, only: i_def\n"
        "    integer :: i\n"
        "    i = 10_i_def\n"
        "    call sub(i)\n"
        "  end subroutine run_it\n"
        "  subroutine sub(idx)\n"
        "    use kinds_mod\n"
        "    integer, intent(inout) :: idx\n"
        "    idx = idx + 5\n"
        "  end subroutine sub\n"
        "end module test_mod\n")
    psyir = fortran_reader.psyir_from_source(code)
    call = psyir.walk(Call)[0]
    inline_trans = InlineTrans()
    inline_trans.apply(call)
    output = fortran_writer(psyir)
    assert ("  subroutine run_it()\n"
            "    use kinds_mod\n"
            "    integer :: i\n\n" in output)
    # Cannot test for compilation because of 'kinds_mod'.


def test_apply_import_union(fortran_reader, fortran_writer):
    '''Test that the apply method works correctly when the set of symbols
    imported from a given container is not the same as that imported into
    the scope of the call site.'''
    code = (
        "module test_mod\n"
        "contains\n"
        "  subroutine run_it()\n"
        "    use kinds_mod, only: r_def\n"
        "    integer :: i\n"
        "    i = 10.0_r_def\n"
        "    call sub(i)\n"
        "  end subroutine run_it\n"
        "  subroutine sub(idx)\n"
        "    use kinds_mod, only: i_def\n"
        "    integer, intent(inout) :: idx\n"
        "    idx = idx + 5_i_def\n"
        "  end subroutine sub\n"
        "end module test_mod\n")
    psyir = fortran_reader.psyir_from_source(code)
    call = psyir.walk(Call)[0]
    inline_trans = InlineTrans()
    inline_trans.apply(call)
    output = fortran_writer(psyir)
    assert ("  subroutine run_it()\n"
            "    use kinds_mod, only : i_def, r_def\n"
            "    integer :: i\n\n" in output)
    assert ("    i = 10.0_r_def\n"
            "    i = i + 5_i_def\n" in output)
    # Cannot test for compilation because of 'kinds_mod'.


def test_apply_callsite_rename(fortran_reader, fortran_writer):
    '''Check that a symbol import in the routine causes a
    rename of a symbol that is local to the *calling* scope.'''
    code = (
        "module test_mod\n"
        "contains\n"
        "  subroutine run_it()\n"
        "    use kinds_mod, only: r_def\n"
        "    integer :: i, a_clash\n"
        "    a_clash = 2\n"
        "    i = 10.0_r_def\n"
        "    call sub(i)\n"
        "    i = i * a_clash\n"
        "  end subroutine run_it\n"
        "  subroutine sub(idx)\n"
        "    use a_mod, only: a_clash\n"
        "    use kinds_mod, only: i_def\n"
        "    integer, intent(inout) :: idx\n"
        "    idx = idx + 5_i_def + a_clash\n"
        "  end subroutine sub\n"
        "end module test_mod\n")
    psyir = fortran_reader.psyir_from_source(code)
    call = psyir.walk(Call)[0]
    inline_trans = InlineTrans()
    inline_trans.apply(call)
    output = fortran_writer(psyir)
    assert ("  subroutine run_it()\n"
            "    use kinds_mod, only : i_def, r_def\n"
            "    use a_mod, only : a_clash\n"
            "    integer :: i\n"
            "    integer :: a_clash_1\n\n"
            "    a_clash_1 = 2\n"
            "    i = 10.0_r_def\n"
            "    i = i + 5_i_def + a_clash\n"
            "    i = i * a_clash_1\n" in output)


def test_apply_callsite_rename_container(fortran_reader, fortran_writer):
    '''Check that an import from a container in the routine causes a
    rename of a symbol that is local to the *calling* scope.'''
    code = (
        "module test_mod\n"
        "contains\n"
        "  subroutine run_it()\n"
        "    use kinds_mod, only: r_def\n"
        "    integer :: i, a_mod\n"
        "    a_mod = 2\n"
        "    i = 10.0_r_def\n"
        "    call sub(i)\n"
        "    i = i * a_mod\n"
        "  end subroutine run_it\n"
        "  subroutine sub(idx)\n"
        "    use a_mod, only: a_clash\n"
        "    use kinds_mod, only: i_def\n"
        "    integer, intent(inout) :: idx\n"
        "    idx = idx + 5_i_def + a_clash\n"
        "  end subroutine sub\n"
        "end module test_mod\n")
    psyir = fortran_reader.psyir_from_source(code)
    call = psyir.walk(Call)[0]
    inline_trans = InlineTrans()
    inline_trans.apply(call)
    output = fortran_writer(psyir)
    assert ("  subroutine run_it()\n"
            "    use kinds_mod, only : i_def, r_def\n"
            "    use a_mod, only : a_clash\n"
            "    integer :: i\n"
            "    integer :: a_mod_1\n\n"
            "    a_mod_1 = 2\n"
            "    i = 10.0_r_def\n"
            "    i = i + 5_i_def + a_clash\n"
            "    i = i * a_mod_1\n" in output)


def test_inline_symbols_check(fortran_reader):
    '''Test the internal consistency check within _inline_symbols.'''
    code = (
        "module test_mod\n"
        "contains\n"
        "  subroutine run_it()\n"
        "    use a_mod, only: a_clash\n"
        "    use kinds_mod, only: r_def\n"
        "    integer :: i, a_var\n"
        "    a_var = a_clash\n"
        "    i = 10.0_r_def\n"
        "    call sub(i)\n"
        "    i = i * a_var\n"
        "  end subroutine run_it\n"
        "  subroutine sub(idx)\n"
        "    use a_mod, only: a_clash\n"
        "    use kinds_mod, only: i_def\n"
        "    integer, intent(inout) :: idx\n"
        "    idx = idx + 5_i_def + a_clash\n"
        "  end subroutine sub\n"
        "end module test_mod\n")
    psyir = fortran_reader.psyir_from_source(code)
    routines = psyir.walk(Routine)
    caller = routines[0]
    callee = routines[1]
    inline_trans = InlineTrans()
    with pytest.raises(InternalError) as err:
        inline_trans._inline_symbols(caller.symbol_table,
                                     callee.symbol_table, {})
    assert ("Symbol 'a_clash' imported from 'a_mod' has not been updated to "
            "refer to that container at the call site." in str(err.value))


<<<<<<< HEAD
def test_validate_unresolved_precision_sym(fortran_reader):
    '''Test that a routine that uses an unresolved precision symbol is
    rejected.'''
    code = (
        "module test_mod\n"
        "  use kinds_mod\n"
        "contains\n"
        "  subroutine run_it()\n"
        "    use a_mod\n"
        "    integer :: i\n"
        "    a_var = a_clash\n"
        "    i = 10_i_def\n"
        "    call sub(i)\n"
        "  end subroutine run_it\n"
        "  subroutine sub(idx)\n"
        "    integer, intent(inout) :: idx\n"
        "    idx = idx + 5_i_def\n"
        "  end subroutine sub\n"
        "end module test_mod\n")
    psyir = fortran_reader.psyir_from_source(code)
    inline_trans = InlineTrans()
    call = psyir.walk(Call)[0]
    with pytest.raises(TransformationError) as err:
        inline_trans.validate(call)
    assert (f"Routine 'sub' cannot be inlined because it accesses an "
            f"un-resolved variable 'i_def'" in str(err.value))


def test_inline_non_local_import(fortran_reader, fortran_writer):
    '''Test that we correctly handle the case where the routine to be
=======
def test_validate_non_local_import(fortran_reader):
    '''Test that we reject the case where the routine to be
>>>>>>> 84126bd4
    inlined accesses a symbol from an import in its parent container.'''
    code = (
        "module test_mod\n"
        "  use some_mod, only: trouble\n"
        "contains\n"
        "  subroutine run_it()\n"
        "    integer :: i\n"
        "    i = 10\n"
        "    call sub(i)\n"
        "  end subroutine run_it\n"
        "  subroutine sub(idx)\n"
        "    integer :: idx\n"
        "    idx = idx + trouble\n"
        "  end subroutine sub\n"
        "end module test_mod\n")
    psyir = fortran_reader.psyir_from_source(code)
    call = psyir.walk(Call)[0]
    inline_trans = InlineTrans()
    with pytest.raises(TransformationError) as err:
        inline_trans.validate(call)
    assert ("Routine 'sub' cannot be inlined because it accesses variable "
            "'trouble' from its parent container." in str(err.value))


def test_apply_function(fortran_reader, fortran_writer, tmpdir):
    '''Check that the apply() method works correctly for a simple call to
    a function.

    '''
    code = (
        "module test_mod\n"
        "contains\n"
        "  subroutine run_it()\n"
        "    real :: a,b\n"
        "    a = func(b)\n"
        "  end subroutine run_it\n"
        "  real function func(b)\n"
        "    real :: b\n"
        "    func = 2.0\n"
        "  end function\n"
        "end module test_mod\n")
    psyir = fortran_reader.psyir_from_source(code)
    routine = psyir.walk(Call)[0]
    inline_trans = InlineTrans()
    inline_trans.apply(routine)
    output = fortran_writer(psyir)
    expected = (
        "  subroutine run_it()\n"
        "    real :: a\n"
        "    real :: b\n"
        "    real :: inlined_func\n\n"
        "    inlined_func = 2.0\n"
        "    a = inlined_func")
    assert expected in output
    assert Compile(tmpdir).string_compiles(output)


# Try two different forms of function declaration.
@pytest.mark.parametrize("function_header", [
    "  function func(b) result(x)\n    real :: x\n",
    "  real function func(b) result(x)\n"])
def test_apply_function_declare_name(
        fortran_reader, fortran_writer, tmpdir, function_header):
    '''Check that the apply() method works correctly for a simple call to
    a function where the name of the return name differs from the
    function name.

    '''
    code = (
        f"module test_mod\n"
        f"contains\n"
        f"  subroutine run_it()\n"
        f"    real :: a,b\n"
        f"    a = func(b)\n"
        f"  end subroutine run_it\n"
        f"{function_header}"
        f"    real :: b\n"
        f"    x = 2.0\n"
        f"  end function\n"
        f"end module test_mod\n")
    psyir = fortran_reader.psyir_from_source(code)
    routine = psyir.walk(Call)[0]
    inline_trans = InlineTrans()
    inline_trans.apply(routine)
    output = fortran_writer(psyir)

    expected = (
        "  subroutine run_it()\n"
        "    real :: a\n"
        "    real :: b\n"
        "    real :: inlined_x\n\n"
        "    inlined_x = 2.0\n"
        "    a = inlined_x")
    assert expected in output
    assert Compile(tmpdir).string_compiles(output)


def test_apply_function_expression(fortran_reader, fortran_writer, tmpdir):
    '''Check that the apply() method works correctly for a call to a
    function that is within an expression.

    '''
    code = (
        "module test_mod\n"
        "contains\n"
        "  subroutine run_it()\n"
        "    real :: a,b\n"
        "    a = (a*func(b)+2.0)/a\n"
        "  end subroutine run_it\n"
        "  real function func(b) result(x)\n"
        "    real :: b\n"
        "    b = b + 3.0\n"
        "    x = b * 2.0\n"
        "  end function\n"
        "end module test_mod\n")
    psyir = fortran_reader.psyir_from_source(code)
    routine = psyir.walk(Call)[0]
    inline_trans = InlineTrans()
    inline_trans.apply(routine)
    output = fortran_writer(psyir)
    assert (
        "    real :: b\n"
        "    real :: inlined_x\n\n"
        "    b = b + 3.0\n"
        "    inlined_x = b * 2.0\n"
        "    a = (a * inlined_x + 2.0) / a\n" in output)
    assert Compile(tmpdir).string_compiles(output)


def test_apply_multi_function(fortran_reader, fortran_writer, tmpdir):
    '''Check that the apply() method works correctly when a function is
    called twice but only one of these function calls is inlined.

    '''
    code = (
        "module test_mod\n"
        "contains\n"
        "  subroutine run_it()\n"
        "    real :: a,b,c\n"
        "    a = func(b)\n"
        "    c = func(a)\n"
        "  end subroutine run_it\n"
        "  real function func(b)\n"
        "    real :: b\n"
        "    func = 2.0\n"
        "  end function\n"
        "end module test_mod\n")
    psyir = fortran_reader.psyir_from_source(code)
    routine = psyir.walk(Call)[0]
    inline_trans = InlineTrans()
    inline_trans.apply(routine)
    output = fortran_writer(psyir)
    expected = (
        "  subroutine run_it()\n"
        "    real :: a\n"
        "    real :: b\n"
        "    real :: c\n"
        "    real :: inlined_func\n\n"
        "    inlined_func = 2.0\n"
        "    a = inlined_func\n"
        "    c = func(a)")
    assert expected in output
    assert Compile(tmpdir).string_compiles(output)

    # inline again
    routine = psyir.walk(Call)[0]
    inline_trans.apply(routine)
    output = fortran_writer(psyir)
    expected = (
        "    real :: inlined_func\n"
        "    real :: inlined_func_1\n\n"
        "    inlined_func = 2.0\n"
        "    a = inlined_func\n"
        "    inlined_func_1 = 2.0\n"
        "    c = inlined_func_1")
    assert expected in output


@pytest.mark.parametrize("start, end, indent", [
    ("", "", ""),
    ("module test_mod\ncontains\n", "end module test_mod\n", "  "),
    ("module test_mod\nuse formal\ncontains\n", "end module test_mod\n",
     "  ")])
def test_apply_raw_subroutine(
        fortran_reader, fortran_writer, tmpdir, start, end, indent):
    '''Test the apply method works correctly when the routine to be
    inlined is a raw subroutine and is called directly from another
    raw subroutine, a subroutine within a module but without a use
    statement and a subroutine within a module with a wildcard use
    statement.

    '''
    code = (
        f"{start}"
        f"  subroutine run_it()\n"
        f"    real :: a\n"
        f"    call sub(a)\n"
        f"  end subroutine run_it\n"
        f"{end}"
        f"subroutine sub(x)\n"
        f"  real, intent(inout) :: x\n"
        f"  x = 2.0*x\n"
        f"end subroutine sub\n")
    psyir = fortran_reader.psyir_from_source(code)
    routine = psyir.walk(Call)[0]
    inline_trans = InlineTrans()
    inline_trans.apply(routine)
    output = fortran_writer(psyir)
    expected = (
        f"{indent}subroutine run_it()\n"
        f"{indent}  real :: a\n\n"
        f"{indent}  a = 2.0 * a\n\n"
        f"{indent}end subroutine run_it\n")
    assert expected in output
    if "use formal" not in output:
        # Compilation will not work with "use formal" as there is no
        # mod file.
        assert Compile(tmpdir).string_compiles(output)


@pytest.mark.parametrize("use1, use2", [
    ("use inline_mod, only : sub\n", ""), ("use inline_mod\n", ""),
    ("", "use inline_mod, only : sub\n"), ("", "use inline_mod\n")])
def test_apply_container_subroutine(
        fortran_reader, fortran_writer, tmpdir, use1, use2):
    '''Test the apply method works correctly when the routine to be
    inlined is in a different container and is within a module (so
    a use statement is required).

    '''
    code = (
        f"module inline_mod\n"
        f"contains\n"
        f"  subroutine sub(x)\n"
        f"    real, intent(inout) :: x\n"
        f"    x = 2.0*x\n"
        f"  end subroutine sub\n"
        f"end module inline_mod\n"
        f"module test_mod\n"
        f"{use1}"
        f"contains\n"
        f"  subroutine run_it()\n"
        f"    {use2}"
        f"    real :: a\n"
        f"    call sub(a)\n"
        f"  end subroutine run_it\n"
        f"end module test_mod\n")
    psyir = fortran_reader.psyir_from_source(code)
    routine = psyir.walk(Call)[0]
    inline_trans = InlineTrans()
    inline_trans.apply(routine)
    output = fortran_writer(psyir)
    assert (
        "    real :: a\n\n"
        "    a = 2.0 * a\n\n"
        "  end subroutine run_it" in output)
    assert Compile(tmpdir).string_compiles(output)


def test_apply_validate():
    '''Test the apply method calls the validate method.'''
    inline_trans = InlineTrans()
    with pytest.raises(TransformationError) as info:
        inline_trans.apply(None)
    assert ("The target of the InlineTrans transformation should be "
            "a Call but found 'NoneType'." in str(info.value))


# validate

def test_validate_node():
    ''' Test the expected exception is raised if an invalid node is
    supplied to the transformation. '''
    inline_trans = InlineTrans()
    with pytest.raises(TransformationError) as info:
        inline_trans.validate(None)
    assert ("The target of the InlineTrans transformation should be "
            "a Call but found 'NoneType'." in str(info.value))
    call = IntrinsicCall.create(IntrinsicCall.Intrinsic.ALLOCATE,
                                [Reference(DataSymbol("array",
                                                      DeferredType()))])
    with pytest.raises(TransformationError) as info:
        inline_trans.validate(call)
    assert "Cannot inline an IntrinsicCall ('ALLOCATE')" in str(info.value)


def test_validate_calls_find_routine(fortran_reader):
    '''Test that validate() calls the _find_routine method. Use an example
    where an exception is raised as the source of the routine to be
    inlined cannot be found.

    '''
    code = (
        "module test_mod\n"
        "  use some_mod\n"
        "contains\n"
        "  subroutine run_it()\n"
        "    integer :: i\n"
        "    i = 10\n"
        "    call sub(i)\n"
        "  end subroutine run_it\n"
        "end module test_mod\n")
    psyir = fortran_reader.psyir_from_source(code)
    call = psyir.walk(Call)[0]
    inline_trans = InlineTrans()
    with pytest.raises(TransformationError) as err:
        inline_trans.validate(call)
    assert ("Failed to find the source code of the unresolved routine 'sub' "
            "after trying wildcard imports from ['some_mod'] and all "
            "routines that are not in containers." in str(err.value))


def test_validate_return_stmt(fortran_reader):
    '''Test that validate() raises the expected error if the target routine
    contains one or more Returns which that aren't either the very first
    statement or very last statement.'''
    code = (
        "module test_mod\n"
        "contains\n"
        "  subroutine run_it()\n"
        "    integer :: i\n"
        "    i = 10\n"
        "    call sub(i)\n"
        "  end subroutine run_it\n"
        "  subroutine sub(idx)\n"
        "    integer :: idx\n"
        "    idx = 3\n"
        "    return\n"
        "    idx = idx + 3\n"
        "  end subroutine sub\n"
        "end module test_mod\n")
    psyir = fortran_reader.psyir_from_source(code)
    call = psyir.walk(Call)[0]
    inline_trans = InlineTrans()
    with pytest.raises(TransformationError) as err:
        inline_trans.validate(call)
    assert ("Routine 'sub' contains one or more Return statements and "
            "therefore cannot be inlined" in str(err.value))


def test_validate_codeblock(fortran_reader):
    '''Test that validate() raises the expected error for a routine that
    contains a CodeBlock.'''
    code = (
        "module test_mod\n"
        "contains\n"
        "  subroutine run_it()\n"
        "    integer :: i\n"
        "    i = 10\n"
        "    call sub(i)\n"
        "  end subroutine run_it\n"
        "  subroutine sub(idx)\n"
        "    integer :: idx\n"
        "    write(*,*) idx\n"
        "  end subroutine sub\n"
        "end module test_mod\n")
    psyir = fortran_reader.psyir_from_source(code)
    call = psyir.walk(Call)[0]
    inline_trans = InlineTrans()
    with pytest.raises(TransformationError) as err:
        inline_trans.validate(call)
    assert ("Routine 'sub' contains one or more CodeBlocks and therefore "
            "cannot be inlined" in str(err.value))


def test_validate_saved_var(fortran_reader):
    '''
    Test that validate rejects a subroutine with a 'save'd variable.

    '''
    code = (
        "module test_mod\n"
        "contains\n"
        "  subroutine run_it()\n"
<<<<<<< HEAD
        "  real :: a(10)\n"
        "  call sub(a(1))\n"
=======
        "    real :: a(10)\n"
        "    call sub(a(1))\n"
>>>>>>> 84126bd4
        "  end subroutine run_it\n"
        "  subroutine sub(x)\n"
        "    real, intent(inout) :: x\n"
        "    real, save :: state = 0.0\n"
        "    state = state + x\n"
        "    x = 2.0*x + state\n"
        "  end subroutine sub\n"
        "end module test_mod\n")
    psyir = fortran_reader.psyir_from_source(code)
    routine = psyir.walk(Call)[0]
    inline_trans = InlineTrans()
    with pytest.raises(TransformationError) as err:
        inline_trans.validate(routine)
    assert ("Routine 'sub' cannot be inlined because it contains a Symbol "
            "'state' which is of unknown type: 'REAL, SAVE :: state"
            in str(err.value))


<<<<<<< HEAD
=======
@pytest.mark.parametrize("code_body", ["idx = idx + 5_i_def",
                                       "real, parameter :: pi = 3_wp\n"
                                       "idx = idx + 1\n"])
def test_validate_unresolved_precision_sym(fortran_reader, code_body):
    '''Test that a routine that uses an unresolved precision symbol is
    rejected. We test when the precision symbol appears in an executable
    statement and when it appears in a constant initialisation.'''
    code = (
        f"module test_mod\n"
        f"  use kinds_mod\n"
        f"contains\n"
        f"  subroutine run_it()\n"
        f"    use a_mod\n"
        f"    integer :: i\n"
        f"    i = 10_i_def\n"
        f"    call sub(i)\n"
        f"  end subroutine run_it\n"
        f"  subroutine sub(idx)\n"
        f"    integer, intent(inout) :: idx\n"
        f"    {code_body}\n"
        f"  end subroutine sub\n"
        f"end module test_mod\n")
    psyir = fortran_reader.psyir_from_source(code)
    inline_trans = InlineTrans()
    call = psyir.walk(Call)[0]
    with pytest.raises(TransformationError) as err:
        inline_trans.validate(call)
    if "_wp" in code_body:
        var_name = "wp"
    else:
        var_name = "i_def"
    assert (f"Routine 'sub' cannot be inlined because it accesses variable "
            f"'{var_name}' and this cannot be found in any of the containers "
            f"directly imported into its symbol table" in str(err.value))


def test_validate_resolved_precision_sym(fortran_reader, monkeypatch,
                                         tmpdir):
    '''Test that a routine that uses a resolved precision symbol is
    rejected.'''
    code = (
        "module test_mod\n"
        "  use kinds_mod\n"
        "contains\n"
        "  subroutine run_it()\n"
        "    use a_mod\n"
        "    integer :: i\n"
        "    a_var = a_clash\n"
        "    i = 10_i_def\n"
        "    call sub(i)\n"
        "    call sub2(i)\n"
        "  end subroutine run_it\n"
        "  subroutine sub(idx)\n"
        "    integer, intent(inout) :: idx\n"
        "    idx = idx + 5_i_def\n"
        "  end subroutine sub\n"
        "  subroutine sub2(idx)\n"
        "    use kinds_mod\n"
        "    integer, intent(inout) :: idx\n"
        "    idx = idx + 5_i_def\n"
        "  end subroutine sub2\n"
        "end module test_mod\n")
    # Set up include_path to import the proper module
    monkeypatch.setattr(Config.get(), '_include_paths', [str(tmpdir)])
    filename = os.path.join(str(tmpdir), "kinds_mod.f90")
    with open(filename, "w", encoding='UTF-8') as module:
        module.write('''
        module kinds_mod
          integer, parameter :: i_def = kind(1)
        end module kinds_mod
        ''')
    psyir = fortran_reader.psyir_from_source(code)
    inline_trans = InlineTrans()
    # First subroutine accesses i_def from parent Container.
    calls = psyir.walk(Call)
    with pytest.raises(TransformationError) as err:
        inline_trans.validate(calls[0])
    assert ("Routine 'sub' cannot be inlined because it accesses variable "
            "'i_def' and this cannot be found in any of the containers "
            "directly imported into its symbol table." in str(err.value))
    # Second subroutine imports i_def directly into its own SymbolTable and
    # so is OK to inline.
    inline_trans.validate(calls[1])


>>>>>>> 84126bd4
def test_validate_import_clash(fortran_reader):
    '''Test that validate() raises the expected error when two symbols of the
    same name are imported from different containers at the call site and
    within the routine.'''
    code = (
        "module test_mod\n"
        "contains\n"
        "  subroutine run_it()\n"
        "    use some_mod, only: trouble\n"
        "    integer :: i\n"
        "    i = 10\n"
        "    call sub(i)\n"
        "  end subroutine run_it\n"
        "  subroutine sub(idx)\n"
        "    use other_mod, only: trouble\n"
        "    integer :: idx\n"
        "    idx = idx + trouble\n"
        "  end subroutine sub\n"
        "end module test_mod\n")
    psyir = fortran_reader.psyir_from_source(code)
    call = psyir.walk(Call)[0]
    inline_trans = InlineTrans()
    with pytest.raises(TransformationError) as err:
        inline_trans.validate(call)
    assert ("Routine 'sub' imports 'trouble' from Container 'other_mod' but "
            "the call site has an import of a symbol with the same name from "
            "Container 'some_mod'" in str(err.value))


def test_validate_non_local_symbol(fortran_reader):
    '''Test that validate() raises the expected error when the routine to be
    inlined accesses a symbol from its parent container.'''
    code = (
        "module test_mod\n"
        "  integer :: trouble\n"
        "contains\n"
        "  subroutine run_it()\n"
        "    integer :: i\n"
        "    i = 10\n"
        "    call sub(i)\n"
        "  end subroutine run_it\n"
        "  subroutine sub(idx)\n"
        "    integer :: idx\n"
        "    idx = idx + trouble\n"
        "  end subroutine sub\n"
        "end module test_mod\n")
    psyir = fortran_reader.psyir_from_source(code)
    call = psyir.walk(Call)[0]
    inline_trans = InlineTrans()
    with pytest.raises(TransformationError) as err:
        inline_trans.validate(call)
    assert ("Routine 'sub' cannot be inlined because it accesses variable "
            "'trouble' from its parent container" in str(err.value))


def test_validate_wrong_number_args(fortran_reader):
    ''' Test that validate rejects inlining routines with different number
    of arguments.
    '''
    code = (
        "module test_mod\n"
        "  integer :: trouble\n"
        "contains\n"
        "  subroutine run_it()\n"
        "    integer :: i\n"
        "    i = 10\n"
        "    call sub(i, trouble)\n"
        "  end subroutine run_it\n"
        "  subroutine sub(idx)\n"
        "    integer :: idx\n"
        "    idx = idx + 1\n"
        "  end subroutine sub\n"
        "end module test_mod\n")
    psyir = fortran_reader.psyir_from_source(code)
    call = psyir.walk(Call)[0]
    inline_trans = InlineTrans()
    with pytest.raises(TransformationError) as err:
        inline_trans.validate(call)
    assert ("Cannot inline 'call sub(i, trouble)' because the number of "
            "arguments supplied to the call (2) does not match the number of "
            "arguments the routine is declared to have (1)" in str(err.value))


def test_validate_unresolved_import(fortran_reader):
    '''Test that validate rejects a routine that accesses a symbol which
    is unresolved.'''
    code = (
        "module test_mod\n"
        "  use some_mod\n"
        "contains\n"
        "  subroutine run_it()\n"
        "    integer :: i\n"
        "    i = 10\n"
        "    call sub(i)\n"
        "  end subroutine run_it\n"
        "  subroutine sub(idx)\n"
        "    integer :: idx\n"
        "    idx = idx + trouble\n"
        "  end subroutine sub\n"
        "end module test_mod\n")
    psyir = fortran_reader.psyir_from_source(code)
    call = psyir.walk(Call)[0]
    inline_trans = InlineTrans()
    with pytest.raises(TransformationError) as err:
        inline_trans.validate(call)
    assert ("Routine 'sub' cannot be inlined because it accesses variable "
            "'trouble' and this cannot be found in any of the containers "
            "directly imported into its symbol table." in str(err.value))


<<<<<<< HEAD
def test_validate_assumed_shape(fortran_reader):
=======
def test_validate_unresolved_array_dim(fortran_reader):
    '''
    Check that validate rejects a routine if it uses an unresolved Symbol
    when defining an array dimension.

    '''
    code = (
        "module test_mod\n"
        "  use some_mod\n"
        "contains\n"
        "  subroutine run_it()\n"
        "    integer :: i\n"
        "    i = 10\n"
        "    call sub(i)\n"
        "  end subroutine run_it\n"
        "  subroutine sub(idx)\n"
        "    integer :: idx\n"
        "    integer, dimension(some_size) :: var\n"
        "    idx = idx + 2\n"
        "  end subroutine sub\n"
        "end module test_mod\n")
    psyir = fortran_reader.psyir_from_source(code)
    call = psyir.walk(Call)[0]
    inline_trans = InlineTrans()
    with pytest.raises(TransformationError) as err:
        inline_trans.validate(call)
    assert ("Routine 'sub' cannot be inlined because it accesses variable "
            "'some_size' and this cannot be found in any of the containers "
            "directly imported into its symbol table" in str(err.value))


def test_validate_unknown_arg_type(fortran_reader):
    '''Check that validate rejects a formal argument of UnknownType (since
    we can't then correctly map any array index expressions into the call
    site).'''
    code = (
        "module test_mod\n"
        "contains\n"
        "subroutine main\n"
        "  real, target :: var = 0.0\n"
        "  real, pointer :: ptr => null()\n"
        "  ptr => var\n"
        "  call sub(ptr)\n"
        "end subroutine main\n"
        "subroutine sub(x)\n"
        "  real, pointer, intent(inout) :: x\n"
        "  x = x + 1.0\n"
        "end subroutine sub\n"
        "end module test_mod\n"
    )
    psyir = fortran_reader.psyir_from_source(code)
    call = psyir.walk(Call)[0]
    inline_trans = InlineTrans()
    with pytest.raises(TransformationError) as err:
        inline_trans.validate(call)
    assert ("Routine 'sub' cannot be inlined because formal argument 'x' is "
            "of UnknownType" in str(err.value))


def test_validate_array_reshape(fortran_reader):
>>>>>>> 84126bd4
    '''Test that the validate method rejects an attempt to inline a routine
    if any of its formal arguments are declared to be a different shape from
    those at the call site.'''
    code = (
        "module test_mod\n"
        "contains\n"
        "subroutine main\n"
        "  REAL A(100, 100)\n"
        "  CALL S(A(:,:),10)\n"
        "end subroutine\n"
        "subroutine s(x,m)\n"
        "  integer, intent(in) :: m\n"
        "  real :: x(m)\n"
        "  integer :: i\n"
        "  do i = 1, m\n"
        "     x(i) = x(i) + m\n"
        "  enddo\n"
        "end subroutine\n"
        "end module\n")
    psyir = fortran_reader.psyir_from_source(code)
    call = psyir.walk(Call)[0]
    inline_trans = InlineTrans()
    with pytest.raises(TransformationError) as err:
        inline_trans.validate(call)
    assert ("Cannot inline routine 's' because it reshapes an argument: actual"
            " argument 'a(:,:)' has rank 2 but the corresponding formal "
            "argument, 'x', has rank 1" in str(err.value))


<<<<<<< HEAD
=======
def test_validate_array_arg_expression(fortran_reader):
    '''
    Check that validate rejects a call if an argument corresponding to
    a formal array argument is not a simple Reference or Literal.

    '''
    code = (
        "module test_mod\n"
        "contains\n"
        "subroutine main\n"
        "  use some_mod, only: a, b\n"
        "  CALL S(a+b,10)\n"
        "end subroutine\n"
        "subroutine s(x,m)\n"
        "  integer, intent(in) :: m\n"
        "  real :: x(m)\n"
        "  integer :: i\n"
        "  do i = 1, m\n"
        "     x(i) = x(i) + m\n"
        "  enddo\n"
        "end subroutine\n"
        "end module\n")
    psyir = fortran_reader.psyir_from_source(code)
    call = psyir.walk(Call)[0]
    inline_trans = InlineTrans()
    with pytest.raises(TransformationError) as err:
        inline_trans.validate(call)
    assert ("The call 'call s(a + b, 10)\n' cannot be inlined because actual "
            "argument 'a + b' corresponds to a formal argument with array "
            "type but is not a Reference or a Literal" in str(err.value))


>>>>>>> 84126bd4
def test_validate_indirect_range(fortran_reader):
    '''Test that validate rejects an attempt to inline a call to a routine
    with an argument constructed using an indirect slice.'''
    code = (
        "module test_mod\n"
        "  integer, dimension(10) :: indices\n"
        "contains\n"
        "subroutine main\n"
        "  real, dimension(10,10) :: var\n"
        "  call sub(var(indices(:)))\n"
        "end subroutine main\n"
        "subroutine sub(x)\n"
        "  real, dimension(:), intent(inout) :: x\n"
        "  x(:) = 0.0\n"
        "end subroutine sub\n"
        "end module test_mod\n")
    psyir = fortran_reader.psyir_from_source(code)
    call = psyir.walk(Call)[0]
    inline_trans = InlineTrans()
    with pytest.raises(TransformationError) as err:
<<<<<<< HEAD
        inline_trans.apply(call)
=======
        inline_trans.validate(call)
>>>>>>> 84126bd4
    assert ("Cannot inline routine 'sub' because argument 'var(indices(:))' "
            "has an array range in an indirect access" in str(err.value))


def test_validate_non_unit_stride_slice(fortran_reader):
    '''Test that validate rejects an attempt to inline a call to a routine
    with an argument constructed using an array slice with non-unit stride.'''
    code = (
        "module test_mod\n"
        "contains\n"
        "subroutine main\n"
        "  real, dimension(10,10) :: var\n"
        "  call sub(var(1:10:2))\n"
        "end subroutine main\n"
        "subroutine sub(x)\n"
        "  real, dimension(:), intent(inout) :: x\n"
        "  x(:) = 0.0\n"
        "end subroutine sub\n"
        "end module test_mod\n")
    psyir = fortran_reader.psyir_from_source(code)
    call = psyir.walk(Call)[0]
    inline_trans = InlineTrans()
    with pytest.raises(TransformationError) as err:
<<<<<<< HEAD
        inline_trans.apply(call)
=======
        inline_trans.validate(call)
>>>>>>> 84126bd4
    assert ("Cannot inline routine 'sub' because one of its arguments is an "
            "array slice with a non-unit stride: 'var(::2)' (TODO #1646)" in
            str(err.value))


def test_validate_named_arg(fortran_reader):
    '''Test that the validate method rejects an attempt to inline a routine
    that has a named argument.'''
    # In reality, the routine with a named argument would almost certainly
    # use the 'present' intrinsic but, since that gives a CodeBlock that itself
    # prevents inlining, our test example omits it.
    code = (
        "module test_mod\n"
        "contains\n"
        "subroutine main\n"
        "  real :: var = 0.0\n"
        "  call sub(var, opt=1.0)\n"
        "end subroutine main\n"
        "subroutine sub(x, opt)\n"
        "  real, intent(inout) :: x\n"
        "  real, optional :: opt\n"
        "  !if( present(opt) )then\n"
        "  !  x = x + opt\n"
        "  !end if\n"
        "  x = x + 1.0\n"
        "end subroutine sub\n"
        "end module test_mod\n"
    )
    psyir = fortran_reader.psyir_from_source(code)
    call = psyir.walk(Call)[0]
    inline_trans = InlineTrans()
    with pytest.raises(TransformationError) as err:
        inline_trans.validate(call)
    assert ("Routine 'sub' cannot be inlined because it has a named argument "
            "'opt' (TODO #924)" in str(err.value))


CALL_IN_SUB_USE = (
    "subroutine run_it()\n"
    "  use inline_mod, only : sub\n"
    "  real :: a\n"
    "  call sub(a)\n"
    "end subroutine run_it\n")
CALL_IN_SUB = CALL_IN_SUB_USE.replace(
    "  use inline_mod, only : sub\n", "")
SUB = (
    "subroutine sub(x)\n"
    "  real :: x\n"
    "  x = 1.0\n"
    "end subroutine sub\n")
SUB_IN_MODULE = (
    f"module inline_mod\n"
    f"contains\n"
    f"{SUB}"
    f"end module inline_mod\n")


# _find_routine

def test_find_routine_local(fortran_reader):
    '''Test that the PSyIR of the Routine is returned when it is local to
    the associated call.

    '''
    code = (
        f"module test_mod\n"
        f"contains\n"
        f"{CALL_IN_SUB}"
        f"{SUB}"
        f"end module test_mod\n")
    psyir = fortran_reader.psyir_from_source(code)
    call = psyir.walk(Call)[0]
    inline_trans = InlineTrans()
    result = inline_trans._find_routine(call)
    assert call.routine.is_local
    assert isinstance(result, Routine)
    assert result.name == "sub"


def test_find_routine_missing_exception(fortran_reader):
    '''Test that the expected exception is raised if the Call's Routine
    symbol has a local interface but the Routine can't be found in the
    PSyIR.

    '''
    code = (
        f"module test_mod\n"
        f"contains\n"
        f"{CALL_IN_SUB}"
        f"{SUB}"
        f"end module test_mod\n")
    psyir = fortran_reader.psyir_from_source(code)
    # remove the subroutine 'sub' from the PSyIR tree.
    psyir.children[0].children[1].detach()
    call = psyir.walk(Call)[0]
    inline_trans = InlineTrans()
    assert call.routine.is_local
    with pytest.raises(InternalError) as info:
        _ = inline_trans._find_routine(call)
    assert ("Failed to find the source code of the local routine 'sub'."
            in str(info.value))


def test_find_routine_unresolved_wildcard(fortran_reader):
    '''Test that the routine can be found via a wildcard use statement.'''

    wildcard_use = CALL_IN_SUB_USE.replace(", only : sub", "")
    code = f"{wildcard_use}{SUB_IN_MODULE}"
    psyir = fortran_reader.psyir_from_source(code)
    call = psyir.walk(Call)[0]
    inline_trans = InlineTrans()
    assert call.routine.is_unresolved
    result = inline_trans._find_routine(call)
    assert isinstance(result, Routine)
    assert result.name == "sub"


def test_find_routine_unresolved(fortran_reader):
    '''Test that the routine can be found when there are no use statements
    and there is a 'raw' subroutine.

    '''
    code = f"{CALL_IN_SUB}{SUB}"
    psyir = fortran_reader.psyir_from_source(code)
    call = psyir.walk(Call)[0]
    inline_trans = InlineTrans()
    assert call.routine.is_unresolved
    result = inline_trans._find_routine(call)
    assert isinstance(result, Routine)
    assert result.name == "sub"


def test_find_routine_raw_to_module_exception(fortran_reader):
    '''Test that the routine is not found and an exception is raised if
    there is no use statement and the code for another routine with
    the same name is specified within a module.

    '''
    code = f"{CALL_IN_SUB}{SUB_IN_MODULE}"
    psyir = fortran_reader.psyir_from_source(code)
    call = psyir.walk(Call)[0]
    inline_trans = InlineTrans()
    assert call.routine.is_unresolved
    with pytest.raises(TransformationError) as info:
        _ = inline_trans._find_routine(call)
    assert ("Failed to find the source code of the unresolved routine 'sub' "
            "after trying wildcard imports from [] and all routines that are "
            "not in containers." in str(info.value))


def test_find_routine_unresolved_exception(fortran_reader):
    '''Test that the expected exception is raised if the routine is
    unresolved and can't be found in any wildcard imports or any 'raw'
    subroutines.

    '''
    wildcard_use = CALL_IN_SUB_USE.replace(", only : sub", "")
    code = (
        f"{wildcard_use}"
        f"module inline_mod\n"
        f"end module inline_mod\n"
        f"subroutine sub2()\n"
        f"end subroutine sub2\n")
    psyir = fortran_reader.psyir_from_source(code)
    call = psyir.walk(Call)[0]
    inline_trans = InlineTrans()
    assert call.routine.is_unresolved
    with pytest.raises(TransformationError) as info:
        _ = inline_trans._find_routine(call)
    assert ("Failed to find the source code of the unresolved routine 'sub' "
            "after trying wildcard imports from ['inline_mod'] and all "
            "routines that are not in containers." in str(info.value))


def test_find_routine_import(fortran_reader):
    '''Test that the routine can be found when there is a use statement
    and the subroutine can be found in the associated module.

    '''
    code = f"{CALL_IN_SUB_USE}{SUB_IN_MODULE}"
    psyir = fortran_reader.psyir_from_source(code)
    call = psyir.walk(Call)[0]
    inline_trans = InlineTrans()
    assert call.routine.is_import
    result = inline_trans._find_routine(call)
    assert isinstance(result, Routine)
    assert result.name == "sub"


def test_find_routine_import_exception(fortran_reader):
    '''Test that the routine raises the expected exception if the imported
    module can't be found.

    '''
    code = f"{CALL_IN_SUB_USE}"
    psyir = fortran_reader.psyir_from_source(code)
    call = psyir.walk(Call)[0]
    inline_trans = InlineTrans()
    assert call.routine.is_import
    with pytest.raises(TransformationError) as info:
        _ = inline_trans._find_routine(call)
    assert ("Failed to find the source for routine 'sub' imported from "
            "'inline_mod' and therefore cannot inline it." in str(info.value))


def test_find_routine_module_to_raw_exception(fortran_reader):
    '''Test that the routine raises the expected exception if the call
    imports the routine and the routine can't be found, even in the
    presence of a 'raw' subroutine with the same name.

    '''
    code = f"{CALL_IN_SUB_USE}{SUB}"
    psyir = fortran_reader.psyir_from_source(code)
    call = psyir.walk(Call)[0]
    inline_trans = InlineTrans()
    assert call.routine.is_import
    with pytest.raises(TransformationError) as info:
        _ = inline_trans._find_routine(call)
    assert ("Failed to find the source for routine 'sub' imported from "
            "'inline_mod' and therefore cannot inline it." in str(info.value))


def test_find_routine_exception(fortran_reader, monkeypatch):
    '''Test that the routine raises the expected exception if the call's
    routine symbol is not local, unresolved or import. Need to
    monkeypatch as this exception is not something that should happen.

    '''
    code = f"{CALL_IN_SUB}"
    psyir = fortran_reader.psyir_from_source(code)
    call = psyir.walk(Call)[0]
    # Set the interface to None so it is not local, unresolved or import.
    monkeypatch.setattr(call.routine, "_interface", None)
    inline_trans = InlineTrans()
    with pytest.raises(InternalError) as info:
        _ = inline_trans._find_routine(call)
    assert ("Routine Symbol 'sub' is not local, unresolved or imported."
            in str(info.value))


# _find_routine_in_container

def test_find_routine_in_container_no_container(fortran_reader):
    '''Test that None is returned when the Container associated with the
    supplied container symbol is not found in the PSyIR.

    '''
    psyir = fortran_reader.psyir_from_source(CALL_IN_SUB_USE)
    call_node = psyir.walk(Call)[0]
    inline_trans = InlineTrans()
    result = inline_trans._find_routine_in_container(
            call_node, call_node.routine.interface.container_symbol)
    assert result is None


def test_find_routine_in_container_no_file_container(fortran_reader):
    '''Test that None is returned when the Container associated with the
    supplied container symbol is not found in the PSyIR and the root
    is not a FileContainer.

    '''
    psyir = fortran_reader.psyir_from_source(CALL_IN_SUB_USE)
    # Remove the FileContainer from the PSyIR tree
    psyir = psyir.children[0]
    psyir.detach()
    call_node = psyir.walk(Call)[0]
    inline_trans = InlineTrans()
    result = inline_trans._find_routine_in_container(
            call_node, call_node.routine.interface.container_symbol)
    assert result is None


def test_find_routine_in_container_routine_not_found(fortran_reader):
    '''Test that None is returned when the required Routine is not found
    in the Container associated with the supplied container symbol, as
    it does not exist.

    '''
    code = (
        f"module inline_mod\n"
        f"end module inline_mod\n"
        f"{CALL_IN_SUB_USE}")
    psyir = fortran_reader.psyir_from_source(code)
    call_node = psyir.walk(Call)[0]
    inline_trans = InlineTrans()
    result = inline_trans._find_routine_in_container(
            call_node, call_node.routine.interface.container_symbol)
    assert result is None


def test_find_routine_in_container_recurse_named(fortran_reader):
    '''Test that when a container does not contain the required routine,
    any imported containers within this container are also
    searched. In this case the test is for a container within the
    original container that explicitly names the routine. The PSyIR of
    the routine is returned when it is found in the second container.

    '''
    code = (
        f"{CALL_IN_SUB_USE}"
        f"module inline_mod\n"
        f"use inline_mod2, only : sub\n"
        f"end module inline_mod\n"
        f"module inline_mod2\n"
        f"contains\n"
        f"{SUB}\n"
        f"end module inline_mod2\n")
    psyir = fortran_reader.psyir_from_source(code)
    call_node = psyir.walk(Call)[0]
    inline_trans = InlineTrans()
    result = inline_trans._find_routine_in_container(
            call_node, call_node.routine.interface.container_symbol)
    assert isinstance(result, Routine)
    assert result.name == "sub"


def test_find_routine_in_container_recurse_wildcard(fortran_reader):
    '''Test that when a container does not contain the required routine,
    any imported containers within this container are also
    searched. In this case the test is for a wildcard container within
    the original container. The PSyIR of the routine is returned when
    it is found in the second container.

    '''
    code = (
        f"{CALL_IN_SUB_USE}"
        f"module inline_mod\n"
        f"use inline_mod2\n"
        f"end module inline_mod\n"
        f"module inline_mod2\n"
        f"contains\n"
        f"{SUB}\n"
        f"end module inline_mod2\n")
    psyir = fortran_reader.psyir_from_source(code)
    call_node = psyir.walk(Call)[0]
    inline_trans = InlineTrans()
    result = inline_trans._find_routine_in_container(
            call_node, call_node.routine.interface.container_symbol)
    assert isinstance(result, Routine)
    assert result.name == "sub"


def test_find_routine_in_container_private_routine_not_found(fortran_reader):
    '''Test that None is returned when the required Routine is not found
    in the Container associated with the supplied container symbol, as
    it is private. This situation should not arise as it is invalid to
    try to import a private routine. However, there are currrently no
    checks for this when creating PSyIR.

    '''
    private_sub_in_module = SUB_IN_MODULE.replace(
        "contains\n", "  private :: sub\ncontains\n")
    code = f"{private_sub_in_module}{CALL_IN_SUB_USE}"
    psyir = fortran_reader.psyir_from_source(code)
    call_node = psyir.walk(Call)[0]
    inline_trans = InlineTrans()
    result = inline_trans._find_routine_in_container(
            call_node, call_node.routine.interface.container_symbol)
    assert result is None


def test_find_routine_in_container(fortran_reader):
    '''Test that the PSyIR of the Routine is returned when it is found
    in the Container associated with the supplied container symbol.

    '''
    code = f"{SUB_IN_MODULE}{CALL_IN_SUB_USE}"
    psyir = fortran_reader.psyir_from_source(code)
    call_node = psyir.walk(Call)[0]
    inline_trans = InlineTrans()
    result = inline_trans._find_routine_in_container(
            call_node, call_node.routine.interface.container_symbol)
    assert isinstance(result, Routine)
    assert result.name == "sub"<|MERGE_RESOLUTION|>--- conflicted
+++ resolved
@@ -42,12 +42,8 @@
 
 from psyclone.configuration import Config
 from psyclone.errors import InternalError
-<<<<<<< HEAD
-from psyclone.psyir.nodes import Call, IntrinsicCall, Routine
-=======
 from psyclone.psyir.nodes import Call, IntrinsicCall, Reference, Routine
 from psyclone.psyir.symbols import DataSymbol, DeferredType
->>>>>>> 84126bd4
 from psyclone.psyir.transformations import (InlineTrans,
                                             TransformationError)
 from psyclone.tests.utilities import Compile
@@ -199,19 +195,11 @@
         "module test_mod\n"
         "contains\n"
         "  subroutine run_it()\n"
-<<<<<<< HEAD
-        "  integer :: i\n"
-        "  real :: a(10)\n"
-        "  do i=1,10\n"
-        "    call sub(a, i)\n"
-        "  end do\n"
-=======
         "    integer :: i\n"
         "    real :: a(10)\n"
         "    do i=1,10\n"
         "      call sub(a, i)\n"
         "    end do\n"
->>>>>>> 84126bd4
         "  end subroutine run_it\n"
         "  subroutine sub(x, ivar)\n"
         "    real, intent(inout), dimension(10) :: x\n"
@@ -234,13 +222,6 @@
     assert Compile(tmpdir).string_compiles(output)
 
 
-<<<<<<< HEAD
-def test_apply_gocean_kern(fortran_reader, fortran_writer):
-    '''Test the apply method with a typical GOcean kernel.'''
-    code = (
-        "module psy_single_invoke_test\n"
-        "  use field_mod\n"
-=======
 def test_apply_gocean_kern(fortran_reader, fortran_writer, monkeypatch):
     '''
     Test the apply method with a typical GOcean kernel.
@@ -252,7 +233,6 @@
     code = (
         "module psy_single_invoke_test\n"
         "  use field_mod, only: r2d_field\n"
->>>>>>> 84126bd4
         "  use kind_params_mod\n"
         "  implicit none\n"
         "  contains\n"
@@ -275,13 +255,6 @@
         "  end subroutine compute_cu_code\n"
         "end module psy_single_invoke_test\n"
     )
-<<<<<<< HEAD
-    psyir = fortran_reader.psyir_from_source(code)
-    inline_trans = InlineTrans()
-    for routine in psyir.walk(Call):
-        inline_trans.apply(routine)
-
-=======
     # Set up include_path to import the proper module
     src_dir = os.path.join(
         os.path.dirname(os.path.abspath(__file__)),
@@ -296,7 +269,6 @@
         pytest.xfail(
             "TODO #924 - extend validation to attempt to resolve type of "
             "actual argument.")
->>>>>>> 84126bd4
     output = fortran_writer(psyir)
     assert ("    do j = cu_fld%internal%ystart, cu_fld%internal%ystop, 1\n"
             "      do i = cu_fld%internal%xstart, cu_fld%internal%xstop, 1\n"
@@ -352,49 +324,101 @@
 
     output = fortran_writer(psyir)
     assert ("    do i = 1, 5, 1\n"
-<<<<<<< HEAD
-            "      do i_1 = 1, 10, 1\n"
-            "        var%data(i_1) = 2.0 * i\n"
-=======
             "      do i_3 = 1, 10, 1\n"
             "        var%data(i_3) = 2.0 * i\n"
->>>>>>> 84126bd4
             "      enddo\n"
             "      var%data(:) = -1.0\n"
             "      var%data = -5.0\n"
             "      var%data(1:2) = 0.0\n"
-<<<<<<< HEAD
-            "      do i_2 = 1, 10, 1\n"
-            "        var_list(i)%data(i_2) = 2.0 * i\n"
-=======
             "      do i_1 = 1, 10, 1\n"
             "        var_list(i)%data(i_1) = 2.0 * i\n"
->>>>>>> 84126bd4
             "      enddo\n"
             "      var_list(i)%data(:) = -1.0\n"
             "      var_list(i)%data = -5.0\n"
             "      var_list(i)%data(1:2) = 0.0\n"
-<<<<<<< HEAD
-            "      do i_3 = 1, 10, 1\n"
-            "        var2(i)%region%data(i_3) = 2.0 * i\n"
-=======
             "      do i_2 = 1, 10, 1\n"
             "        var2(i)%region%data(i_2) = 2.0 * i\n"
->>>>>>> 84126bd4
             "      enddo\n"
             "      var2(i)%region%data(:) = -1.0\n"
             "      var2(i)%region%data = -5.0\n"
             "      var2(i)%region%data(1:2) = 0.0\n"
             "      var2(:)%region%local%nx = 0\n"
-<<<<<<< HEAD
             "    enddo\n" in output)
     assert Compile(tmpdir).string_compiles(output)
 
 
+def test_apply_unresolved_struct_arg(fortran_reader, fortran_writer):
+    '''
+    Check that we handle acceptable cases of the type of an argument being
+    unresolved but that we reject the case where we can't be sure of
+    the array indexing.
+
+    '''
+    code = (
+        "module test_mod\n"
+        "contains\n"
+        "  subroutine run_it()\n"
+        "    use some_mod, only: mystery_type, mystery\n"
+        "    integer :: i\n"
+        "    type(mystery_type) :: var3, varr(5)\n"
+        # Unknown structure type but array dims are known.
+        "    call sub3(varr)\n"
+        # Unknown actual argument corresponding to a formal array argument
+        # so we can't be sure that it isn't being reshaped.
+        "    call sub3(mystery)\n"
+        # Unknown actual argument corresponding to a formal scalar argument
+        # so lack of type information isn't a problem.
+        "    call sub3a(mystery)\n"
+        # Formal arg specifies array bounds and we don't have them for
+        # the actual argument.
+        "    call sub4(mystery)\n"
+        "  end subroutine run_it\n"
+        "  subroutine sub3(x)\n"
+        "    use some_mod, only: mystery_type\n"
+        "    type(mystery_type), dimension(:), intent(inout) :: x\n"
+        "    x(:)%region%local%nx = 0\n"
+        "  end subroutine sub3\n"
+        "  subroutine sub3a(x)\n"
+        "    use some_mod, only: mystery_type\n"
+        "    type(mystery_type) :: x\n"
+        "    x%flag = 1\n"
+        "  end subroutine sub3a\n"
+        "  subroutine sub4(x)\n"
+        "    use some_mod, only: mystery_type\n"
+        "    type(mystery_type), dimension(3:5), intent(inout) :: x\n"
+        "    x(:)%region%local%nx = 0\n"
+        "  end subroutine sub4\n"
+        "end module test_mod\n")
+    psyir = fortran_reader.psyir_from_source(code)
+    inline_trans = InlineTrans()
+    calls = psyir.walk(Call)
+    # First one should be fine.
+    inline_trans.apply(calls[0])
+    # Second one should fail.
+    with pytest.raises(TransformationError) as err:
+        inline_trans.apply(calls[1])
+    assert ("Routine 'sub3' cannot be inlined because the type of the actual "
+            "argument 'mystery' corresponding to an array formal argument "
+            "('x') is unknown" in str(err.value))
+    # Third one should be fine because it is a scalar argument.
+    inline_trans.apply(calls[2])
+    # We can't do the fourth one.
+    with pytest.raises(TransformationError) as err:
+        inline_trans.apply(calls[3])
+    assert ("Routine 'sub4' cannot be inlined because the type of the actual "
+            "argument 'mystery' corresponding to an array formal argument "
+            "('x') is unknown." in str(err.value))
+    output = fortran_writer(psyir)
+    assert ("    varr(:)%region%local%nx = 0\n"
+            "    call sub3(mystery)\n"
+            "    mystery%flag = 1\n"
+            "    call sub4(mystery)\n" in output)
+
+
 def test_apply_struct_slice_arg(fortran_reader, fortran_writer, tmpdir):
     '''
     Check that the apply() method works correctly when there are slices in
-    structure accesses in both the actual and dummy arguments.
+    structure accesses in both the actual and formal arguments.
 
     '''
     code = (
@@ -410,8 +434,9 @@
         f"    call sub2(var_list(:), i, i+2)\n"
         f"    call sub3(cvar)\n"
         f"  end subroutine run_it\n"
-        f"  subroutine sub(ix)\n"
+        f"  subroutine sub(ix, indx)\n"
         f"    integer, dimension(:) :: ix\n"
+        f"    integer, intent(in) :: indx\n"
         f"    ix(:) = ix(:) + 1\n"
         f"  end subroutine sub\n"
         f"  subroutine sub2(x, start, stop)\n"
@@ -489,8 +514,11 @@
         f"  subroutine run_it()\n"
         f"    integer :: i\n"
         f"    type(my_type), dimension(2:9) :: varat2\n"
+        f"    real, dimension(4:8) :: varat3\n"
         f"    call sub2(varat2(:), 5, 6)\n"
         f"    call sub2(varat2(3:8), 5, 6)\n"
+        f"    call sub3(varat3(5:6))\n"
+        f"    call sub3(varat3)\n"
         f"  end subroutine run_it\n"
         f"  subroutine sub2(x, start, stop)\n"
         f"    type(my_type), dimension(:) :: x\n"
@@ -499,6 +527,10 @@
         f"    x(:)%local%nx = 3\n"
         f"    x(start:stop+1)%local%nx = -2\n"
         f"  end subroutine sub2\n"
+        f"  subroutine sub3(x)\n"
+        f"    real, dimension(:) :: x\n"
+        f"    x(1:2) = 4.0\n"
+        f"  end subroutine sub3\n"
         f"end module test_mod\n")
     psyir = fortran_reader.psyir_from_source(code)
     inline_trans = InlineTrans()
@@ -516,6 +548,8 @@
     assert "varat2(3:8)%data(2) = 1.0\n" in output
     assert "varat2(3:8)%local%nx = 3\n" in output
     assert "varat2(5 - 1 + 3:6 + 1 - 1 + 3)%local%nx = -2" in output
+    assert "varat3(1 - 1 + 5:2 - 1 + 5) = 4.0\n" in output
+    assert "varat3(1 - 1 + 4:2 - 1 + 4) = 4.0\n" in output
     assert Compile(tmpdir).string_compiles(output)
 
 
@@ -550,13 +584,13 @@
     for routine in psyir.walk(Call):
         inline_trans.apply(routine)
     output = fortran_writer(psyir)
-    # Access within routine is to full range but dummy arg. is declared with
+    # Access within routine is to full range but formal arg. is declared with
     # explicit bounds so these have to be taken into account.
     assert "var_list(4 - 4 + 1:6 - 4 + 1)%data(2) = 2.0" in output
     assert "var_list(4 - 4 + 1:5 - 4 + 1)%local%nx = 4" in output
     # Element 4 in routine corresponds to element 1 in caller
     assert "var_list(5 - 4 + 1:6 + 1 - 4 + 1)%local%nx = -3" in output
-    # Custom limits  in declarations for both dummy and actual.
+    # Custom limits  in declarations for both formal and actual.
     # Element 4 in routine corresponds to element 2 in caller.
     assert "varat2(4 - 4 + 2:6 - 4 + 2)%data(2) = 2.0\n" in output
     assert "varat2(4 - 4 + 2:5 - 4 + 2)%local%nx = 4\n" in output
@@ -573,15 +607,21 @@
 
 def test_apply_allocatable_array_arg(fortran_reader, fortran_writer, tmpdir):
     '''
-    Check that apply() works correctly when a dummy argument is given the
-    ALLOCATABLE attribute (meaning that the bounds of the dummy argument
+    Check that apply() works correctly when a formal argument is given the
+    ALLOCATABLE attribute (meaning that the bounds of the formal argument
     are those of the actual argument).
 
     '''
     code = (
         "module test_mod\n"
         "  type my_type\n"
-        "    real, allocatable, dimension(:,:) :: data\n"
+        # TODO #2053 - if the 'data' attribute is correctly given the
+        # 'allocatable' attribute then the whole type ends up as an
+        # UnknownFortranType. For now we therefore omit the 'allocatable'
+        # attribute. This means that the Fortran is not strictly correct
+        # and we can't compile the code.
+        # "    real, allocatable, dimension(:,:) :: data\n"
+        "    real, dimension(:,:) :: data\n"
         "  end type my_type\n"
         "contains\n"
         "  subroutine run_it()\n"
@@ -589,7 +629,10 @@
         "    integer :: jim1, jjp1, jim2, jjp2\n"
         "    real, allocatable, dimension(:,:) :: avar\n"
         "    allocate(grid%data(2:6,-1:8))\n"
-        "    call sub1(grid%data, jim1, jjp1)\n"
+        # TODO #1858 - ideally 'grid%data' would work below (instead of
+        # 'grid%data(:,:)') but Reference2ArrayRangeTrans doesn't yet work for
+        # members of structures.
+        "    call sub1(grid%data(:,:), jim1, jjp1)\n"
         "    call sub1(grid%data(2:6,-1:8), jim2, jjp2)\n"
         "  end subroutine run_it\n"
         "  subroutine sub1(x, ji, jj)\n"
@@ -611,7 +654,9 @@
     assert "grid%data(2,-1) = 0.0\n" in output
     assert "grid%data(jim1 + 2,jjp1 + 1) = -1.0\n" in output
     assert "grid%data(jim2 + 2,jjp2 + 1) = -1.0\n" in output
-    assert Compile(tmpdir).string_compiles(output)
+    # TODO #2053 - we can't compile this code because the *input* isn't
+    # valid Fortran (see earlier).
+    # assert Compile(tmpdir).string_compiles(output)
 
 
 def test_apply_array_slice_arg(fortran_reader, fortran_writer, tmpdir):
@@ -624,15 +669,15 @@
         "module test_mod\n"
         "contains\n"
         "  subroutine run_it()\n"
-        "  integer :: i\n"
-        "  real :: a(5,10,10), b(10,10)\n"
-        "  do i=1,10\n"
-        "    call sub1(a(1,:,i))\n"
-        "  end do\n"
-        "  call sub1a(a(1,1,:))\n"
-        "  call sub2(a(:,1,:))\n"
-        "  call sub2(b)\n"
-        "  call sub2a(b(:,1:5))\n"
+        "    integer :: i\n"
+        "    real :: a(5,10,10), b(10,10)\n"
+        "    do i=1,10\n"
+        "      call sub1(a(1,:,i))\n"
+        "    end do\n"
+        "    call sub1a(a(1,1,:))\n"
+        "    call sub2(a(:,1,:))\n"
+        "    call sub2(b)\n"
+        "    call sub2a(b(:,1:5))\n"
         "  end subroutine run_it\n"
         "  subroutine sub1(x)\n"
         "    real, intent(inout), dimension(10) :: x\n"
@@ -664,15 +709,15 @@
         inline_trans.apply(call)
     output = fortran_writer(psyir)
     assert ("    do i = 1, 10, 1\n"
-            "      do i_1 = 1, 10, 1\n"
-            "        a(1,i_1,i) = 2.0 * i_1\n"
+            "      do i_4 = 1, 10, 1\n"
+            "        a(1,i_4,i) = 2.0 * i_4\n"
             "      enddo\n"
             "    enddo\n"
             "    a(1,1,:) = 3.0 * a(1,1,:)\n"
             "    a(:,1,:) = 2.0 * a(:,1,:)\n"
-            "    b = 2.0 * b\n"
-            "    do i_4 = 1, 10, 1\n"
-            "      b(i_4,:5) = 2.0 * b(i_4,:5)\n" in output)
+            "    b(:,:) = 2.0 * b(:,:)\n"
+            "    do i_3 = 1, 10, 1\n"
+            "      b(i_3,:5) = 2.0 * b(i_3,:5)\n" in output)
     assert Compile(tmpdir).string_compiles(output)
 
 
@@ -684,23 +729,23 @@
         f"{MY_TYPE}"
         f"contains\n"
         f"  subroutine run_it()\n"
-        f"  integer :: i, ig\n"
-        f"  real :: a(10)\n"
-        f"  type(my_type) :: grid\n"
-        f"  type(my_type), dimension(5) :: grid_list\n"
-        f"  grid%data(:) = 1.0\n"
-        f"  do i=1,10\n"
-        f"    a(i) = 1.0\n"
-        f"    call sub(grid%data(i))\n"
-        f"  end do\n"
-        f"  do i=1,10\n"
-        f"    ig = min(i, 5)\n"
-        f"    call sub(grid_list(ig)%data(i))\n"
-        f"  end do\n"
-        f"  do i=1,10\n"
-        f"    ig = min(i, 5)\n"
-        f"    call sub(grid_list(ig)%local%data(i))\n"
-        f"  end do\n"
+        f"    integer :: i, ig\n"
+        f"    real :: a(10)\n"
+        f"    type(my_type) :: grid\n"
+        f"    type(my_type), dimension(5) :: grid_list\n"
+        f"    grid%data(:) = 1.0\n"
+        f"    do i=1,10\n"
+        f"      a(i) = 1.0\n"
+        f"      call sub(grid%data(i))\n"
+        f"    end do\n"
+        f"    do i=1,10\n"
+        f"      ig = min(i, 5)\n"
+        f"      call sub(grid_list(ig)%data(i))\n"
+        f"    end do\n"
+        f"    do i=1,10\n"
+        f"      ig = min(i, 5)\n"
+        f"      call sub(grid_list(ig)%local%data(i))\n"
+        f"    end do\n"
         f"  end subroutine run_it\n"
         f"  subroutine sub(x)\n"
         f"    real, intent(inout) :: x\n"
@@ -717,8 +762,6 @@
     assert ("    do i = 1, 10, 1\n"
             "      a(i) = 1.0\n"
             "      grid%data(i) = 2.0 * grid%data(i)\n"
-=======
->>>>>>> 84126bd4
             "    enddo\n" in output)
     assert ("    do i = 1, 10, 1\n"
             "      ig = min(i, 5)\n"
@@ -732,7 +775,6 @@
     assert Compile(tmpdir).string_compiles(output)
 
 
-<<<<<<< HEAD
 def test_apply_struct_array_slice_arg(fortran_reader, fortran_writer, tmpdir):
     '''Check that apply works correctly when the actual argument is an
     array slice within a structure.'''
@@ -741,19 +783,19 @@
         f"{MY_TYPE}"
         f"contains\n"
         f"  subroutine run_it()\n"
-        f"  integer :: i\n"
-        f"  real :: a(10)\n"
-        f"  type(my_type) :: grid\n"
-        f"  type(vbig_type) :: micah\n"
-        f"  grid%data(:) = 1.0\n"
-        f"  grid%data2d(:,:) = 1.0\n"
-        f"  do i=1,10\n"
-        f"    a(i) = 1.0\n"
-        f"    call sub(grid%local%data)\n"
-        f"    call sub(micah%grids(3)%region%data(:))\n"
-        f"    call sub(grid%data2d(:,i))\n"
-        f"    call sub(grid%data2d(1:5,i))\n"
-        f"  end do\n"
+        f"    integer :: i\n"
+        f"    real :: a(10)\n"
+        f"    type(my_type) :: grid\n"
+        f"    type(vbig_type) :: micah\n"
+        f"    grid%data(:) = 1.0\n"
+        f"    grid%data2d(:,:) = 1.0\n"
+        f"    do i=1,10\n"
+        f"      a(i) = 1.0\n"
+        f"      call sub(grid%local%data)\n"
+        f"      call sub(micah%grids(3)%region%data(:))\n"
+        f"      call sub(grid%data2d(:,i))\n"
+        f"      call sub(grid%data2d(1:5,i))\n"
+        f"    end do\n"
         f"  end subroutine run_it\n"
         f"  subroutine sub(x)\n"
         f"    real, dimension(:), intent(inout) :: x\n"
@@ -805,597 +847,6 @@
 @pytest.mark.parametrize("type_decln", [MY_TYPE, "  use some_mod\n"])
 def test_apply_struct_array(fortran_reader, fortran_writer, tmpdir,
                             type_decln):
-    '''Test that apply works correctly when the dummy argument is an
-    array of structures. We test both when the type of the structure is
-    resolved and when it isn't.
-
-    '''
-    code = (
-        f"module test_mod\n"
-        f"{type_decln}"
-        f"contains\n"
-        f"  subroutine run_it()\n"
-        f"  integer :: i\n"
-        f"  real :: a(10)\n"
-        f"  type(my_type) :: grid\n"
-        f"  type(vbig_type) :: micah\n"
-        f"  call sub(micah%grids(:))\n"
-        f"  end subroutine run_it\n"
-        f"  subroutine sub(x)\n"
-        f"    type(big_type), dimension(2:4) :: x\n"
-        f"    integer ji\n"
-        f"    ji = 2\n"
-        f"    x(:)%region%idx = 3.0\n"
-        f"    x(ji)%region%idx = 2.0\n"
-        f"  end subroutine sub\n"
-        f"end module test_mod\n")
-    psyir = fortran_reader.psyir_from_source(code)
-    inline_trans = InlineTrans()
-    for call in psyir.walk(Call):
-        inline_trans.apply(call)
-    output = fortran_writer(psyir)
-    if "use some_mod" in type_decln:
-        assert ("    ji = 2\n"
-                "    micah%grids(2 - 2 + LBOUND(micah%grids, 1):"
-                "4 - 2 + LBOUND(micah%grids, 1))%region%idx = 3.0\n"
-                "    micah%grids(ji - 2 + "
-                "LBOUND(micah%grids, 1))%region%idx = 2.0\n" in output)
-    else:
-        assert ("    ji = 2\n"
-                "    micah%grids(2 - 2 + 1:4 - 2 + 1)%region%idx = 3.0\n"
-                "    micah%grids(ji - 2 + 1)%region%idx = 2.0\n" in output)
-        assert Compile(tmpdir).string_compiles(output)
-
-
-def test_apply_repeated_module_use(fortran_reader, fortran_writer):
-    '''
-    Check that any module use statements are not duplicated when
-    multiple calls are inlined.
-
-    '''
-    code = (
-        "module test_mod\n"
-        "contains\n"
-        "  subroutine run_it()\n"
-        "    integer :: i\n"
-        "    real :: a(10,10), b(10,10)\n"
-        "    do i = 1, 10\n"
-        "      call sub2(a(:,i))\n"
-        "    end do\n"
-        "    call sub1(b(:,2))\n"
-        "  end subroutine run_it\n"
-        "  subroutine sub1(x)\n"
-        "    use model_mod, only: radius\n"
-        "    real, intent(inout), dimension(10) :: x\n"
-        "    x(:) = radius\n"
-        "  end subroutine sub1\n"
-        "  subroutine sub2(x)\n"
-        "    use model_mod, only: radius\n"
-        "    real, intent(inout), dimension(10) :: x\n"
-        "    x(:) = 4*radius\n"
-        "  end subroutine sub2\n"
-        "end module test_mod\n")
-    psyir = fortran_reader.psyir_from_source(code)
-    inline_trans = InlineTrans()
-    for call in psyir.walk(Call):
-        inline_trans.apply(call)
-    output = fortran_writer(psyir)
-    assert ("  subroutine run_it()\n"
-            "    use model_mod, only : radius\n"
-            "    integer :: i\n" in output)
-    assert ("    do i = 1, 10, 1\n"
-            "      a(:,i) = 4 * radius\n"
-            "    enddo\n"
-            "    b(:,2) = radius\n" in output)
-
-
-def test_apply_ptr_arg(fortran_reader, fortran_writer, tmpdir):
-    '''Check that apply works correctly when the routine has a pointer
-    argument (which is captured as an UnknownFortranType). '''
-=======
-def test_apply_unresolved_struct_arg(fortran_reader, fortran_writer):
-    '''
-    Check that we handle acceptable cases of the type of an argument being
-    unresolved but that we reject the case where we can't be sure of
-    the array indexing.
-
-    '''
->>>>>>> 84126bd4
-    code = (
-        "module test_mod\n"
-        "contains\n"
-        "  subroutine run_it()\n"
-        "    use some_mod, only: mystery_type, mystery\n"
-        "    integer :: i\n"
-        "    type(mystery_type) :: var3, varr(5)\n"
-        # Unknown structure type but array dims are known.
-        "    call sub3(varr)\n"
-        # Unknown actual argument corresponding to a formal array argument
-        # so we can't be sure that it isn't being reshaped.
-        "    call sub3(mystery)\n"
-        # Unknown actual argument corresponding to a formal scalar argument
-        # so lack of type information isn't a problem.
-        "    call sub3a(mystery)\n"
-        # Formal arg specifies array bounds and we don't have them for
-        # the actual argument.
-        "    call sub4(mystery)\n"
-        "  end subroutine run_it\n"
-        "  subroutine sub3(x)\n"
-        "    use some_mod, only: mystery_type\n"
-        "    type(mystery_type), dimension(:), intent(inout) :: x\n"
-        "    x(:)%region%local%nx = 0\n"
-        "  end subroutine sub3\n"
-        "  subroutine sub3a(x)\n"
-        "    use some_mod, only: mystery_type\n"
-        "    type(mystery_type) :: x\n"
-        "    x%flag = 1\n"
-        "  end subroutine sub3a\n"
-        "  subroutine sub4(x)\n"
-        "    use some_mod, only: mystery_type\n"
-        "    type(mystery_type), dimension(3:5), intent(inout) :: x\n"
-        "    x(:)%region%local%nx = 0\n"
-        "  end subroutine sub4\n"
-        "end module test_mod\n")
-    psyir = fortran_reader.psyir_from_source(code)
-    inline_trans = InlineTrans()
-    calls = psyir.walk(Call)
-    # First one should be fine.
-    inline_trans.apply(calls[0])
-    # Second one should fail.
-    with pytest.raises(TransformationError) as err:
-        inline_trans.apply(calls[1])
-    assert ("Routine 'sub3' cannot be inlined because the type of the actual "
-            "argument 'mystery' corresponding to an array formal argument "
-            "('x') is unknown" in str(err.value))
-    # Third one should be fine because it is a scalar argument.
-    inline_trans.apply(calls[2])
-    # We can't do the fourth one.
-    with pytest.raises(TransformationError) as err:
-        inline_trans.apply(calls[3])
-    assert ("Routine 'sub4' cannot be inlined because the type of the actual "
-            "argument 'mystery' corresponding to an array formal argument "
-            "('x') is unknown." in str(err.value))
-    output = fortran_writer(psyir)
-    assert ("    varr(:)%region%local%nx = 0\n"
-            "    call sub3(mystery)\n"
-            "    mystery%flag = 1\n"
-            "    call sub4(mystery)\n" in output)
-
-
-def test_apply_struct_slice_arg(fortran_reader, fortran_writer, tmpdir):
-    '''
-    Check that the apply() method works correctly when there are slices in
-    structure accesses in both the actual and formal arguments.
-
-    '''
-    code = (
-        f"module test_mod\n"
-        f"{MY_TYPE}"
-        f"contains\n"
-        f"  subroutine run_it()\n"
-        f"    integer :: i\n"
-        f"    type(my_type) :: var_list(10)\n"
-        f"    type(vbig_type), dimension(5) :: cvar\n"
-        f"    call sub(var_list(:)%local%nx, i)\n"
-        f"    call sub2(var_list(:), 1, 1)\n"
-        f"    call sub2(var_list(:), i, i+2)\n"
-        f"    call sub3(cvar)\n"
-        f"  end subroutine run_it\n"
-        f"  subroutine sub(ix, indx)\n"
-        f"    integer, dimension(:) :: ix\n"
-        f"    integer, intent(in) :: indx\n"
-        f"    ix(:) = ix(:) + 1\n"
-        f"  end subroutine sub\n"
-        f"  subroutine sub2(x, start, stop)\n"
-        f"    type(my_type), dimension(:) :: x\n"
-        f"    integer :: start, stop\n"
-        f"    x(:)%data(2) = 0.0\n"
-        f"    x(:)%local%nx = 4\n"
-        f"    x(start:stop+1)%local%nx = -2\n"
-        f"  end subroutine sub2\n"
-        f"  subroutine sub3(y)\n"
-        f"    type(vbig_type), dimension(:) :: y\n"
-        f"    y(2)%grids(2)%region%data(:) = 0.0\n"
-        f"  end subroutine sub3\n"
-        f"end module test_mod\n")
-    psyir = fortran_reader.psyir_from_source(code)
-    inline_trans = InlineTrans()
-    for routine in psyir.walk(Call):
-        inline_trans.apply(routine)
-    output = fortran_writer(psyir)
-    assert "var_list(:)%local%nx = var_list(:)%local%nx + 1" in output
-    assert "var_list(:)%data(2) = 0.0" in output
-    assert "var_list(:)%local%nx = 4" in output
-    assert "var_list(:1 + 1)%local%nx = -2" in output
-    assert "cvar(2)%grids(2)%region%data(:) = 0.0" in output
-    assert Compile(tmpdir).string_compiles(output)
-
-
-def test_apply_struct_local_limits_caller(fortran_reader, fortran_writer,
-                                          tmpdir):
-    '''
-    Test the apply() method when there are array bounds specified in the
-    caller.
-
-    '''
-    code = (
-        f"module test_mod\n"
-        f"{MY_TYPE}"
-        f"contains\n"
-        f"  subroutine run_it()\n"
-        f"    integer :: i\n"
-        f"    type(my_type) :: var_list(10)\n"
-        f"    call sub2(var_list(3:7), 5, 6)\n"
-        f"  end subroutine run_it\n"
-        f"  subroutine sub2(x, start, stop)\n"
-        f"    type(my_type), dimension(:) :: x\n"
-        f"    integer :: start, stop\n"
-        f"    x(:)%data(2) = 1.0\n"
-        f"    x(:)%local%nx = 3\n"
-        f"    x(start:stop+1)%local%nx = -2\n"
-        f"  end subroutine sub2\n"
-        f"end module test_mod\n")
-    psyir = fortran_reader.psyir_from_source(code)
-    inline_trans = InlineTrans()
-    for routine in psyir.walk(Call):
-        inline_trans.apply(routine)
-    output = fortran_writer(psyir)
-    assert "var_list(3:7)%data(2) = 1.0" in output
-    assert "var_list(3:7)%local%nx = 3" in output
-    # Element 1 in routine corresponds to element 3 in caller
-    assert "var_list(5 - 1 + 3:6 + 1 - 1 + 3)%local%nx = -2" in output
-    assert Compile(tmpdir).string_compiles(output)
-
-
-<<<<<<< HEAD
-=======
-def test_apply_struct_local_limits_caller_decln(fortran_reader, fortran_writer,
-                                                tmpdir):
-    '''
-    Test the apply() method when there are non-default array bounds specified
-    in the declaration at the call site.
-
-    '''
-    code = (
-        f"module test_mod\n"
-        f"{MY_TYPE}"
-        f"contains\n"
-        f"  subroutine run_it()\n"
-        f"    integer :: i\n"
-        f"    type(my_type), dimension(2:9) :: varat2\n"
-        f"    real, dimension(4:8) :: varat3\n"
-        f"    call sub2(varat2(:), 5, 6)\n"
-        f"    call sub2(varat2(3:8), 5, 6)\n"
-        f"    call sub3(varat3(5:6))\n"
-        f"    call sub3(varat3)\n"
-        f"  end subroutine run_it\n"
-        f"  subroutine sub2(x, start, stop)\n"
-        f"    type(my_type), dimension(:) :: x\n"
-        f"    integer :: start, stop\n"
-        f"    x(:)%data(2) = 1.0\n"
-        f"    x(:)%local%nx = 3\n"
-        f"    x(start:stop+1)%local%nx = -2\n"
-        f"  end subroutine sub2\n"
-        f"  subroutine sub3(x)\n"
-        f"    real, dimension(:) :: x\n"
-        f"    x(1:2) = 4.0\n"
-        f"  end subroutine sub3\n"
-        f"end module test_mod\n")
-    psyir = fortran_reader.psyir_from_source(code)
-    inline_trans = InlineTrans()
-    for routine in psyir.walk(Call):
-        inline_trans.apply(routine)
-    output = fortran_writer(psyir)
-    # Actual declared range is non-default.
-    assert "varat2(:)%data(2) = 1.0\n" in output
-    assert "varat2(:)%local%nx = 3\n" in output
-    # A local access of '1' corresponds to the start of the array which is
-    # index '2' at the call site.
-    assert "varat2(5 - 1 + 2:6 + 1 - 1 + 2)%local%nx = -2\n" in output
-    # Actual arg. has non-default range - index 1 in the routine corresponds
-    # to index 3 at the call site.
-    assert "varat2(3:8)%data(2) = 1.0\n" in output
-    assert "varat2(3:8)%local%nx = 3\n" in output
-    assert "varat2(5 - 1 + 3:6 + 1 - 1 + 3)%local%nx = -2" in output
-    assert "varat3(1 - 1 + 5:2 - 1 + 5) = 4.0\n" in output
-    assert "varat3(1 - 1 + 4:2 - 1 + 4) = 4.0\n" in output
-    assert Compile(tmpdir).string_compiles(output)
-
-
-def test_apply_struct_local_limits_routine(fortran_reader, fortran_writer,
-                                           tmpdir):
-    '''
-    Test the apply() method when there are non-default array bounds specified
-    in the declaration within the called routine.
-
-    '''
-    code = (
-        f"module test_mod\n"
-        f"{MY_TYPE}"
-        f"contains\n"
-        f"  subroutine run_it()\n"
-        f"    type(my_type) :: var_list(10)\n"
-        f"    type(my_type), dimension(2:8) :: varat2\n"
-        f"    call sub3(var_list(:), 5, 6)\n"
-        f"    call sub3(varat2(:), 5, 6)\n"
-        f"    call sub3(varat2(3:7), 4, 5)\n"
-        f"  end subroutine run_it\n"
-        f"  subroutine sub3(y, start, stop)\n"
-        f"    type(my_type), dimension(4:6) :: y\n"
-        f"    integer :: start, stop\n"
-        f"    y(:)%data(2) = 2.0\n"
-        f"    y(4:5)%local%nx = 4\n"
-        f"    y(start:stop+1)%local%nx = -3\n"
-        f"  end subroutine sub3\n"
-        f"end module test_mod\n")
-    psyir = fortran_reader.psyir_from_source(code)
-    inline_trans = InlineTrans()
-    for routine in psyir.walk(Call):
-        inline_trans.apply(routine)
-    output = fortran_writer(psyir)
-    # Access within routine is to full range but formal arg. is declared with
-    # explicit bounds so these have to be taken into account.
-    assert "var_list(4 - 4 + 1:6 - 4 + 1)%data(2) = 2.0" in output
-    assert "var_list(4 - 4 + 1:5 - 4 + 1)%local%nx = 4" in output
-    # Element 4 in routine corresponds to element 1 in caller
-    assert "var_list(5 - 4 + 1:6 + 1 - 4 + 1)%local%nx = -3" in output
-    # Custom limits  in declarations for both formal and actual.
-    # Element 4 in routine corresponds to element 2 in caller.
-    assert "varat2(4 - 4 + 2:6 - 4 + 2)%data(2) = 2.0\n" in output
-    assert "varat2(4 - 4 + 2:5 - 4 + 2)%local%nx = 4\n" in output
-    # A local access of '1' corresponds to the start of the array which is
-    # index '2' at the call site.
-    assert "varat2(5 - 4 + 2:6 + 1 - 4 + 2)%local%nx = -3\n" in output
-    # Actual arg. has non-default range in slice. Therefore index 3 at the
-    # call site becomes index 4 in the routine.
-    assert "varat2(4 - 4 + 3:6 - 4 + 3)%data(2) = 2.0\n" in output
-    assert "varat2(4 - 4 + 3:5 - 4 + 3)%local%nx = 4\n" in output
-    assert "varat2(4 - 4 + 3:5 + 1 - 4 + 3)%local%nx = -3" in output
-    assert Compile(tmpdir).string_compiles(output)
-
-
-def test_apply_allocatable_array_arg(fortran_reader, fortran_writer, tmpdir):
-    '''
-    Check that apply() works correctly when a formal argument is given the
-    ALLOCATABLE attribute (meaning that the bounds of the formal argument
-    are those of the actual argument).
-
-    '''
-    code = (
-        "module test_mod\n"
-        "  type my_type\n"
-        # TODO #2053 - if the 'data' attribute is correctly given the
-        # 'allocatable' attribute then the whole type ends up as an
-        # UnknownFortranType. For now we therefore omit the 'allocatable'
-        # attribute. This means that the Fortran is not strictly correct
-        # and we can't compile the code.
-        # "    real, allocatable, dimension(:,:) :: data\n"
-        "    real, dimension(:,:) :: data\n"
-        "  end type my_type\n"
-        "contains\n"
-        "  subroutine run_it()\n"
-        "    type(my_type) :: grid\n"
-        "    integer :: jim1, jjp1, jim2, jjp2\n"
-        "    real, allocatable, dimension(:,:) :: avar\n"
-        "    allocate(grid%data(2:6,-1:8))\n"
-        # TODO #1858 - ideally 'grid%data' would work below (instead of
-        # 'grid%data(:,:)') but Reference2ArrayRangeTrans doesn't yet work for
-        # members of structures.
-        "    call sub1(grid%data(:,:), jim1, jjp1)\n"
-        "    call sub1(grid%data(2:6,-1:8), jim2, jjp2)\n"
-        "  end subroutine run_it\n"
-        "  subroutine sub1(x, ji, jj)\n"
-        "    integer, intent(in) :: ji, jj\n"
-        "    real, dimension(:,:), allocatable :: x\n"
-        "    x(2,-1) = 0.0\n"
-        "    x(ji+2,jj+1) = -1.0\n"
-        "  end subroutine sub1\n"
-        "end module test_mod\n"
-        )
-    psyir = fortran_reader.psyir_from_source(code)
-    inline_trans = InlineTrans()
-    for routine in psyir.walk(Call):
-        if not isinstance(routine, IntrinsicCall):
-            inline_trans.apply(routine)
-    output = fortran_writer(psyir)
-    # Array index expressions should not be shifted when inlined as the
-    # array bounds are the same.
-    assert "grid%data(2,-1) = 0.0\n" in output
-    assert "grid%data(jim1 + 2,jjp1 + 1) = -1.0\n" in output
-    assert "grid%data(jim2 + 2,jjp2 + 1) = -1.0\n" in output
-    # TODO #2053 - we can't compile this code because the *input* isn't
-    # valid Fortran (see earlier).
-    # assert Compile(tmpdir).string_compiles(output)
-
-
-def test_apply_array_slice_arg(fortran_reader, fortran_writer, tmpdir):
-    '''
-    Check that the apply() method works correctly when an array slice is
-    passed to a routine and then accessed within it.
-
-    '''
-    code = (
-        "module test_mod\n"
-        "contains\n"
-        "  subroutine run_it()\n"
-        "    integer :: i\n"
-        "    real :: a(5,10,10), b(10,10)\n"
-        "    do i=1,10\n"
-        "      call sub1(a(1,:,i))\n"
-        "    end do\n"
-        "    call sub1a(a(1,1,:))\n"
-        "    call sub2(a(:,1,:))\n"
-        "    call sub2(b)\n"
-        "    call sub2a(b(:,1:5))\n"
-        "  end subroutine run_it\n"
-        "  subroutine sub1(x)\n"
-        "    real, intent(inout), dimension(10) :: x\n"
-        "    integer :: i\n"
-        "    do i = 1, 10\n"
-        "      x(i) = 2.0*i\n"
-        "    end do\n"
-        "  end subroutine sub1\n"
-        "  subroutine sub1a(x)\n"
-        "    real, intent(inout), dimension(10) :: x\n"
-        "    x(1:10) = 3.0 * x(1:10)\n"
-        "  end subroutine sub1a\n"
-        "  subroutine sub2(x)\n"
-        "    real, intent(inout), dimension(5,10) :: x\n"
-        "    integer :: i\n"
-        "    x = 2.0 * x\n"
-        "  end subroutine sub2\n"
-        "  subroutine sub2a(x)\n"
-        "    real, intent(inout), dimension(10,5) :: x\n"
-        "    integer :: i\n"
-        "    do i=1, 10\n"
-        "      x(i,:) = 2.0 * x(i,:)\n"
-        "    end do\n"
-        "  end subroutine sub2a\n"
-        "end module test_mod\n")
-    psyir = fortran_reader.psyir_from_source(code)
-    inline_trans = InlineTrans()
-    for call in psyir.walk(Call):
-        inline_trans.apply(call)
-    output = fortran_writer(psyir)
-    assert ("    do i = 1, 10, 1\n"
-            "      do i_4 = 1, 10, 1\n"
-            "        a(1,i_4,i) = 2.0 * i_4\n"
-            "      enddo\n"
-            "    enddo\n"
-            "    a(1,1,:) = 3.0 * a(1,1,:)\n"
-            "    a(:,1,:) = 2.0 * a(:,1,:)\n"
-            "    b(:,:) = 2.0 * b(:,:)\n"
-            "    do i_3 = 1, 10, 1\n"
-            "      b(i_3,:5) = 2.0 * b(i_3,:5)\n" in output)
-    assert Compile(tmpdir).string_compiles(output)
-
-
-def test_apply_struct_array_arg(fortran_reader, fortran_writer, tmpdir):
-    '''Check that apply works correctly when the actual argument is an
-    array element within a structure.'''
-    code = (
-        f"module test_mod\n"
-        f"{MY_TYPE}"
-        f"contains\n"
-        f"  subroutine run_it()\n"
-        f"    integer :: i, ig\n"
-        f"    real :: a(10)\n"
-        f"    type(my_type) :: grid\n"
-        f"    type(my_type), dimension(5) :: grid_list\n"
-        f"    grid%data(:) = 1.0\n"
-        f"    do i=1,10\n"
-        f"      a(i) = 1.0\n"
-        f"      call sub(grid%data(i))\n"
-        f"    end do\n"
-        f"    do i=1,10\n"
-        f"      ig = min(i, 5)\n"
-        f"      call sub(grid_list(ig)%data(i))\n"
-        f"    end do\n"
-        f"    do i=1,10\n"
-        f"      ig = min(i, 5)\n"
-        f"      call sub(grid_list(ig)%local%data(i))\n"
-        f"    end do\n"
-        f"  end subroutine run_it\n"
-        f"  subroutine sub(x)\n"
-        f"    real, intent(inout) :: x\n"
-        f"    x = 2.0*x\n"
-        f"  end subroutine sub\n"
-        f"end module test_mod\n")
-    psyir = fortran_reader.psyir_from_source(code)
-    routines = psyir.walk(Call)
-    inline_trans = InlineTrans()
-    inline_trans.apply(routines[0])
-    inline_trans.apply(routines[1])
-    inline_trans.apply(routines[2])
-    output = fortran_writer(psyir).lower()
-    assert ("    do i = 1, 10, 1\n"
-            "      a(i) = 1.0\n"
-            "      grid%data(i) = 2.0 * grid%data(i)\n"
-            "    enddo\n" in output)
-    assert ("    do i = 1, 10, 1\n"
-            "      ig = min(i, 5)\n"
-            "      grid_list(ig)%data(i) = 2.0 * grid_list(ig)%data(i)\n"
-            "    enddo\n" in output)
-    assert ("    do i = 1, 10, 1\n"
-            "      ig = min(i, 5)\n"
-            "      grid_list(ig)%local%data(i) = 2.0 * "
-            "grid_list(ig)%local%data(i)\n"
-            "    enddo\n" in output)
-    assert Compile(tmpdir).string_compiles(output)
-
-
-def test_apply_struct_array_slice_arg(fortran_reader, fortran_writer, tmpdir):
-    '''Check that apply works correctly when the actual argument is an
-    array slice within a structure.'''
-    code = (
-        f"module test_mod\n"
-        f"{MY_TYPE}"
-        f"contains\n"
-        f"  subroutine run_it()\n"
-        f"    integer :: i\n"
-        f"    real :: a(10)\n"
-        f"    type(my_type) :: grid\n"
-        f"    type(vbig_type) :: micah\n"
-        f"    grid%data(:) = 1.0\n"
-        f"    grid%data2d(:,:) = 1.0\n"
-        f"    do i=1,10\n"
-        f"      a(i) = 1.0\n"
-        f"      call sub(grid%local%data)\n"
-        f"      call sub(micah%grids(3)%region%data(:))\n"
-        f"      call sub(grid%data2d(:,i))\n"
-        f"      call sub(grid%data2d(1:5,i))\n"
-        f"    end do\n"
-        f"  end subroutine run_it\n"
-        f"  subroutine sub(x)\n"
-        f"    real, dimension(:), intent(inout) :: x\n"
-        f"    integer ji\n"
-        f"    do ji = 1, 5\n"
-        f"      x(ji) = 2.0*x(ji)\n"
-        f"    end do\n"
-        f"    x(1:2) = 0.0\n"
-        f"    x(:) = 3.0\n"
-        f"    x = 5.0\n"
-        f"  end subroutine sub\n"
-        f"end module test_mod\n")
-    psyir = fortran_reader.psyir_from_source(code)
-    inline_trans = InlineTrans()
-    for call in psyir.walk(Call):
-        inline_trans.apply(call)
-    output = fortran_writer(psyir)
-    assert ("    do i = 1, 10, 1\n"
-            "      a(i) = 1.0\n"
-            "      do ji = 1, 5, 1\n"
-            "        grid%local%data(ji) = 2.0 * grid%local%data(ji)\n"
-            "      enddo\n"
-            "      grid%local%data(1:2) = 0.0\n"
-            "      grid%local%data(:) = 3.0\n"
-            "      grid%local%data = 5.0\n"
-            "      do ji_1 = 1, 5, 1\n"
-            "        micah%grids(3)%region%data(ji_1) = 2.0 * "
-            "micah%grids(3)%region%data(ji_1)\n"
-            "      enddo\n"
-            "      micah%grids(3)%region%data(1:2) = 0.0\n"
-            "      micah%grids(3)%region%data(:) = 3.0\n"
-            "      micah%grids(3)%region%data(:) = 5.0\n"
-            "      do ji_2 = 1, 5, 1\n"
-            "        grid%data2d(ji_2,i) = 2.0 * grid%data2d(ji_2,i)\n"
-            "      enddo\n"
-            "      grid%data2d(1:2,i) = 0.0\n"
-            "      grid%data2d(:,i) = 3.0\n"
-            "      grid%data2d(:,i) = 5.0\n"
-            "      do ji_3 = 1, 5, 1\n"
-            "        grid%data2d(ji_3,i) = 2.0 * grid%data2d(ji_3,i)\n"
-            "      enddo\n"
-            "      grid%data2d(1:2,i) = 0.0\n"
-            "      grid%data2d(1:5,i) = 3.0\n"
-            "      grid%data2d(1:5,i) = 5.0\n"
-            "    enddo\n" in output)
-    assert Compile(tmpdir).string_compiles(output)
-
-
-@pytest.mark.parametrize("type_decln", [MY_TYPE, "  use some_mod\n"])
-def test_apply_struct_array(fortran_reader, fortran_writer, tmpdir,
-                            type_decln):
     '''Test that apply works correctly when the formal argument is an
     array of structures. We test both when the type of the structure is
     resolved and when it isn't. In the latter case we cannot perform
@@ -1482,7 +933,6 @@
             "    b(:,2) = radius\n" in output)
 
 
->>>>>>> 84126bd4
 def test_apply_name_clash(fortran_reader, fortran_writer, tmpdir):
     ''' Check that apply() correctly handles the case where a symbol
     in the routine to be in-lined clashes with an existing symbol. '''
@@ -1804,41 +1254,8 @@
             "refer to that container at the call site." in str(err.value))
 
 
-<<<<<<< HEAD
-def test_validate_unresolved_precision_sym(fortran_reader):
-    '''Test that a routine that uses an unresolved precision symbol is
-    rejected.'''
-    code = (
-        "module test_mod\n"
-        "  use kinds_mod\n"
-        "contains\n"
-        "  subroutine run_it()\n"
-        "    use a_mod\n"
-        "    integer :: i\n"
-        "    a_var = a_clash\n"
-        "    i = 10_i_def\n"
-        "    call sub(i)\n"
-        "  end subroutine run_it\n"
-        "  subroutine sub(idx)\n"
-        "    integer, intent(inout) :: idx\n"
-        "    idx = idx + 5_i_def\n"
-        "  end subroutine sub\n"
-        "end module test_mod\n")
-    psyir = fortran_reader.psyir_from_source(code)
-    inline_trans = InlineTrans()
-    call = psyir.walk(Call)[0]
-    with pytest.raises(TransformationError) as err:
-        inline_trans.validate(call)
-    assert (f"Routine 'sub' cannot be inlined because it accesses an "
-            f"un-resolved variable 'i_def'" in str(err.value))
-
-
-def test_inline_non_local_import(fortran_reader, fortran_writer):
-    '''Test that we correctly handle the case where the routine to be
-=======
 def test_validate_non_local_import(fortran_reader):
     '''Test that we reject the case where the routine to be
->>>>>>> 84126bd4
     inlined accesses a symbol from an import in its parent container.'''
     code = (
         "module test_mod\n"
@@ -2213,13 +1630,8 @@
         "module test_mod\n"
         "contains\n"
         "  subroutine run_it()\n"
-<<<<<<< HEAD
-        "  real :: a(10)\n"
-        "  call sub(a(1))\n"
-=======
         "    real :: a(10)\n"
         "    call sub(a(1))\n"
->>>>>>> 84126bd4
         "  end subroutine run_it\n"
         "  subroutine sub(x)\n"
         "    real, intent(inout) :: x\n"
@@ -2238,8 +1650,6 @@
             in str(err.value))
 
 
-<<<<<<< HEAD
-=======
 @pytest.mark.parametrize("code_body", ["idx = idx + 5_i_def",
                                        "real, parameter :: pi = 3_wp\n"
                                        "idx = idx + 1\n"])
@@ -2325,7 +1735,6 @@
     inline_trans.validate(calls[1])
 
 
->>>>>>> 84126bd4
 def test_validate_import_clash(fortran_reader):
     '''Test that validate() raises the expected error when two symbols of the
     same name are imported from different containers at the call site and
@@ -2436,9 +1845,6 @@
             "directly imported into its symbol table." in str(err.value))
 
 
-<<<<<<< HEAD
-def test_validate_assumed_shape(fortran_reader):
-=======
 def test_validate_unresolved_array_dim(fortran_reader):
     '''
     Check that validate rejects a routine if it uses an unresolved Symbol
@@ -2499,7 +1905,6 @@
 
 
 def test_validate_array_reshape(fortran_reader):
->>>>>>> 84126bd4
     '''Test that the validate method rejects an attempt to inline a routine
     if any of its formal arguments are declared to be a different shape from
     those at the call site.'''
@@ -2529,8 +1934,6 @@
             "argument, 'x', has rank 1" in str(err.value))
 
 
-<<<<<<< HEAD
-=======
 def test_validate_array_arg_expression(fortran_reader):
     '''
     Check that validate rejects a call if an argument corresponding to
@@ -2563,7 +1966,6 @@
             "type but is not a Reference or a Literal" in str(err.value))
 
 
->>>>>>> 84126bd4
 def test_validate_indirect_range(fortran_reader):
     '''Test that validate rejects an attempt to inline a call to a routine
     with an argument constructed using an indirect slice.'''
@@ -2584,11 +1986,7 @@
     call = psyir.walk(Call)[0]
     inline_trans = InlineTrans()
     with pytest.raises(TransformationError) as err:
-<<<<<<< HEAD
-        inline_trans.apply(call)
-=======
         inline_trans.validate(call)
->>>>>>> 84126bd4
     assert ("Cannot inline routine 'sub' because argument 'var(indices(:))' "
             "has an array range in an indirect access" in str(err.value))
 
@@ -2612,11 +2010,7 @@
     call = psyir.walk(Call)[0]
     inline_trans = InlineTrans()
     with pytest.raises(TransformationError) as err:
-<<<<<<< HEAD
-        inline_trans.apply(call)
-=======
         inline_trans.validate(call)
->>>>>>> 84126bd4
     assert ("Cannot inline routine 'sub' because one of its arguments is an "
             "array slice with a non-unit stride: 'var(::2)' (TODO #1646)" in
             str(err.value))
