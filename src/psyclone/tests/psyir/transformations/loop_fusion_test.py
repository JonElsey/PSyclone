# -----------------------------------------------------------------------------
# BSD 3-Clause License
#
# Copyright (c) 2021-2024, Science and Technology Facilities Council.
# All rights reserved.
#
# Redistribution and use in source and binary forms, with or without
# modification, are permitted provided that the following conditions are met:
#
# * Redistributions of source code must retain the above copyright notice, this
#   list of conditions and the following disclaimer.
#
# * Redistributions in binary form must reproduce the above copyright notice,
#   this list of conditions and the following disclaimer in the documentation
#   and/or other materials provided with the distribution.
#
# * Neither the name of the copyright holder nor the names of its
#   contributors may be used to endorse or promote products derived from
#   this software without specific prior written permission.
#
# THIS SOFTWARE IS PROVIDED BY THE COPYRIGHT HOLDERS AND CONTRIBUTORS
# "AS IS" AND ANY EXPRESS OR IMPLIED WARRANTIES, INCLUDING, BUT NOT
# LIMITED TO, THE IMPLIED WARRANTIES OF MERCHANTABILITY AND FITNESS
# FOR A PARTICULAR PURPOSE ARE DISCLAIMED. IN NO EVENT SHALL THE
# COPYRIGHT HOLDER OR CONTRIBUTORS BE LIABLE FOR ANY DIRECT, INDIRECT,
# INCIDENTAL, SPECIAL, EXEMPLARY, OR CONSEQUENTIAL DAMAGES (INCLUDING,
# BUT NOT LIMITED TO, PROCUREMENT OF SUBSTITUTE GOODS OR SERVICES;
# LOSS OF USE, DATA, OR PROFITS; OR BUSINESS INTERRUPTION) HOWEVER
# CAUSED AND ON ANY THEORY OF LIABILITY, WHETHER IN CONTRACT, STRICT
# LIABILITY, OR TORT (INCLUDING NEGLIGENCE OR OTHERWISE) ARISING IN
# ANY WAY OUT OF THE USE OF THIS SOFTWARE, EVEN IF ADVISED OF THE
# POSSIBILITY OF SUCH DAMAGE.
# ----------------------------------------------------------------------------
# Author: J. Henrichs, Bureau of Meteorology
# Modified by R. W. Ford, A. R. Porter and S. Siso, STFC Daresbury Lab
# Modified by I. Kavcic, Met Office
# Modified by A. B. G. Chalk, STFC Daresbury Lab

'''This module tests the loop fusion transformation.
'''

from unittest import mock

import pytest

from psyclone.psyir.nodes import Literal, Loop, Schedule, Return
from psyclone.psyir.symbols import DataSymbol, INTEGER_TYPE
from psyclone.psyir.transformations import LoopFuseTrans, TransformationError
from psyclone.tests.utilities import Compile, get_invoke


# ----------------------------------------------------------------------------
def test_fusetrans_error_incomplete():
    ''' Check that we reject attempts to fuse loops which are incomplete. '''
    sch = Schedule()
    loop1 = Loop(variable=DataSymbol("i", INTEGER_TYPE))
    loop2 = Loop(variable=DataSymbol("j", INTEGER_TYPE))
    sch.addchild(loop1)
    sch.addchild(loop2)

    fuse = LoopFuseTrans()

    # Check first loop
    with pytest.raises(TransformationError) as err:
        fuse.validate(loop1, loop2)
    assert ("Error in LoopFuseTrans transformation. The target loop must have "
            "four children but found: []" in str(err.value))

    loop1.addchild(Literal("1", INTEGER_TYPE))
    loop1.addchild(Literal("3", INTEGER_TYPE))
    loop1.addchild(Literal("1", INTEGER_TYPE))
    loop1.addchild(Schedule())
    loop1.loop_body.addchild(Return())

    # Check second loop
    with pytest.raises(TransformationError) as err:
        fuse.validate(loop1, loop2)
    assert ("Error in LoopFuseTrans transformation. The target loop must have "
            "four children but found: []" in str(err.value))

    loop2.addchild(Literal("1", INTEGER_TYPE))
    loop2.addchild(Literal("3", INTEGER_TYPE))
    loop2.addchild(Literal("1", INTEGER_TYPE))
    loop2.addchild(Schedule())
    loop2.loop_body.addchild(Return())

    # Validation should now pass
    fuse.validate(loop1, loop2)


# ----------------------------------------------------------------------------
def test_fusetrans_error_not_same_parent():
    ''' Check that we reject attempts to fuse loops which don't share the
    same parent '''

    loop1 = Loop.create(DataSymbol("i", INTEGER_TYPE),
                        Literal("1", INTEGER_TYPE),
                        Literal("10", INTEGER_TYPE),
                        Literal("1", INTEGER_TYPE), [Return()])
    sch1 = Schedule()
    sch1.addchild(loop1)

    sch2 = Schedule()
    loop2 = Loop.create(DataSymbol("j", INTEGER_TYPE),
                        Literal("1", INTEGER_TYPE),
                        Literal("10", INTEGER_TYPE),
                        Literal("1", INTEGER_TYPE), [Return()])

    sch2.addchild(loop2)

    fuse = LoopFuseTrans()

    # Try to fuse loops with different parents
    with pytest.raises(TransformationError) as err:
        fuse.validate(loop1, loop2)
    assert ("Error in LoopFuseTrans transformation. Loops do not have the "
            "same parent" in str(err.value))


# ----------------------------------------------------------------------------
def fuse_loops(fortran_code, fortran_reader, fortran_writer):
    '''Helper function that fuses the first two nodes in the given
    Fortran code, and returns the fused Fortran code as string.
    If an error is detected by the used LoopFuseTrans transformation,
    it will raise a TransformationError.

    :param str fortran_code: the Fortran code to loop fuse.
    :param fortran_reader: the PSyIR Fortran frontend.
    :type fortran_reader: :py:class:`psyclone.psyir.frontend.fortran`
    :param fortran_writer: the PSyIR Fortran backend.
    :type fortran_writer: :py:class:`psyclone.psyir.backend.fortran`

    :returns: a 2-tuple of the fused Fortran code, and the PSyIR \
        representation of the supplied Fortran code.
    :rtype: 2-tuple of (str, :py:class:`psyclone.psyir.nodes.Container` or \
                             :py:class:`psyclone.psyir.nodes.Routine`)

    '''
    psyir = fortran_reader.psyir_from_source(fortran_code)
    fuse = LoopFuseTrans()
    # Raise the language-level PSyIR to NEMO PSyIR
    loop1 = psyir.children[0].children[0]
    loop2 = psyir.children[0].children[1]
    fuse.apply(loop1, loop2)

    return fortran_writer(psyir), psyir


# ----------------------------------------------------------------------------
def test_fuse_dependency_tools_called(fortran_reader):
<<<<<<< HEAD
    '''Make sure that DepencendyTools.can_loops_be_fused is indeed called
=======
    '''Make sure that `DependencyTools.can_loops_be_fused` is indeed called
>>>>>>> d6dc2bd3
    from the loop fuse transformation with the right parameters.
    '''

    # First test: read/read of scalar variable
    code = '''subroutine sub()
              integer :: jj, n
              real, dimension(10) :: s, t
              real                :: a
              do jj=1, n
                 s(jj) = t(jj) + a
              enddo
              do jj=1, n
                 t(jj) = t(jj) - a
              enddo
              end subroutine sub'''
    psyir = fortran_reader.psyir_from_source(code)
    # Get the PSyIR of the original loops
    loop1 = psyir.children[0].children[0]
    loop2 = psyir.children[0].children[1]

    fuse = LoopFuseTrans()
    with mock.patch("psyclone.psyir.tools.dependency_tools.DependencyTools."
                    "can_loops_be_fused", result=True) as dep_fuse_check:
        fuse.apply(loop1, loop2)
    dep_fuse_check.assert_called_once_with(loop1, loop2)


# ----------------------------------------------------------------------------
def test_fuse_ok(tmpdir, fortran_reader, fortran_writer):
    '''This tests verifies that loop fusion can be successfully applied to
    conformant loops.

    '''
    code = '''subroutine sub()
              integer :: ji, jj, n
              integer, dimension(10,10) :: s, t
              do jj=1, n
                 do ji=1, 10
                    s(ji, jj)=t(ji, jj)+1
                 enddo
              enddo
              do jj=1, n
                 do ji=1, 10
                    s(ji, jj)=t(ji, jj)+1
                 enddo
              enddo
              end subroutine sub'''
    out, psyir = fuse_loops(code, fortran_reader, fortran_writer)

    expected = """  do jj = 1, n, 1
    do ji = 1, 10, 1
      s(ji,jj) = t(ji,jj) + 1
    enddo
    do ji = 1, 10, 1
      s(ji,jj) = t(ji,jj) + 1
    enddo
  enddo"""
    assert expected in out
    assert Compile(tmpdir).string_compiles(out)

    # Then fuse the inner ji loops
    fuse = LoopFuseTrans()
    fuse.apply(psyir.children[0][0].loop_body[0],
               psyir.children[0][0].loop_body[1])

    out = fortran_writer(psyir)
    expected = """
  do jj = 1, n, 1
    do ji = 1, 10, 1
      s(ji,jj) = t(ji,jj) + 1
      s(ji,jj) = t(ji,jj) + 1
    enddo
  enddo"""
    assert expected in out
    assert Compile(tmpdir).string_compiles(out)

    # Test more complex loop boundaries. Note that
    # we might actually consider simplifying these
    # expressions
    code = '''subroutine sub()
              integer :: ji, jj, n
              integer, dimension(10,10) :: s, t
              do jj=2-1, n+1-1
                 do ji=1, 10
                    s(ji, jj)=t(ji, jj)+1
                 enddo
              enddo
              do jj=2-1, n+1-1
                 do ji=1, 10
                    s(ji, jj)=t(ji, jj)+1
                 enddo
              enddo
              end subroutine sub'''
    out, _ = fuse_loops(code, fortran_reader, fortran_writer)
    expected = """  do jj = 2 - 1, n + 1 - 1, 1
    do ji = 1, 10, 1
      s(ji,jj) = t(ji,jj) + 1
    enddo
    do ji = 1, 10, 1
      s(ji,jj) = t(ji,jj) + 1
    enddo
  enddo"""
    assert expected in out
    assert Compile(tmpdir).string_compiles(out)


# ----------------------------------------------------------------------------
def test_fuse_incorrect_bounds_step(tmpdir, fortran_reader, fortran_writer):
    '''
    Test that loop boundaries and step size must be identical.
    '''

    # Lower loop boundary
    code = '''subroutine sub()
              integer :: ji, jj, n
              integer, dimension(10,10) :: s, t
              do jj=1, n
                 do ji=1, 10
                    s(ji, jj)=t(ji, jj)+1
                 enddo
              enddo
              do jj=2, n
                 do ji=1, 10
                    s(ji, jj)=t(ji, jj)+1
                 enddo
              enddo
              end subroutine sub'''
    with pytest.raises(TransformationError) as err:
        fuse_loops(code, fortran_reader, fortran_writer)
    assert "Loops do not have the same iteration space" in str(err.value)

    # Upper loop boundary
    code = '''subroutine sub()
              integer :: ji, jj, n
              integer, dimension(10,10) :: s, t
              do jj=1, n
                 do ji=1, 10
                    s(ji, jj)=t(ji, jj)+1
                 enddo
              enddo
              do jj=1, n+1
                 do ji=1, 10
                    s(ji, jj)=t(ji, jj)+1
                 enddo
              enddo
              end subroutine sub'''
    with pytest.raises(TransformationError) as err:
        fuse_loops(code, fortran_reader, fortran_writer)
    assert "Loops do not have the same iteration space" in str(err.value)

    # Test step size:
    code = '''subroutine sub()
              integer :: ji, jj, n
              integer, dimension(10,10) :: s, t
              do jj=1, n, 2
                 do ji=1, 10
                    s(ji, jj)=t(ji, jj)+1
                 enddo
              enddo
              do jj=1, n
                 do ji=1, 10
                    s(ji, jj)=t(ji, jj)+1
                 enddo
              enddo
              end subroutine sub'''
    with pytest.raises(TransformationError) as err:
        fuse_loops(code, fortran_reader, fortran_writer)
    assert "Loops do not have the same iteration space" in str(err.value)

    # Test step size - make sure it defaults to 1
    code = '''subroutine sub()
              integer :: ji, jj, n
              integer, dimension(10,10) :: s, t
              do jj=1, n, 1
                 do ji=1, 10
                    s(ji, jj)=t(ji, jj)+1
                 enddo
              enddo
              do jj=1, n
                 do ji=1, 10
                    s(ji, jj)=t(ji, jj)+1
                 enddo
              enddo
              end subroutine sub'''
    out, _ = fuse_loops(code, fortran_reader, fortran_writer)
    assert Compile(tmpdir).string_compiles(out)


# ----------------------------------------------------------------------------
def test_fuse_correct_bounds(tmpdir, fortran_reader, fortran_writer):
    '''
    Test that loop boundaries must be identical.
    '''
    code = '''subroutine sub()
              integer :: ji, jj, n
              integer, dimension(10,10) :: s, t
              do jj=2, n
                 do ji=1, 10
                    s(ji, jj)=t(ji, jj)+1
                 enddo
              enddo
              do jj=2, n+1-1
                 do ji=1, 10
                    s(ji, jj)=t(ji, jj)+1
                 enddo
              enddo
              end subroutine sub'''
    out, _ = fuse_loops(code, fortran_reader, fortran_writer)
    assert Compile(tmpdir).string_compiles(out)


# ----------------------------------------------------------------------------
<<<<<<< HEAD
def test_fuse_dimension_change(tmpdir, fortran_reader, fortran_writer):
    '''Test that inconsistent use of dimensions are detected, e.g.:
    loop1:  a(i,j)
    loop2:  a(j,i)
    when at least one operation is a write. The failure cases are all
    tested in the DependencyTools, the successes are here in order to
    also run compilation tests.
=======
def test_fuse_dimension_change_for_read(tmpdir, fortran_reader,
                                        fortran_writer):
    '''Test that inconsistent use of dimensions for variables that are read
    only are accepted. The failure cases are all tested in the
    DependencyTools, the success is here in order to easily allow compilation
    tests, and also check again that the output of loop fuse is as expected.
>>>>>>> d6dc2bd3
    '''

    # This example can be merged, since 't' is read-only,
    # so it doesn't matter that it is accessed differently
    code = '''subroutine sub()
              integer :: ji, jj, n
              integer, dimension(10,10) :: s, t
              do jj=1, n+1
                 do ji=1, 10
                    s(ji, jj)=t(ji, jj)+1
                 enddo
              enddo
              do jj=1, n+1
                 do ji=1, 10
                    s(ji, jj)=s(ji, jj) + t(jj, jj) + t(ji, ji)
                 enddo
              enddo
              end subroutine sub'''

    out, _ = fuse_loops(code, fortran_reader, fortran_writer)
    correct = """
  do jj = 1, n + 1, 1
    do ji = 1, 10, 1
      s(ji,jj) = t(ji,jj) + 1
    enddo
    do ji = 1, 10, 1
      s(ji,jj) = s(ji,jj) + t(jj,jj) + t(ji,ji)
    enddo
  enddo"""
    assert correct in out
    assert Compile(tmpdir).string_compiles(out)


# ----------------------------------------------------------------------------
def test_fuse_scalars(tmpdir, fortran_reader, fortran_writer):
    '''Test that using scalars work as expected in all combinations of
    being read/written in both loops. Note that the dependency tools check
<<<<<<< HEAD
    more cases, this test is only her to check compilation of the fused
=======
    more cases, this test is only here to check compilation of the fused
>>>>>>> d6dc2bd3
    loops.
    '''

    # First test: read/read of scalar variable
    code = '''subroutine sub()
              integer :: ji, jj, n
              real, dimension(10,10) :: s, t
              real                   :: a
              do jj=1, n
                 do ji=1, 10
                    s(ji, jj) = t(ji, jj) + a
                 enddo
              enddo
              do jj=1, n
                 do ji=1, 10
                    t(ji, jj) = t(ji, jj) - a
                 enddo
              enddo
              end subroutine sub'''
    out, _ = fuse_loops(code, fortran_reader, fortran_writer)
    assert Compile(tmpdir).string_compiles(out)

    # Second test: write/write of scalar variable - this is ok
    code = '''subroutine sub()
              integer :: ji, jj, n
              real, dimension(10,10) :: s, t
              real                   :: b
              do jj=1, n
                 do ji=1, 10
                    b = t(ji, jj) - 2
                    s(ji, jj )=t(ji, jj)+b
                 enddo
              enddo
              do jj=1, n
                 do ji=1, 10
                    b = sqrt(t(ji, jj))
                    s(ji, jj)=t(ji, jj)+b
                 enddo
              enddo
              end subroutine sub'''
    out, _ = fuse_loops(code, fortran_reader, fortran_writer)
    assert Compile(tmpdir).string_compiles(out)


@pytest.mark.xfail(reason="Variable usage does not handle conditional - #641")
def test_fuse_scalars_incorrect(fortran_reader, fortran_writer):
    '''This example incorrectly allows loop fusion due to known
    restrictions of the variable access detection. If t(1,1)
    would be < 0, the second loop would use ``t(10,10)-2`` as value
    for b (last value assigned to ``b`` in first loop). But after
    fusing the loop, b would be ``t(1,1)-2``
    '''
    code = '''subroutine sub()
              integer :: ji, jj, n
              real, dimension(10,10) :: s, t
              real                   :: b
              do jj=1, 10
                 do ji=1, 10
                    b = t(ji, jj) - 2
                    s(ji, jj )=t(ji, jj)+b
                 enddo
              enddo
              do jj=1, 10
                 do ji=1, 10
                    if (t(ji,jj) > 0) then
                        b = sqrt(t(ji, jj))
                    endif
                    s(ji, jj)=t(ji, jj)+b
                 enddo
              enddo
              end subroutine sub'''
    with pytest.raises(TransformationError) as err:
        fuse_loops(code, fortran_reader, fortran_writer)
    assert ("Scalar variable 'b' might not be written in one loop"
            in str(err.value))


# ----------------------------------------------------------------------------
def test_fuse_no_symbol(fortran_reader, fortran_writer):
    '''Tests what happens if a variable name is not in the symbol table,
    e.g. because of a wildcard import. It also checks if a name is defined
    in an outer module.
    '''
    # Case 1: assume that the array 't' is imported from mymod. In
    # this case the loop validation will find a Symbol (not a DataSymbol),
    # and cannot test if this variable is an array. It should fall back
    # to use the variable accesses information (which includes indices),
    # knowing this way that this is an array.
    code = '''subroutine sub()
              use mymod
              integer :: ji, jj, n
              integer, dimension(10,10) :: s
              do jj=1, n
                 do ji=1, 10
                    s(ji, jj)=t(ji, jj)+1
                 enddo
              enddo
              do jj=1, n
                 do ji=1, 10
                    t(ji, jj) = s(ji, jj) + t(ji, jj)
                 enddo
              enddo
              end subroutine sub'''
    out, psyir = fuse_loops(code, fortran_reader, fortran_writer)
    assert """
  do jj = 1, n, 1
    do ji = 1, 10, 1
      s(ji,jj) = t(ji,jj) + 1
    enddo
    do ji = 1, 10, 1
      t(ji,jj) = s(ji,jj) + t(ji,jj)
    enddo
  enddo""" in out

    fuse = LoopFuseTrans()
    # Case 2: Symbol 't' is defined in outer module:
    code = '''
    module mymod
        integer, dimension(10, 10) :: t
    contains
        subroutine sub()
            integer :: ji, jj, n
            integer, dimension(10,10) :: s
            do jj=1, n
               do ji=1, 10
                  s(ji, jj)=t(ji, jj)+1
               enddo
            enddo
            do jj=1, n
               do ji=1, 10
                  t(ji, jj) = s(ji, jj) + t(ji, jj)
               enddo
            enddo
        end subroutine sub
    end module mymod'''
    psyir = fortran_reader.psyir_from_source(code)
    # First child is now the subroutine, which has
    # two children which are the two loops:
    loop1 = psyir.children[0].children[0][0]
    loop2 = psyir.children[0].children[0][1]
    fuse.apply(loop1, loop2)

    out = fortran_writer(psyir)
    assert """
    do jj = 1, n, 1
      do ji = 1, 10, 1
        s(ji,jj) = t(ji,jj) + 1
      enddo
      do ji = 1, 10, 1
        t(ji,jj) = s(ji,jj) + t(ji,jj)
      enddo
    enddo""" in out


def test_loop_fuse_different_iterates_over(fortran_reader):
    ''' Test that an appropriate error is raised when we attempt to
    fuse two loops that have differing values of ITERATES_OVER '''
    _, invoke = get_invoke("test11_different_iterates_over_one_invoke.f90",
                           "gocean", idx=0, dist_mem=False)
    schedule = invoke.schedule
    fuse = LoopFuseTrans()

    # TODO 1731: For PSyLoops it currently only compares the iterates_over
    # attribute, but this could be just a computed property so comparing the
    # generic loop bounds would be enough. Otherwise this should be moved
    # into a PSyLoopFuseTrans specialization.
    with pytest.raises(TransformationError) as err:
        fuse.apply(schedule.children[0], schedule.children[1])
    assert "Loops do not have the same iteration space" in str(err.value)

    # Generic loops compare the loop bounds
    code = '''subroutine sub()
              integer :: ji, jj, n
              integer, dimension(10,10) :: s, t
              do jj=1, n
                 do ji=1, 10
                    s(ji, jj)=t(ji, jj)+1
                 enddo
              enddo
              do jj=2, n
                 do ji=1, 10
                    s(ji, jj)=t(ji, jj)+1
                 enddo
              enddo
              end subroutine sub'''
    psyir = fortran_reader.psyir_from_source(code)
    loop1 = psyir.children[0].children[0]
    loop2 = psyir.children[0].children[1]
    with pytest.raises(TransformationError) as err:
        fuse.apply(loop1, loop2)
    assert ("Error in LoopFuseTrans transformation. Loops do not have "
            "the same iteration space" in str(err.value))

    # But symbolic differences are handled properly
    code = '''subroutine sub()
              integer :: ji, jj, n
              integer, dimension(10,10) :: s, t
              do jj=1, n
                 do ji=1, 10
                    s(ji, jj)=t(ji, jj)+1
                 enddo
              enddo
              do jj=3-2, 1+n+n-n-1, (-1)*(-1)
                 do ji=1, 10
                    s(ji, jj)=t(ji, jj)+1
                 enddo
              enddo
              end subroutine sub'''
    psyir = fortran_reader.psyir_from_source(code)
    loop1 = psyir.children[0].children[0]
    loop2 = psyir.children[0].children[1]
    fuse.apply(loop1, loop2)


def test_loop_fuse_different_variables(fortran_reader, fortran_writer):
    '''Test that fusing loops with different variables is possible, and
    renaming works appropriately.'''
    code = '''subroutine sub()
    integer :: ji, jj, n, jk
    integer, dimension(10, 10) :: s, t
    do jj = 1, n
      do ji = 1, 10
        s(ji, jj) = t(ji, jj) + 1
      end do
      do jk = 1, 10
        s(jk, jj) = t(jk, jj) - 1
      end do
    end do
    end subroutine sub'''
    psyir = fortran_reader.psyir_from_source(code)
    loops = psyir.children[0].walk(Loop)
    fuse = LoopFuseTrans()
    fuse.apply(loops[1], loops[2])
    out = fortran_writer(psyir)
    correct = '''subroutine sub()
  integer :: ji
  integer :: jj
  integer :: n
  integer :: jk
  integer, dimension(10,10) :: s
  integer, dimension(10,10) :: t

  do jj = 1, n, 1
    do ji = 1, 10, 1
      s(ji,jj) = t(ji,jj) + 1
      s(ji,jj) = t(ji,jj) - 1
    enddo
  enddo

end subroutine sub'''
    assert correct in out

    # Now try to provide the loops in the wrong order. Recreate the PSyIR
    # by re-parsing the original code
    psyir = fortran_reader.psyir_from_source(code)
    loops = psyir.children[0].walk(Loop)
    fuse = LoopFuseTrans()
    with pytest.raises(TransformationError) as err:
        fuse.apply(loops[2], loops[1])
<<<<<<< HEAD
    assert ("Error in LoopFuseTrans transformation. The second loop comes "
            "before the first loop" in str(err.value))
=======
    assert ("Error in LoopFuseTrans transformation. The second loop does not "
            "immediately follow the first loop" in str(err.value))
>>>>>>> d6dc2bd3


def test_loop_fuse_different_variables_with_access(fortran_reader):
    '''Test that fusing loops with different variables is disallowed when
    either loop uses the other loops variable for any reason.'''
    code = '''subroutine sub()
    integer :: ji, jj, n, jk
    integer, dimension(10, 10) :: s, t
    do jj = 1, n
      do ji = 1, 10
        s(ji, jj) = t(ji, jj) + 1
      end do
      do jk = 1, 10
        ji = jk
        s(jk, jj) = t(jk, jj) + ji
      end do
    end do
    end subroutine sub'''
    psyir = fortran_reader.psyir_from_source(code)
    loops = psyir.children[0].walk(Loop)
    fuse = LoopFuseTrans()
    with pytest.raises(TransformationError) as excinfo:
        fuse.apply(loops[1], loops[2])
    assert ("LoopFuseTrans. Error: Second loop contains "
            "accesses to the first loop's variable: ji." in str(excinfo.value))

    code = '''subroutine sub()
    integer :: ji, jj, n, jk
    integer, dimension(10, 10) :: s, t
    do jj = 1, n
      do ji = 1, 10
        jk = ji
        s(ji, jj) = t(ji, jj) + jk
      end do
      do jk = 1, 10
        s(jk, jj) = t(jk, jj) + ji
      end do
    end do
    end subroutine sub'''
    psyir = fortran_reader.psyir_from_source(code)
    loops = psyir.children[0].walk(Loop)
    fuse = LoopFuseTrans()
    with pytest.raises(TransformationError) as excinfo:
        fuse.apply(loops[1], loops[2])
    assert ("LoopFuseTrans. Error: First loop contains "
            "accesses to the second loop's variable: jk."
            in str(excinfo.value))<|MERGE_RESOLUTION|>--- conflicted
+++ resolved
@@ -148,11 +148,7 @@
 
 # ----------------------------------------------------------------------------
 def test_fuse_dependency_tools_called(fortran_reader):
-<<<<<<< HEAD
-    '''Make sure that DepencendyTools.can_loops_be_fused is indeed called
-=======
     '''Make sure that `DependencyTools.can_loops_be_fused` is indeed called
->>>>>>> d6dc2bd3
     from the loop fuse transformation with the right parameters.
     '''
 
@@ -365,22 +361,12 @@
 
 
 # ----------------------------------------------------------------------------
-<<<<<<< HEAD
-def test_fuse_dimension_change(tmpdir, fortran_reader, fortran_writer):
-    '''Test that inconsistent use of dimensions are detected, e.g.:
-    loop1:  a(i,j)
-    loop2:  a(j,i)
-    when at least one operation is a write. The failure cases are all
-    tested in the DependencyTools, the successes are here in order to
-    also run compilation tests.
-=======
 def test_fuse_dimension_change_for_read(tmpdir, fortran_reader,
                                         fortran_writer):
     '''Test that inconsistent use of dimensions for variables that are read
     only are accepted. The failure cases are all tested in the
     DependencyTools, the success is here in order to easily allow compilation
     tests, and also check again that the output of loop fuse is as expected.
->>>>>>> d6dc2bd3
     '''
 
     # This example can be merged, since 't' is read-only,
@@ -418,11 +404,7 @@
 def test_fuse_scalars(tmpdir, fortran_reader, fortran_writer):
     '''Test that using scalars work as expected in all combinations of
     being read/written in both loops. Note that the dependency tools check
-<<<<<<< HEAD
-    more cases, this test is only her to check compilation of the fused
-=======
     more cases, this test is only here to check compilation of the fused
->>>>>>> d6dc2bd3
     loops.
     '''
 
@@ -682,13 +664,8 @@
     fuse = LoopFuseTrans()
     with pytest.raises(TransformationError) as err:
         fuse.apply(loops[2], loops[1])
-<<<<<<< HEAD
-    assert ("Error in LoopFuseTrans transformation. The second loop comes "
-            "before the first loop" in str(err.value))
-=======
     assert ("Error in LoopFuseTrans transformation. The second loop does not "
             "immediately follow the first loop" in str(err.value))
->>>>>>> d6dc2bd3
 
 
 def test_loop_fuse_different_variables_with_access(fortran_reader):
