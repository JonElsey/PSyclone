# -----------------------------------------------------------------------------
# BSD 3-Clause License
#
# Copyright (c) 2021-2024, Science and Technology Facilities Council.
# All rights reserved.
#
# Redistribution and use in source and binary forms, with or without
# modification, are permitted provided that the following conditions are met:
#
# * Redistributions of source code must retain the above copyright notice, this
#   list of conditions and the following disclaimer.
#
# * Redistributions in binary form must reproduce the above copyright notice,
#   this list of conditions and the following disclaimer in the documentation
#   and/or other materials provided with the distribution.
#
# * Neither the name of the copyright holder nor the names of its
#   contributors may be used to endorse or promote products derived from
#   this software without specific prior written permission.
#
# THIS SOFTWARE IS PROVIDED BY THE COPYRIGHT HOLDERS AND CONTRIBUTORS
# "AS IS" AND ANY EXPRESS OR IMPLIED WARRANTIES, INCLUDING, BUT NOT
# LIMITED TO, THE IMPLIED WARRANTIES OF MERCHANTABILITY AND FITNESS
# FOR A PARTICULAR PURPOSE ARE DISCLAIMED. IN NO EVENT SHALL THE
# COPYRIGHT HOLDER OR CONTRIBUTORS BE LIABLE FOR ANY DIRECT, INDIRECT,
# INCIDENTAL, SPECIAL, EXEMPLARY, OR CONSEQUENTIAL DAMAGES (INCLUDING,
# BUT NOT LIMITED TO, PROCUREMENT OF SUBSTITUTE GOODS OR SERVICES;
# LOSS OF USE, DATA, OR PROFITS; OR BUSINESS INTERRUPTION) HOWEVER
# CAUSED AND ON ANY THEORY OF LIABILITY, WHETHER IN CONTRACT, STRICT
# LIABILITY, OR TORT (INCLUDING NEGLIGENCE OR OTHERWISE) ARISING IN
# ANY WAY OUT OF THE USE OF THIS SOFTWARE, EVEN IF ADVISED OF THE
# POSSIBILITY OF SUCH DAMAGE.
# ----------------------------------------------------------------------------
# Author: J. Henrichs, Bureau of Meteorology
# Modified by R. W. Ford, A. R. Porter and S. Siso, STFC Daresbury Lab
# Modified by I. Kavcic, Met Office
# Modified by A. B. G. Chalk, STFC Daresbury Lab

'''This module tests the loop fusion transformation.
'''

<<<<<<< HEAD
=======
from unittest import mock

>>>>>>> 715dccb8
import pytest

from psyclone.psyir.nodes import Literal, Loop, Schedule, Return
from psyclone.psyir.symbols import DataSymbol, INTEGER_TYPE
from psyclone.psyir.transformations import LoopFuseTrans, TransformationError
from psyclone.tests.utilities import Compile, get_invoke


# ----------------------------------------------------------------------------
def test_fusetrans_error_incomplete():
    ''' Check that we reject attempts to fuse loops which are incomplete. '''
    sch = Schedule()
    loop1 = Loop(variable=DataSymbol("i", INTEGER_TYPE))
    loop2 = Loop(variable=DataSymbol("j", INTEGER_TYPE))
    sch.addchild(loop1)
    sch.addchild(loop2)

    fuse = LoopFuseTrans()

    # Check first loop
    with pytest.raises(TransformationError) as err:
        fuse.validate(loop1, loop2)
    assert ("Error in LoopFuseTrans transformation. The target loop must have "
            "four children but found: []" in str(err.value))

    loop1.addchild(Literal("1", INTEGER_TYPE))
    loop1.addchild(Literal("3", INTEGER_TYPE))
    loop1.addchild(Literal("1", INTEGER_TYPE))
    loop1.addchild(Schedule())
    loop1.loop_body.addchild(Return())

    # Check second loop
    with pytest.raises(TransformationError) as err:
        fuse.validate(loop1, loop2)
    assert ("Error in LoopFuseTrans transformation. The target loop must have "
            "four children but found: []" in str(err.value))

    loop2.addchild(Literal("1", INTEGER_TYPE))
    loop2.addchild(Literal("3", INTEGER_TYPE))
    loop2.addchild(Literal("1", INTEGER_TYPE))
    loop2.addchild(Schedule())
    loop2.loop_body.addchild(Return())

    # Validation should now pass
    fuse.validate(loop1, loop2)


# ----------------------------------------------------------------------------
def test_fusetrans_error_not_same_parent():
    ''' Check that we reject attempts to fuse loops which don't share the
    same parent '''

    loop1 = Loop.create(DataSymbol("i", INTEGER_TYPE),
                        Literal("1", INTEGER_TYPE),
                        Literal("10", INTEGER_TYPE),
                        Literal("1", INTEGER_TYPE), [Return()])
    sch1 = Schedule()
    sch1.addchild(loop1)

    sch2 = Schedule()
    loop2 = Loop.create(DataSymbol("j", INTEGER_TYPE),
                        Literal("1", INTEGER_TYPE),
                        Literal("10", INTEGER_TYPE),
                        Literal("1", INTEGER_TYPE), [Return()])

    sch2.addchild(loop2)

    fuse = LoopFuseTrans()

    # Try to fuse loops with different parents
    with pytest.raises(TransformationError) as err:
        fuse.validate(loop1, loop2)
    assert ("Error in LoopFuseTrans transformation. Loops do not have the "
            "same parent" in str(err.value))


# ----------------------------------------------------------------------------
def fuse_loops(fortran_code, fortran_reader, fortran_writer):
    '''Helper function that fuses the first two nodes in the given
    Fortran code, and returns the fused Fortran code as string.
    If an error is detected by the used LoopFuseTrans transformation,
    it will raise a TransformationError.

    :param str fortran_code: the Fortran code to loop fuse.
    :param fortran_reader: the PSyIR Fortran frontend.
    :type fortran_reader: :py:class:`psyclone.psyir.frontend.fortran`
    :param fortran_writer: the PSyIR Fortran backend.
    :type fortran_writer: :py:class:`psyclone.psyir.backend.fortran`

    :returns: a 2-tuple of the fused Fortran code, and the PSyIR \
        representation of the supplied Fortran code.
    :rtype: 2-tuple of (str, :py:class:`psyclone.psyir.nodes.Container` or \
                             :py:class:`psyclone.psyir.nodes.Routine`)

    '''
    psyir = fortran_reader.psyir_from_source(fortran_code)
    fuse = LoopFuseTrans()
    # Raise the language-level PSyIR to NEMO PSyIR
    loop1 = psyir.children[0].children[0]
    loop2 = psyir.children[0].children[1]
    fuse.apply(loop1, loop2)

    return fortran_writer(psyir), psyir


# ----------------------------------------------------------------------------
def test_fuse_dependency_tools_called(fortran_reader):
    '''Make sure that `DependencyTools.can_loops_be_fused` is indeed called
    from the loop fuse transformation with the right parameters.
    '''

    # First test: read/read of scalar variable
    code = '''subroutine sub()
              integer :: jj, n
              real, dimension(10) :: s, t
              real                :: a
              do jj=1, n
                 s(jj) = t(jj) + a
              enddo
              do jj=1, n
                 t(jj) = t(jj) - a
              enddo
              end subroutine sub'''
    psyir = fortran_reader.psyir_from_source(code)
    # Get the PSyIR of the original loops
    loop1 = psyir.children[0].children[0]
    loop2 = psyir.children[0].children[1]

    fuse = LoopFuseTrans()
    with mock.patch("psyclone.psyir.tools.dependency_tools.DependencyTools."
                    "can_loops_be_fused", result=True) as dep_fuse_check:
        fuse.apply(loop1, loop2)
    dep_fuse_check.assert_called_once_with(loop1, loop2)


# ----------------------------------------------------------------------------
def test_fuse_ok(tmpdir, fortran_reader, fortran_writer):
    '''This tests verifies that loop fusion can be successfully applied to
    conformant loops.

    '''
    code = '''subroutine sub()
              integer :: ji, jj, n
              integer, dimension(10,10) :: s, t
              do jj=1, n
                 do ji=1, 10
                    s(ji, jj)=t(ji, jj)+1
                 enddo
              enddo
              do jj=1, n
                 do ji=1, 10
                    s(ji, jj)=t(ji, jj)+1
                 enddo
              enddo
              end subroutine sub'''
    out, psyir = fuse_loops(code, fortran_reader, fortran_writer)

    expected = """  do jj = 1, n, 1
    do ji = 1, 10, 1
      s(ji,jj) = t(ji,jj) + 1
    enddo
    do ji = 1, 10, 1
      s(ji,jj) = t(ji,jj) + 1
    enddo
  enddo"""
    assert expected in out
    assert Compile(tmpdir).string_compiles(out)

    # Then fuse the inner ji loops
    fuse = LoopFuseTrans()
    fuse.apply(psyir.children[0][0].loop_body[0],
               psyir.children[0][0].loop_body[1])

    out = fortran_writer(psyir)
    expected = """
  do jj = 1, n, 1
    do ji = 1, 10, 1
      s(ji,jj) = t(ji,jj) + 1
      s(ji,jj) = t(ji,jj) + 1
    enddo
  enddo"""
    assert expected in out
    assert Compile(tmpdir).string_compiles(out)

    # Test more complex loop boundaries. Note that
    # we might actually consider simplifying these
    # expressions
    code = '''subroutine sub()
              integer :: ji, jj, n
              integer, dimension(10,10) :: s, t
              do jj=2-1, n+1-1
                 do ji=1, 10
                    s(ji, jj)=t(ji, jj)+1
                 enddo
              enddo
              do jj=2-1, n+1-1
                 do ji=1, 10
                    s(ji, jj)=t(ji, jj)+1
                 enddo
              enddo
              end subroutine sub'''
    out, _ = fuse_loops(code, fortran_reader, fortran_writer)
    expected = """  do jj = 2 - 1, n + 1 - 1, 1
    do ji = 1, 10, 1
      s(ji,jj) = t(ji,jj) + 1
    enddo
    do ji = 1, 10, 1
      s(ji,jj) = t(ji,jj) + 1
    enddo
  enddo"""
    assert expected in out
    assert Compile(tmpdir).string_compiles(out)


# ----------------------------------------------------------------------------
def test_fuse_incorrect_bounds_step(tmpdir, fortran_reader, fortran_writer):
    '''
    Test that loop boundaries and step size must be identical.
    '''

    # Lower loop boundary
    code = '''subroutine sub()
              integer :: ji, jj, n
              integer, dimension(10,10) :: s, t
              do jj=1, n
                 do ji=1, 10
                    s(ji, jj)=t(ji, jj)+1
                 enddo
              enddo
              do jj=2, n
                 do ji=1, 10
                    s(ji, jj)=t(ji, jj)+1
                 enddo
              enddo
              end subroutine sub'''
    with pytest.raises(TransformationError) as err:
        fuse_loops(code, fortran_reader, fortran_writer)
    assert "Loops do not have the same iteration space" in str(err.value)

    # Upper loop boundary
    code = '''subroutine sub()
              integer :: ji, jj, n
              integer, dimension(10,10) :: s, t
              do jj=1, n
                 do ji=1, 10
                    s(ji, jj)=t(ji, jj)+1
                 enddo
              enddo
              do jj=1, n+1
                 do ji=1, 10
                    s(ji, jj)=t(ji, jj)+1
                 enddo
              enddo
              end subroutine sub'''
    with pytest.raises(TransformationError) as err:
        fuse_loops(code, fortran_reader, fortran_writer)
    assert "Loops do not have the same iteration space" in str(err.value)

    # Test step size:
    code = '''subroutine sub()
              integer :: ji, jj, n
              integer, dimension(10,10) :: s, t
              do jj=1, n, 2
                 do ji=1, 10
                    s(ji, jj)=t(ji, jj)+1
                 enddo
              enddo
              do jj=1, n
                 do ji=1, 10
                    s(ji, jj)=t(ji, jj)+1
                 enddo
              enddo
              end subroutine sub'''
    with pytest.raises(TransformationError) as err:
        fuse_loops(code, fortran_reader, fortran_writer)
    assert "Loops do not have the same iteration space" in str(err.value)

    # Test step size - make sure it defaults to 1
    code = '''subroutine sub()
              integer :: ji, jj, n
              integer, dimension(10,10) :: s, t
              do jj=1, n, 1
                 do ji=1, 10
                    s(ji, jj)=t(ji, jj)+1
                 enddo
              enddo
              do jj=1, n
                 do ji=1, 10
                    s(ji, jj)=t(ji, jj)+1
                 enddo
              enddo
              end subroutine sub'''
    out, _ = fuse_loops(code, fortran_reader, fortran_writer)
    assert Compile(tmpdir).string_compiles(out)


# ----------------------------------------------------------------------------
def test_fuse_correct_bounds(tmpdir, fortran_reader, fortran_writer):
    '''
    Test that loop boundaries must be identical.
    '''
    code = '''subroutine sub()
              integer :: ji, jj, n
              integer, dimension(10,10) :: s, t
              do jj=2, n
                 do ji=1, 10
                    s(ji, jj)=t(ji, jj)+1
                 enddo
              enddo
              do jj=2, n+1-1
                 do ji=1, 10
                    s(ji, jj)=t(ji, jj)+1
                 enddo
              enddo
              end subroutine sub'''
    out, _ = fuse_loops(code, fortran_reader, fortran_writer)
    assert Compile(tmpdir).string_compiles(out)


# ----------------------------------------------------------------------------
def test_fuse_dimension_change_for_read(tmpdir, fortran_reader,
                                        fortran_writer):
    '''Test that inconsistent use of dimensions for variables that are read
    only are accepted. The failure cases are all tested in the
    DependencyTools, the success is here in order to easily allow compilation
    tests, and also check again that the output of loop fuse is as expected.
    '''

    # This example can be merged, since 't' is read-only,
    # so it doesn't matter that it is accessed differently
    code = '''subroutine sub()
              integer :: ji, jj, n
              integer, dimension(10,10) :: s, t
              do jj=1, n+1
                 do ji=1, 10
                    s(ji, jj)=t(ji, jj)+1
                 enddo
              enddo
              do jj=1, n+1
                 do ji=1, 10
                    s(ji, jj)=s(ji, jj) + t(jj, jj) + t(ji, ji)
                 enddo
              enddo
              end subroutine sub'''

    out, _ = fuse_loops(code, fortran_reader, fortran_writer)
    correct = """
  do jj = 1, n + 1, 1
    do ji = 1, 10, 1
      s(ji,jj) = t(ji,jj) + 1
    enddo
    do ji = 1, 10, 1
      s(ji,jj) = s(ji,jj) + t(jj,jj) + t(ji,ji)
    enddo
  enddo"""
    assert correct in out
    assert Compile(tmpdir).string_compiles(out)


# ----------------------------------------------------------------------------
def test_fuse_scalars(tmpdir, fortran_reader, fortran_writer):
    '''Test that using scalars work as expected in all combinations of
    being read/written in both loops. Note that the dependency tools check
    more cases, this test is only here to check compilation of the fused
    loops.
    '''

    # First test: read/read of scalar variable
    code = '''subroutine sub()
              integer :: ji, jj, n
              real, dimension(10,10) :: s, t
              real                   :: a
              do jj=1, n
                 do ji=1, 10
                    s(ji, jj) = t(ji, jj) + a
                 enddo
              enddo
              do jj=1, n
                 do ji=1, 10
                    t(ji, jj) = t(ji, jj) - a
                 enddo
              enddo
              end subroutine sub'''
    out, _ = fuse_loops(code, fortran_reader, fortran_writer)
    assert Compile(tmpdir).string_compiles(out)

    # Second test: write/write of scalar variable - this is ok
    code = '''subroutine sub()
              integer :: ji, jj, n
              real, dimension(10,10) :: s, t
              real                   :: b
              do jj=1, n
                 do ji=1, 10
                    b = t(ji, jj) - 2
                    s(ji, jj )=t(ji, jj)+b
                 enddo
              enddo
              do jj=1, n
                 do ji=1, 10
                    b = sqrt(t(ji, jj))
                    s(ji, jj)=t(ji, jj)+b
                 enddo
              enddo
              end subroutine sub'''
    out, _ = fuse_loops(code, fortran_reader, fortran_writer)
    assert Compile(tmpdir).string_compiles(out)


@pytest.mark.xfail(reason="Variable usage does not handle conditional - #641")
def test_fuse_scalars_incorrect(fortran_reader, fortran_writer):
    '''This example incorrectly allows loop fusion due to known
    restrictions of the variable access detection. If t(1,1)
    would be < 0, the second loop would use ``t(10,10)-2`` as value
    for b (last value assigned to ``b`` in first loop). But after
    fusing the loop, b would be ``t(1,1)-2``
    '''
    code = '''subroutine sub()
              integer :: ji, jj, n
              real, dimension(10,10) :: s, t
              real                   :: b
              do jj=1, 10
                 do ji=1, 10
                    b = t(ji, jj) - 2
                    s(ji, jj )=t(ji, jj)+b
                 enddo
              enddo
              do jj=1, 10
                 do ji=1, 10
                    if (t(ji,jj) > 0) then
                        b = sqrt(t(ji, jj))
                    endif
                    s(ji, jj)=t(ji, jj)+b
                 enddo
              enddo
              end subroutine sub'''
    with pytest.raises(TransformationError) as err:
        fuse_loops(code, fortran_reader, fortran_writer)
    assert ("Scalar variable 'b' might not be written in one loop"
            in str(err.value))


# ----------------------------------------------------------------------------
def test_fuse_no_symbol(fortran_reader, fortran_writer):
    '''Tests what happens if a variable name is not in the symbol table,
    e.g. because of a wildcard import. It also checks if a name is defined
    in an outer module.
    '''
    # Case 1: assume that the array 't' is imported from mymod. In
    # this case the loop validation will find a Symbol (not a DataSymbol),
    # and cannot test if this variable is an array. It should fall back
    # to use the variable accesses information (which includes indices),
    # knowing this way that this is an array.
    code = '''subroutine sub()
              use mymod
              integer :: ji, jj, n
              integer, dimension(10,10) :: s
              do jj=1, n
                 do ji=1, 10
                    s(ji, jj)=t(ji, jj)+1
                 enddo
              enddo
              do jj=1, n
                 do ji=1, 10
                    t(ji, jj) = s(ji, jj) + t(ji, jj)
                 enddo
              enddo
              end subroutine sub'''
    out, psyir = fuse_loops(code, fortran_reader, fortran_writer)
    assert """
  do jj = 1, n, 1
    do ji = 1, 10, 1
      s(ji,jj) = t(ji,jj) + 1
    enddo
    do ji = 1, 10, 1
      t(ji,jj) = s(ji,jj) + t(ji,jj)
    enddo
  enddo""" in out

    fuse = LoopFuseTrans()
    # Case 2: Symbol 't' is defined in outer module:
    code = '''
    module mymod
        integer, dimension(10, 10) :: t
    contains
        subroutine sub()
            integer :: ji, jj, n
            integer, dimension(10,10) :: s
            do jj=1, n
               do ji=1, 10
                  s(ji, jj)=t(ji, jj)+1
               enddo
            enddo
            do jj=1, n
               do ji=1, 10
                  t(ji, jj) = s(ji, jj) + t(ji, jj)
               enddo
            enddo
        end subroutine sub
    end module mymod'''
    psyir = fortran_reader.psyir_from_source(code)
    # First child is now the subroutine, which has
    # two children which are the two loops:
    loop1 = psyir.children[0].children[0][0]
    loop2 = psyir.children[0].children[0][1]
    fuse.apply(loop1, loop2)

    out = fortran_writer(psyir)
    assert """
    do jj = 1, n, 1
      do ji = 1, 10, 1
        s(ji,jj) = t(ji,jj) + 1
      enddo
      do ji = 1, 10, 1
        t(ji,jj) = s(ji,jj) + t(ji,jj)
      enddo
    enddo""" in out


def test_loop_fuse_different_iterates_over(fortran_reader):
    ''' Test that an appropriate error is raised when we attempt to
    fuse two loops that have differing values of ITERATES_OVER '''
    _, invoke = get_invoke("test11_different_iterates_over_one_invoke.f90",
                           "gocean", idx=0, dist_mem=False)
    schedule = invoke.schedule
    fuse = LoopFuseTrans()

    # TODO 1731: For PSyLoops it currently only compares the iterates_over
    # attribute, but this could be just a computed property so comparing the
    # generic loop bounds would be enough. Otherwise this should be moved
    # into a PSyLoopFuseTrans specialization.
    with pytest.raises(TransformationError) as err:
        fuse.apply(schedule.children[0], schedule.children[1])
    assert "Loops do not have the same iteration space" in str(err.value)

    # Generic loops compare the loop bounds
    code = '''subroutine sub()
              integer :: ji, jj, n
              integer, dimension(10,10) :: s, t
              do jj=1, n
                 do ji=1, 10
                    s(ji, jj)=t(ji, jj)+1
                 enddo
              enddo
              do jj=2, n
                 do ji=1, 10
                    s(ji, jj)=t(ji, jj)+1
                 enddo
              enddo
              end subroutine sub'''
    psyir = fortran_reader.psyir_from_source(code)
    loop1 = psyir.children[0].children[0]
    loop2 = psyir.children[0].children[1]
    with pytest.raises(TransformationError) as err:
        fuse.apply(loop1, loop2)
    assert ("Error in LoopFuseTrans transformation. Loops do not have "
            "the same iteration space" in str(err.value))

    # But symbolic differences are handled properly
    code = '''subroutine sub()
              integer :: ji, jj, n
              integer, dimension(10,10) :: s, t
              do jj=1, n
                 do ji=1, 10
                    s(ji, jj)=t(ji, jj)+1
                 enddo
              enddo
              do jj=3-2, 1+n+n-n-1, (-1)*(-1)
                 do ji=1, 10
                    s(ji, jj)=t(ji, jj)+1
                 enddo
              enddo
              end subroutine sub'''
    psyir = fortran_reader.psyir_from_source(code)
    loop1 = psyir.children[0].children[0]
    loop2 = psyir.children[0].children[1]
    fuse.apply(loop1, loop2)


def test_loop_fuse_different_variables(fortran_reader, fortran_writer):
    '''Test that fusing loops with different variables is possible, and
    renaming works appropriately.'''
    code = '''subroutine sub()
    integer :: ji, jj, n, jk
    integer, dimension(10, 10) :: s, t
    do jj = 1, n
      do ji = 1, 10
        s(ji, jj) = t(ji, jj) + 1
      end do
      do jk = 1, 10
        s(jk, jj) = t(jk, jj) - 1
      end do
    end do
    end subroutine sub'''
    psyir = fortran_reader.psyir_from_source(code)
    loops = psyir.children[0].walk(Loop)
    fuse = LoopFuseTrans()
    fuse.apply(loops[1], loops[2])
    out = fortran_writer(psyir)
    correct = '''subroutine sub()
  integer :: ji
  integer :: jj
  integer :: n
  integer :: jk
  integer, dimension(10,10) :: s
  integer, dimension(10,10) :: t

  do jj = 1, n, 1
    do ji = 1, 10, 1
      s(ji,jj) = t(ji,jj) + 1
      s(ji,jj) = t(ji,jj) - 1
    enddo
  enddo

end subroutine sub'''
    assert correct in out

    # Now try to provide the loops in the wrong order. Recreate the PSyIR
    # by re-parsing the original code
    psyir = fortran_reader.psyir_from_source(code)
    loops = psyir.children[0].walk(Loop)
    fuse = LoopFuseTrans()
    with pytest.raises(TransformationError) as err:
        fuse.apply(loops[2], loops[1])
    assert ("Error in LoopFuseTrans transformation. The second loop does not "
            "immediately follow the first loop" in str(err.value))


def test_loop_fuse_different_variables_with_access(fortran_reader):
    '''Test that fusing loops with different variables is disallowed when
    either loop uses the other loops variable for any reason.'''
    code = '''subroutine sub()
    integer :: ji, jj, n, jk
    integer, dimension(10, 10) :: s, t
    do jj = 1, n
      do ji = 1, 10
        s(ji, jj) = t(ji, jj) + 1
      end do
      do jk = 1, 10
        ji = jk
        s(jk, jj) = t(jk, jj) + ji
      end do
    end do
    end subroutine sub'''
    psyir = fortran_reader.psyir_from_source(code)
    loops = psyir.children[0].walk(Loop)
    fuse = LoopFuseTrans()
    with pytest.raises(TransformationError) as excinfo:
        fuse.apply(loops[1], loops[2])
    assert ("LoopFuseTrans. Error: Second loop contains "
            "accesses to the first loop's variable: ji." in str(excinfo.value))

    code = '''subroutine sub()
    integer :: ji, jj, n, jk
    integer, dimension(10, 10) :: s, t
    do jj = 1, n
      do ji = 1, 10
        jk = ji
        s(ji, jj) = t(ji, jj) + jk
      end do
      do jk = 1, 10
        s(jk, jj) = t(jk, jj) + ji
      end do
    end do
    end subroutine sub'''
    psyir = fortran_reader.psyir_from_source(code)
    loops = psyir.children[0].walk(Loop)
    fuse = LoopFuseTrans()
    with pytest.raises(TransformationError) as excinfo:
        fuse.apply(loops[1], loops[2])
    assert ("LoopFuseTrans. Error: First loop contains "
            "accesses to the second loop's variable: jk."
            in str(excinfo.value))<|MERGE_RESOLUTION|>--- conflicted
+++ resolved
@@ -39,11 +39,7 @@
 '''This module tests the loop fusion transformation.
 '''
 
-<<<<<<< HEAD
-=======
 from unittest import mock
-
->>>>>>> 715dccb8
 import pytest
 
 from psyclone.psyir.nodes import Literal, Loop, Schedule, Return
