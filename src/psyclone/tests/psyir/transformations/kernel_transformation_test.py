# -----------------------------------------------------------------------------
# BSD 3-Clause License
#
# Copyright (c) 2018-2025, Science and Technology Facilities Council.
# All rights reserved.
#
# Redistribution and use in source and binary forms, with or without
# modification, are permitted provided that the following conditions are met:
#
# * Redistributions of source code must retain the above copyright notice, this
#   list of conditions and the following disclaimer.
#
# * Redistributions in binary form must reproduce the above copyright notice,
#   this list of conditions and the following disclaimer in the documentation
#   and/or other materials provided with the distribution.
#
# * Neither the name of the copyright holder nor the names of its
#   contributors may be used to endorse or promote products derived from
#   this software without specific prior written permission.
#
# THIS SOFTWARE IS PROVIDED BY THE COPYRIGHT HOLDERS AND CONTRIBUTORS
# "AS IS" AND ANY EXPRESS OR IMPLIED WARRANTIES, INCLUDING, BUT NOT
# LIMITED TO, THE IMPLIED WARRANTIES OF MERCHANTABILITY AND FITNESS
# FOR A PARTICULAR PURPOSE ARE DISCLAIMED. IN NO EVENT SHALL THE
# COPYRIGHT HOLDER OR CONTRIBUTORS BE LIABLE FOR ANY DIRECT, INDIRECT,
# INCIDENTAL, SPECIAL, EXEMPLARY, OR CONSEQUENTIAL DAMAGES (INCLUDING,
# BUT NOT LIMITED TO, PROCUREMENT OF SUBSTITUTE GOODS OR SERVICES;
# LOSS OF USE, DATA, OR PROFITS; OR BUSINESS INTERRUPTION) HOWEVER
# CAUSED AND ON ANY THEORY OF LIABILITY, WHETHER IN CONTRACT, STRICT
# LIABILITY, OR TORT (INCLUDING NEGLIGENCE OR OTHERWISE) ARISING IN
# ANY WAY OUT OF THE USE OF THIS SOFTWARE, EVEN IF ADVISED OF THE
# POSSIBILITY OF SUCH DAMAGE.
# -----------------------------------------------------------------------------
# Author: A. R. Porter, STFC Daresbury Lab
# Modified by: R. W. Ford, STFC Daresbury Lab
#              I. Kavcic, Met Office
#              S. Siso, STFC Daresbury Lab
#              J. Henrichs, Bureau of Meteorology

''' Module containing tests for kernel transformations. '''

import os
import re
import pytest

from psyclone.configuration import Config
from psyclone.domain.lfric.lfric_builtins import LFRicBuiltIn
from psyclone.generator import GenerationError
from psyclone.psyGen import Kern
from psyclone.psyir.nodes import Routine, FileContainer, IntrinsicCall, Call
from psyclone.psyir.symbols import DataSymbol, INTEGER_TYPE
from psyclone.psyir.transformations import TransformationError
from psyclone.transformations import (
    ACCRoutineTrans, OMPDeclareTargetTrans, LFRicKernelConstTrans)

from psyclone.tests.gocean_build import GOceanBuild
from psyclone.tests.lfric_build import LFRicBuild
from psyclone.tests.utilities import get_invoke


def setup_module():
    '''
    This setup routine ensures that any pre-exisiting Config object is
    wiped when this module is first entered and the teardown function below
    guarantees it for subsequent tests.  (Necessary when running tests in
    parallel.)
    '''
    Config._instance = None


def teardown_function():
    ''' This function is called automatically after every test in this
    file. It ensures that any existing configuration object is deleted. '''
    Config._instance = None


def test_new_kernel_file(kernel_outputdir, monkeypatch, fortran_reader):
    ''' Check that we write out the transformed kernel to the CWD. '''
    # Ensure kernel-output directory is uninitialised
    config = Config.get()
    monkeypatch.setattr(config, "_kernel_naming", "multiple")
    psy, invoke = get_invoke("nemolite2d_alg_mod.f90", api="gocean", idx=0)
    sched = invoke.schedule
    kern = sched.coded_kernels()[0]
    rtrans = ACCRoutineTrans()
    rtrans.apply(kern)
    # Generate the code (this triggers the generation of a new kernel)
    code = str(psy.gen).lower()
    # Work out the value of the tag used to re-name the kernel
    tag = re.search('use continuity(.+?)_mod', code).group(1)
    assert f"use continuity{tag}_mod, only : continuity{tag}_code" in code
    assert f"call continuity{tag}_code(" in code
    # The kernel and module name should have gained the tag just identified
    # and be written to the CWD
    filename = os.path.join(str(kernel_outputdir), f"continuity{tag}_mod.f90")
    assert os.path.isfile(filename)
    # Parse the new kernel file
    psyir = fortran_reader.psyir_from_file(filename)
    # Check that the module has the right name
    assert isinstance(psyir, FileContainer)
    module = psyir.children[0]
    assert module.name == f"continuity{tag}_mod"

    # Check that the subroutine has the right name
    for sub in psyir.walk(Routine):
        if sub.name == f"continuity{tag}_code":
            break
    else:
        assert False, f"Failed to find subroutine named continuity{tag}_code"

    # If compilation fails this will raise an exception
    GOceanBuild(kernel_outputdir).compile_file(filename)


def test_new_kernel_dir(kernel_outputdir):
    ''' Check that we write out the transformed kernel to a specified
    directory. '''
    psy, invoke = get_invoke("nemolite2d_alg_mod.f90", api="gocean", idx=0)
    sched = invoke.schedule
    kern = sched.coded_kernels()[0]
    rtrans = ACCRoutineTrans()
    rtrans.apply(kern)
    # Generate the code (this triggers the generation of a new kernel)
    _ = str(psy.gen)
    file_list = os.listdir(str(kernel_outputdir))
    assert len(file_list) == 1
    assert file_list[0] == 'continuity_0_mod.f90'


def test_new_kern_no_clobber(kernel_outputdir, monkeypatch):
    ''' Check that we create a new kernel with a new name when kernel-naming
    is set to 'multiple' and we would otherwise get a name clash. '''
    # Ensure kernel-output directory is uninitialised
    config = Config.get()
    monkeypatch.setattr(config, "_kernel_naming", "multiple")
    psy, invoke = get_invoke("1_single_invoke.f90", api="lfric", idx=0)
    sched = invoke.schedule
    kernels = sched.walk(Kern)
    kern = kernels[0]
    old_mod_name = kern.module_name[:].lower()
    if old_mod_name.endswith("_mod"):
        old_mod_name = old_mod_name[:-4]
    # Create a file with the same name as we would otherwise generate
    with open(os.path.join(str(kernel_outputdir),
                           old_mod_name+"_0_mod.f90"),
              "w", encoding="utf-8") as ffile:
        ffile.write("some code")
    rtrans = ACCRoutineTrans()
    rtrans.apply(kern)
    # Generate the code (this triggers the generation of a new kernel)
    _ = str(psy.gen).lower()
    filename = os.path.join(str(kernel_outputdir), old_mod_name+"_1_mod.f90")
    assert os.path.isfile(filename)


@pytest.mark.parametrize(
    "mod_name,sub_name",
    [("testkern_mod", "testkern"),
     ("testkern", "testkern_code"),
     ("testkern1_mod", "testkern2_code")])
def test_kernel_module_name(kernel_outputdir, mod_name, sub_name, monkeypatch):
    '''Check that there is no limitation on kernel and module names. In
    particular check that the names do not have to conform to the
    <name>_mod, <name>_code convention.

    '''
    # Argument kernel_outputdir is needed to capture the files created by
    # the rename_and_write() call
    # pylint: disable=unused-argument
    _, invoke = get_invoke("1_single_invoke.f90", api="lfric", idx=0)
    sched = invoke.schedule
    kernels = sched.coded_kernels()
    kern = kernels[0]
    ktrans = LFRicKernelConstTrans()
    ktrans.apply(kern, {"number_of_layers": 100})
    # Modify the kernel module and subroutine names.
    monkeypatch.setattr(kern, "_module_name", mod_name)
    monkeypatch.setattr(kern, "_name", sub_name)
    # Generate the code - no exception should be raised when the names
    # do not conform to the <name>_mod, >name>_code convention.
    kern.rename_and_write()


@pytest.mark.parametrize(
    "mod_name,sub_name",
    [("testkern_mod", "testkern_code"),
     ("testkern_MOD", "testkern_CODE"),
     ("TESTKERN_mod", "testkern_code"),
     ("testkern_mod", "TESTKERN_code"),
     ("TESTKERN_MoD", "TESTKERN_CoDe")])
def test_kern_case_insensitive(mod_name, sub_name, kernel_outputdir,
                               monkeypatch):
    '''Check that the test to see if a kernel conforms to the <name>_mod,
    <name>_code convention is case insensitive. This check also tests that the
    removal of _mod to create part of the output filename is case
    insensitive.

    '''
    _, invoke = get_invoke("1_single_invoke.f90", api="lfric", idx=0)
    sched = invoke.schedule
    kernels = sched.walk(Kern)
    kern = kernels[0]
    ktrans = LFRicKernelConstTrans()
    ktrans.apply(kern, {"number_of_layers": 100})
    monkeypatch.setattr(kern, "_module_name", mod_name)
    monkeypatch.setattr(kern, "_name", sub_name)
    # Generate the code - this should not raise an exception.
    kern.rename_and_write()
    filename = os.path.join(str(kernel_outputdir), mod_name[:8]+"_0_mod.f90")
    assert os.path.isfile(filename)


def test_new_kern_single_error(kernel_outputdir, monkeypatch):
    ''' Check that we do not overwrite an existing, different kernel if
    there is a name clash and kernel-naming is 'single'. '''
    # Ensure kernel-output directory is uninitialised
    config = Config.get()
    monkeypatch.setattr(config, "_kernel_naming", "single")
    _, invoke = get_invoke("1_single_invoke.f90", api="lfric", idx=0)
    sched = invoke.schedule
    kernels = sched.coded_kernels()
    kern = kernels[0]
    old_mod_name = kern.module_name[:].lower()
    if old_mod_name.endswith("_mod"):
        old_mod_name = old_mod_name[:-4]
    # Create a file with the same name as we would otherwise generate
    with open(os.path.join(str(kernel_outputdir),
                           old_mod_name+"_0_mod.f90"),
              "w", encoding="utf-8") as ffile:
        ffile.write("some code")
    rtrans = ACCRoutineTrans()
    rtrans.apply(kern)
    # Generate the code - this should raise an error as we get a name
    # clash and the content of the existing file is not the same as that
    # which we would generate
    with pytest.raises(GenerationError) as err:
        kern.rename_and_write()
    assert (f"transformed version of this Kernel 'testkern_0_mod.f90' already "
            f"exists in the kernel-output directory ({kernel_outputdir}) "
            f"but is not the same as the current, transformed kernel and the "
            f"kernel-renaming scheme is set to 'single'" in str(err.value))


def test_new_same_kern_single(kernel_outputdir, monkeypatch):
    ''' Check that we do not overwrite an existing, identical kernel if
    there is a name clash and kernel-naming is 'single'. '''
    # Ensure kernel-output directory is uninitialised
    config = Config.get()
    monkeypatch.setattr(config, "_kernel_naming", "single")
    rtrans = ACCRoutineTrans()
    _, invoke = get_invoke("4_multikernel_invokes.f90", api="lfric",
                           idx=0)
    sched = invoke.schedule
    # Apply the same transformation to both kernels. This should produce
    # two, identical transformed kernels.
    new_kernels = []
    for kern in sched.coded_kernels():
        rtrans.apply(kern)
        new_kernels.append(kern)

    # Generate the code - we should end up with just one transformed kernel
    new_kernels[0].rename_and_write()
    new_kernels[1].rename_and_write()
    assert new_kernels[1]._name == "testkern_0_code"
    assert new_kernels[1].module_name == "testkern_0_mod"
    out_files = os.listdir(str(kernel_outputdir))
    assert out_files == [new_kernels[1].module_name+".f90"]


def test_transform_kern_with_interface(kernel_outputdir):
    '''
    Test that we can transform a polymorphic kernel - i.e. one where
    there is more than one subroutine implementation in order to support
    different precisions.

    '''
    rtrans = ACCRoutineTrans()
    psy, invoke = get_invoke("26.8_mixed_precision_args.f90",
                             api="lfric", idx=0)
    sched = invoke.schedule
    kernels = sched.coded_kernels()
    # Have to use 'force' because the test kernel contains a WRITE which
    # becomes a CodeBlock.
    rtrans.apply(kernels[0], options={"force": True})
    kernels[0].rename_and_write()
    out_files = os.listdir(str(kernel_outputdir))
    filename = os.path.join(str(kernel_outputdir), out_files[0])
    assert os.path.isfile(filename)
    with open(filename,
              "r", encoding="utf-8") as ffile:
        contents = ffile.read()
    # Check that the interface name has been updated.
    assert "interface mixed_0_code" in contents
    assert ("module procedure :: mixed_code_32, mixed_code_64"
            in contents)
    # Check that the subroutines themselves haven't been renamed.
    assert "subroutine mixed_code_32" in contents
    assert "subroutine mixed_code_64" in contents
    # But they have been transformed.
    assert ('''real*4, dimension(op_ncell_3d,ndf_w0,ndf_w0), intent(in) :: op

    !$acc routine seq''' in contents)
    assert ('''real*8, dimension(op_ncell_3d,ndf_w0,ndf_w0), intent(in) :: op

    !$acc routine seq''' in contents)
    assert LFRicBuild(kernel_outputdir).code_compiles(psy)
    kernels = sched.coded_kernels()
    rtrans.apply(kernels[1], options={"force": True})
    assert LFRicBuild(kernel_outputdir).code_compiles(psy)


# The following tests test the MarkRoutineForGPUMixin validation, for this
# it uses the ACCRoutineTrans as instance of this Mixin.

def test_gpumixin_validate_wrong_node_type():
    '''
    Test that the MarkRoutineForGPUMixin.validate_it_can_run_on_gpu() method
    rejects a node of the wrong type.

    '''
    rtrans = ACCRoutineTrans()
    with pytest.raises(TransformationError) as err:
        rtrans.apply(FileContainer("fred"))
    assert ("The ACCRoutineTrans must be applied to a sub-class of Kern or "
            "Routine but got 'FileContainer'" in str(err.value))


def test_gpumixin_validate_no_schedule(monkeypatch):
    '''
    Test that the MarkRoutineForGPUMixin.validate_it_can_run_on_gpu() method
    catches any errors generated when attempting to get the PSyIR of a kernel.

    '''
    _, invoke = get_invoke("1_single_invoke.f90", api="lfric", idx=0)
    sched = invoke.schedule
    kernels = sched.walk(Kern)
    kern = kernels[0]
    # We monkeypatch the 'get_callees' method of LFRicKern so that it
    # just raises an exception.

    def broken(_1_):
        raise GenerationError("this is just a test")
    monkeypatch.setattr(kern, "get_callees", broken)

    rtrans = ACCRoutineTrans()
    with pytest.raises(TransformationError) as err:
        rtrans.validate(kern)
    assert ("Failed to create PSyIR for kernel 'testkern_code'. Cannot "
            "transform such a kernel." in str(err.value))


def test_gpumixin_validate_no_import(fortran_reader):
    '''
    Test the MarkRoutineForGPUMixin.validate_it_can_run_on_gpu() method
    rejects a kernel that accesses imported data unless that data is known to
    be a compile-time constant.

    '''
    code = '''\
module my_mod
  use other_mod, only: some_data
contains
  subroutine my_sub(arg)
    integer :: arg
    arg = arg + some_data
  end subroutine my_sub
end module my_mod'''
    psyir = fortran_reader.psyir_from_source(code)
    routine = psyir.walk(Routine)[0]
    rtrans = ACCRoutineTrans()
    with pytest.raises(TransformationError) as err:
        rtrans.validate(routine)
    assert ("Transformation Error: routine 'my_sub' accesses the symbol "
            "'some_data: Symbol<Import(container='other_mod')>' which is "
            "imported. If this symbol represents data "
            "then it must first be converted to a routine argument using the "
            "KernelImportsToArguments transformation." in str(err.value))
    # Specialise the imported symbol and make it constant.
    sym = psyir.children[0].symbol_table.lookup("some_data")
    sym.specialise(DataSymbol, datatype=INTEGER_TYPE, is_constant=True)
    # Validation should now pass.
    rtrans.validate(routine)


def test_gpumixin_validate_no_cblock(fortran_reader):
    '''
    Test the MarkRoutineForGPUMixin.validate_it_can_run_on_gpu() method rejects
    a kernel that contains a CodeBlock.

    '''
    code = '''\
module my_mod
  integer :: some_data
contains
  subroutine my_sub(arg)
    integer :: arg
    write(*,*) arg + some_data
  end subroutine my_sub
end module my_mod'''
    psyir = fortran_reader.psyir_from_source(code)
    routine = psyir.walk(Routine)[0]
    rtrans = ACCRoutineTrans()
    with pytest.raises(TransformationError) as err:
        rtrans.validate(routine)
    assert ("Transformation Error: Cannot safely apply ACCRoutineTrans to "
            "routine 'my_sub' because its PSyIR contains one or more "
            "CodeBlocks:\n"
            "  WRITE(*, *)" in str(err.value))
    assert ("You may use 'options={'force': True}' to override this check."
            in str(err.value))
    # Using 'force' will override the check.
    rtrans.validate(routine, options={'force': True})
    # However, if the CodeBlock contains a problematic data access then
    # that is still picked up.
    new_code = code.replace("integer :: some_data",
                            "use some_mod, only: some_data")
    psyir = fortran_reader.psyir_from_source(new_code)
    routine = psyir.walk(Routine)[0]
    with pytest.raises(TransformationError) as err:
        rtrans.validate(routine, options={'force': True})
    assert ("Transformation Error: routine 'my_sub' accesses the symbol "
            "'some_data: Symbol<Import" in str(err.value))


def test_gpumixin_validate_no_call():
    '''
    Test the MarkRoutineForGPUMixin.validate_it_can_run_on_gpu() method rejects
    a kernel that calls another routine.

    '''
    psy, invoke = get_invoke("1.15_invoke_kern_with_call.f90", api="lfric",
                             idx=0)
    sched = invoke.schedule
    kernel = sched.coded_kernels()[0]
    rtrans = ACCRoutineTrans()
    with pytest.raises(TransformationError) as err:
        rtrans.validate(kernel)
    assert ("Kernel 'testkern_with_call_code' calls another routine "
            "'call xyz2llr(coord(1), coord(2), coord(3), lon, lat, radius)' "
            "which is not available on the accelerator device and therefore "
            "cannot have ACCRoutineTrans applied to it"
            in str(err.value))

    # The same error happens for unsupported GPU intrinsics
    kschedules = kernel.get_callees()
    call = kschedules[0].walk(Call)[0]
    call.replace_with(
        IntrinsicCall.create(IntrinsicCall.Intrinsic.GET_COMMAND))
    with pytest.raises(TransformationError) as err:
        rtrans.validate(kernel)
<<<<<<< HEAD
    assert ("Kernel 'testkern_with_call_code' calls another routine "
            "'GET_COMMAND()' which is not available on the accelerator device "
            "and therefore cannot have ACCRoutineTrans applied to it "
            "(TODO #342)." in str(err.value))
=======
    assert ("Kernel 'testkern_with_call_code' calls intrinsic 'GET_COMMAND' "
            "which is not available on the default accelerator device. Use "
            "the 'device_string' option to specify a different device."
            in str(err.value))
>>>>>>> e8f0021a


@pytest.mark.parametrize(
    "rtrans, expected_directive",
    [(ACCRoutineTrans(), "!$acc routine"),
     (OMPDeclareTargetTrans(), "!$omp declare target")])
def test_kernel_gpu_annotation_trans(rtrans, expected_directive,
                                     fortran_writer):
    ''' Check that the GPU annotation transformations insert the
    proper directive inside PSyKAl kernel code '''
    _, invoke = get_invoke("1_single_invoke.f90", api="lfric", idx=0)
    sched = invoke.schedule
    kern = sched.coded_kernels()[0]
    rtrans.apply(kern)

    # Check that the directive has been added to the kernel code
    kschedules = kern.get_callees()
    code = fortran_writer(kschedules[0])
    assert expected_directive in code


@pytest.mark.parametrize(
    "rtrans",
    [ACCRoutineTrans(), OMPDeclareTargetTrans()])
def test_kernel_gpu_annotation_device_id(rtrans, fortran_reader):
    ''' Check that the GPU annotation transformations validations
    check the intrinsics using the provided device id. '''

    code = '''
    function myfunc(a)
        integer :: a
        real :: myfunc
        myfunc = REAL(a)
    end function
    '''
    psyir = fortran_reader.psyir_from_source(code)
    routine = psyir.children[0]
    # The routine is valid
    rtrans.validate(routine)
    # But not if we are targeting "nvidia-repr" or an invalid device
    with pytest.raises(TransformationError) as err:
        rtrans.validate(routine, options={'device_string':
                                          'nvfortran-uniform'})
    assert ("routine 'myfunc' calls intrinsic 'REAL' which is not available on"
            " the 'nvfortran-uniform' accelerator device. Use the "
            "'device_string' option to specify a different device."
            in str(err.value))
    with pytest.raises(ValueError) as err:
        rtrans.validate(routine, options={'device_string':
                                          'unknown-device'})
    assert ("Unsupported device_string value 'unknown-device', the supported "
            "values are '' (default), 'nvfortran-all', 'nvfortran-uniform'"
            in str(err.value))


def test_1kern_trans(kernel_outputdir):
    ''' Check that we generate the correct code when an invoke contains
    the same kernel more than once but only one of them is transformed. '''
    psy, invoke = get_invoke("4_multikernel_invokes.f90", api="lfric",
                             idx=0)
    sched = invoke.schedule
    kernels = sched.coded_kernels()
    # We will transform the second kernel but not the first
    kern = kernels[1]
    rtrans = ACCRoutineTrans()
    rtrans.apply(kern)
    # Generate the code (this triggers the generation of a new kernel)
    code = str(psy.gen).lower()
    tag = re.search('use testkern(.+?)_mod', code).group(1)
    # We should have a USE for the original kernel and a USE for the new one
    assert f"use testkern{tag}_mod, only : testkern{tag}_code" in code
    assert "use testkern_mod, only : testkern_code" in code
    # Similarly, we should have calls to both the original and new kernels
    assert "call testkern_code(" in code
    assert f"call testkern{tag}_code(" in code
    first = code.find("call testkern_code(")
    second = code.find(f"call testkern{tag}_code(")
    assert first < second
    assert LFRicBuild(kernel_outputdir).code_compiles(psy)


def test_2kern_trans(kernel_outputdir):
    ''' Check that we generate correct code when we transform two kernels
    within a single invoke. '''
    psy, invoke = get_invoke("4.5.2_multikernel_invokes.f90", api="lfric",
                             idx=0)
    sched = invoke.schedule
    kernels = sched.walk(Kern)
    assert len(kernels) == 5
    ktrans = LFRicKernelConstTrans()
    ktrans.apply(kernels[1], {"number_of_layers": 100})
    ktrans.apply(kernels[2], {"number_of_layers": 100})
    # Generate the code (this triggers the generation of new kernels)
    code = str(psy.gen).lower()
    # Find the tags added to the kernel/module names
    for match in re.finditer('use testkern_any_space_2(.+?)_mod', code):
        tag = match.group(1)
        assert (f"use testkern_any_space_2{tag}_mod, only : "
                f"testkern_any_space_2{tag}_code" in code)
        assert f"call testkern_any_space_2{tag}_code(" in code
        filepath = os.path.join(str(kernel_outputdir),
                                f"testkern_any_space_2{tag}_mod.f90")
        assert os.path.isfile(filepath)
        with open(filepath, encoding="utf-8") as infile:
            assert "nlayers = 100" in infile.read()
    assert "use testkern_any_space_2_mod, only" not in code
    assert "call testkern_any_space_2_code(" not in code
    assert LFRicBuild(kernel_outputdir).code_compiles(psy)


def test_gpumixin_builtin_no_trans():
    ''' Check that we reject attempts to transform built-in kernels. '''
    _, invoke = get_invoke("15.1.1_X_plus_Y_builtin.f90",
                           api="lfric", idx=0)
    sched = invoke.schedule
    kernels = sched.walk(LFRicBuiltIn)
    rtrans = ACCRoutineTrans()
    with pytest.raises(TransformationError) as err:
        rtrans.apply(kernels[0])
    assert ("ACCRoutineTrans to a built-in kernel is not yet supported and "
            "kernel 'x_plus_y' is of type " in str(err.value))<|MERGE_RESOLUTION|>--- conflicted
+++ resolved
@@ -448,17 +448,10 @@
         IntrinsicCall.create(IntrinsicCall.Intrinsic.GET_COMMAND))
     with pytest.raises(TransformationError) as err:
         rtrans.validate(kernel)
-<<<<<<< HEAD
-    assert ("Kernel 'testkern_with_call_code' calls another routine "
-            "'GET_COMMAND()' which is not available on the accelerator device "
-            "and therefore cannot have ACCRoutineTrans applied to it "
-            "(TODO #342)." in str(err.value))
-=======
     assert ("Kernel 'testkern_with_call_code' calls intrinsic 'GET_COMMAND' "
             "which is not available on the default accelerator device. Use "
             "the 'device_string' option to specify a different device."
             in str(err.value))
->>>>>>> e8f0021a
 
 
 @pytest.mark.parametrize(
