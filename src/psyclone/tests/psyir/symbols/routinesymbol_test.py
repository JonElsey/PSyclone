# -----------------------------------------------------------------------------
# BSD 3-Clause License
#
# Copyright (c) 2020-2024, Science and Technology Facilities Council.
# All rights reserved.
#
# Redistribution and use in source and binary forms, with or without
# modification, are permitted provided that the following conditions are met:
#
# * Redistributions of source code must retain the above copyright notice, this
#   list of conditions and the following disclaimer.
#
# * Redistributions in binary form must reproduce the above copyright notice,
#   this list of conditions and the following disclaimer in the documentation
#   and/or other materials provided with the distribution.
#
# * Neither the name of the copyright holder nor the names of its
#   contributors may be used to endorse or promote products derived from
#   this software without specific prior written permission.
#
# THIS SOFTWARE IS PROVIDED BY THE COPYRIGHT HOLDERS AND CONTRIBUTORS
# "AS IS" AND ANY EXPRESS OR IMPLIED WARRANTIES, INCLUDING, BUT NOT
# LIMITED TO, THE IMPLIED WARRANTIES OF MERCHANTABILITY AND FITNESS
# FOR A PARTICULAR PURPOSE ARE DISCLAIMED. IN NO EVENT SHALL THE
# COPYRIGHT HOLDER OR CONTRIBUTORS BE LIABLE FOR ANY DIRECT, INDIRECT,
# INCIDENTAL, SPECIAL, EXEMPLARY, OR CONSEQUENTIAL DAMAGES (INCLUDING,
# BUT NOT LIMITED TO, PROCUREMENT OF SUBSTITUTE GOODS OR SERVICES;
# LOSS OF USE, DATA, OR PROFITS; OR BUSINESS INTERRUPTION) HOWEVER
# CAUSED AND ON ANY THEORY OF LIABILITY, WHETHER IN CONTRACT, STRICT
# LIABILITY, OR TORT (INCLUDING NEGLIGENCE OR OTHERWISE) ARISING IN
# ANY WAY OUT OF THE USE OF THIS SOFTWARE, EVEN IF ADVISED OF THE
# POSSIBILITY OF SUCH DAMAGE.
# -----------------------------------------------------------------------------
# Authors R. W. Ford, A. R. Porter and S. Siso, STFC Daresbury Lab
# -----------------------------------------------------------------------------

''' Perform py.test tests on the psygen.psyir.symbols.routinesymbol file '''

import os
import pytest

from psyclone.configuration import Config
from psyclone.psyir import nodes
from psyclone.psyir.symbols import (
<<<<<<< HEAD
    RoutineSymbol, Symbol, SymbolError, UnresolvedInterface,
    NoType, INTEGER_TYPE, DeferredType, DataTypeSymbol)
=======
    RoutineSymbol, Symbol, UnresolvedInterface,
    NoType, INTEGER_TYPE, UnresolvedType, DataTypeSymbol)
>>>>>>> 6c037baf


def test_routinesymbol_init():
    '''Test that a RoutineSymbol instance can be created.'''
    # A RoutineSymbol should be of type NoType by default.
    jo_sym = RoutineSymbol('jo')
    assert isinstance(jo_sym, RoutineSymbol)
    assert isinstance(jo_sym.datatype, NoType)
    # By default we don't know whether a symbol is pure or elemental.
    assert jo_sym.is_pure is None
    assert jo_sym.is_elemental is None
    ellie_sym = RoutineSymbol('ellie', INTEGER_TYPE,
                              visibility=Symbol.Visibility.PRIVATE)
    assert isinstance(ellie_sym, RoutineSymbol)
    assert ellie_sym.datatype == INTEGER_TYPE
    isaac_sym = RoutineSymbol('isaac', UnresolvedType(),
                              interface=UnresolvedInterface())
    assert isinstance(isaac_sym, RoutineSymbol)
    assert isinstance(isaac_sym.datatype, UnresolvedType)

    tam_type = DataTypeSymbol('tam_type', UnresolvedType())
    tam_sym = RoutineSymbol('tam', tam_type)
    assert isinstance(tam_sym, RoutineSymbol)
    assert tam_sym.datatype is tam_type
    # Check that is_pure and is_elemental can be specified.
    marvin_sym = RoutineSymbol('marvin', UnresolvedType(), is_pure=True)
    assert marvin_sym.is_pure is True
    paranoid_sym = RoutineSymbol('paranoid', UnresolvedType(),
                                 is_elemental=False)
    assert paranoid_sym.is_elemental is False


def test_routinesymbol_init_error():
    '''Test that the RoutineSymbol raises an error (via the Symbol parent
    class) if there is an invalid argument.

    '''
    with pytest.raises(TypeError) as error:
        _ = RoutineSymbol(None)
    assert ("RoutineSymbol 'name' attribute should be of type 'str' but "
            "'NoneType' found." in str(error.value))
    with pytest.raises(TypeError) as error:
        _ = RoutineSymbol("isaac", "integer")
    assert ("datatype of a RoutineSymbol must be specified using either a "
            "DataType or a DataTypeSymbol but got: 'str'" in str(error.value))
    with pytest.raises(TypeError) as error:
        _ = RoutineSymbol("android", UnresolvedType(), is_pure="maybe")
    assert ("is_pure for a RoutineSymbol must be a bool or None but got "
            "'str'" in str(error.value))
    with pytest.raises(TypeError) as error:
        _ = RoutineSymbol("android", UnresolvedType(), is_elemental="maybe")
    assert ("is_elemental for a RoutineSymbol must be a bool or None but got "
            "'str'" in str(error.value))


def test_routinesymbol_specialise_and_process_arguments():
    ''' Tests that a RoutineSymbol created from a specialisation instead of
    the constructor deals with the arguments as expected.'''

    # Try to make a RoutineSymbol without a datatype
    sym1 = Symbol("symbol1")
    sym1.specialise(RoutineSymbol)
    # pylint gets confused because it doesn't know about specialise()
    # pylint: disable=no-member
    assert isinstance(sym1.datatype, NoType)

    # Include a datatype
    sym2 = Symbol("symbol2")
    sym2.specialise(RoutineSymbol, datatype=INTEGER_TYPE)
    assert sym2.datatype is INTEGER_TYPE

    # Include is_pure
    sym3 = Symbol("sym3")
    sym3.specialise(RoutineSymbol, is_pure=False)
    assert sym3.is_pure is False

    # Include is_elemental
    sym4 = Symbol("sym4")
    sym4.specialise(RoutineSymbol, is_elemental=True)
    assert sym4.is_elemental is True


def test_routinesymbol_str():
    '''Test that the __str__ method in routinesymbol behaves as expected.'''
    routine_symbol = RoutineSymbol("roo")
    assert (str(routine_symbol) == "roo: RoutineSymbol<NoType, "
            "pure=unknown, elemental=unknown>")
    routine_symbol = RoutineSymbol("roo", INTEGER_TYPE)
    assert (str(routine_symbol) ==
            "roo: RoutineSymbol<Scalar<INTEGER, UNDEFINED>, pure=unknown, "
            "elemental=unknown>")
    type_sym = DataTypeSymbol("some_type", UnresolvedType())
    routine_symbol = RoutineSymbol("roo", type_sym, is_elemental=True,
                                   is_pure=True)
    assert (str(routine_symbol) ==
            "roo: RoutineSymbol<some_type: DataTypeSymbol, pure=True, "
            "elemental=True>")
    routine_symbol = RoutineSymbol("eyore", type_sym, is_elemental=False,
                                   is_pure=True)
    assert (str(routine_symbol) ==
            "eyore: RoutineSymbol<some_type: DataTypeSymbol, pure=True, "
            "elemental=False>")<|MERGE_RESOLUTION|>--- conflicted
+++ resolved
@@ -36,19 +36,10 @@
 
 ''' Perform py.test tests on the psygen.psyir.symbols.routinesymbol file '''
 
-import os
 import pytest
-
-from psyclone.configuration import Config
-from psyclone.psyir import nodes
 from psyclone.psyir.symbols import (
-<<<<<<< HEAD
-    RoutineSymbol, Symbol, SymbolError, UnresolvedInterface,
-    NoType, INTEGER_TYPE, DeferredType, DataTypeSymbol)
-=======
     RoutineSymbol, Symbol, UnresolvedInterface,
     NoType, INTEGER_TYPE, UnresolvedType, DataTypeSymbol)
->>>>>>> 6c037baf
 
 
 def test_routinesymbol_init():
