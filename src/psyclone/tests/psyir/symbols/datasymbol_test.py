# -----------------------------------------------------------------------------
# BSD 3-Clause License
#
# Copyright (c) 2017-2019, Science and Technology Facilities Council.
# All rights reserved.
#
# Redistribution and use in source and binary forms, with or without
# modification, are permitted provided that the following conditions are met:
#
# * Redistributions of source code must retain the above copyright notice, this
#   list of conditions and the following disclaimer.
#
# * Redistributions in binary form must reproduce the above copyright notice,
#   this list of conditions and the following disclaimer in the documentation
#   and/or other materials provided with the distribution.
#
# * Neither the name of the copyright holder nor the names of its
#   contributors may be used to endorse or promote products derived from
#   this software without specific prior written permission.
#
# THIS SOFTWARE IS PROVIDED BY THE COPYRIGHT HOLDERS AND CONTRIBUTORS
# "AS IS" AND ANY EXPRESS OR IMPLIED WARRANTIES, INCLUDING, BUT NOT
# LIMITED TO, THE IMPLIED WARRANTIES OF MERCHANTABILITY AND FITNESS
# FOR A PARTICULAR PURPOSE ARE DISCLAIMED. IN NO EVENT SHALL THE
# COPYRIGHT HOLDER OR CONTRIBUTORS BE LIABLE FOR ANY DIRECT, INDIRECT,
# INCIDENTAL, SPECIAL, EXEMPLARY, OR CONSEQUENTIAL DAMAGES (INCLUDING,
# BUT NOT LIMITED TO, PROCUREMENT OF SUBSTITUTE GOODS OR SERVICES;
# LOSS OF USE, DATA, OR PROFITS; OR BUSINESS INTERRUPTION) HOWEVER
# CAUSED AND ON ANY THEORY OF LIABILITY, WHETHER IN CONTRACT, STRICT
# LIABILITY, OR TORT (INCLUDING NEGLIGENCE OR OTHERWISE) ARISING IN
# ANY WAY OUT OF THE USE OF THIS SOFTWARE, EVEN IF ADVISED OF THE
# POSSIBILITY OF SUCH DAMAGE.
# -----------------------------------------------------------------------------
# Authors R. W. Ford, A. R. Porter and S. Siso, STFC Daresbury Lab
#         I. Kavcic, Met Office
#         J. Henrichs, Bureau of Meteorology
# -----------------------------------------------------------------------------

''' Perform py.test tests on the psygen.psyir.symbols.datasymbols file '''

from __future__ import absolute_import
import pytest

from psyclone.psyir.symbols import SymbolError, DataSymbol, ContainerSymbol, \
    LocalInterface, GlobalInterface, ArgumentInterface, UnresolvedInterface, \
    DataType
from psyclone.psyGen import InternalError, Container


def test_datasymbol_initialisation():
    '''Test that a DataSymbol instance can be created when valid arguments are
    given, otherwise raise relevant exceptions.'''

    # Test with valid arguments
    assert isinstance(DataSymbol('a', DataType.REAL), DataSymbol)
    assert isinstance(DataSymbol('a', DataType.REAL,
                                 precision=DataSymbol.Precision.DOUBLE),
                      DataSymbol)
    assert isinstance(DataSymbol('a', DataType.REAL, precision=4), DataSymbol)
    kind = DataSymbol('r_def', DataType.INTEGER)
    assert isinstance(DataSymbol('a', DataType.REAL, precision=kind),
                      DataSymbol)
    # real constants are not currently supported
    assert isinstance(DataSymbol('a', DataType.INTEGER), DataSymbol)
    assert isinstance(DataSymbol('a', DataType.INTEGER, constant_value=0),
                      DataSymbol)
    assert isinstance(DataSymbol('a', DataType.INTEGER, precision=4),
                      DataSymbol)
    assert isinstance(DataSymbol('a', DataType.CHARACTER), DataSymbol)
    assert isinstance(DataSymbol('a', DataType.CHARACTER,
                                 constant_value="hello"), DataSymbol)
    assert isinstance(DataSymbol('a', DataType.BOOLEAN), DataSymbol)
    assert isinstance(DataSymbol('a', DataType.BOOLEAN, constant_value=False),
                      DataSymbol)
    assert isinstance(DataSymbol('a', DataType.REAL, [None]), DataSymbol)
    assert isinstance(DataSymbol('a', DataType.REAL, [3]), DataSymbol)
    assert isinstance(DataSymbol('a', DataType.REAL, [3, None]), DataSymbol)
    assert isinstance(DataSymbol('a', DataType.REAL, []), DataSymbol)
    assert isinstance(DataSymbol('a', DataType.REAL, [], precision=8),
                      DataSymbol)
    assert isinstance(DataSymbol('a', DataType.REAL, [],
                                 interface=ArgumentInterface()), DataSymbol)
    assert isinstance(
        DataSymbol('a', DataType.REAL, [],
                   interface=ArgumentInterface(
                       ArgumentInterface.Access.READWRITE)), DataSymbol)
    assert isinstance(
        DataSymbol('a', DataType.REAL, [],
                   interface=ArgumentInterface(
                       ArgumentInterface.Access.READ)), DataSymbol)
    my_mod = ContainerSymbol("my_mod")
    assert isinstance(
        DataSymbol('a', DataType.DEFERRED, interface=GlobalInterface(my_mod)),
        DataSymbol)
    dim = DataSymbol('dim', DataType.INTEGER, [])
    assert isinstance(DataSymbol('a', DataType.REAL, [dim]), DataSymbol)
    assert isinstance(DataSymbol('a', DataType.REAL, [3, dim, None]),
                      DataSymbol)


def test_datasymbol_init_errors():
    ''' Test that the Symbol constructor raises appropriate errors if supplied
    with invalid arguments. '''
    # Test with invalid arguments
    with pytest.raises(TypeError) as error:
        DataSymbol('a', 'invalidtype', [], 'local')
    assert ("datatype of a DataSymbol must be specified using a DataType "
            "but got: 'str'" in str(error.value))

    with pytest.raises(TypeError) as error:
        DataSymbol('a', 3, [], 'local')
    assert ("datatype of a DataSymbol must be specified using a DataType "
            "but got:" in str(error.value))

    dim = DataSymbol('dim', DataType.INTEGER, [])
    with pytest.raises(TypeError) as error:
        DataSymbol('a', DataType.REAL, shape=dim)
    assert "DataSymbol shape attribute must be a list." in str(error.value)

    with pytest.raises(TypeError) as error:
        DataSymbol('a', DataType.REAL, ['invalidshape'])
    assert ("DataSymbol shape list elements can only be 'DataSymbol', "
            "'integer' or 'None'.") in str(error.value)

    with pytest.raises(TypeError) as error:
        bad_dim = DataSymbol('dim', DataType.REAL, [])
        DataSymbol('a', DataType.REAL, [bad_dim])
    assert ("Symbols that are part of another symbol shape can "
            "only be scalar integers, but found") in str(error.value)

    with pytest.raises(TypeError) as error:
        bad_dim = DataSymbol('dim', DataType.INTEGER, [3])
        DataSymbol('a', DataType.REAL, [bad_dim])
    assert ("Symbols that are part of another symbol shape can "
            "only be scalar integers, but found") in str(error.value)

    with pytest.raises(ValueError) as error:
        DataSymbol('a', DataType.INTEGER, interface=ArgumentInterface(),
                   constant_value=9)
    assert ("Error setting constant value for symbol 'a'. A DataSymbol with "
            "an ArgumentInterface can not have a constant value."
            in str(error.value))

    with pytest.raises(ValueError) as error:
<<<<<<< HEAD
        DataSymbol('a', 'integer', shape=[None], constant_value=9)
    assert ("Error setting constant value for symbol 'a'. A DataSymbol with a"
            " constant value must be a scalar but a shape was found."
            in str(error.value))

    with pytest.raises(ValueError) as error:
        DataSymbol('a', 'integer', constant_value=9.81)
    assert ("Error setting constant value for symbol 'a'. This DataSymbol "
            "instance datatype is 'integer' which means the constant value is"
            " expected to be") in str(error.value)
=======
        DataSymbol('a', DataType.INTEGER, shape=[None], constant_value=9)
    assert ("Error setting 'a' constant value. A DataSymbol with a constant "
            "value must be a scalar but a shape was found."
            in str(error.value))

    with pytest.raises(ValueError) as error:
        DataSymbol('a', DataType.INTEGER, constant_value=9.81)
    assert ("Error setting 'a' constant value. This DataSymbol instance "
            "datatype is 'DataType.INTEGER' which means the constant value is "
            "expected to be") in str(error.value)
>>>>>>> 4f1c08bd
    assert "'int'>' but found " in str(error.value)
    assert "'float'>'." in str(error.value)

    with pytest.raises(ValueError) as error:
<<<<<<< HEAD
        DataSymbol('a', 'character', constant_value=42)
    assert ("Error setting constant value for symbol 'a'. This DataSymbol "
            "instance datatype is 'character' which means the constant value "
=======
        DataSymbol('a', DataType.CHARACTER, constant_value=42)
    assert ("Error setting 'a' constant value. This DataSymbol instance "
            "datatype is 'DataType.CHARACTER' which means the constant value "
>>>>>>> 4f1c08bd
            "is expected to be") in str(error.value)
    assert "'str'>' but found " in str(error.value)
    assert "'int'>'." in str(error.value)

    with pytest.raises(ValueError) as error:
<<<<<<< HEAD
        DataSymbol('a', 'boolean', constant_value="hello")
    assert ("Error setting constant value for symbol 'a'. This DataSymbol "
            "instance datatype is 'boolean' which means the constant value "
            "is expected to be") in str(error.value)
=======
        DataSymbol('a', DataType.BOOLEAN, constant_value="hello")
    assert ("Error setting 'a' constant value. This DataSymbol instance "
            "datatype is 'DataType.BOOLEAN' which means the constant value is "
            "expected to be") in str(error.value)
>>>>>>> 4f1c08bd
    assert "'bool'>' but found " in str(error.value)
    assert "'str'>'." in str(error.value)


def test_datasymbol_precision_errors():
    ''' Check that invalid precision settings raise the appropriate errors in
    the DataSymbol constructor. '''
    with pytest.raises(ValueError) as err:
        DataSymbol('a', DataType.INTEGER, precision=0)
    assert ("The precision of a DataSymbol when specified as an integer number"
            " of bytes must be > 0" in str(err.value))
    with pytest.raises(ValueError) as err:
        DataSymbol('a', DataType.CHARACTER, precision=1)
    assert ("A DataSymbol of DataType.CHARACTER type cannot have an associated"
            " precision" in str(err.value))
    with pytest.raises(ValueError) as err:
        DataSymbol('a', DataType.BOOLEAN, precision=1)
    assert ("A DataSymbol of DataType.BOOLEAN type cannot have an associated "
            "precision" in str(err.value))
    not_int = DataSymbol('b', DataType.REAL)
    with pytest.raises(ValueError) as err:
        DataSymbol('a', DataType.INTEGER, precision=not_int)
    assert ("A DataSymbol representing the precision of another DataSymbol "
            "must be of either 'deferred' or scalar, integer type "
            in str(err.value))
    not_scalar = DataSymbol('b', DataType.INTEGER, [2, 2])
    with pytest.raises(ValueError) as err:
        DataSymbol('a', DataType.INTEGER, precision=not_scalar)
    assert ("A DataSymbol representing the precision of another DataSymbol "
            "must be of either 'deferred' or scalar, integer type but"
            in str(err.value))
    with pytest.raises(TypeError) as err:
        DataSymbol('a', DataType.INTEGER, precision="not-valid")
    assert ("DataSymbol precision must be one of integer, DataSymbol.Precision"
            " or DataSymbol but got" in str(err.value))


def test_datasymbol_can_be_printed():
    '''Test that a DataSymbol instance can always be printed. (i.e. is
    initialised fully.)'''
    symbol = DataSymbol("sname", DataType.REAL)
    assert "sname: <DataType.REAL, Scalar, Local>" in str(symbol)

    sym1 = DataSymbol("s1", DataType.INTEGER)
    assert "s1: <DataType.INTEGER, Scalar, Local>" in str(sym1)

    sym2 = DataSymbol("s2", DataType.REAL, [None, 2, sym1])
    assert "s2: <DataType.REAL, Array['Unknown bound', 2, s1], Local>" \
        in str(sym2)

    my_mod = ContainerSymbol("my_mod")
    sym3 = DataSymbol("s3", DataType.REAL, interface=GlobalInterface(my_mod))
    assert ("s3: <DataType.REAL, Scalar, Global(container='my_mod')"
            in str(sym3))

    sym2._shape.append('invalid')
    with pytest.raises(InternalError) as error:
        _ = str(sym2)
    assert ("DataSymbol shape list elements can only be 'DataSymbol', "
            "'integer' or 'None', but found") in str(error.value)

    sym3 = DataSymbol("s3", DataType.INTEGER, constant_value=12)
    assert "s3: <DataType.INTEGER, Scalar, Local, constant_value=12>" \
        in str(sym3)

    sym4 = DataSymbol("s4", DataType.INTEGER, interface=UnresolvedInterface())
    assert "s4: <DataType.INTEGER, Scalar, Unresolved>" in str(sym4)


def test_datasymbol_constant_value_setter():
    '''Test that a DataSymbol constant value can be set if given a new valid
    constant value. Also test that is_constant returns True

    '''

    # Test with valid constant value
    sym = DataSymbol('a', DataType.INTEGER, constant_value=7)
    assert sym.constant_value == 7
    sym.constant_value = 9
    assert sym.constant_value == 9

    sym = DataSymbol('a', DataType.REAL, constant_value=3.1415)
    assert sym.constant_value == 3.1415
    sym.constant_value = 1.0
    assert sym.constant_value == 1.0

    sym = DataSymbol('a', DataType.DEFERRED)
    with pytest.raises(ValueError) as error:
        sym.constant_value = 1.0
<<<<<<< HEAD
    assert ("Error setting constant value for symbol 'a'. Constant values are"
            " not supported for 'deferred' datatypes." in str(error.value))
=======
    assert ("Error setting 'a' constant value. Constant values are not "
            "supported for 'DataType.DEFERRED' datatypes." in str(error.value))
>>>>>>> 4f1c08bd


def test_datasymbol_is_constant():
    '''Test that the DataSymbol is_constant property returns True if a
    constant value is set and False if it is not.

    '''
    sym = DataSymbol('a', DataType.INTEGER)
    assert not sym.is_constant
    sym.constant_value = 9
    assert sym.is_constant


def test_datasymbol_scalar_array():
    '''Test that the DataSymbol property is_scalar returns True if the
    DataSymbol is a scalar and False if not and that the DataSymbol property
    is_array returns True if the DataSymbol is an array and False if not.

    '''
    sym1 = DataSymbol("s1", DataType.INTEGER)
    sym2 = DataSymbol("s2", DataType.REAL, [None, 2, sym1])
    assert sym1.is_scalar
    assert not sym1.is_array
    assert not sym2.is_scalar
    assert sym2.is_array


def test_datasymbol_invalid_interface():
    ''' Check that the DataSymbol.interface setter rejects the supplied value
    if it is not a DataSymbolInterface. '''
    sym = DataSymbol("some_var", DataType.REAL)
    with pytest.raises(TypeError) as err:
        sym.interface = "invalid interface spec"
    assert "interface to a DataSymbol must be a DataSymbolInterface but" \
        in str(err.value)


def test_datasymbol_interface():
    ''' Check the interface getter on a DataSymbol. '''
    my_mod = ContainerSymbol("my_mod")
    symbol = DataSymbol("some_var", DataType.REAL,
                        interface=GlobalInterface(my_mod))
    assert symbol.interface.container_symbol.name == "my_mod"


def test_datasymbol_interface_access():
    ''' Tests for the DataSymbolInterface.access setter. '''
    symbol = DataSymbol("some_var", DataType.REAL,
                        interface=ArgumentInterface())
    symbol.interface.access = ArgumentInterface.Access.READ
    assert symbol.interface.access == ArgumentInterface.Access.READ
    # Force the error by supplying a string instead of a SymbolAccess type.
    with pytest.raises(TypeError) as err:
        symbol.interface.access = "read"
    assert "must be a 'ArgumentInterface.Access' but got " in str(err.value)


def test_datasymbol_argument_str():
    ''' Check the __str__ method of the ArgumentInterface class. '''
    # An ArgumentInterface represents a routine argument by default.
    interface = ArgumentInterface()
    assert str(interface) == "Argument(pass-by-value=False)"


def test_fortranglobal_str():
    ''' Test the __str__ method of GlobalInterface. '''
    # If it's not an argument then we have nothing else to say about it (since
    # other options are language specific and are implemented in sub-classes).
    my_mod = ContainerSymbol("my_mod")
    interface = GlobalInterface(my_mod)
    assert str(interface) == "Global(container='my_mod')"


def test_global_modname():
    ''' Test the GlobalInterface.module_name setter error conditions. '''
    with pytest.raises(TypeError) as err:
        _ = GlobalInterface(None)
    assert ("Global container_symbol parameter must be of type"
            " ContainerSymbol, but found ") in str(err.value)


def test_datasymbol_copy():
    '''Test that the DataSymbol copy method produces a faithful separate copy
    of the original symbol.

    '''
    symbol = DataSymbol("myname", DataType.REAL, shape=[1, 2],
                        constant_value=None,
                        interface=ArgumentInterface(
                            ArgumentInterface.Access.READWRITE))
    new_symbol = symbol.copy()

    # Check the new symbol has the same properties as the original
    assert symbol.name == new_symbol.name
    assert symbol.datatype == new_symbol.datatype
    assert symbol.shape == new_symbol.shape
    assert symbol.constant_value == new_symbol.constant_value
    assert symbol.interface == new_symbol.interface

    # Change the properties of the new symbol and check the original
    # is not affected. Can't check constant_value yet as we have a
    # shape value
    new_symbol._name = "new"
    new_symbol._datatype = DataType.INTEGER
    new_symbol.shape[0] = 3
    new_symbol.shape[1] = 4
    new_symbol._interface = LocalInterface()

    assert symbol.name == "myname"
    assert symbol.datatype == DataType.REAL
    assert symbol.shape == [1, 2]
    assert not symbol.constant_value

    # Now check constant_value
    new_symbol._shape = []
    new_symbol.constant_value = True

    assert symbol.shape == [1, 2]
    assert not symbol.constant_value


def test_datasymbol_copy_properties():
    '''Test that the DataSymbol copy_properties method works as expected.'''

    symbol = DataSymbol("myname", DataType.REAL, shape=[1, 2],
                        constant_value=None,
                        interface=ArgumentInterface(
                            ArgumentInterface.Access.READWRITE))

    # Check an exception is raised if an incorrect argument is passed in
    with pytest.raises(TypeError) as excinfo:
        symbol.copy_properties(None)
    assert ("Argument should be of type 'DataSymbol' but found 'NoneType'."
            "") in str(excinfo.value)

    new_symbol = DataSymbol("other_name", DataType.INTEGER, shape=[],
                            constant_value=7)

    symbol.copy_properties(new_symbol)

    assert symbol.name == "myname"
    assert symbol.datatype == DataType.INTEGER
    assert symbol.shape == []
    assert symbol.is_local
    assert symbol.constant_value == 7


def test_datasymbol_resolve_deferred():
    ''' Test the datasymbol resolve_deferred method '''

    container = Container("dummy_module")
    container.symbol_table.add(DataSymbol('a', DataType.INTEGER))
    container.symbol_table.add(DataSymbol('b', DataType.REAL))
    container.symbol_table.add(DataSymbol('c', DataType.REAL,
                                          constant_value=3.14))
    module = ContainerSymbol("dummy_module")
    module._reference = container  # Manually linking the container

    symbol = DataSymbol('a', DataType.DEFERRED,
                        interface=GlobalInterface(module))
    symbol.resolve_deferred()
    assert symbol.datatype == DataType.INTEGER

    symbol = DataSymbol('b', DataType.DEFERRED,
                        interface=GlobalInterface(module))
    symbol.resolve_deferred()
    assert symbol.datatype == DataType.REAL

    symbol = DataSymbol('c', DataType.DEFERRED,
                        interface=GlobalInterface(module))
    symbol.resolve_deferred()
    assert symbol.datatype == DataType.REAL
    assert symbol.constant_value == 3.14

    # Test with a symbol not defined in the linked container
    symbol = DataSymbol('d', DataType.DEFERRED,
                        interface=GlobalInterface(module))
    with pytest.raises(SymbolError) as err:
        symbol.resolve_deferred()
    assert ("Error trying to resolve symbol 'd' properties. The interface "
            "points to module 'dummy_module' but could not find the definition"
            " of 'd' in that module." in str(err.value))

    # Test with a symbol which does not have a Global interface
    symbol = DataSymbol('e', DataType.DEFERRED, interface=LocalInterface())
    with pytest.raises(NotImplementedError) as err:
        symbol.resolve_deferred()
    assert ("Error trying to resolve symbol 'e' properties, the lazy "
            "evaluation of 'Local' interfaces is not supported."
            in str(err.value))<|MERGE_RESOLUTION|>--- conflicted
+++ resolved
@@ -142,58 +142,32 @@
             in str(error.value))
 
     with pytest.raises(ValueError) as error:
-<<<<<<< HEAD
-        DataSymbol('a', 'integer', shape=[None], constant_value=9)
+        DataSymbol('a', DataType.INTEGER, shape=[None], constant_value=9)
     assert ("Error setting constant value for symbol 'a'. A DataSymbol with a"
             " constant value must be a scalar but a shape was found."
             in str(error.value))
 
     with pytest.raises(ValueError) as error:
-        DataSymbol('a', 'integer', constant_value=9.81)
+        DataSymbol('a', DataType.INTEGER, constant_value=9.81)
     assert ("Error setting constant value for symbol 'a'. This DataSymbol "
-            "instance datatype is 'integer' which means the constant value is"
-            " expected to be") in str(error.value)
-=======
-        DataSymbol('a', DataType.INTEGER, shape=[None], constant_value=9)
-    assert ("Error setting 'a' constant value. A DataSymbol with a constant "
-            "value must be a scalar but a shape was found."
-            in str(error.value))
-
-    with pytest.raises(ValueError) as error:
-        DataSymbol('a', DataType.INTEGER, constant_value=9.81)
-    assert ("Error setting 'a' constant value. This DataSymbol instance "
-            "datatype is 'DataType.INTEGER' which means the constant value is "
-            "expected to be") in str(error.value)
->>>>>>> 4f1c08bd
+            "instance datatype is 'DataType.INTEGER' which means the constant"
+            " value is expected to be") in str(error.value)
     assert "'int'>' but found " in str(error.value)
     assert "'float'>'." in str(error.value)
 
     with pytest.raises(ValueError) as error:
-<<<<<<< HEAD
-        DataSymbol('a', 'character', constant_value=42)
+        DataSymbol('a', DataType.CHARACTER, constant_value=42)
     assert ("Error setting constant value for symbol 'a'. This DataSymbol "
-            "instance datatype is 'character' which means the constant value "
-=======
-        DataSymbol('a', DataType.CHARACTER, constant_value=42)
-    assert ("Error setting 'a' constant value. This DataSymbol instance "
-            "datatype is 'DataType.CHARACTER' which means the constant value "
->>>>>>> 4f1c08bd
-            "is expected to be") in str(error.value)
+            "instance datatype is 'DataType.CHARACTER' which means the "
+            "constant value is expected to be") in str(error.value)
     assert "'str'>' but found " in str(error.value)
     assert "'int'>'." in str(error.value)
 
     with pytest.raises(ValueError) as error:
-<<<<<<< HEAD
-        DataSymbol('a', 'boolean', constant_value="hello")
+        DataSymbol('a', DataType.BOOLEAN, constant_value="hello")
     assert ("Error setting constant value for symbol 'a'. This DataSymbol "
-            "instance datatype is 'boolean' which means the constant value "
-            "is expected to be") in str(error.value)
-=======
-        DataSymbol('a', DataType.BOOLEAN, constant_value="hello")
-    assert ("Error setting 'a' constant value. This DataSymbol instance "
-            "datatype is 'DataType.BOOLEAN' which means the constant value is "
-            "expected to be") in str(error.value)
->>>>>>> 4f1c08bd
+            "instance datatype is 'DataType.BOOLEAN' which means the constant"
+            " value is expected to be") in str(error.value)
     assert "'bool'>' but found " in str(error.value)
     assert "'str'>'." in str(error.value)
 
@@ -283,13 +257,9 @@
     sym = DataSymbol('a', DataType.DEFERRED)
     with pytest.raises(ValueError) as error:
         sym.constant_value = 1.0
-<<<<<<< HEAD
     assert ("Error setting constant value for symbol 'a'. Constant values are"
-            " not supported for 'deferred' datatypes." in str(error.value))
-=======
-    assert ("Error setting 'a' constant value. Constant values are not "
-            "supported for 'DataType.DEFERRED' datatypes." in str(error.value))
->>>>>>> 4f1c08bd
+            " not supported for 'DataType.DEFERRED' datatypes."
+            in str(error.value))
 
 
 def test_datasymbol_is_constant():
