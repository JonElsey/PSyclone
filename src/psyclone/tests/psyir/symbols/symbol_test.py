--- conflicted
+++ resolved
@@ -431,7 +431,6 @@
     # expression is not considered to have array access.
     assert not asym.is_array_access()
 
-<<<<<<< HEAD
     # Specifying an index variable without any access information is an error.
     with pytest.raises(InternalError) as err:
         asym.is_array_access("i")
@@ -440,7 +439,6 @@
     # Supply some access information.
     svinfo = SingleVariableAccessInfo(Signature("a"))
     assert not asym.is_array_access("i", svinfo)
-=======
 
 def test_symbol_replace_symbols_using():
     '''Test the replace_symbols_using() method in Symbol.'''
@@ -462,5 +460,4 @@
     table.add(cont2)
     bsym.replace_symbols_using(table)
     assert bsym.interface is not binterf
-    assert bsym.interface.container_symbol is cont2
->>>>>>> 3d441ad0
+    assert bsym.interface.container_symbol is cont2