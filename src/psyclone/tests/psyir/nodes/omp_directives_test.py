# -----------------------------------------------------------------------------
# BSD 3-Clause License
#
# Copyright (c) 2021-2025, Science and Technology Facilities Council.
# All rights reserved.
#
# Redistribution and use in source and binary forms, with or without
# modification, are permitted provided that the following conditions are met:
#
# * Redistributions of source code must retain the above copyright notice, this
#   list of conditions and the following disclaimer.
#
# * Redistributions in binary form must reproduce the above copyright notice,
#   this list of conditions and the following disclaimer in the documentation
#   and/or other materials provided with the distribution.
#
# * Neither the name of the copyright holder nor the names of its
#   contributors may be used to endorse or promote products derived from
#   this software without specific prior written permission.
#
# THIS SOFTWARE IS PROVIDED BY THE COPYRIGHT HOLDERS AND CONTRIBUTORS
# "AS IS" AND ANY EXPRESS OR IMPLIED WARRANTIES, INCLUDING, BUT NOT
# LIMITED TO, THE IMPLIED WARRANTIES OF MERCHANTABILITY AND FITNESS
# FOR A PARTICULAR PURPOSE ARE DISCLAIMED. IN NO EVENT SHALL THE
# COPYRIGHT HOLDER OR CONTRIBUTORS BE LIABLE FOR ANY DIRECT, INDIRECT,
# INCIDENTAL, SPECIAL, EXEMPLARY, OR CONSEQUENTIAL DAMAGES (INCLUDING,
# BUT NOT LIMITED TO, PROCUREMENT OF SUBSTITUTE GOODS OR SERVICES;
# LOSS OF USE, DATA, OR PROFITS; OR BUSINESS INTERRUPTION) HOWEVER
# CAUSED AND ON ANY THEORY OF LIABILITY, WHETHER IN CONTRACT, STRICT
# LIABILITY, OR TORT (INCLUDING NEGLIGENCE OR OTHERWISE) ARISING IN
# ANY WAY OUT OF THE USE OF THIS SOFTWARE, EVEN IF ADVISED OF THE
# POSSIBILITY OF SUCH DAMAGE.
# -----------------------------------------------------------------------------
# Authors R. W. Ford, A. R. Porter and S. Siso, STFC Daresbury Lab
#         A. B. G. Chalk, STFC Daresbury Lab
# Modified I. Kavcic, Met Office
#          J. Remy, Université Grenoble Alpes, Inria
# -----------------------------------------------------------------------------

''' Performs py.test tests on the OpenMP PSyIR Directive nodes. '''

import os
import pytest
from psyclone.errors import UnresolvedDependencyError
from psyclone.parse.algorithm import parse
from psyclone.psyGen import PSyFactory
from psyclone.psyir import nodes
from psyclone import psyGen
from psyclone.psyir.nodes import (
    OMPDoDirective, OMPParallelDirective, BinaryOperation, Call,
    ArrayReference, OMPTaskDirective, DynamicOMPTaskDirective,
    IntrinsicCall, OMPSharedClause, Range, OMPDependClause,
    OMPParallelDoDirective, OMPMasterDirective, OMPTaskloopDirective,
    OMPTaskwaitDirective, OMPTargetDirective, OMPLoopDirective, Schedule,
    Return, OMPSingleDirective, Loop, Literal, Routine, Assignment,
    Reference, OMPDeclareTargetDirective, OMPNowaitClause,
    OMPGrainsizeClause, OMPNumTasksClause, OMPNogroupClause,
    OMPPrivateClause, OMPDefaultClause, OMPReductionClause,
    OMPScheduleClause, OMPTeamsDistributeParallelDoDirective,
    OMPAtomicDirective, OMPFirstprivateClause, OMPSimdDirective,
    StructureReference, IfBlock, OMPTeamsLoopDirective, OMPBarrierDirective)
from psyclone.psyir.symbols import (
    DataSymbol, INTEGER_TYPE, SymbolTable, ArrayType, RoutineSymbol,
    REAL_SINGLE_TYPE, INTEGER_SINGLE_TYPE, Symbol, StructureType,
    REAL_TYPE, DataTypeSymbol)
from psyclone.psyir.transformations import ChunkLoopTrans, OMPTaskTrans
from psyclone.errors import InternalError, GenerationError
from psyclone.transformations import (
<<<<<<< HEAD
    Dynamo0p3OMPLoopTrans, OMPParallelTrans,
    OMPParallelLoopTrans, DynamoOMPParallelLoopTrans, OMPSingleTrans,
    OMPMasterTrans, OMPLoopTrans)
from psyclone.psyir.transformations.omp_taskloop_trans import OMPTaskloopTrans
=======
    LFRicOMPLoopTrans, OMPParallelTrans,
    OMPParallelLoopTrans, LFRicOMPParallelLoopTrans, OMPSingleTrans,
    OMPMasterTrans, OMPTaskloopTrans, OMPLoopTrans)
>>>>>>> 7fcfa1d3

BASE_PATH = os.path.join(os.path.dirname(os.path.dirname(os.path.dirname(
    os.path.abspath(__file__)))), "test_files", "lfric")
GOCEAN_BASE_PATH = os.path.join(os.path.dirname(os.path.abspath(__file__)),
                                os.pardir, os.pardir, "test_files",
                                "gocean1p0")


def test_ompparallel_lowering(fortran_reader, monkeypatch):
    ''' Check that lowering an OMP Parallel region leaves it with the
    appropriate begin_string and clauses for the backend to generate
    the right code'''
    code = '''
    subroutine my_subroutine()
        integer, dimension(320) :: A
        integer :: i
        integer :: j
        do i = 1, 320
            A(i) = i
        end do
    end subroutine
    '''
    tree = fortran_reader.psyir_from_source(code)
    ptrans = OMPParallelTrans()
    tdir = OMPDoDirective()
    loops = tree.walk(Loop)
    loop = loops[0]
    parent = loop.parent
    loop.detach()
    tdir.children[0].addchild(loop)
    parent.addchild(tdir, index=0)
    ptrans.apply(loops[0].parent.parent)
    assert isinstance(tree.children[0].children[0], OMPParallelDirective)
    pdir = tree.children[0].children[0]
    pdir.lower_to_language_level()
    assert pdir.begin_string() == "omp parallel"
    assert len(pdir.children) == 4
    assert isinstance(pdir.children[2], OMPPrivateClause)
    assert isinstance(pdir.children[3], OMPFirstprivateClause)
    priv_clause = pdir.children[2]

    # If the code inside the region changes after lowering, the next lowering
    # will update the clauses appropriately
    # TODO 2157: Alternatively, we could invalidate the clauses with an
    # upwards signal when changed, or not store them at all.
    new_loop = pdir.children[0].children[0].children[0].children[0].copy()
    # Change the loop variable to j
    jvar = DataSymbol("j", INTEGER_SINGLE_TYPE)
    new_loop.variable = jvar
    # Add loop
    pdir.children[0].addchild(new_loop)

    pdir.lower_to_language_level()
    assert pdir.children[2] is not priv_clause

    # Monkeypatch a case with private and firstprivate clauses
    monkeypatch.setattr(pdir, "infer_sharing_attributes",
                        lambda: ({Symbol("a")}, {Symbol("b")}, None))

    pdir.lower_to_language_level()
    assert isinstance(pdir.children[2], OMPPrivateClause)
    assert len(pdir.children[2].children) == 1
    assert pdir.children[2].children[0].name == 'a'
    assert isinstance(pdir.children[3], OMPFirstprivateClause)
    assert len(pdir.children[3].children) == 1
    assert pdir.children[3].children[0].name == 'b'

    # Monkeypatch a case with shared variables that need synchronisation
    a_sym = Symbol("a")
    monkeypatch.setattr(pdir, "infer_sharing_attributes",
                        lambda: ({}, {}, {a_sym}))
    with pytest.raises(GenerationError) as err:
        pdir.lower_to_language_level()
    assert ("Lowering 'OMPParallelDirective' does not support symbols that "
            "need synchronisation unless they are in a depend clause, but "
            "found: 'a' which is not in a depend clause." in str(err.value))

    # Also a case which contains the symbol in an input dependency clause.
    task_dir = OMPTaskDirective()
    task_dir.addchild(OMPPrivateClause())
    task_dir.addchild(OMPFirstprivateClause())
    task_dir.addchild(OMPSharedClause())
    in_clause = OMPDependClause(
            depend_type=OMPDependClause.DependClauseTypes.IN)
    in_clause.addchild(Reference(a_sym))
    task_dir.addchild(in_clause)
    pdir.children[0].addchild(task_dir)

    with pytest.raises(GenerationError) as err:
        pdir.lower_to_language_level()
    assert ("Lowering 'OMPParallelDirective' does not support symbols that "
            "need synchronisation unless they are in a depend clause, but "
            "found: 'a' which is not in a depend clause." in str(err.value))


def test_omp_parallel_do_lowering(fortran_reader, monkeypatch):
    ''' Check that lowering an OMP Parallel Do leaves it with the
    appropriate begin_string and clauses for the backend to generate
    the right code'''

    code = '''
    subroutine my_subroutine()
        integer, dimension(321, 10) :: A
        integer, dimension(32, 10) :: B
        integer :: i, ii
        integer :: j

        do i = 1, 320, 32
            A(i, 1) = B(i, 1) + 1
        end do
    end subroutine
    '''
    tree = fortran_reader.psyir_from_source(code)
    ptrans = OMPParallelLoopTrans()
    loops = tree.walk(Loop)
    ptrans.apply(loops[0])
    assert isinstance(tree.children[0].children[0], OMPParallelDoDirective)
    pdir = tree.children[0].children[0]
    assert pdir.begin_string() == "omp parallel do"
    pdir.lower_to_language_level()
    assert len(pdir.children) == 5
    assert isinstance(pdir.children[2], OMPPrivateClause)
    assert isinstance(pdir.children[3], OMPFirstprivateClause)
    priv_clause = pdir.children[2]
    fpriv_clause = pdir.children[3]
    sched_clause = pdir.children[4]

    # If the code inside the region changes after lowering, the next lowering
    # will update the clauses appropriately
    routine = pdir.ancestor(Routine)
    routine.symbol_table.add(DataSymbol("k", INTEGER_SINGLE_TYPE))
    # Change the loop variable to j
    jvar = DataSymbol("k", INTEGER_SINGLE_TYPE)
    pdir.children[0].children[0].variable = jvar

    # Change the schedule
    pdir._omp_schedule = "dynamic"

    pdir.lower_to_language_level()
    assert pdir.children[2] is not priv_clause
    assert isinstance(pdir.children[2], OMPPrivateClause)
    assert isinstance(pdir.children[3], OMPFirstprivateClause)
    assert pdir.children[3] is not fpriv_clause
    assert pdir.children[4] is not sched_clause
    assert isinstance(pdir.children[4], OMPScheduleClause)

    # Monkeypatch a case with private and firstprivate clauses
    monkeypatch.setattr(pdir, "infer_sharing_attributes",
                        lambda: ({Symbol("a")}, {Symbol("b")}, None))

    pdir.lower_to_language_level()
    assert isinstance(pdir.children[2], OMPPrivateClause)
    assert len(pdir.children[2].children) == 1
    assert pdir.children[2].children[0].name == 'a'
    assert isinstance(pdir.children[3], OMPFirstprivateClause)
    assert len(pdir.children[3].children) == 1
    assert pdir.children[3].children[0].name == 'b'

    # Monkeypatch a case with shared variables that need synchronisation
    monkeypatch.setattr(pdir, "infer_sharing_attributes",
                        lambda: ({}, {}, {Symbol("a")}))
    with pytest.raises(GenerationError) as err:
        pdir.lower_to_language_level()
    assert ("Lowering 'OMPParallelDoDirective' does not support symbols that "
            "need synchronisation unless they are in a depend clause, but "
            "found: 'a' which is not in a depend clause." in str(err.value))


def test_omp_teams_distribute_parallel_do_strings(
        fortran_reader, fortran_writer):
    ''' Check that the beginning and ending directive strings that the
    backend uses are the expected ones.'''
    code = '''
    subroutine my_subroutine()
        integer, dimension(321, 10) :: A
        integer, dimension(32, 10) :: B
        integer :: i, ii
        integer :: j

        do i = 1, 320, 32
            A(i, 1) = B(i, 1) + 1
        end do
    end subroutine
    '''
    tree = fortran_reader.psyir_from_source(code)
    loop = tree.walk(Loop)[0]
    new_directive = OMPTeamsDistributeParallelDoDirective()
    loop.replace_with(new_directive)
    new_directive.dir_body.addchild(loop)
    output = fortran_writer(tree)
    assert "!$omp teams distribute parallel do" in output
    assert "!$omp end teams distribute parallel do" in output


def test_ompdo_constructor():
    ''' Check that we can make an OMPDoDirective with and without
    children '''
    _, invoke_info = parse(os.path.join(BASE_PATH, "1_single_invoke.f90"),
                           api="lfric")
    psy = PSyFactory("lfric", distributed_memory=False).create(invoke_info)
    schedule = psy.invokes.invoke_list[0].schedule
    ompdo = OMPDoDirective(parent=schedule)
    # A Directive always has a Schedule
    assert len(ompdo.children) == 1
    assert isinstance(ompdo.children[0], Schedule)
    # Check the dir_body property
    assert isinstance(ompdo.dir_body, Schedule)
    # Break the directive
    del ompdo.children[0]
    with pytest.raises(InternalError) as err:
        # pylint: disable=pointless-statement
        ompdo.dir_body
    assert ("malformed or incomplete. It should have a Schedule as child 0 "
            "but found: []" in str(err.value))
    child = schedule.children[0].detach()
    ompdo = OMPDoDirective(parent=schedule, children=[child])
    assert len(ompdo.dir_body.children) == 1

    # Constructor with non-default parameters
    ompdo = OMPDoDirective(omp_schedule="dynamic", collapse=4, reprod=True)
    assert ompdo.omp_schedule == "dynamic"
    assert ompdo.collapse == 4
    assert ompdo.reprod
    assert str(ompdo) == "OMPDoDirective[omp_schedule=dynamic,collapse=4]"

    # Constructor with nowait parameter
    ompdo = OMPDoDirective(nowait=True)
    assert ompdo.nowait
    assert ompdo.end_string() == "omp end do nowait"


def test_omp_do_directive_nowait_setter():
    ''' Test the OMPDoDirective nowait property setter.'''
    ompdo = OMPDoDirective()
    ompdo.nowait = True

    with pytest.raises(TypeError) as err:
        ompdo.nowait = "string"
    assert ("The OMPDoDirective nowait clause must be a bool, but value "
            "'string' has been given." in str(err.value))


def test_omp_do_directive_collapse_getter_and_setter():
    ''' Test the OMPDODirective collapse property setter and getter.'''
    target = OMPDoDirective()
    assert target.collapse is None

    with pytest.raises(ValueError) as err:
        target.collapse = 0
    assert ("The OMPDoDirective collapse clause must be a positive integer "
            "or None, but value '0' has been given." in str(err.value))

    with pytest.raises(TypeError) as err:
        target.collapse = 'a'
    assert ("The OMPDoDirective collapse clause must be a positive integer "
            "or None, but value 'a' has been given." in str(err.value))

    # Set valid collapse values
    target.collapse = 2
    assert target.collapse == 2
    assert target.begin_string() == "omp do collapse(2)"
    target.collapse = None
    assert target.collapse is None
    assert target.begin_string() == "omp do"


def test_omp_do_directive_omp_schedule_getter_and_setter():
    ''' Test the OMPDODirective omp_schedule property setter and getter.'''
    directive = OMPDoDirective()
    # By default, no schedule is specified.
    assert directive.omp_schedule == "none"

    # But valid omp_schedules are accepted
    directive.omp_schedule = "static"
    assert directive.omp_schedule == "static"
    directive.omp_schedule = "dynamic,3"
    assert directive.omp_schedule == "dynamic,3"

    # Invalid omp_schedules raise a TypeError
    with pytest.raises(TypeError) as err:
        directive.omp_schedule = 3
    assert ("OMPDoDirective omp_schedule should be a str but found 'int'."
            in str(err.value))

    with pytest.raises(TypeError) as err:
        directive.omp_schedule = "invalid,3"
    assert ("OMPDoDirective omp_schedule should be one of ['runtime', "
            "'static', 'dynamic', 'guided', 'auto', 'none'] but found "
            "'invalid,3'." in str(err.value))


def test_omp_do_directive_validate_global_constraints(fortran_reader,
                                                      fortran_writer):
    ''' Test the OMPDoDirective with a collapse value is only valid if
    it has enough perfectly nested loops inside.'''

    code = '''
    subroutine my_subroutine()
        integer, dimension(10, 10) :: A
        integer, dimension(10, 10) :: B
        integer :: i, j, val

        do i = 1, 10
            val = 1
            do j = 1, 10
                A(i, j) = B(i, j) + 1
            end do
        end do
        do i = 1, 10
            do j = 1, 10
                A(i, j) = B(i, j) + 1
            end do
            val = 1
        end do
        do i = 1, 10
            do j = 1, 10
                A(i, j) = B(i, j) + 1
            end do
        end do
    end subroutine
    '''
    tree = fortran_reader.psyir_from_source(code)
    loops = tree.walk(Loop, stop_type=Loop)
    for loop in loops:
        parent = loop.parent
        position = loop.position
        directive = OMPParallelDoDirective(children=[loop.detach()],
                                           collapse=2)
        parent.addchild(directive, position)

    directive = tree.walk(OMPParallelDoDirective)

    # The first and second loop nests will fail the validation
    for test_directive in directive[0:2]:
        with pytest.raises(GenerationError) as err:
            _ = fortran_writer(test_directive)
        assert ("OMPParallelDoDirective must have as many immediately nested "
                "loops as the collapse clause specifies but 'OMPParallelDo"
                "Directive[collapse=2]' has a collapse=2 "
                "and the nested body at depth 1 cannot be collapsed."
                in str(err.value))

    # The third loop nest will succeed
    code = fortran_writer(directive[2])
    assert "collapse(2)" in code

    # but it will also fail if trying to collapse more loops than available
    directive[2].collapse = 3
    with pytest.raises(GenerationError) as err:
        _ = fortran_writer(directive[2])
    assert ("OMPParallelDoDirective must have as many immediately nested "
            "loops as the collapse clause specifies but 'OMPParallelDo"
            "Directive[collapse=3]' has a collapse=3 and "
            "the nested body at depth 2 cannot be collapsed."
            in str(err.value))


def test_omp_parallel_do_create():
    ''' Test the OMPParallelDoDirective create method. '''
    loop = Loop.create(DataSymbol("i", INTEGER_SINGLE_TYPE),
                       Literal("1", INTEGER_SINGLE_TYPE),
                       Literal("10", INTEGER_SINGLE_TYPE),
                       Literal("1", INTEGER_SINGLE_TYPE),
                       [])
    children = [loop]
    directive = OMPParallelDoDirective.create(children=children, collapse=2)
    assert directive.collapse == 2
    assert directive.omp_schedule == "none"
    assert str(directive) == "OMPParallelDoDirective[collapse=2]"
    assert directive.dir_body.children[0] is loop
    assert (directive.default_clause.clause_type
            == OMPDefaultClause.DefaultClauseTypes.SHARED)


def test_omp_pdo_validate_child():
    ''' Test the _validate_child method for OMPParallelDoDirective'''
    sched = Schedule()
    declause = OMPDefaultClause()
    prclause = OMPPrivateClause()
    fprclause = OMPFirstprivateClause()
    scclause = OMPScheduleClause()
    reclause = OMPReductionClause()

    assert OMPParallelDoDirective._validate_child(0, sched) is True
    assert OMPParallelDoDirective._validate_child(1, declause) is True
    assert OMPParallelDoDirective._validate_child(2, prclause) is True
    assert OMPParallelDoDirective._validate_child(3, fprclause) is True
    assert OMPParallelDoDirective._validate_child(4, scclause) is True
    assert OMPParallelDoDirective._validate_child(5, reclause) is True
    assert OMPParallelDoDirective._validate_child(6, reclause) is True

    assert OMPParallelDoDirective._validate_child(0, "abc") is False
    assert OMPParallelDoDirective._validate_child(1, "abc") is False
    assert OMPParallelDoDirective._validate_child(2, "abc") is False
    assert OMPParallelDoDirective._validate_child(3, "abc") is False
    assert OMPParallelDoDirective._validate_child(4, "abc") is False
    assert OMPParallelDoDirective._validate_child(5, "abc") is False
    assert OMPParallelDoDirective._validate_child(6, "abc") is False


def test_ompdo_equality():
    ''' Test the __eq__ method of OMPDoDirective. '''
    # We need to manually set the same SymbolTable instance in both directives
    # for their equality to be True
    symboltable = SymbolTable()
    # Set up the symbols
    tmp = DataSymbol("tmp", REAL_SINGLE_TYPE)
    i_sym = DataSymbol("i", REAL_SINGLE_TYPE)

    # Create two equal loops
    loop_sym = DataSymbol("i", INTEGER_SINGLE_TYPE)
    sched1 = Schedule(symbol_table=symboltable)
    start = Literal("0", INTEGER_SINGLE_TYPE)
    stop = Literal("1", INTEGER_SINGLE_TYPE)
    step = Literal("1", INTEGER_SINGLE_TYPE)
    child_node = Assignment.create(
        Reference(tmp),
        Reference(i_sym))
    sched1.addchild(child_node)
    loop1 = Loop.create(loop_sym,
                        start, stop, step, [])
    loop1.children[3].detach()
    loop1.addchild(sched1, 3)
    start2 = start.copy()
    stop2 = stop.copy()
    step2 = step.copy()
    sched2 = Schedule()
    # Make sure it has the same ST instance, providing it as a constructor
    # parameter would create a copy and not use the same instance.
    sched2._symbol_table = symboltable
    child_node2 = Assignment.create(
        Reference(tmp),
        Reference(i_sym))
    sched2.addchild(child_node2)
    loop2 = Loop.create(loop_sym,
                        start2, stop2, step2, [])
    loop2.children[3].detach()
    loop2.addchild(sched2, 3)

    ompdo1 = OMPDoDirective(children=[loop1])
    ompdo2 = OMPDoDirective(children=[loop2])
    ompdo1.children[0]._symbol_table = symboltable
    ompdo2.children[0]._symbol_table = symboltable
    assert ompdo1 == ompdo2

    loop2.detach()
    ompdo2 = OMPDoDirective(children=[loop2], reprod=not ompdo1.reprod)
    assert ompdo1 != ompdo2


def test_omp_do_children_err(fortran_reader):
    ''' Tests that we raise the expected error when an OpenMP parallel do
    directive has more than one child or the child is not a loop. '''
    otrans = OMPParallelLoopTrans()
    psyir = fortran_reader.psyir_from_source('''
        subroutine my_subroutine()
            integer :: i, scalar1
            real, dimension(10) :: array
            do i = 1, 10
               array(i) = scalar1
            enddo
        end subroutine''')
    otrans.apply(psyir.walk(Loop)[0])
    directive = psyir.walk(OMPParallelDoDirective)[0]
    # Make the schedule invalid by adding a second child to the
    # OMPParallelDoDirective
    directive.dir_body.children.append(directive.dir_body[0].copy())
    with pytest.raises(GenerationError) as err:
        directive.validate_global_constraints()
    assert ("An OMPParallelDoDirective can only be applied to a single loop "
            "but this Node has 2 children:" in str(err.value))
    directive.dir_body.children = [Return()]
    with pytest.raises(GenerationError) as err:
        directive.validate_global_constraints()
    assert ("An OMPParallelDoDirective can only be applied to a loop but "
            "this Node has a child of type 'Return'" in str(err.value))


def test_directiveinfer_sharing_attributes_lfric():
    ''' Tests for the infer_sharing_attributes() method of
    OMPParallelDirective containing an LFRic kernel.

    Note: this test does not apply colouring so the loops must be over
    discontinuous function spaces.

    '''
    _, invoke_info = parse(
        os.path.join(BASE_PATH, "1_single_invoke_w3.f90"), api="lfric")
    psy = PSyFactory("lfric",
                     distributed_memory=False).create(invoke_info)
    invoke = psy.invokes.invoke_list[0]
    schedule = invoke.schedule
    # We use Transformations to introduce the necessary directives
    otrans = LFRicOMPLoopTrans()
    rtrans = OMPParallelTrans()
    # Apply an OpenMP do directive to the loop
    otrans.apply(schedule.children[0], {"reprod": True})
    # Apply an OpenMP Parallel directive around the OpenMP do directive
    rtrans.apply(schedule.children[0])
    directive = schedule.children[0]
    assert isinstance(directive, OMPParallelDirective)
    # TODO #1010 In the LFRic API, the loop bounds are created at code-
    # generation time and therefore we cannot generate the list of
    # private variables until that is under way. Ultimately this will be
    # replaced by a `lower_to_language_level` call.
    # pylint: disable=pointless-statement
    psy.gen
    # Now check that infer_sharing_attributes returns what we expect
    pvars, fpvars, sync = directive.infer_sharing_attributes()
    assert isinstance(pvars, set)
    assert isinstance(fpvars, set)
    assert len(pvars) == 1
    assert len(fpvars) == 0
    assert len(sync) == 0
    assert list(pvars)[0].name == 'cell'

    directive.children[1] = OMPDefaultClause(
            clause_type=OMPDefaultClause.DefaultClauseTypes.NONE)
    with pytest.raises(GenerationError) as excinfo:
        _ = directive.infer_sharing_attributes()
    assert ("OMPParallelClause cannot correctly generate the private clause "
            "when its default data sharing attribute in its default clause is "
            "not 'shared'." in str(excinfo.value))


def test_infer_sharing_attributes_with_explicitly_private_symbols(
        fortran_reader):
    ''' Tests the infer_sharing_attributes() method when some of the loops have
    explictly declared private symbols. Also test that non-data accesses to
    array symbols are ignored.
    '''
    psyir = fortran_reader.psyir_from_source('''
        subroutine my_subroutine()
            integer :: i, j, scalar1, scalar2
            real, dimension(10) :: array, array2
            do j = 1, 10
               do i = 1, size(array, 1)
                   ! Access to array2 is type information rather than data
                   array(i) = scalar2 * size(array2, 1)
               enddo
            enddo
        end subroutine''')
    omplooptrans = OMPLoopTrans()
    omplooptrans.omp_directive = "paralleldo"
    loop = psyir.walk(Loop)[0]
    routine = psyir.walk(Routine)[0]
    omplooptrans.apply(loop, options={'force': True})
    directive = psyir.walk(OMPParallelDoDirective)[0]

    # If no symbols are explicitly local, the infer sharing
    # attributes uses its default rules
    pvars, fpvars, sync = directive.infer_sharing_attributes()
    assert len(pvars) == 2
    assert len(fpvars) == 0
    assert len(sync) == 0
    assert "i" in [x.name for x in pvars]
    assert "j" in [x.name for x in pvars]

    # If the loop has some explict locals, these are listed when getting
    # the infer_sharing_attributes
    array_symbol = routine.symbol_table.lookup("array")
    loop.explicitly_private_symbols.add(array_symbol)
    pvars, fpvars, sync = directive.infer_sharing_attributes()
    assert len(pvars) == 3
    assert len(fpvars) == 0
    assert len(sync) == 0
    assert "i" in [x.name for x in pvars]
    assert "j" in [x.name for x in pvars]
    assert "array" in [x.name for x in pvars]

    # Scalar symbols can also be set as explicitly local
    scalar_symbol = routine.symbol_table.lookup("scalar2")
    loop.explicitly_private_symbols.add(scalar_symbol)
    pvars, fpvars, sync = directive.infer_sharing_attributes()
    assert len(pvars) == 4
    assert len(fpvars) == 0
    assert len(sync) == 0
    assert "i" in [x.name for x in pvars]
    assert "j" in [x.name for x in pvars]
    assert "array" in [x.name for x in pvars]
    assert "scalar2" in [x.name for x in pvars]

    # If this have a value before the loop (used in any way), they
    # are firstprivate
    routine.addchild(Assignment.create(
        lhs=Reference(array_symbol),
        rhs=Reference(scalar_symbol)
    ), 0)
    pvars, fpvars, sync = directive.infer_sharing_attributes()
    assert len(pvars) == 2
    assert len(fpvars) == 2
    assert len(sync) == 0
    assert "i" in [x.name for x in pvars]
    assert "j" in [x.name for x in pvars]
    assert "array" in [x.name for x in fpvars]
    assert "scalar2" in [x.name for x in fpvars]


def test_infer_sharing_attributes(fortran_reader):
    ''' Tests for the infer_sharing_attributes() method of OpenMP directives
    with generic code inside the directive body.
    '''

    # Example with arrays, read-only and only-writen-once variables, this are
    # all shared (only the iteration index is private in this parallel region)
    psyir = fortran_reader.psyir_from_source('''
        subroutine my_subroutine()
            integer :: i, scalar1, scalar2
            real, dimension(10) :: array
            scalar2 = scalar1
            do i = 1, 10
               array(i) = scalar2
            enddo
        end subroutine''')
    omplooptrans = OMPLoopTrans()
    loop = psyir.walk(Loop)[0]
    omplooptrans.apply(loop)
    omptrans = OMPParallelTrans()
    routine = psyir.walk(Routine)[0]
    omptrans.apply(routine.children)
    directive = psyir.walk(OMPParallelDirective)[0]
    pvars, fpvars, sync = directive.infer_sharing_attributes()
    assert len(pvars) == 1
    assert list(pvars)[0].name == 'i'
    assert len(fpvars) == 0
    assert len(sync) == 0

    # Example with private and firstprivate variables on OMPParallelDoDirective
    # In this case scalar1 is firstprivate because it has a conditional-write
    # that it is not guaranteed to happen on each iteration, so the private
    # variable needs to be initialised with the value it has before the loop.
    psyir = fortran_reader.psyir_from_source('''
        subroutine my_subroutine()
            integer :: i, scalar1, scalar2
            real, dimension(10) :: array
            scalar1 = 3
            do i = 1, 10
               if (i .eq. 4) then
                  scalar1 = array(i)
               endif
               scalar2 = scalar1 + array(i)
               array(i) = scalar2
            enddo
        end subroutine''')
    omplooptrans = OMPParallelLoopTrans()
    loop = psyir.walk(Loop)[0]
    omplooptrans.apply(loop)
    directive = psyir.walk(OMPParallelDoDirective)[0]
    pvars, fpvars, sync = directive.infer_sharing_attributes()
    assert len(pvars) == 2
    assert sorted(pvars, key=lambda x: x.name)[0].name == 'i'
    assert sorted(pvars, key=lambda x: x.name)[1].name == 'scalar2'
    assert len(fpvars) == 1
    assert list(fpvars)[0].name == 'scalar1'
    assert len(sync) == 0

    # Another example with only a OMPParallelDirective (not actual worksharing)
    # and scalars set outside the loop (only-written-once), these are shared
    psyir = fortran_reader.psyir_from_source('''
        subroutine my_subroutine()
            integer :: i, scalar1, scalar2, scalar3, scalar4
            real, dimension(10) :: array
            scalar3 = 10
            scalar4 = 20
            do i = 1, scalar3
               scalar2 = scalar1 + scalar4 + array(i)
               array(i) = scalar2
            enddo
        end subroutine''')
    omptrans = OMPParallelTrans()
    routine = psyir.walk(Routine)[0]
    omptrans.apply(routine.children)
    directive = psyir.walk(OMPParallelDirective)[0]
    pvars, fpvars, sync = directive.infer_sharing_attributes()
    assert len(pvars) == 2
    assert len(fpvars) == 0
    assert len(sync) == 0
    assert sorted(pvars, key=lambda x: x.name)[0].name == 'i'
    assert sorted(pvars, key=lambda x: x.name)[1].name == 'scalar2'
    # scalar1 is shared because is read-only and scalar3 and scalar4 are
    # shared because they are set outside a loop (only written once)

    # Another example with only a OMPParallelDirective (not actual worksharing)
    # and one scalar (scalar2) it is used as a private variable inside the loop
    # but it is first read before the loop, and therefore it should be
    # firstprivate
    psyir = fortran_reader.psyir_from_source('''
        subroutine my_subroutine()
            integer :: i, scalar1, scalar2, scalar3
            real, dimension(10) :: array
            scalar3 = scalar2
            do i = 1, 10
               scalar2 = scalar1 + scalar3 + array(i)
               array(i) = scalar2
            enddo
        end subroutine''')
    omptrans = OMPParallelTrans()
    routine = psyir.walk(Routine)[0]
    omptrans.apply(routine.children)
    directive = psyir.walk(OMPParallelDirective)[0]
    pvars, fpvars, sync = directive.infer_sharing_attributes()
    assert len(pvars) == 1
    assert len(fpvars) == 1
    assert len(sync) == 0
    assert list(pvars)[0].name == 'i'
    assert list(fpvars)[0].name == 'scalar2'

    # Similar but with a OMPParallelDoDirective and the firstprivate is
    # in the same loop but before the loop body
    psyir = fortran_reader.psyir_from_source('''
        subroutine my_subroutine()
            integer :: i, scalar1
            real, dimension(10) :: array
            do i = 1, 10, scalar1
                scalar1 = array(i)
                array(i) = scalar1
            enddo
        end subroutine''')
    omplooptrans = OMPParallelLoopTrans()
    loop = psyir.walk(Loop)[0]
    omplooptrans.apply(loop, options={'force': True})
    directive = psyir.walk(OMPParallelDoDirective)[0]
    pvars, fpvars, sync = directive.infer_sharing_attributes()
    assert len(pvars) == 1
    assert len(fpvars) == 1
    assert len(sync) == 0
    assert list(pvars)[0].name == 'i'
    assert list(fpvars)[0].name == 'scalar1'

    # In this example the scalar2 variable is shared but it needs
    # synchronisation to avoid race conditions (write-after-read
    # in the same statement)
    psyir = fortran_reader.psyir_from_source('''
        subroutine my_subroutine()
            integer :: i, scalar1, scalar2
            real, dimension(10) :: array
            do i = 1, 10
               scalar2 = scalar2 + scalar1
            enddo
        end subroutine''')
    omplooptrans = OMPParallelLoopTrans()
    loop = psyir.walk(Loop)[0]
    omplooptrans.apply(loop, options={"force": True})
    directive = psyir.walk(OMPParallelDoDirective)[0]
    pvars, fpvars, sync = directive.infer_sharing_attributes()
    assert len(pvars) == 1
    assert list(pvars)[0].name == 'i'
    assert len(fpvars) == 0
    assert len(sync) == 1
    assert list(sync)[0].name == 'scalar2'

    # In this example the scalar2 variable is shared but it needs
    # synchronisation to avoid race conditions (write-after-read
    # in different statements)
    psyir = fortran_reader.psyir_from_source('''
        subroutine my_subroutine()
            integer :: i, scalar1, scalar2, tmp
            real, dimension(10) :: array
            do i = 1, 10
               tmp = scalar2 + scalar1
               scalar2 = tmp
            enddo
        end subroutine''')
    omplooptrans = OMPParallelLoopTrans()
    loop = psyir.walk(Loop)[0]
    omplooptrans.apply(loop, options={"force": True})
    directive = psyir.walk(OMPParallelDoDirective)[0]
    pvars, fpvars, sync = directive.infer_sharing_attributes()
    assert len(pvars) == 2
    assert sorted(pvars, key=lambda x: x.name)[0].name == 'i'
    assert sorted(pvars, key=lambda x: x.name)[1].name == 'tmp'
    assert len(fpvars) == 0
    assert len(sync) == 1
    assert list(sync)[0].name == 'scalar2'

    # Example tiling routine (k is a reduction - needs sync)
    psyir = fortran_reader.psyir_from_source('''
        subroutine my_subroutine(k)
            integer :: i, ii
            integer :: j, jj
            integer :: k
            do i = 1, 320, 32
                do j = 1, 320, 32
                    do ii=i, i+32
                        do jj = j,j+32
                            k = k + ii
                            k = k * jj
                        end do
                    end do
                end do
            end do
        end subroutine''')
    ptrans = OMPParallelTrans()
    loop = psyir.walk(Loop)[0]
    ptrans.apply(loop)
    directive = psyir.walk(OMPParallelDirective)[0]
    pvars, fpvars, sync = directive.infer_sharing_attributes()
    assert len(pvars) == 4
    assert sorted(pvars, key=lambda x: x.name)[0].name == 'i'
    assert sorted(pvars, key=lambda x: x.name)[1].name == 'ii'
    assert sorted(pvars, key=lambda x: x.name)[2].name == 'j'
    assert sorted(pvars, key=lambda x: x.name)[3].name == 'jj'
    assert len(fpvars) == 0
    assert len(sync) == 1
    assert list(sync)[0].name == 'k'


def test_directiveinfer_sharing_attributes_with_structures(fortran_reader):
    ''' Tests for the infer_sharing_attributes() method of OpenMP directives
    with code that contains structure accesses.
    '''
    psyir = fortran_reader.psyir_from_source('''
        subroutine my_subroutine()
            use my_mod
            integer :: i, scalar1
            type(my_type) :: mt1, mt2
            real, dimension(10) :: array
            mt1%scalar1 = 3
            do i = 1, 10
               if (i .eq. 4) then
                  mt2%field1%scalar1 = array(i)
               endif
               scalar1 = mt2%field1%scalar1 + mt1%scalar1
               array(i) = scalar1
            enddo
        end subroutine''')
    omptrans = OMPParallelTrans()
    routine = psyir.walk(Routine)[0]
    omptrans.apply(routine.children)
    directive = psyir.walk(OMPParallelDirective)[0]
    pvars, fpvars, sync = directive.infer_sharing_attributes()
    assert len(pvars) == 2
    assert sorted(pvars, key=lambda x: x.name)[0].name == 'i'
    assert sorted(pvars, key=lambda x: x.name)[1].name == 'scalar1'
    assert len(fpvars) == 1
    assert list(fpvars)[0].name == 'mt2'
    assert len(sync) == 0

    # In this example a sub-part of mt1 should be shared and another
    # firstprivate
    psyir = fortran_reader.psyir_from_source('''
        subroutine my_subroutine()
            use my_mod
            integer :: i, scalar1
            type(my_type) :: mt1
            real, dimension(10) :: array
            do i = 1, 10
               if (i .eq. 4) then
                  mt1%scalar1 = 3
               endif
               mt1%array(i) = mt1%scalar1
            enddo
        end subroutine''')
    omptrans = OMPParallelTrans()
    routine = psyir.walk(Routine)[0]
    omptrans.apply(routine.children)
    directive = psyir.walk(OMPParallelDirective)[0]
    pvars, fpvars, sync = directive.infer_sharing_attributes()
    assert len(pvars) == 1
    assert list(pvars)[0].name == 'i'
    assert len(fpvars) == 1
    if list(fpvars)[0].name == 'mt2':
        pytest.xfail("#2094: Currently we only support top-level derived types"
                     "as OpenMP sharing attributes, but there are cases that "
                     "more detail is necessary.")


def testinfer_sharing_attributes_sequential_semantics(fortran_reader):
    ''' infer_sharing_attributes() tries to conserve the same semantics
    as the sequential loop, however, for loops that are not possible to
    parallelise (but we force the transformation anyway). For now this
    may return different results than the original code.

    #TODO #598: This could be a lastprivate?
    '''

    # In this example the result will take the value of the last i in
    # sequential order, but an arbitrary i in parallel.
    psyir = fortran_reader.psyir_from_source('''
        subroutine my_subroutine()
            integer :: i, result
            do i = 1, 10
               result = i
            enddo
        end subroutine''')
    omplooptrans = OMPParallelLoopTrans()
    loop = psyir.walk(Loop)[0]
    omplooptrans.apply(loop, options={"force": True})
    directive = psyir.walk(OMPParallelDoDirective)[0]
    pvars, fpvars, sync = directive.infer_sharing_attributes()
    assert len(pvars) == 1
    assert list(pvars)[0].name == 'i'
    assert len(fpvars) == 0
    assert len(sync) == 0


def test_directive_lastprivate(fortran_reader, fortran_writer):
    ''' Test to demonstrate remaining issues with the OpenMP data sharing
    clauses when we have dependencies after the OpenMP loop.

    #TODO #598: A better use of dependency analysis could fix these issues.

    '''
    psyir = fortran_reader.psyir_from_source('''
        subroutine my_subroutine()
            integer :: i, scalar1, scalar2
            real, dimension(10) :: array
            do i = 1, 10
               scalar2 = scalar1 + array(i)
               array(i) = scalar2
            enddo
            scalar1 = scalar2
        end subroutine''')
    omplooptrans = OMPParallelLoopTrans()
    loop = psyir.walk(Loop)[0]
    omplooptrans.apply(loop)
    code = fortran_writer(psyir)
    expected = '''\
  !$omp parallel do default(shared), private(i,scalar2), lastprivate(scalar2)
  do i = 1, 10, 1
    scalar2 = scalar1 + array(i)
    array(i) = scalar2
  enddo
  !$omp end parallel do
  scalar1 = scalar2'''
    if code not in expected:
        pytest.xfail("#598 We do not check yet for possible dependencies of"
                     "variables marked as private after the OpenMP region")


def test_omp_parallel_private_clause():
    '''Test the private_clause method in the OMPParallelDirective
    class.

    '''
    omp_parallel = OMPParallelDirective.create()
    clause = omp_parallel.private_clause
    assert isinstance(clause, OMPPrivateClause)


def test_omp_parallel_encloses_omp_directive():
    '''Test the _encloses_omp_directive method in the OMPParallelDirective
    class. This tests where there is no OMPRegionDirective within the
    OMPParallelirective. Nothing is actually done or returned in the
    method at the moment so this test is purely for coverage.

    '''
    omp_parallel = OMPParallelDirective.create()
    omp_parallel._encloses_omp_directive()


def test_omp_parallel_validate_child():
    ''' Test the validate_child method of OMPParallelDirective'''
    assert OMPParallelDirective._validate_child(0, Schedule()) is True
    assert OMPParallelDirective._validate_child(1, OMPDefaultClause()) is True
    assert OMPParallelDirective._validate_child(2, OMPPrivateClause()) is True
    assert OMPParallelDirective._validate_child(3, OMPFirstprivateClause()) \
        is True
    assert OMPParallelDirective._validate_child(2, OMPReductionClause())\
        is False
    assert OMPParallelDirective._validate_child(4, OMPReductionClause())\
        is True
    assert OMPParallelDirective._validate_child(5, OMPReductionClause())\
        is True
    assert OMPParallelDirective._validate_child(0, OMPDefaultClause()) is False
    assert OMPParallelDirective._validate_child(6, "test") is False


def test_omp_forward_dependence():
    '''Test that the forward_dependence method works for Directives,
    returning the closest dependent Node after the current Node in the
    schedule or None if none are found. '''
    _, invoke_info = parse(
        os.path.join(BASE_PATH, "15.14.1_multi_aX_plus_Y_builtin.f90"),
        api="lfric")
    psy = PSyFactory("lfric", distributed_memory=True).create(invoke_info)
    invoke = psy.invokes.invoke_list[0]
    schedule = invoke.schedule
    otrans = LFRicOMPParallelLoopTrans()
    for child in schedule.children:
        otrans.apply(child)
    read4 = schedule.children[4]
    # 1: returns none if none found
    # a) check many reads
    assert not read4.forward_dependence()
    # b) check no dependencies for the loop
    assert not read4.children[0].forward_dependence()
    # 2: returns first dependent kernel arg when there are many
    # dependencies
    # a) check first read returned
    writer = schedule.children[3]
    next_read = schedule.children[4]
    assert writer.forward_dependence() == next_read
    # b) check writer returned
    first_omp = schedule.children[0]
    assert first_omp.forward_dependence() == writer
    # 3: directive and globalsum dependencies
    _, invoke_info = parse(
        os.path.join(BASE_PATH, "15.14.3_sum_setval_field_builtin.f90"),
        api="lfric")
    psy = PSyFactory("lfric", distributed_memory=True).create(invoke_info)
    invoke = psy.invokes.invoke_list[0]
    schedule = invoke.schedule
    otrans.apply(schedule.children[0])
    otrans.apply(schedule.children[1])
    otrans.apply(schedule.children[3])
    prev_omp = schedule.children[0]
    sum_omp = schedule.children[1]
    global_sum_loop = schedule.children[2]
    next_omp = schedule.children[3]
    # a) prev omp depends on sum omp
    assert prev_omp.forward_dependence() == sum_omp
    # b) sum omp depends on global sum loop
    assert sum_omp.forward_dependence() == global_sum_loop
    # c) global sum loop depends on next omp
    assert global_sum_loop.forward_dependence() == next_omp


@pytest.mark.parametrize("nowait", [False, True])
def test_omp_single_nowait(nowait):
    ''' Test the nowait getter of the OMPSingle directive '''
    single = OMPSingleDirective(nowait=nowait)
    assert single.nowait is nowait


@pytest.mark.parametrize("nowait", [False, True])
def test_omp_single_strings(nowait):
    ''' Test the begin_string and end_string methods of the OMPSingle
        directive '''
    _, invoke_info = parse(os.path.join(GOCEAN_BASE_PATH, "single_invoke.f90"),
                           api="gocean")
    single = OMPSingleTrans()
    psy = PSyFactory("gocean", distributed_memory=False).\
        create(invoke_info)
    schedule = psy.invokes.invoke_list[0].schedule

    single.apply(schedule[0], {"nowait": nowait})
    omp_single = schedule[0]

    assert omp_single.begin_string() == "omp single"
    assert omp_single.end_string() == "omp end single"


def test_omp_single_validate_child():
    ''' Test the validate_child method of the OMPSingle class '''
    sched = Schedule()
    nowait = OMPNowaitClause()
    lit = Literal("32", INTEGER_TYPE)
    assert OMPSingleDirective._validate_child(0, sched) is True
    assert OMPSingleDirective._validate_child(1, nowait) is True
    assert OMPSingleDirective._validate_child(0, lit) is False
    assert OMPSingleDirective._validate_child(1, lit) is False
    assert OMPSingleDirective._validate_child(2, lit) is False


def test_omp_single_validate_global_constraints():
    ''' Test the validate_global_constraints method of the OMPSingle
        directive '''
    _, invoke_info = parse(os.path.join(BASE_PATH, "1_single_invoke.f90"),
                           api="lfric")
    single = OMPSingleTrans()
    psy = PSyFactory("lfric", distributed_memory=False).\
        create(invoke_info)
    schedule = psy.invokes.invoke_list[0].schedule

    single.apply(schedule.children[0])
    with pytest.raises(GenerationError) as excinfo:
        schedule.children[0].validate_global_constraints()
    assert ("OMPSingleDirective must be inside an OMP parallel region but " +
            "could not find an ancestor OMPParallelDirective node") in \
        str(excinfo.value)


def test_omp_single_nested_validate_global_constraints(monkeypatch):
    ''' Test the validate_global_constraints method of the OMPSingle
        directive fails when nested OMPSingles happen'''
    _, invoke_info = parse(os.path.join(BASE_PATH, "1_single_invoke.f90"),
                           api="lfric")
    single = OMPSingleTrans()
    # Alternative excluded node types for monkeypatch
    excluded_node_types = (nodes.CodeBlock, nodes.Return, nodes.ACCDirective,
                           psyGen.HaloExchange, nodes.OMPParallelDirective)
    monkeypatch.setattr(single, "excluded_node_types", excluded_node_types)
    parallel = OMPParallelTrans()
    psy = PSyFactory("lfric", distributed_memory=False).\
        create(invoke_info)
    schedule = psy.invokes.invoke_list[0].schedule

    single.apply(schedule.children[0])
    single_omp = schedule.children[0]
    single.apply(schedule.children[0])
    parallel.apply(schedule.children[0])
    with pytest.raises(GenerationError) as excinfo:
        single_omp.validate_global_constraints()
    assert ("OMPSingleDirective must not be inside another OpenMP serial " +
            "region") in str(excinfo.value)


def test_omp_master_strings():
    ''' Test the begin_string and end_string methods of the OMPMaster
        directive '''
    omp_master = OMPMasterDirective()

    assert omp_master.begin_string() == "omp master"
    assert omp_master.end_string() == "omp end master"


def test_omp_master_validate_global_constraints():
    ''' Test the validate_global_constraints method of the OMPMaster
        directive '''
    _, invoke_info = parse(os.path.join(BASE_PATH, "1_single_invoke.f90"),
                           api="lfric")
    master = OMPMasterTrans()
    psy = PSyFactory("lfric", distributed_memory=False).\
        create(invoke_info)
    schedule = psy.invokes.invoke_list[0].schedule

    master.apply(schedule.children[0])
    with pytest.raises(GenerationError) as excinfo:
        schedule.children[0].validate_global_constraints()
    assert ("OMPMasterDirective must be inside an OMP parallel region but " +
            "could not find an ancestor OMPParallelDirective node") in \
        str(excinfo.value)


def test_omp_master_nested_validate_global_constraints(monkeypatch):
    ''' Test the validate_global_constraints method of the OMPMaster
        directive fails when nested OMPSingles happen'''
    _, invoke_info = parse(os.path.join(BASE_PATH, "1_single_invoke.f90"),
                           api="lfric")
    master = OMPMasterTrans()
    # Alternative excluded node types for monkeypatch
    excluded_node_types = (nodes.CodeBlock, nodes.Return, nodes.ACCDirective,
                           psyGen.HaloExchange, nodes.OMPParallelDirective)
    monkeypatch.setattr(master, "excluded_node_types", excluded_node_types)
    parallel = OMPParallelTrans()
    psy = PSyFactory("lfric", distributed_memory=False).\
        create(invoke_info)
    schedule = psy.invokes.invoke_list[0].schedule

    master.apply(schedule.children[0])
    master_omp = schedule.children[0]
    master.apply(schedule.children[0])
    parallel.apply(schedule.children[0])
    with pytest.raises(GenerationError) as excinfo:
        master_omp.validate_global_constraints()
    assert ("OMPMasterDirective must not be inside another OpenMP serial " +
            "region") in str(excinfo.value)


def test_omp_barrier_strings():
    ''' Test the begin_string method of the OMPBarrierDirective.'''
    barrier = OMPBarrierDirective()

    assert barrier.begin_string() == "omp barrier"


def test_omp_barrier_validate_global_constraints():
    ''' Test the validate_global_constraints method of the OMPBarrier
        directive '''
    _, invoke_info = parse(os.path.join(BASE_PATH, "1_single_invoke.f90"),
                           api="lfric")
    psy = PSyFactory("lfric", distributed_memory=False).\
        create(invoke_info)
    schedule = psy.invokes.invoke_list[0].schedule
    barrier = OMPBarrierDirective()
    schedule.addchild(barrier, 0)
    with pytest.raises(GenerationError) as excinfo:
        barrier.validate_global_constraints()
    assert ("OMPBarrierDirective must be inside an OMP parallel region but "
            "could not find an ancestor OMPParallelDirective node"
            in str(excinfo.value))
    # Valid case.
    barrier = OMPBarrierDirective()
    parallel = OMPParallelDirective()
    _, invoke_info = parse(os.path.join(BASE_PATH, "1_single_invoke.f90"),
                           api="lfric")
    psy = PSyFactory("lfric", distributed_memory=False).\
        create(invoke_info)
    schedule = psy.invokes.invoke_list[0].schedule
    parallel.children[0].addchild(barrier)
    schedule.addchild(parallel)
    barrier.validate_global_constraints()


def test_omptaskwait_strings():
    ''' Test the begin_string method of the OMPTaskwait directive '''
    taskwait = OMPTaskwaitDirective()

    assert taskwait.begin_string() == "omp taskwait"


def test_omp_taskwait_clauses():
    ''' Test the clauses property of the OMPTaskwait directive. '''
    omp_taskwait = OMPTaskwaitDirective()
    assert len(omp_taskwait.clauses) == 0


def test_omp_taskloop_strings():
    ''' Test the begin_string and end_string methods of the
        OMPTaskloop directive '''
    omp_taskloop = OMPTaskloopDirective()

    assert omp_taskloop.begin_string() == "omp taskloop"
    assert omp_taskloop.end_string() == "omp end taskloop"


def test_omp_taskloop_clauses():
    ''' Test the clauses property of the OMPTaskloop directive. '''
    omp_taskloop = OMPTaskloopDirective()
    assert omp_taskloop.clauses == ()


def test_omp_taskloop_init():
    ''' Test the constructor of the OMPTaskloop directive'''
    with pytest.raises(GenerationError) as excinfo:
        OMPTaskloopDirective(grainsize=32, num_tasks=32)
    assert ("OMPTaskloopDirective must not have both grainsize and "
            "numtasks clauses specified.") in str(excinfo.value)
    tl1 = OMPTaskloopDirective(grainsize=32)
    assert tl1.walk(OMPGrainsizeClause)
    assert not tl1.walk(OMPNumTasksClause)
    tl2 = OMPTaskloopDirective(num_tasks=32)
    assert not tl2.walk(OMPGrainsizeClause)
    assert tl2.walk(OMPNumTasksClause)


@pytest.mark.parametrize("nogroup", [False, True])
def test_omptaskloop_nogroup(nogroup):
    '''Test the nogroup method of OMPTaskloop'''
    taskwait = OMPTaskloopDirective(nogroup=nogroup)
    assert taskwait.nogroup == nogroup


def test_omp_taskloop_validate_child():
    ''' Test the validate_child method of the OMPTaskloopDirective
    Class. '''
    sched = Schedule()
    gsclause = OMPGrainsizeClause(children=[Literal("1", INTEGER_TYPE)])
    ntclause = OMPNumTasksClause(children=[Literal("1", INTEGER_TYPE)])
    ngclause = OMPNogroupClause()
    lit = Literal("1", INTEGER_TYPE)
    assert OMPTaskloopDirective._validate_child(0, sched) is True
    assert OMPTaskloopDirective._validate_child(1, gsclause) is True
    assert OMPTaskloopDirective._validate_child(1, ntclause) is True
    assert OMPTaskloopDirective._validate_child(1, ngclause) is True
    assert OMPTaskloopDirective._validate_child(2, ngclause) is True
    assert OMPTaskloopDirective._validate_child(3, ngclause) is False
    assert OMPTaskloopDirective._validate_child(4, ngclause) is False
    assert OMPTaskloopDirective._validate_child(0, lit) is False
    assert OMPTaskloopDirective._validate_child(1, lit) is False
    assert OMPTaskloopDirective._validate_child(2, lit) is False
    assert OMPTaskloopDirective._validate_child(3, lit) is False


def test_omp_taskloop_validate_global_constraints():
    ''' Test the validate_global_constraints method of the OMPTaskloop
        directive '''
    _, invoke_info = parse(os.path.join(BASE_PATH, "1_single_invoke_w3.f90"),
                           api="lfric")
    taskloop = OMPTaskloopTrans()
    psy = PSyFactory("lfric", distributed_memory=False).\
        create(invoke_info)
    schedule = psy.invokes.invoke_list[0].schedule

    taskloop.apply(schedule.children[0])
    with pytest.raises(GenerationError) as excinfo:
        schedule.children[0].validate_global_constraints()
    assert ("OMPTaskloopDirective must be inside an OMP "
            "Serial region but could not find an ancestor node"
            in str(excinfo.value))

    # Ensure a taskloop clause can't have two nogroup clauses.
    taskloop = schedule.children[0]
    taskloop.addchild(OMPNogroupClause())
    taskloop.addchild(OMPNogroupClause())
    singletrans = OMPSingleTrans()
    paralleltrans = OMPParallelTrans()
    singletrans.apply(taskloop)
    paralleltrans.apply(schedule.children[0])
    with pytest.raises(GenerationError) as excinfo:
        taskloop.validate_global_constraints()
    assert ("OMPTaskloopDirective has two Nogroup clauses as "
            "children which is not allowed." in str(excinfo.value))


# Test OMPTargetDirective

def test_omp_target_directive_constructor_and_strings():
    ''' Test the OMPTargetDirective constructor and its output strings.'''
    target = OMPTargetDirective()
    assert target.begin_string() == "omp target"
    assert target.end_string() == "omp end target"
    assert str(target) == "OMPTargetDirective[]"

    target = OMPTargetDirective(nowait=True)
    assert target.begin_string() == "omp target nowait"


def test_omp_target_nowait_getter_setter():
    ''' Test the OMPTargetDirective nowait getter and setter. '''
    target = OMPTargetDirective()
    target.nowait = True
    assert target.nowait
    target.nowait = False
    assert not target.nowait

    with pytest.raises(TypeError) as excinfo:
        target.nowait = 1
    assert ("The OMPTargetDirective nowait clause must be a bool, "
            "but value '1' has been given." in str(excinfo.value))


# Test OMPDeclareTargetDirective

def test_omp_declare_target_directive_constructor_and_strings(monkeypatch):
    ''' Test the OMPDeclareTargetDirective constructor and its output
    strings.'''
    target = OMPDeclareTargetDirective()
    assert target.begin_string() == "omp declare target"
    assert str(target) == "OMPDeclareTargetDirective[]"


def test_omp_declare_target_directive_validate_global_constraints():
    ''' Test the OMPDeclareTargetDirective is only valid as the first child
    of a Routine'''
    target = OMPDeclareTargetDirective()

    # If the directive is detached it passes the validation
    target.validate_global_constraints()

    # If it is the child 0 of a Routine it passes the tests
    subroutine = Routine.create("test")
    subroutine.addchild(target)
    target.validate_global_constraints()

    subroutine.children.insert(0, target.copy())
    with pytest.raises(GenerationError) as err:
        target.validate_global_constraints()
    assert ("A OMPDeclareTargetDirective must be the first child (index 0) of "
            "a Routine but found one as child 1 of a Routine."
            in str(err.value))


# Test OMPTeamsLoopDirective

def test_omp_teamsloop_directive_constructor_and_strings():
    ''' Test the OMPTeamsLoopDirective constructor and its output strings.'''
    omploop = OMPTeamsLoopDirective()
    assert omploop.begin_string() == "omp teams loop"
    assert omploop.end_string() == "omp end teams loop"
    assert str(omploop) == "OMPTeamsLoopDirective[]"
    assert omploop.collapse is None

    omploop = OMPTeamsLoopDirective(collapse=4)
    assert omploop.collapse == 4
    assert omploop.begin_string() == "omp teams loop collapse(4)"
    assert omploop.end_string() == "omp end teams loop"
    assert str(omploop) == "OMPTeamsLoopDirective[collapse=4]"


def test_omp_teamsloop_nowait_setter():
    ''' Test the nowait property setter on OMPTeamsLoopDirective.'''
    ompdo = OMPTeamsLoopDirective()
    ompdo.nowait = True

    with pytest.raises(TypeError) as err:
        ompdo.nowait = "string"
    assert ("The OMPTeamsLoopDirective nowait clause must be a bool, "
            "but value 'string' has been given." in str(err.value))


# Test OMPLoopDirective

def test_omp_loop_directive_constructor_and_strings():
    ''' Test the OMPLoopDirective constructor and its output strings.'''
    omploop = OMPLoopDirective()
    assert omploop.begin_string() == "omp loop"
    assert omploop.end_string() == "omp end loop"
    assert str(omploop) == "OMPLoopDirective[]"
    assert omploop.collapse is None

    omploop = OMPLoopDirective(collapse=4)
    assert omploop.collapse == 4
    assert omploop.begin_string() == "omp loop collapse(4)"
    assert omploop.end_string() == "omp end loop"
    assert str(omploop) == "OMPLoopDirective[collapse=4]"

    omploop = OMPLoopDirective(nowait=True)
    assert omploop.nowait
    assert omploop.begin_string() == "omp loop nowait"


def test_omp_loop_nowait_setter():
    ''' Test the nowait property setter on OMPLoopDirective.'''
    ompdo = OMPLoopDirective()
    ompdo.nowait = True

    with pytest.raises(TypeError) as err:
        ompdo.nowait = "string"
    assert ("The OMPLoopDirective nowait clause must be a bool, "
            "but value 'string' has been given." in str(err.value))


def test_omp_loop_directive_collapse_getter_and_setter():
    ''' Test the OMPLoopDirective collapse property setter and getter.'''
    target = OMPLoopDirective()
    assert target.collapse is None
    target.collapse = 3
    assert target.collapse == 3
    target.collapse = None
    assert target.collapse is None

    with pytest.raises(ValueError) as err:
        target.collapse = 0
    assert ("The OMPLoopDirective collapse clause must be a positive integer "
            "or None, but value '0' has been given." in str(err.value))

    with pytest.raises(TypeError) as err:
        target.collapse = 'a'
    assert ("The OMPLoopDirective collapse clause must be a positive integer "
            "or None, but value 'a' has been given." in str(err.value))


def test_omp_loop_directive_validate_global_constraints():
    ''' Test the OMPLoopDirective contains valid children and have as many
    immediate loops as specified by the collapse clause'''

    # Check an empty OMPLoop
    schedule = Schedule()
    omploop = OMPLoopDirective()
    schedule.addchild(omploop)
    with pytest.raises(GenerationError) as err:
        omploop.validate_global_constraints()
    assert ("OMPLoopDirective must have exactly one child in its associated"
            " schedule but found []." in str(err.value))

    # Check an OMPLoop attached to a non-loop statement
    variable = schedule.symbol_table.new_symbol("i", symbol_type=DataSymbol,
                                                datatype=INTEGER_TYPE)
    stmt = Assignment.create(Reference(variable), Literal('4', INTEGER_TYPE))
    omploop.dir_body.addchild(stmt)
    with pytest.raises(GenerationError) as err:
        omploop.validate_global_constraints()
    assert ("OMPLoopDirective must have a Loop as child of its associated "
            "schedule but found 'Assignment" in str(err.value))

    # Check with an OMPLoop and a single Loop inside but without a proper
    # region ancestor
    stmt.detach()
    loop = Loop.create(variable,
                       Literal('1', INTEGER_TYPE),
                       Literal('10', INTEGER_TYPE),
                       Literal('1', INTEGER_TYPE),
                       [stmt])
    omploop.dir_body.addchild(loop)
    with pytest.raises(GenerationError) as err:
        omploop.validate_global_constraints()
    assert ("OMPLoopDirective must be inside a OMPTargetDirective or a "
            "OMPParallelDirective, but 'OMPLoopDirective[]' is not."
            in str(err.value))

    # Insert block in a OMP Parallel region
    ompparallel = OMPParallelDirective()
    omploop.replace_with(ompparallel)
    ompparallel.dir_body.addchild(omploop)

    # Check with an OMPLoop and collapse is 2 but just one loop inside
    omploop.collapse = 2
    with pytest.raises(GenerationError) as err:
        omploop.validate_global_constraints()
    assert ("OMPLoopDirective must have as many immediately nested loops as "
            "the collapse clause specifies but 'OMPLoopDirective[collapse=2]'"
            " has a collapse=2 and the nested statement at depth 1 is a "
            "Assignment rather than a Loop."
            in str(err.value))

    # Check with an OMPLoop and collapse is 2 and 2 nested loops inside
    loop2 = loop.copy()
    loop.loop_body.children[0].replace_with(loop2)
    omploop.validate_global_constraints()  # This is valid


def test_omploop_equality():
    ''' Test the __eq__ method of OMPLoopDirective. '''
    # We need to manually set the same SymbolTable instance in both directives
    # for their equality to be True
    symboltable = SymbolTable()
    # Set up the symbols
    tmp = DataSymbol("tmp", REAL_SINGLE_TYPE)
    i_sym = DataSymbol("i", REAL_SINGLE_TYPE)

    # Create two equal loops
    loop_sym = DataSymbol("i", INTEGER_SINGLE_TYPE)
    sched1 = Schedule(symbol_table=symboltable)
    start = Literal("0", INTEGER_SINGLE_TYPE)
    stop = Literal("1", INTEGER_SINGLE_TYPE)
    step = Literal("1", INTEGER_SINGLE_TYPE)
    child_node = Assignment.create(
        Reference(tmp),
        Reference(i_sym))
    sched1.addchild(child_node)
    loop1 = Loop.create(loop_sym,
                        start, stop, step, [])
    loop1.children[3].detach()
    loop1.addchild(sched1, 3)
    start2 = start.copy()
    stop2 = stop.copy()
    step2 = step.copy()
    sched2 = Schedule()
    # Make sure it has the same ST instance, providing it as a constructor
    # parameter would create a copy and not use the same instance.
    sched2._symbol_table = symboltable
    child_node2 = Assignment.create(
        Reference(tmp),
        Reference(i_sym))
    sched2.addchild(child_node2)
    loop2 = Loop.create(loop_sym,
                        start2, stop2, step2, [])
    loop2.children[3].detach()
    loop2.addchild(sched2, 3)

    omploop1 = OMPLoopDirective(children=[loop1])
    omploop2 = OMPLoopDirective(children=[loop2])
    omploop1.children[0]._symbol_table = symboltable
    omploop2.children[0]._symbol_table = symboltable
    assert omploop1 == omploop2

    omploop1.collapse = 2
    assert omploop1 != omploop2


def test_omp_atomics_is_valid_atomic_statement(fortran_reader):
    ''' Test the OMPAtomicDirective can identify when a statement is a valid
    expression to support OpenMP atomics. '''

    code = '''
    subroutine my_subroutine()
        integer, dimension(10, 10) :: A = 1
        integer, dimension(10, 10) :: B = 2
        integer :: i, j, val

        A(1,1) = A(1,1) * 2
        A(1,1) = A(1,1) / (2 + 3 - 5)
        A(1,1) = MAX(A(1,1), A(1,2))
    end subroutine
    '''
    tree = fortran_reader.psyir_from_source(code)
    for stmt in tree.walk(Assignment):
        assert OMPAtomicDirective.is_valid_atomic_statement(stmt)

    code = '''
    subroutine my_subroutine()
        integer, dimension(10, 10) :: A = 1
        integer, dimension(10, 10) :: B = 2
        integer :: i, j, val

        A(1,1) = A(1,1) ** 2  ! Operator is not supported
        A(1,1) = A(2,1) * 2   ! The operands are different that the lhs
        A(1,1) = A(1,1) / 2 + 3 - 5  ! A(1,1) is not a top-level operand
        A(:,1) = A(:,1) / 2      ! It is not a scalar expression
        A(1,1) = MOD(A(1,1), 3)  ! Intrinsic is not supported
        return
    end subroutine
    '''
    tree = fortran_reader.psyir_from_source(code)
    for stmt in tree.walk(Assignment):
        assert not OMPAtomicDirective.is_valid_atomic_statement(stmt)

    # Its also not valid if its not an Assignment
    assert not OMPAtomicDirective.is_valid_atomic_statement(Return())


def test_omp_atomics_validate_global_constraints(fortran_reader, monkeypatch):
    ''' Test the OMPAtomicDirective can check the globals constraints to
    validate that the directive is correctly formed.'''

    code = '''
    subroutine my_subroutine()
        integer, dimension(10, 10) :: A = 1
        integer, dimension(10, 10) :: B = 2
        integer :: i, j, val

        A(1,1) = A(1,1) * 2
    end subroutine
    '''
    tree = fortran_reader.psyir_from_source(code)
    routine = tree.walk(Routine)[0]
    stmt = routine.children[0]
    atomic = OMPAtomicDirective()
    atomic.dir_body.addchild(stmt.detach())
    routine.addchild(atomic)

    # This is a valid atomic
    atomic.validate_global_constraints()

    # If the statement is invalid (for any reason already tested in a previous
    # test), it raises an error
    monkeypatch.setattr(atomic, "is_valid_atomic_statement", lambda _: False)
    with pytest.raises(GenerationError) as err:
        atomic.validate_global_constraints()
    assert "is not a valid OpenMP Atomic statement." in str(err.value)

    # If it does not have an associated statement
    atomic.dir_body[0].detach()
    with pytest.raises(GenerationError) as err:
        atomic.validate_global_constraints()
    assert ("Atomic directives must always have one and only one associated "
            "statement, but found: " in str(err.value))


def test_omp_atomics_strings():
    ''' Test the OMPAtomicDirective begin and end strings '''
    atomic = OMPAtomicDirective()
    assert atomic.begin_string() == "omp atomic"
    assert atomic.end_string() == "omp end atomic"


def test_omp_simd_strings():
    ''' Test the OMPAtomicDirective begin and end strings '''
    atomic = OMPSimdDirective()
    assert atomic.begin_string() == "omp simd"
    assert atomic.end_string() == "omp end simd"


def test_omp_simd_validate_global_constraints(fortran_reader):
    ''' Test the OMPSimdDirective can check the globals constraints to
    validate that the directive is correctly formed.'''

    code = '''
    subroutine my_subroutine()
        integer, dimension(10, 10) :: A = 1
        integer, dimension(10, 10) :: B = 2
        integer :: i, j, val

        A(1,1) = A(1,1) * 2
        do i = 1, 10
            A(i,1) = 3
        end do
    end subroutine
    '''
    tree = fortran_reader.psyir_from_source(code)
    routine = tree.walk(Routine)[0]
    stmt = routine.children[0]
    simd = OMPSimdDirective()
    simd.dir_body.addchild(stmt.detach())
    routine.children.insert(0, simd)

    # If it does not have an associated loop
    with pytest.raises(GenerationError) as err:
        simd.validate_global_constraints()
    assert ("The OMP SIMD directives must always have one and only one "
            "associated loop, but found: " in str(err.value))

    # If it doesn not have an associated node at all
    simd.dir_body[0].detach()
    with pytest.raises(GenerationError) as err:
        simd.validate_global_constraints()
    assert ("The OMP SIMD directives must always have one and only one "
            "associated loop, but found: " in str(err.value))

    stmt = routine.children[1]
    simd = OMPSimdDirective()
    simd.dir_body.addchild(stmt.detach())
    routine.addchild(simd)

    # This is a valid OMPSimd expression
    simd.validate_global_constraints()


def test_omp_serial_valid_dependence_literals():
    '''
    Tests the _valid_dependence_literals function in OMPSerialDirective
    '''
    sing = OMPSingleDirective()
    lit1 = Literal("0", INTEGER_SINGLE_TYPE)
    lit2 = Literal("1", INTEGER_SINGLE_TYPE)
    assert sing._valid_dependence_literals(lit1, lit2) is True
    tmp = DataSymbol("tmp", REAL_SINGLE_TYPE)
    ref = Reference(tmp)
    assert sing._valid_dependence_literals(lit1, ref) is False


def test_omp_serial_valid_dependence_ranges():
    '''
    Tests the _valid_dependence_ranges function in OMPSerialDirective
    '''
    sing = OMPSingleDirective()
    one = Literal("1", INTEGER_SINGLE_TYPE)

    # Create an ArrayType
    array_type = ArrayType(INTEGER_SINGLE_TYPE, [100])
    tmp = DataSymbol("tmp", array_type)
    reference = Reference(tmp)

    ref = ArrayReference.create(tmp, [one.copy()])

    lbound = IntrinsicCall.create(
        IntrinsicCall.Intrinsic.LBOUND,
        [reference.copy(), ("dim", one.copy())]
    )
    ubound = IntrinsicCall.create(
        IntrinsicCall.Intrinsic.UBOUND,
        [reference.copy(), ("dim", one.copy())]
    )
    my_range = Range.create(lbound.copy(), ubound.copy(), one.copy())
    array_reference = ArrayReference.create(tmp, [my_range])
    array_reference_2 = ArrayReference.create(tmp, [my_range.copy()])

    # Valid run
    assert (sing._valid_dependence_ranges(array_reference,
                                          array_reference_2, 0)
            is True)

    assert sing._valid_dependence_ranges(array_reference, ref, 0) is False


def test_omp_serial_compute_accesses_bad_binop():
    '''
    Tests the first set of failure cases for _compute_accesses
    in OMPSerialDirective
    '''
    # A lot to do here, across multiple tests.
    # Inputs are a reference or Binop, a list of nodes preceding a task,
    # and that task.

    # Fail conditions:
    # 1. Literal OP Reference BinaryOperation where the operator is not ADD
    # 2. Reference OP Literal BinaryOperation where the operator is not
    # ADD or SUB
    # 3&4. BinaryOperation OP Refrence BinaryOperation where the sub
    # BinaryOperation is not a Literal MUL Literal
    # 5. BinaryOperation OP Reference where OP is not ADD
    # 6&7. Reference ADD BinaryOperation where the sub BinaryOperation is not
    # a Literal MUL Literal.
    # 8&9. Reference SUB BinaryOperation where the sub BinaryOperation is not
    # a Literal MUL Literal.
    # 10. Referebce OP BinaryOperation where the OP is not ADD or SUB.
    # 11. Reference OP Non-Literal/BinaryOperation
    # 12. Non-Literal/Reference/Binop OP ...
    # 13. BinaryOperation OP Reference where the Binop has non Literal child

    # Fail conditions 1-12 we can just test with only Ref as the input,
    # the others are a bit more complex.
    sing = OMPSingleDirective()
    tmp = DataSymbol("tmp", INTEGER_SINGLE_TYPE)

    binop_fail1 = BinaryOperation.create(
        BinaryOperation.Operator.MUL,
        Literal("1", INTEGER_SINGLE_TYPE),
        Reference(tmp),
    )

    with pytest.raises(UnresolvedDependencyError) as excinfo:
        sing._compute_accesses(binop_fail1, [], None)
    assert (
        "Found a dependency index that is "
        "a BinaryOperation where the "
        "format is Literal OP Reference "
        "with a non-ADD operand "
        "which is not supported." in str(excinfo.value)
    )

    binop_fail2 = BinaryOperation.create(
        BinaryOperation.Operator.MUL,
        Reference(tmp),
        Literal("1", INTEGER_SINGLE_TYPE),
    )
    with pytest.raises(UnresolvedDependencyError) as excinfo:
        sing._compute_accesses(binop_fail2, [], None)
    assert (
        "Found a dependency index that is "
        "a BinaryOperation where the "
        "Operator is neither ADD not SUB "
        "which is not supported." in str(excinfo.value)
    )

    sub_binop1 = BinaryOperation.create(
        BinaryOperation.Operator.ADD,
        Literal("1", INTEGER_SINGLE_TYPE),
        Literal("1", INTEGER_SINGLE_TYPE),
    )
    binop_fail3 = BinaryOperation.create(
        BinaryOperation.Operator.ADD, sub_binop1.copy(), Reference(tmp)
    )
    with pytest.raises(UnresolvedDependencyError) as excinfo:
        sing._compute_accesses(binop_fail3, [], None)
    assert (
        "Found a dependency index that is a "
        "BinaryOperation with a child "
        "BinaryOperation with a non-MUL operator "
        "which is not supported." in str(excinfo.value)
    )

    sub_binop2 = BinaryOperation.create(
        BinaryOperation.Operator.MUL,
        Literal("1", INTEGER_SINGLE_TYPE),
        Reference(tmp),
    )
    binop_fail4 = BinaryOperation.create(
        BinaryOperation.Operator.ADD, sub_binop2, Reference(tmp)
    )
    with pytest.raises(UnresolvedDependencyError) as excinfo:
        sing._compute_accesses(binop_fail4, [], None)
    assert (
        "Found a dependency index that is a BinaryOperation with a child "
        "BinaryOperation with a non-Literal child which is not supported."
        in str(excinfo.value)
    )

    sub_binop3 = BinaryOperation.create(
        BinaryOperation.Operator.MUL,
        Literal("1", INTEGER_SINGLE_TYPE),
        Literal("1", INTEGER_SINGLE_TYPE),
    )
    binop_fail5 = BinaryOperation.create(
        BinaryOperation.Operator.SUB, sub_binop3, Reference(tmp)
    )
    with pytest.raises(UnresolvedDependencyError) as excinfo:
        sing._compute_accesses(binop_fail5, [], None)
    assert (
        "Found a dependency index that is "
        "a BinaryOperation where the "
        "format is BinaryOperator OP "
        "Reference with a non-ADD operand " in str(excinfo.value)
    )

    binop_fail6 = BinaryOperation.create(
        BinaryOperation.Operator.ADD, Reference(tmp), sub_binop1.copy()
    )
    with pytest.raises(UnresolvedDependencyError) as excinfo:
        sing._compute_accesses(binop_fail6, [], None)
    assert (
        "Found a dependency index that is a BinaryOperation with a child "
        "BinaryOperation with a non-MUL operator which is not supported."
        in str(excinfo.value)
    )

    binop_fail7 = BinaryOperation.create(
        BinaryOperation.Operator.SUB, Reference(tmp), sub_binop2.copy()
    )
    with pytest.raises(UnresolvedDependencyError) as excinfo:
        sing._compute_accesses(binop_fail7, [], None)
    assert (
        "Found a dependency index that is a BinaryOperation with an operand "
        "BinaryOperation with a non-Literal operand which is not supported."
        in str(excinfo.value)
    )

    binop_fail8 = BinaryOperation.create(
        BinaryOperation.Operator.SUB, Reference(tmp), sub_binop1.copy()
    )
    with pytest.raises(UnresolvedDependencyError) as excinfo:
        sing._compute_accesses(binop_fail8, [], None)
    print(str(excinfo.value))
    assert (
        "Found a dependency index that is a BinaryOperation with a child "
        "BinaryOperation with a non-MUL operator which is not supported."
        in str(excinfo.value)
    )

    binop_fail9 = BinaryOperation.create(
        BinaryOperation.Operator.SUB, Reference(tmp), sub_binop2.copy()
    )
    with pytest.raises(UnresolvedDependencyError) as excinfo:
        sing._compute_accesses(binop_fail9, [], None)
    assert (
        "Found a dependency index that is a BinaryOperation with an operand "
        "BinaryOperation with a non-Literal operand which is not supported."
        in str(excinfo.value)
    )

    binop_fail10 = BinaryOperation.create(
        BinaryOperation.Operator.MUL, Reference(tmp), sub_binop3.copy()
    )
    with pytest.raises(UnresolvedDependencyError) as excinfo:
        sing._compute_accesses(binop_fail10, [], None)
    assert (
        "Found a dependency index that is a BinaryOperation where the "
        "format is Reference OP BinaryOperation with a non-ADD, non-SUB "
        "operand which is not supported." in str(excinfo.value)
    )

    binop_fail11 = BinaryOperation.create(
        BinaryOperation.Operator.ADD, Reference(tmp), Reference(tmp)
    )
    with pytest.raises(UnresolvedDependencyError) as excinfo:
        sing._compute_accesses(binop_fail11, [], None)
    assert (
        "Found a dependency index that is a BinaryOperation where neither "
        "child is a Literal or BinaryOperation. PSyclone can't validate "
        "this dependency." in str(excinfo.value)
    )

    binop_fail12 = BinaryOperation.create(
        BinaryOperation.Operator.ADD,
        Call.create(RoutineSymbol("mycall")),
        Reference(tmp),
    )
    with pytest.raises(UnresolvedDependencyError) as excinfo:
        sing._compute_accesses(binop_fail12, [], None)
    assert (
        "Found a dependency index that is a "
        "BinaryOperation where neither child "
        "is a Literal or BinaryOperation. "
        "PSyclone can't validate "
        "this dependency." in str(excinfo.value)
    )

    binop_fail13 = BinaryOperation.create(
        BinaryOperation.Operator.ADD, Reference(tmp), sub_binop2.copy()
    )
    with pytest.raises(UnresolvedDependencyError) as excinfo:
        sing._compute_accesses(binop_fail13, [], None)
    assert (
        "Found a dependency index that is a BinaryOperation with an operand "
        "BinaryOperation with a non-Literal operand which is not supported."
        in str(excinfo.value)
    )


def test_omp_serial_compute_accesses_other_fails():
    '''
    Tests more failure cases of _compute_accesses function in
    OMPSerialDirective
    '''
    sing = OMPSingleDirective()
    tmp = DataSymbol("tmp", INTEGER_SINGLE_TYPE)
    ref = Reference(tmp)
    # 13. If preceding_nodes contains a Call.
    # 14. If we have an access to a previous Loop variable that is not an
    # ancestor of the supplied task.
    # 15. Binaryop access to Loop variable with non-Literal step
    # (Line 435, i think this is the cause?)
    # 16. Assignment to a index of a Loop variable
    # with non-Literal step (Line 468)
    correct_binop = BinaryOperation.create(
        BinaryOperation.Operator.ADD,
        Reference(tmp),
        Literal("1", INTEGER_SINGLE_TYPE),
    )

    call_fail = Call.create(RoutineSymbol("mycall"))
    with pytest.raises(UnresolvedDependencyError) as excinfo:
        sing._compute_accesses(correct_binop, [call_fail], None)
    assert (
        "Found a Call in preceding_nodes, which is not yet supported."
        in str(excinfo.value)
    )

    # Create a task, and a Loop where the loop variable is tmp
    task = OMPTaskDirective()
    loop1 = Loop.create(
        tmp,
        Literal("1", INTEGER_SINGLE_TYPE),
        Literal("2", INTEGER_SINGLE_TYPE),
        Literal("3", INTEGER_SINGLE_TYPE),
        [],
    )
    with pytest.raises(UnresolvedDependencyError) as excinfo:
        sing._compute_accesses(ref, [loop1], task)
    assert (
        "Found a dependency index that was updated as a Loop variable "
        "that is not an ancestor Loop of the task. The variable is 'tmp'"
        in str(excinfo.value)
    )

    task2 = task.copy()
    loop2 = Loop.create(
        tmp,
        Literal("1", INTEGER_SINGLE_TYPE),
        Literal("2", INTEGER_SINGLE_TYPE),
        ref.copy(),
        [task2],
    )

    with pytest.raises(UnresolvedDependencyError) as excinfo:
        sing._compute_accesses(correct_binop, [loop2], task2)
    assert (
        "Found a dependency index that is a Loop variable with a non-"
        "Literal step which we can't resolve in PSyclone."
        in str(excinfo.value)
    )

    assign = Assignment.create(ref.copy(), Literal("1", INTEGER_SINGLE_TYPE))
    with pytest.raises(UnresolvedDependencyError) as excinfo:
        sing._compute_accesses(correct_binop, [assign], task2)
    assert (
        "Found a dependency between a BinaryOperation "
        "and a previously set constant value. PSyclone "
        "cannot yet handle this interaction." in str(excinfo.value)
    )

    with pytest.raises(UnresolvedDependencyError) as excinfo:
        sing._compute_accesses(ref, [loop2], task2)
    assert (
        "Found a dependency index that is a Loop variable with a non-"
        "Literal step which we can't resolve in PSyclone."
        in str(excinfo.value)
    )


def test_omp_serial_compute_accesses_results():
    '''
    Tests the _compute_accesses fucntion in OMPSerialDirective
    '''
    # First result output, BinaryOperation with all Literal Loop
    sing = OMPSingleDirective()
    tmp = DataSymbol("tmp", INTEGER_SINGLE_TYPE)
    tmp3 = DataSymbol("tmp3", INTEGER_SINGLE_TYPE)
    ref = Reference(tmp)
    task = OMPTaskDirective()
    loop = Loop.create(
        tmp,
        Literal("1", INTEGER_SINGLE_TYPE),
        Literal("64", INTEGER_SINGLE_TYPE),
        Literal("32", INTEGER_SINGLE_TYPE),
        [task],
    )

    binop = BinaryOperation.create(
        BinaryOperation.Operator.ADD,
        ref.copy(),
        Literal("1", INTEGER_SINGLE_TYPE),
    )

    res = sing._compute_accesses(binop, [loop], task)
    assert len(res) == 2
    assert isinstance(res[0], Literal)
    assert res[0].value == "2"
    assert isinstance(res[1], Literal)
    assert res[1].value == "34"

    # Second result output, BinaryOpeartion with reference start Loop
    tmp2 = DataSymbol("tmp2", INTEGER_SINGLE_TYPE)
    task = task.copy()
    loop = Loop.create(
        tmp,
        Reference(tmp2),
        Literal("256", INTEGER_SINGLE_TYPE),
        Literal("32", INTEGER_SINGLE_TYPE),
        [task],
    )

    res = sing._compute_accesses(binop, [loop], task)
    assert len(res) == 3
    assert isinstance(res, dict)
    assert isinstance(res["start"], BinaryOperation)
    assert res["start"].operator == BinaryOperation.Operator.ADD
    assert isinstance(res["start"].children[0], Reference)
    assert res["start"].children[0].symbol == tmp2
    assert isinstance(res["start"].children[1], Literal)
    assert res["start"].children[1].value == "1"

    assert isinstance(res["stop"], Literal)
    assert res["stop"].value == "256"

    assert isinstance(res["step"], Literal)
    assert res["step"].value == "32"

    # Third result output, Reference to Assignment
    assign = Assignment.create(Reference(tmp), Reference(tmp2))
    res = sing._compute_accesses(Reference(tmp), [assign], task)
    assert len(res) == 1
    assert isinstance(res[0], Reference)
    assert res[0].symbol == tmp2

    # Fifth result output, Reference access to loop with non Literal start
    res = sing._compute_accesses(Reference(tmp), [loop], task)
    assert len(res) == 3
    assert isinstance(res, dict)
    assert isinstance(res["start"], Reference)
    assert res["start"].symbol == tmp2
    assert isinstance(res["stop"], Literal)
    assert res["stop"].value == "256"
    assert isinstance(res["step"], Literal)
    assert res["step"].value == "32"

    # Fourth result output, Reference access to loop with all Literals
    task = task.copy()
    loop = Loop.create(
        tmp,
        Literal("1", INTEGER_SINGLE_TYPE),
        Literal("128", INTEGER_SINGLE_TYPE),
        Literal("32", INTEGER_SINGLE_TYPE),
        [task],
    )
    res = sing._compute_accesses(Reference(tmp), [loop], task)
    assert len(res) == 4
    assert isinstance(res[0], Literal)
    assert res[0].value == "1"
    assert isinstance(res[1], Literal)
    assert res[1].value == "33"
    assert isinstance(res[2], Literal)
    assert res[2].value == "65"
    assert isinstance(res[3], Literal)
    assert res[3].value == "97"

    # Finally cover some code which were missed by these tests so far
    task = OMPTaskDirective()
    loop = Loop.create(
        tmp,
        Literal("1", INTEGER_SINGLE_TYPE),
        Literal("64", INTEGER_SINGLE_TYPE),
        Literal("32", INTEGER_SINGLE_TYPE),
        [task],
    )

    binop = BinaryOperation.create(
        BinaryOperation.Operator.ADD,
        Literal("1", INTEGER_SINGLE_TYPE),
        ref.copy(),
    )
    res = sing._compute_accesses(binop, [loop], task)
    assert len(res) == 2
    assert isinstance(res[0], Literal)
    assert res[0].value == "2"
    assert isinstance(res[1], Literal)
    assert res[1].value == "34"

    task = OMPTaskDirective()
    loop = Loop.create(
        tmp,
        Literal("3", INTEGER_SINGLE_TYPE),
        Literal("64", INTEGER_SINGLE_TYPE),
        Literal("32", INTEGER_SINGLE_TYPE),
        [task],
    )

    binop = BinaryOperation.create(
        BinaryOperation.Operator.SUB,
        ref.copy(),
        Literal("1", INTEGER_SINGLE_TYPE),
    )

    res = sing._compute_accesses(binop, [loop], task)
    assert len(res) == 2
    assert isinstance(res[0], Literal)
    assert res[0].value == "2"
    assert isinstance(res[1], Literal)
    assert res[1].value == "34"

    task = OMPTaskDirective()
    loop = Loop.create(
        tmp,
        Reference(tmp2),
        Literal("1028", INTEGER_SINGLE_TYPE),
        Literal("32", INTEGER_SINGLE_TYPE),
        [task],
    )
    binop = BinaryOperation.create(
        BinaryOperation.Operator.MUL,
        Literal("3", INTEGER_SINGLE_TYPE),
        Literal("32", INTEGER_SINGLE_TYPE),
    )
    binop2 = BinaryOperation.create(
        BinaryOperation.Operator.ADD, binop, ref.copy()
    )
    res = sing._compute_accesses(binop2, [loop], task)
    assert len(res) == 3
    assert isinstance(res, dict)
    assert isinstance(res["start"], BinaryOperation)
    assert res["start"].children[0].symbol == tmp2
    assert res["start"].children[1].value == "32"
    assert isinstance(res["stop"], Literal)
    assert res["stop"].value == "1028"
    assert isinstance(res["step"], Literal)
    assert res["step"].value == "32"

    task = OMPTaskDirective()
    loop = Loop.create(
        tmp,
        Reference(tmp2),
        Literal("1028", INTEGER_SINGLE_TYPE),
        Literal("32", INTEGER_SINGLE_TYPE),
        [task],
    )
    binop = BinaryOperation.create(
        BinaryOperation.Operator.MUL,
        Literal("3", INTEGER_SINGLE_TYPE),
        Literal("32", INTEGER_SINGLE_TYPE),
    )
    binop2 = BinaryOperation.create(
        BinaryOperation.Operator.SUB, ref.copy(), binop
    )
    res = sing._compute_accesses(binop2, [loop], task)
    assert len(res) == 3
    assert isinstance(res, dict)
    assert isinstance(res["start"], BinaryOperation)
    assert res["start"].children[0].symbol == tmp2
    assert res["start"].children[1].value == "-32"
    assert isinstance(res["stop"], Literal)
    assert res["stop"].value == "1028"
    assert isinstance(res["step"], Literal)
    assert res["step"].value == "32"

    task = OMPTaskDirective()
    loop = Loop.create(
        tmp,
        Reference(tmp2),
        Literal("1028", INTEGER_SINGLE_TYPE),
        Literal("32", INTEGER_SINGLE_TYPE),
        [task],
    )
    binop = BinaryOperation.create(
        BinaryOperation.Operator.MUL,
        Literal("3", INTEGER_SINGLE_TYPE),
        Literal("32", INTEGER_SINGLE_TYPE),
    )
    binop2 = BinaryOperation.create(
        BinaryOperation.Operator.ADD, ref.copy(), binop
    )
    res = sing._compute_accesses(binop2, [loop], task)
    assert len(res) == 3
    assert isinstance(res, dict)
    assert isinstance(res["start"], BinaryOperation)
    assert res["start"].children[0].symbol == tmp2
    assert res["start"].children[1].value == "32"
    assert isinstance(res["stop"], Literal)
    assert res["stop"].value == "1028"
    assert isinstance(res["step"], Literal)
    assert res["step"].value == "32"

    task = OMPTaskDirective()
    loop = Loop.create(
        tmp3,
        Reference(tmp2),
        Literal("1028", INTEGER_SINGLE_TYPE),
        Literal("32", INTEGER_SINGLE_TYPE),
        [task],
    )
    loop2 = Loop.create(
        tmp,
        Reference(tmp2),
        Literal("1028", INTEGER_SINGLE_TYPE),
        Literal("32", INTEGER_SINGLE_TYPE),
        [loop],
    )
    binop = BinaryOperation.create(
        BinaryOperation.Operator.MUL,
        Literal("3", INTEGER_SINGLE_TYPE),
        Literal("32", INTEGER_SINGLE_TYPE),
    )
    binop2 = BinaryOperation.create(
        BinaryOperation.Operator.ADD, ref.copy(), binop
    )
    res = sing._compute_accesses(binop2, [loop, loop2], task)
    assert len(res) == 3
    assert isinstance(res, dict)
    assert isinstance(res["start"], BinaryOperation)
    assert res["start"].children[0].symbol == tmp2
    assert res["start"].children[1].value == "32"
    assert isinstance(res["stop"], Literal)
    assert res["stop"].value == "1028"
    assert isinstance(res["step"], Literal)
    assert res["step"].value == "32"


def test_omp_serial_valid_dependence_ref_binop_dict_cases():
    '''
    Tests the _valid_dependence_ref_binop cases when either of the computed
    accesses is a dict.
    '''
    sing = OMPSingleDirective()
    start = DataSymbol("start", INTEGER_SINGLE_TYPE)
    stop = DataSymbol("stop", INTEGER_SINGLE_TYPE)
    outer_var = DataSymbol("outvar", INTEGER_SINGLE_TYPE)
    task = OMPTaskDirective()
    task2 = OMPTaskDirective()

    # Check the case where only 1 of the references results in a
    # dict output from compute_accesses returns False
    Loop.create(
        outer_var,
        Reference(start),
        Reference(stop),
        Literal("32", INTEGER_SINGLE_TYPE),
        [task]
    )
    Loop.create(
        outer_var,
        Literal("1", INTEGER_SINGLE_TYPE),
        Literal("128", INTEGER_SINGLE_TYPE),
        Literal("32", INTEGER_SINGLE_TYPE),
        [task2]
    )
    ref1 = Reference(outer_var)
    ref2 = Reference(outer_var)
    assert (sing._valid_dependence_ref_binop(ref1, ref2, task, task2)
            is False)

    # Check the case where the steps are not equal
    task2 = OMPTaskDirective()
    Loop.create(
        outer_var,
        Reference(start),
        Reference(stop),
        Literal("33", INTEGER_SINGLE_TYPE),
        [task2]
    )
    assert (sing._valid_dependence_ref_binop(ref1, ref2, task, task2)
            is False)

    # Check the case where the starts offset is not an integer multiple
    # of the step.
    task2 = OMPTaskDirective()
    Loop.create(
        outer_var,
        BinaryOperation.create(
            BinaryOperation.Operator.ADD,
            Reference(start),
            Literal("16", INTEGER_SINGLE_TYPE)
        ),
        Reference(stop),
        Literal("32", INTEGER_SINGLE_TYPE),
        [task2]
    )
    assert (sing._valid_dependence_ref_binop(ref1, ref2, task, task2)
            is False)


def test_omp_serial_valid_dependence_ref_binop_fails():
    '''
    Tests the _valid_dependence_ref_binop failure cases of OMPSerialDirective
    '''

    # Case when ref_accesses raises an error
    sing = OMPSingleDirective()
    tmp = DataSymbol("tmp", INTEGER_SINGLE_TYPE)
    tmp2 = DataSymbol("tmp2", INTEGER_SINGLE_TYPE)

    binop_fail1 = BinaryOperation.create(
        BinaryOperation.Operator.MUL,
        Literal("1", INTEGER_SINGLE_TYPE),
        Reference(tmp),
    )
    task = OMPTaskDirective()
    task2 = OMPTaskDirective()
    Loop.create(
        tmp,
        Reference(tmp2),
        Literal("1", INTEGER_SINGLE_TYPE),
        Literal("32", INTEGER_SINGLE_TYPE),
        [task2],
    )
    assert (sing._valid_dependence_ref_binop(binop_fail1, None, task2, task)
            is False)

    # Test the first failure. One has accesses to references
    # and the other doesn't.

    sing = OMPSingleDirective()
    tmp = DataSymbol("tmp", INTEGER_SINGLE_TYPE)
    tmp2 = DataSymbol("tmp2", INTEGER_SINGLE_TYPE)
    ref = Reference(tmp)
    task = OMPTaskDirective()
    task2 = OMPTaskDirective()
    binop = BinaryOperation.create(
        BinaryOperation.Operator.ADD,
        ref.copy(),
        Literal("1", INTEGER_SINGLE_TYPE),
    )
    Loop.create(
        tmp,
        Reference(tmp2),
        Literal("1", INTEGER_SINGLE_TYPE),
        Literal("32", INTEGER_SINGLE_TYPE),
        [task2],
    )
    loop = Loop.create(
        tmp,
        Literal("1", INTEGER_SINGLE_TYPE),
        Literal("128", INTEGER_SINGLE_TYPE),
        Literal("32", INTEGER_SINGLE_TYPE),
        [task],
    )

    assert sing._valid_dependence_ref_binop(ref, binop, task, task2) is False

    assert sing._valid_dependence_ref_binop(binop, ref, task2, task) is False

    ref2 = Reference(tmp2)
    task3 = OMPTaskDirective()
    tmp3 = DataSymbol("tmp3", INTEGER_SINGLE_TYPE)
    tmp4 = DataSymbol("tmp4", INTEGER_SINGLE_TYPE)
    Loop.create(
        tmp2,
        Reference(tmp3),
        Literal("128", INTEGER_SINGLE_TYPE),
        Literal("32", INTEGER_SINGLE_TYPE),
        [task3],
    )
    loop.children[3].pop_all_children()
    Loop.create(
        tmp,
        Reference(tmp4),
        Literal("128", INTEGER_SINGLE_TYPE),
        Literal("32", INTEGER_SINGLE_TYPE),
        [task],
    )
    assert sing._valid_dependence_ref_binop(ref, ref2, task, task3) is False

    task2 = OMPTaskDirective()
    task = OMPTaskDirective()
    Loop.create(
        tmp,
        Literal("1", INTEGER_SINGLE_TYPE),
        Literal("128", INTEGER_SINGLE_TYPE),
        Literal("32", INTEGER_SINGLE_TYPE),
        [task],
    )
    binop = BinaryOperation.create(
        BinaryOperation.Operator.ADD,
        ref.copy(),
        Literal("1", INTEGER_SINGLE_TYPE),
    )
    Loop.create(
        tmp,
        Literal("1", INTEGER_SINGLE_TYPE),
        Literal("128", INTEGER_SINGLE_TYPE),
        Literal("32", INTEGER_SINGLE_TYPE),
        [task2],
    )

    assert sing._valid_dependence_ref_binop(ref, binop, task, task2) is False

    task = OMPTaskDirective()
    task2 = OMPTaskDirective()
    Loop.create(
        tmp,
        Reference(tmp2),
        Literal("128", INTEGER_SINGLE_TYPE),
        Literal("32", INTEGER_SINGLE_TYPE),
        [task],
    )
    Loop.create(
        tmp,
        Reference(tmp2),
        Literal("128", INTEGER_SINGLE_TYPE),
        Literal("32", INTEGER_SINGLE_TYPE),
        [task2],
    )

    assert sing._valid_dependence_ref_binop(ref, binop, task, task2) is False


def test_omp_serial_valid_dependence_ref_binops():
    '''
    Test the _valid_dependence_ref_binops function of OMPSerialDirective.
    '''
    sing = OMPSingleDirective()
    tmp = DataSymbol("tmp", INTEGER_SINGLE_TYPE)
    tmp2 = DataSymbol("tmp2", INTEGER_SINGLE_TYPE)
    ref = Reference(tmp)
    task = OMPTaskDirective()
    task2 = OMPTaskDirective()

    Loop.create(
        tmp,
        Literal("1", INTEGER_SINGLE_TYPE),
        Literal("128", INTEGER_SINGLE_TYPE),
        Literal("32", INTEGER_SINGLE_TYPE),
        [task],
    )
    binop = BinaryOperation.create(
        BinaryOperation.Operator.ADD,
        ref.copy(),
        Literal("1", INTEGER_SINGLE_TYPE),
    )
    Loop.create(
        tmp,
        Literal("0", INTEGER_SINGLE_TYPE),
        Literal("128", INTEGER_SINGLE_TYPE),
        Literal("32", INTEGER_SINGLE_TYPE),
        [task2],
    )

    sing._valid_dependence_ref_binop(ref, binop, task, task2)

    task = OMPTaskDirective()
    task2 = OMPTaskDirective()
    Loop.create(
        tmp,
        Literal("1", INTEGER_SINGLE_TYPE),
        Literal("128", INTEGER_SINGLE_TYPE),
        Literal("16", INTEGER_SINGLE_TYPE),
        [task],
    )
    binop = BinaryOperation.create(
        BinaryOperation.Operator.ADD,
        ref.copy(),
        Literal("16", INTEGER_SINGLE_TYPE),
    )
    Loop.create(
        tmp,
        Literal("1", INTEGER_SINGLE_TYPE),
        Literal("128", INTEGER_SINGLE_TYPE),
        Literal("32", INTEGER_SINGLE_TYPE),
        [task2],
    )

    sing._valid_dependence_ref_binop(ref, binop, task, task2)

    task = OMPTaskDirective()
    task2 = OMPTaskDirective()
    Loop.create(
        tmp,
        Literal("1", INTEGER_SINGLE_TYPE),
        Literal("128", INTEGER_SINGLE_TYPE),
        Literal("32", INTEGER_SINGLE_TYPE),
        [task],
    )
    binop = BinaryOperation.create(
        BinaryOperation.Operator.ADD,
        ref.copy(),
        Literal("1", INTEGER_SINGLE_TYPE),
    )
    Loop.create(
        tmp,
        Literal("129", INTEGER_SINGLE_TYPE),
        Literal("256", INTEGER_SINGLE_TYPE),
        Literal("32", INTEGER_SINGLE_TYPE),
        [task2],
    )

    sing._valid_dependence_ref_binop(ref, binop, task, task2)

    task = OMPTaskDirective()
    task2 = OMPTaskDirective()
    Loop.create(
        tmp,
        Reference(tmp2),
        Literal("128", INTEGER_SINGLE_TYPE),
        Literal("32", INTEGER_SINGLE_TYPE),
        [task],
    )
    Loop.create(
        tmp,
        Reference(tmp2),
        Literal("128", INTEGER_SINGLE_TYPE),
        Literal("32", INTEGER_SINGLE_TYPE),
        [task2],
    )
    sing._valid_dependence_ref_binop(ref, ref.copy(), task, task2)
    sing._valid_dependence_ref_binop(binop, binop.copy(), task, task2)


def test_omp_serial_validate_task_dependencies_fails():
    '''
    Test the fail cases of the check_task_dependencies function of
    OMPSerialDirective.
    '''
    # First fail, task + taskloop
    sing = OMPSingleDirective()
    task = OMPTaskDirective()
    taskloop = OMPTaskloopDirective()
    sing.children[0].addchild(task)
    sing.children[0].addchild(taskloop)
    with pytest.raises(NotImplementedError) as excinfo:
        sing._validate_task_dependencies()
    assert (
        "OMPTaskDirectives and OMPTaskloopDirectives"
        " are not currently supported inside the "
        "same parent serial region." in str(excinfo.value)
    )


def test_omp_serial_validate_task_dependencies_outout():
    '''
    Test check_task_dependencies member of OMPSerialDirective
    for outout dependency types
    '''

    # Check outout Array dependency
    subroutine = Routine.create("testsub")
    parallel = OMPParallelDirective.create()
    subroutine.addchild(parallel)
    sing = OMPSingleDirective()
    parallel.children[0].addchild(sing)
    tmp = DataSymbol("tmp", INTEGER_SINGLE_TYPE)
    tmp2 = DataSymbol("tmp2", INTEGER_SINGLE_TYPE)
    array_type = ArrayType(INTEGER_SINGLE_TYPE, [128, 128])
    rval = DataSymbol("rval", array_type)

    subroutine.symbol_table.add(tmp)
    subroutine.symbol_table.add(tmp2)
    subroutine.symbol_table.add(rval)

    task1 = DynamicOMPTaskDirective()
    loop1 = Loop.create(
        tmp,
        Literal("1", INTEGER_SINGLE_TYPE),
        Literal("128", INTEGER_SINGLE_TYPE),
        Literal("32", INTEGER_SINGLE_TYPE),
        [task1],
    )
    assign1 = Assignment.create(
        ArrayReference.create(rval, [Reference(tmp), Reference(tmp)]),
        Literal("1", INTEGER_SINGLE_TYPE),
    )
    subloop1 = Loop.create(
        tmp2,
        Reference(tmp),
        Literal("32", INTEGER_SINGLE_TYPE),
        Literal("1", INTEGER_SINGLE_TYPE),
        [assign1],
    )

    task2 = DynamicOMPTaskDirective()
    loop2 = Loop.create(
        tmp,
        Literal("1", INTEGER_SINGLE_TYPE),
        Literal("64", INTEGER_SINGLE_TYPE),
        Literal("32", INTEGER_SINGLE_TYPE),
        [task2],
    )
    assign2 = Assignment.create(
        ArrayReference.create(rval, [Reference(tmp), Reference(tmp)]),
        Literal("24", INTEGER_SINGLE_TYPE),
    )
    subloop2 = Loop.create(
        tmp2,
        Reference(tmp),
        Literal("32", INTEGER_SINGLE_TYPE),
        Literal("1", INTEGER_SINGLE_TYPE),
        [assign2],
    )
    sing.children[0].addchild(loop1)
    sing.children[0].addchild(loop2)

    task1.children[0].addchild(subloop1)
    task1.lower_to_language_level()
    task2.children[0].addchild(subloop2)
    task2.lower_to_language_level()

    sing._validate_task_dependencies()

    # Check outout Reference dependency
    subroutine = Routine.create("testsub")
    parallel = OMPParallelDirective.create()
    subroutine.addchild(parallel)
    sing = OMPSingleDirective()
    parallel.children[0].addchild(sing)
    tmp = DataSymbol("tmp", INTEGER_SINGLE_TYPE)
    tmp2 = DataSymbol("tmp2", INTEGER_SINGLE_TYPE)
    rval = DataSymbol("rval", INTEGER_SINGLE_TYPE)

    subroutine.symbol_table.add(tmp)
    subroutine.symbol_table.add(tmp2)

    subroutine.symbol_table.add(rval)

    task1 = DynamicOMPTaskDirective()
    loop1 = Loop.create(
        tmp,
        Literal("1", INTEGER_SINGLE_TYPE),
        Literal("128", INTEGER_SINGLE_TYPE),
        Literal("32", INTEGER_SINGLE_TYPE),
        [task1],
    )
    assign1 = Assignment.create(
        Reference(rval),
        BinaryOperation.create(
            BinaryOperation.Operator.ADD, Reference(rval), Reference(tmp2)
        ),
    )
    subloop1 = Loop.create(
        tmp2,
        Reference(tmp),
        Literal("32", INTEGER_SINGLE_TYPE),
        Literal("1", INTEGER_SINGLE_TYPE),
        [assign1],
    )

    task2 = DynamicOMPTaskDirective()
    loop2 = Loop.create(
        tmp,
        Literal("1", INTEGER_SINGLE_TYPE),
        Literal("128", INTEGER_SINGLE_TYPE),
        Literal("32", INTEGER_SINGLE_TYPE),
        [task2],
    )
    assign2 = Assignment.create(
        Reference(rval),
        BinaryOperation.create(
            BinaryOperation.Operator.ADD, Reference(rval), Reference(tmp2)
        ),
    )
    subloop2 = Loop.create(
        tmp2,
        Reference(tmp),
        Literal("32", INTEGER_SINGLE_TYPE),
        Literal("1", INTEGER_SINGLE_TYPE),
        [assign2],
    )
    sing.children[0].addchild(loop1)
    sing.children[0].addchild(loop2)

    task1.children[0].addchild(subloop1)
    task1.lower_to_language_level()
    task2.children[0].addchild(subloop2)
    task2.lower_to_language_level()

    sing._validate_task_dependencies()

    # StructureType for Structure tests
    grid_type = StructureType.create(
        [
            ("nx", INTEGER_TYPE, Symbol.Visibility.PUBLIC, None),
            (
                "sub_grids",
                ArrayType(INTEGER_TYPE, [3]),
                Symbol.Visibility.PUBLIC,
                None,
            ),
            (
                "data",
                ArrayType(REAL_TYPE, [128, 128]),
                Symbol.Visibility.PUBLIC,
                None,
            ),
        ]
    )
    # Check outout StructureReference non-array dependency
    subroutine = Routine.create("testsub")
    parallel = OMPParallelDirective.create()
    subroutine.addchild(parallel)
    sing = OMPSingleDirective()
    tmp = DataSymbol("tmp", INTEGER_SINGLE_TYPE)
    tmp2 = DataSymbol("tmp2", INTEGER_SINGLE_TYPE)
    rval = DataSymbol("rval", grid_type)
    subroutine.symbol_table.add(tmp)
    subroutine.symbol_table.add(tmp2)
    subroutine.symbol_table.add(rval)

    do_dir = OMPDoDirective()
    assign1 = Assignment.create(
        Reference(tmp2), StructureReference.create(rval, ["nx"])
    )
    loop1 = Loop.create(
        tmp,
        Literal("1", INTEGER_SINGLE_TYPE),
        Literal("128", INTEGER_SINGLE_TYPE),
        Literal("1", INTEGER_SINGLE_TYPE),
        [assign1],
    )
    do_dir.children[0].addchild(loop1)

    task1 = DynamicOMPTaskDirective()
    loop1 = Loop.create(
        tmp,
        Literal("1", INTEGER_SINGLE_TYPE),
        Literal("128", INTEGER_SINGLE_TYPE),
        Literal("32", INTEGER_SINGLE_TYPE),
        [task1],
    )
    assign1 = Assignment.create(
        StructureReference.create(rval, ["nx"]), Reference(tmp2)
    )
    subloop1 = Loop.create(
        tmp2,
        Reference(tmp),
        Literal("32", INTEGER_SINGLE_TYPE),
        Literal("1", INTEGER_SINGLE_TYPE),
        [assign1],
    )

    task2 = DynamicOMPTaskDirective()
    loop2 = Loop.create(
        tmp,
        Literal("1", INTEGER_SINGLE_TYPE),
        Literal("128", INTEGER_SINGLE_TYPE),
        Literal("32", INTEGER_SINGLE_TYPE),
        [task2],
    )
    assign2 = Assignment.create(
        StructureReference.create(rval, ["nx"]), Reference(tmp2)
    )
    subloop2 = Loop.create(
        tmp2,
        Reference(tmp),
        Literal("32", INTEGER_SINGLE_TYPE),
        Literal("1", INTEGER_SINGLE_TYPE),
        [assign2],
    )

    parallel.children[0].addchild(do_dir)
    parallel.children[0].addchild(sing)
    sing.children[0].addchild(loop1)
    sing.children[0].addchild(loop2)

    task1.children[0].addchild(subloop1)
    task1.lower_to_language_level()
    task2.children[0].addchild(subloop2)
    task2.lower_to_language_level()

    sing._validate_task_dependencies()

    # Check outout StructureReference with array access
    subroutine = Routine.create("testsub")
    parallel = OMPParallelDirective.create()
    subroutine.addchild(parallel)
    sing = OMPSingleDirective()
    parallel.children[0].addchild(sing)
    tmp = DataSymbol("tmp", INTEGER_SINGLE_TYPE)
    tmp2 = DataSymbol("tmp2", INTEGER_SINGLE_TYPE)
    rval = DataSymbol("rval", grid_type)
    subroutine.symbol_table.add(tmp)
    subroutine.symbol_table.add(tmp2)
    subroutine.symbol_table.add(rval)

    task1 = DynamicOMPTaskDirective()
    loop1 = Loop.create(
        tmp,
        Literal("1", INTEGER_SINGLE_TYPE),
        Literal("128", INTEGER_SINGLE_TYPE),
        Literal("32", INTEGER_SINGLE_TYPE),
        [task1],
    )
    assign1 = Assignment.create(
        StructureReference.create(
            rval, [("data", [Reference(tmp2), Reference(tmp2)])]
        ),
        Reference(tmp2),
    )
    subloop1 = Loop.create(
        tmp2,
        Reference(tmp),
        Literal("32", INTEGER_SINGLE_TYPE),
        Literal("1", INTEGER_SINGLE_TYPE),
        [assign1],
    )

    task2 = DynamicOMPTaskDirective()
    loop2 = Loop.create(
        tmp,
        Literal("1", INTEGER_SINGLE_TYPE),
        Literal("128", INTEGER_SINGLE_TYPE),
        Literal("32", INTEGER_SINGLE_TYPE),
        [task2],
    )
    assign2 = Assignment.create(
        StructureReference.create(
            rval, [("data", [Reference(tmp2), Reference(tmp2)])]
        ),
        Reference(tmp2),
    )
    subloop2 = Loop.create(
        tmp2,
        Reference(tmp),
        Literal("32", INTEGER_SINGLE_TYPE),
        Literal("1", INTEGER_SINGLE_TYPE),
        [assign2],
    )

    sing.children[0].addchild(loop1)
    sing.children[0].addchild(loop2)

    task1.children[0].addchild(subloop1)
    task1.lower_to_language_level()
    task2.children[0].addchild(subloop2)
    task2.lower_to_language_level()

    sing._validate_task_dependencies()

    # Check outout accesses to different structure member lengths
    sub_grid_type = StructureType.create(
        [("array", ArrayType(REAL_TYPE, [128, 128]), Symbol.Visibility.PUBLIC,
          None)]
    )
    grid_type = StructureType.create(
        [
            ("nx", INTEGER_TYPE, Symbol.Visibility.PUBLIC, None),
            ("sub_grids", sub_grid_type, Symbol.Visibility.PUBLIC, None),
            (
                "data",
                ArrayType(REAL_TYPE, [128, 128]),
                Symbol.Visibility.PUBLIC,
                None,
            ),
        ]
    )
    subroutine = Routine.create("testsub")
    parallel = OMPParallelDirective.create()
    subroutine.addchild(parallel)
    sing = OMPSingleDirective()
    parallel.children[0].addchild(sing)
    tmp = DataSymbol("tmp", INTEGER_SINGLE_TYPE)
    tmp2 = DataSymbol("tmp2", INTEGER_SINGLE_TYPE)
    tmp3 = DataSymbol("tmp3", INTEGER_SINGLE_TYPE)
    rval = DataSymbol("rval", grid_type)
    subroutine.symbol_table.add(tmp)
    subroutine.symbol_table.add(tmp2)
    subroutine.symbol_table.add(tmp3)
    subroutine.symbol_table.add(rval)

    task1 = DynamicOMPTaskDirective()
    loop1 = Loop.create(
        tmp,
        Literal("1", INTEGER_SINGLE_TYPE),
        Literal("128", INTEGER_SINGLE_TYPE),
        Literal("32", INTEGER_SINGLE_TYPE),
        [task1],
    )
    assign1 = Assignment.create(
        StructureReference.create(
            rval, [("data", [Reference(tmp2), Reference(tmp2)])]
        ),
        Reference(tmp2),
    )
    subloop1 = Loop.create(
        tmp2,
        Reference(tmp),
        Literal("32", INTEGER_SINGLE_TYPE),
        Literal("1", INTEGER_SINGLE_TYPE),
        [assign1],
    )

    task2 = DynamicOMPTaskDirective()
    loop2 = Loop.create(
        tmp,
        Literal("1", INTEGER_SINGLE_TYPE),
        Literal("128", INTEGER_SINGLE_TYPE),
        Literal("32", INTEGER_SINGLE_TYPE),
        [task2],
    )
    assign2 = Assignment.create(
        StructureReference.create(
            rval, ["sub_grids", ("array", [Reference(tmp2), Reference(tmp2)])]
        ),
        Reference(tmp2),
    )
    subloop2 = Loop.create(
        tmp2,
        Reference(tmp),
        Literal("32", INTEGER_SINGLE_TYPE),
        Literal("1", INTEGER_SINGLE_TYPE),
        [assign2],
    )

    sing.children[0].addchild(loop1)
    sing.children[0].addchild(loop2)

    task1.children[0].addchild(subloop1)
    task1.lower_to_language_level()
    task2.children[0].addchild(subloop2)
    task2.lower_to_language_level()

    sing._validate_task_dependencies()

    # Check outout accesses to different structure members
    grid_type = StructureType.create(
        [
            ("nx", INTEGER_TYPE, Symbol.Visibility.PUBLIC, None),
            (
                "data2",
                ArrayType(REAL_TYPE, [128, 128]),
                Symbol.Visibility.PUBLIC,
                None,
            ),
            (
                "data",
                ArrayType(REAL_TYPE, [128, 128]),
                Symbol.Visibility.PUBLIC,
                None,
            ),
        ]
    )
    subroutine = Routine.create("testsub")
    parallel = OMPParallelDirective.create()
    subroutine.addchild(parallel)
    sing = OMPSingleDirective()
    parallel.children[0].addchild(sing)
    tmp = DataSymbol("tmp", INTEGER_SINGLE_TYPE)
    tmp2 = DataSymbol("tmp2", INTEGER_SINGLE_TYPE)
    tmp3 = DataSymbol("tmp3", INTEGER_SINGLE_TYPE)
    rval = DataSymbol("rval", grid_type)
    subroutine.symbol_table.add(tmp)
    subroutine.symbol_table.add(tmp2)
    subroutine.symbol_table.add(tmp3)
    subroutine.symbol_table.add(rval)

    task1 = DynamicOMPTaskDirective()
    loop1 = Loop.create(
        tmp,
        Literal("1", INTEGER_SINGLE_TYPE),
        Literal("128", INTEGER_SINGLE_TYPE),
        Literal("32", INTEGER_SINGLE_TYPE),
        [task1],
    )
    assign1 = Assignment.create(
        StructureReference.create(
            rval, [("data", [Reference(tmp2), Reference(tmp2)])]
        ),
        Reference(tmp2),
    )
    subloop1 = Loop.create(
        tmp2,
        Reference(tmp),
        Literal("32", INTEGER_SINGLE_TYPE),
        Literal("1", INTEGER_SINGLE_TYPE),
        [assign1],
    )

    task2 = DynamicOMPTaskDirective()
    loop2 = Loop.create(
        tmp,
        Literal("1", INTEGER_SINGLE_TYPE),
        Literal("128", INTEGER_SINGLE_TYPE),
        Literal("32", INTEGER_SINGLE_TYPE),
        [task2],
    )
    assign2 = Assignment.create(
        StructureReference.create(
            rval, [("data2", [Reference(tmp2), Reference(tmp2)])]
        ),
        Reference(tmp2),
    )
    subloop2 = Loop.create(
        tmp2,
        Reference(tmp),
        Literal("32", INTEGER_SINGLE_TYPE),
        Literal("1", INTEGER_SINGLE_TYPE),
        [assign2],
    )

    sing.children[0].addchild(loop1)
    sing.children[0].addchild(loop2)

    task1.children[0].addchild(subloop1)
    task1.lower_to_language_level()
    task2.children[0].addchild(subloop2)
    task2.lower_to_language_level()
    sing._validate_task_dependencies()

    # Check outout accesses to range and literal indexes.
    subroutine = Routine.create("testsub")
    parallel = OMPParallelDirective.create()
    subroutine.addchild(parallel)
    sing = OMPSingleDirective()
    parallel.children[0].addchild(sing)
    tmp = DataSymbol("tmp", INTEGER_SINGLE_TYPE)
    tmp2 = DataSymbol("tmp2", INTEGER_SINGLE_TYPE)
    tmp3 = DataSymbol("tmp3", INTEGER_SINGLE_TYPE)
    rval = DataSymbol("rval", grid_type)
    subroutine.symbol_table.add(tmp)
    subroutine.symbol_table.add(tmp2)
    subroutine.symbol_table.add(tmp3)
    subroutine.symbol_table.add(rval)

    task1 = DynamicOMPTaskDirective()
    loop1 = Loop.create(
        tmp,
        Literal("1", INTEGER_SINGLE_TYPE),
        Literal("128", INTEGER_SINGLE_TYPE),
        Literal("32", INTEGER_SINGLE_TYPE),
        [task1],
    )
    assign1 = Assignment.create(
        StructureReference.create(
            rval,
            [("data", [Literal("1", INTEGER_SINGLE_TYPE), Reference(tmp2)])],
        ),
        Reference(tmp2),
    )
    subloop1 = Loop.create(
        tmp2,
        Reference(tmp3),
        Literal("32", INTEGER_SINGLE_TYPE),
        Literal("1", INTEGER_SINGLE_TYPE),
        [assign1],
    )

    task2 = DynamicOMPTaskDirective()
    loop2 = Loop.create(
        tmp,
        Literal("1", INTEGER_SINGLE_TYPE),
        Literal("128", INTEGER_SINGLE_TYPE),
        Literal("32", INTEGER_SINGLE_TYPE),
        [task2],
    )
    assign2 = Assignment.create(
        StructureReference.create(
            rval,
            [("data", [Literal("1", INTEGER_SINGLE_TYPE), Reference(tmp2)])],
        ),
        Reference(tmp2),
    )
    subloop2 = Loop.create(
        tmp2,
        Reference(tmp3),
        Literal("32", INTEGER_SINGLE_TYPE),
        Literal("1", INTEGER_SINGLE_TYPE),
        [assign2],
    )

    sing.children[0].addchild(loop1)
    sing.children[0].addchild(loop2)

    task1.children[0].addchild(subloop1)
    task1.lower_to_language_level()
    task2.children[0].addchild(subloop2)
    task2.lower_to_language_level()

    sing._validate_task_dependencies()


def test_omp_serial_validate_task_dependencies_inout():
    '''
    Test check_task_dependencies member of OMPSerialDirective
    for inout dependency types
    '''
    # Check inout Array dependency
    subroutine = Routine.create("testsub")
    parallel = OMPParallelDirective.create()
    subroutine.addchild(parallel)
    sing = OMPSingleDirective()
    parallel.children[0].addchild(sing)
    tmp = DataSymbol("tmp", INTEGER_SINGLE_TYPE)
    tmp2 = DataSymbol("tmp2", INTEGER_SINGLE_TYPE)
    tmp3 = DataSymbol("tmp3", INTEGER_SINGLE_TYPE)
    array_type = ArrayType(INTEGER_SINGLE_TYPE, [128, 128])
    rval = DataSymbol("rval", array_type)

    subroutine.symbol_table.add(tmp)
    subroutine.symbol_table.add(tmp2)
    subroutine.symbol_table.add(tmp3)
    subroutine.symbol_table.add(rval)

    task1 = DynamicOMPTaskDirective()
    loop1 = Loop.create(
        tmp,
        Literal("1", INTEGER_SINGLE_TYPE),
        Literal("128", INTEGER_SINGLE_TYPE),
        Literal("32", INTEGER_SINGLE_TYPE),
        [task1],
    )
    assign1 = Assignment.create(
        Reference(tmp3),
        ArrayReference.create(rval, [Reference(tmp), Reference(tmp)]),
    )
    subloop1 = Loop.create(
        tmp2,
        Reference(tmp),
        Literal("32", INTEGER_SINGLE_TYPE),
        Literal("1", INTEGER_SINGLE_TYPE),
        [assign1],
    )

    task2 = DynamicOMPTaskDirective()
    loop2 = Loop.create(
        tmp,
        Literal("1", INTEGER_SINGLE_TYPE),
        Literal("64", INTEGER_SINGLE_TYPE),
        Literal("32", INTEGER_SINGLE_TYPE),
        [task2],
    )
    assign2 = Assignment.create(
        ArrayReference.create(rval, [Reference(tmp), Reference(tmp)]),
        Literal("24", INTEGER_SINGLE_TYPE),
    )
    subloop2 = Loop.create(
        tmp2,
        Reference(tmp),
        Literal("32", INTEGER_SINGLE_TYPE),
        Literal("1", INTEGER_SINGLE_TYPE),
        [assign2],
    )
    sing.children[0].addchild(loop1)
    sing.children[0].addchild(loop2)

    task1.children[0].addchild(subloop1)
    task1.lower_to_language_level()
    task2.children[0].addchild(subloop2)
    task2.lower_to_language_level()

    sing._validate_task_dependencies()

    # Check inout Reference dependency
    subroutine = Routine.create("testsub")
    parallel = OMPParallelDirective.create()
    subroutine.addchild(parallel)
    sing = OMPSingleDirective()
    parallel.children[0].addchild(sing)
    tmp = DataSymbol("tmp", INTEGER_SINGLE_TYPE)
    tmp2 = DataSymbol("tmp2", INTEGER_SINGLE_TYPE)
    tmp3 = DataSymbol("tmp3", INTEGER_SINGLE_TYPE)
    rval = DataSymbol("rval", INTEGER_SINGLE_TYPE)

    subroutine.symbol_table.add(tmp)
    subroutine.symbol_table.add(tmp2)
    subroutine.symbol_table.add(tmp3)

    subroutine.symbol_table.add(rval)

    task1 = DynamicOMPTaskDirective()
    loop1 = Loop.create(
        tmp,
        Literal("1", INTEGER_SINGLE_TYPE),
        Literal("128", INTEGER_SINGLE_TYPE),
        Literal("32", INTEGER_SINGLE_TYPE),
        [task1],
    )
    assign1 = Assignment.create(
        Reference(tmp3),
        BinaryOperation.create(
            BinaryOperation.Operator.ADD, Reference(rval), Reference(tmp2)
        ),
    )
    subloop1 = Loop.create(
        tmp2,
        Reference(tmp),
        Literal("32", INTEGER_SINGLE_TYPE),
        Literal("1", INTEGER_SINGLE_TYPE),
        [assign1],
    )

    task2 = DynamicOMPTaskDirective()
    loop2 = Loop.create(
        tmp,
        Literal("1", INTEGER_SINGLE_TYPE),
        Literal("128", INTEGER_SINGLE_TYPE),
        Literal("32", INTEGER_SINGLE_TYPE),
        [task2],
    )
    assign2 = Assignment.create(
        Reference(rval),
        BinaryOperation.create(
            BinaryOperation.Operator.ADD, Reference(rval), Reference(tmp2)
        ),
    )
    subloop2 = Loop.create(
        tmp2,
        Reference(tmp),
        Literal("32", INTEGER_SINGLE_TYPE),
        Literal("1", INTEGER_SINGLE_TYPE),
        [assign2],
    )
    sing.children[0].addchild(loop1)
    sing.children[0].addchild(loop2)

    task1.children[0].addchild(subloop1)
    task1.lower_to_language_level()
    task2.children[0].addchild(subloop2)
    task2.lower_to_language_level()

    sing._validate_task_dependencies()

    # StructureType for Structure tests
    grid_type = StructureType.create(
        [
            ("nx", INTEGER_TYPE, Symbol.Visibility.PUBLIC, None),
            (
                "sub_grids",
                ArrayType(INTEGER_TYPE, [3]),
                Symbol.Visibility.PUBLIC,
                None,
            ),
            (
                "data",
                ArrayType(REAL_TYPE, [128, 128]),
                Symbol.Visibility.PUBLIC,
                None,
            ),
        ]
    )
    # Check inout StructureReference non-array dependency
    subroutine = Routine.create("testsub")
    parallel = OMPParallelDirective.create()
    subroutine.addchild(parallel)
    sing = OMPSingleDirective()
    tmp = DataSymbol("tmp", INTEGER_SINGLE_TYPE)
    tmp2 = DataSymbol("tmp2", INTEGER_SINGLE_TYPE)
    tmp3 = DataSymbol("tmp3", INTEGER_SINGLE_TYPE)
    rval = DataSymbol("rval", grid_type)
    subroutine.symbol_table.add(tmp)
    subroutine.symbol_table.add(tmp2)
    subroutine.symbol_table.add(tmp3)
    subroutine.symbol_table.add(rval)

    do_dir = OMPDoDirective()
    assign1 = Assignment.create(
        Reference(tmp2), StructureReference.create(rval, ["nx"])
    )
    loop1 = Loop.create(
        tmp,
        Literal("1", INTEGER_SINGLE_TYPE),
        Literal("128", INTEGER_SINGLE_TYPE),
        Literal("1", INTEGER_SINGLE_TYPE),
        [assign1],
    )
    do_dir.children[0].addchild(loop1)

    task1 = DynamicOMPTaskDirective()
    loop1 = Loop.create(
        tmp,
        Literal("1", INTEGER_SINGLE_TYPE),
        Literal("128", INTEGER_SINGLE_TYPE),
        Literal("32", INTEGER_SINGLE_TYPE),
        [task1],
    )
    assign1 = Assignment.create(
        Reference(tmp3), StructureReference.create(rval, ["nx"])
    )
    subloop1 = Loop.create(
        tmp2,
        Reference(tmp),
        Literal("32", INTEGER_SINGLE_TYPE),
        Literal("1", INTEGER_SINGLE_TYPE),
        [assign1],
    )

    task2 = DynamicOMPTaskDirective()
    loop2 = Loop.create(
        tmp,
        Literal("1", INTEGER_SINGLE_TYPE),
        Literal("128", INTEGER_SINGLE_TYPE),
        Literal("32", INTEGER_SINGLE_TYPE),
        [task2],
    )
    assign2 = Assignment.create(
        StructureReference.create(rval, ["nx"]), Reference(tmp2)
    )
    subloop2 = Loop.create(
        tmp2,
        Reference(tmp),
        Literal("32", INTEGER_SINGLE_TYPE),
        Literal("1", INTEGER_SINGLE_TYPE),
        [assign2],
    )

    parallel.children[0].addchild(do_dir)
    parallel.children[0].addchild(sing)
    sing.children[0].addchild(loop1)
    sing.children[0].addchild(loop2)

    task1.children[0].addchild(subloop1)
    task1.lower_to_language_level()
    task2.children[0].addchild(subloop2)
    task2.lower_to_language_level()

    sing._validate_task_dependencies()

    # Check inout StructureReference with array access
    subroutine = Routine.create("testsub")
    parallel = OMPParallelDirective.create()
    subroutine.addchild(parallel)
    sing = OMPSingleDirective()
    parallel.children[0].addchild(sing)
    tmp = DataSymbol("tmp", INTEGER_SINGLE_TYPE)
    tmp2 = DataSymbol("tmp2", INTEGER_SINGLE_TYPE)
    tmp3 = DataSymbol("tmp3", INTEGER_SINGLE_TYPE)
    rval = DataSymbol("rval", grid_type)
    subroutine.symbol_table.add(tmp)
    subroutine.symbol_table.add(tmp2)
    subroutine.symbol_table.add(tmp3)
    subroutine.symbol_table.add(rval)

    task1 = DynamicOMPTaskDirective()
    loop1 = Loop.create(
        tmp,
        Literal("1", INTEGER_SINGLE_TYPE),
        Literal("128", INTEGER_SINGLE_TYPE),
        Literal("32", INTEGER_SINGLE_TYPE),
        [task1],
    )
    assign1 = Assignment.create(
        Reference(tmp3),
        StructureReference.create(
            rval, [("data", [Reference(tmp2), Reference(tmp2)])]
        ),
    )
    subloop1 = Loop.create(
        tmp2,
        Reference(tmp),
        Literal("32", INTEGER_SINGLE_TYPE),
        Literal("1", INTEGER_SINGLE_TYPE),
        [assign1],
    )

    task2 = DynamicOMPTaskDirective()
    loop2 = Loop.create(
        tmp,
        Literal("1", INTEGER_SINGLE_TYPE),
        Literal("128", INTEGER_SINGLE_TYPE),
        Literal("32", INTEGER_SINGLE_TYPE),
        [task2],
    )
    assign2 = Assignment.create(
        StructureReference.create(
            rval, [("data", [Reference(tmp2), Reference(tmp2)])]
        ),
        Reference(tmp2),
    )
    subloop2 = Loop.create(
        tmp2,
        Reference(tmp),
        Literal("32", INTEGER_SINGLE_TYPE),
        Literal("1", INTEGER_SINGLE_TYPE),
        [assign2],
    )

    sing.children[0].addchild(loop1)
    sing.children[0].addchild(loop2)

    task1.children[0].addchild(subloop1)
    task1.lower_to_language_level()
    task2.children[0].addchild(subloop2)
    task2.lower_to_language_level()

    sing._validate_task_dependencies()

    # Check inout accesses to different structure member lengths
    sub_grid_type = StructureType.create(
        [("array", ArrayType(REAL_TYPE, [128, 128]), Symbol.Visibility.PUBLIC,
          None)]
    )
    grid_type = StructureType.create(
        [
            ("nx", INTEGER_TYPE, Symbol.Visibility.PUBLIC, None),
            ("sub_grids", sub_grid_type, Symbol.Visibility.PUBLIC, None),
            (
                "data",
                ArrayType(REAL_TYPE, [128, 128]),
                Symbol.Visibility.PUBLIC,
                None,
            ),
        ]
    )
    subroutine = Routine.create("testsub")
    parallel = OMPParallelDirective.create()
    subroutine.addchild(parallel)
    sing = OMPSingleDirective()
    parallel.children[0].addchild(sing)
    tmp = DataSymbol("tmp", INTEGER_SINGLE_TYPE)
    tmp2 = DataSymbol("tmp2", INTEGER_SINGLE_TYPE)
    tmp3 = DataSymbol("tmp3", INTEGER_SINGLE_TYPE)
    rval = DataSymbol("rval", grid_type)
    subroutine.symbol_table.add(tmp)
    subroutine.symbol_table.add(tmp2)
    subroutine.symbol_table.add(tmp3)
    subroutine.symbol_table.add(rval)

    task1 = DynamicOMPTaskDirective()
    loop1 = Loop.create(
        tmp,
        Literal("1", INTEGER_SINGLE_TYPE),
        Literal("128", INTEGER_SINGLE_TYPE),
        Literal("32", INTEGER_SINGLE_TYPE),
        [task1],
    )
    assign1 = Assignment.create(
        Reference(tmp3),
        StructureReference.create(
            rval, ["sub_grids", ("array", [Reference(tmp2), Reference(tmp2)])]
        ),
    )
    subloop1 = Loop.create(
        tmp2,
        Reference(tmp),
        Literal("32", INTEGER_SINGLE_TYPE),
        Literal("1", INTEGER_SINGLE_TYPE),
        [assign1],
    )

    task2 = DynamicOMPTaskDirective()
    loop2 = Loop.create(
        tmp,
        Literal("1", INTEGER_SINGLE_TYPE),
        Literal("128", INTEGER_SINGLE_TYPE),
        Literal("32", INTEGER_SINGLE_TYPE),
        [task2],
    )
    assign2 = Assignment.create(
        StructureReference.create(
            rval, [("data", [Reference(tmp2), Reference(tmp2)])]
        ),
        Reference(tmp2),
    )
    subloop2 = Loop.create(
        tmp2,
        Reference(tmp),
        Literal("32", INTEGER_SINGLE_TYPE),
        Literal("1", INTEGER_SINGLE_TYPE),
        [assign2],
    )

    sing.children[0].addchild(loop1)
    sing.children[0].addchild(loop2)

    task1.children[0].addchild(subloop1)
    task1.lower_to_language_level()
    task2.children[0].addchild(subloop2)
    task2.lower_to_language_level()

    sing._validate_task_dependencies()

    # Check inout accesses to different structure members
    grid_type = StructureType.create(
        [
            ("nx", INTEGER_TYPE, Symbol.Visibility.PUBLIC, None),
            (
                "data2",
                ArrayType(REAL_TYPE, [128, 128]),
                Symbol.Visibility.PUBLIC,
                None,
            ),
            (
                "data",
                ArrayType(REAL_TYPE, [128, 128]),
                Symbol.Visibility.PUBLIC,
                None,
            ),
        ]
    )
    subroutine = Routine.create("testsub")
    parallel = OMPParallelDirective.create()
    subroutine.addchild(parallel)
    sing = OMPSingleDirective()
    parallel.children[0].addchild(sing)
    tmp = DataSymbol("tmp", INTEGER_SINGLE_TYPE)
    tmp2 = DataSymbol("tmp2", INTEGER_SINGLE_TYPE)
    tmp3 = DataSymbol("tmp3", INTEGER_SINGLE_TYPE)
    rval = DataSymbol("rval", grid_type)
    subroutine.symbol_table.add(tmp)
    subroutine.symbol_table.add(tmp2)
    subroutine.symbol_table.add(tmp3)
    subroutine.symbol_table.add(rval)

    task1 = DynamicOMPTaskDirective()
    loop1 = Loop.create(
        tmp,
        Literal("1", INTEGER_SINGLE_TYPE),
        Literal("128", INTEGER_SINGLE_TYPE),
        Literal("32", INTEGER_SINGLE_TYPE),
        [task1],
    )
    assign1 = Assignment.create(
        Reference(tmp3),
        StructureReference.create(
            rval, [("data2", [Reference(tmp2), Reference(tmp2)])]
        ),
    )
    subloop1 = Loop.create(
        tmp2,
        Reference(tmp),
        Literal("32", INTEGER_SINGLE_TYPE),
        Literal("1", INTEGER_SINGLE_TYPE),
        [assign1],
    )

    task2 = DynamicOMPTaskDirective()
    loop2 = Loop.create(
        tmp,
        Literal("1", INTEGER_SINGLE_TYPE),
        Literal("128", INTEGER_SINGLE_TYPE),
        Literal("32", INTEGER_SINGLE_TYPE),
        [task2],
    )
    assign2 = Assignment.create(
        StructureReference.create(
            rval, [("data", [Reference(tmp2), Reference(tmp2)])]
        ),
        Reference(tmp2),
    )
    subloop2 = Loop.create(
        tmp2,
        Reference(tmp),
        Literal("32", INTEGER_SINGLE_TYPE),
        Literal("1", INTEGER_SINGLE_TYPE),
        [assign2],
    )

    sing.children[0].addchild(loop1)
    sing.children[0].addchild(loop2)

    task1.children[0].addchild(subloop1)
    task1.lower_to_language_level()
    task2.children[0].addchild(subloop2)
    task2.lower_to_language_level()

    sing._validate_task_dependencies()

    # Check inout accesses to range and literal indexes.
    subroutine = Routine.create("testsub")
    parallel = OMPParallelDirective.create()
    subroutine.addchild(parallel)
    sing = OMPSingleDirective()
    parallel.children[0].addchild(sing)
    tmp = DataSymbol("tmp", INTEGER_SINGLE_TYPE)
    tmp2 = DataSymbol("tmp2", INTEGER_SINGLE_TYPE)
    tmp3 = DataSymbol("tmp3", INTEGER_SINGLE_TYPE)
    tmp4 = DataSymbol("tmp4", INTEGER_SINGLE_TYPE)
    rval = DataSymbol("rval", grid_type)
    subroutine.symbol_table.add(tmp)
    subroutine.symbol_table.add(tmp2)
    subroutine.symbol_table.add(tmp3)
    subroutine.symbol_table.add(tmp4)
    subroutine.symbol_table.add(rval)

    task1 = DynamicOMPTaskDirective()
    loop1 = Loop.create(
        tmp,
        Literal("1", INTEGER_SINGLE_TYPE),
        Literal("128", INTEGER_SINGLE_TYPE),
        Literal("32", INTEGER_SINGLE_TYPE),
        [task1],
    )
    assign1 = Assignment.create(
        Reference(tmp4),
        StructureReference.create(
            rval,
            [("data", [Literal("1", INTEGER_SINGLE_TYPE), Reference(tmp2)])],
        ),
    )
    subloop1 = Loop.create(
        tmp2,
        Reference(tmp3),
        Literal("32", INTEGER_SINGLE_TYPE),
        Literal("1", INTEGER_SINGLE_TYPE),
        [assign1],
    )

    task2 = DynamicOMPTaskDirective()
    loop2 = Loop.create(
        tmp,
        Literal("1", INTEGER_SINGLE_TYPE),
        Literal("128", INTEGER_SINGLE_TYPE),
        Literal("32", INTEGER_SINGLE_TYPE),
        [task2],
    )
    assign2 = Assignment.create(
        StructureReference.create(
            rval,
            [("data", [Literal("1", INTEGER_SINGLE_TYPE), Reference(tmp2)])],
        ),
        Reference(tmp2),
    )
    subloop2 = Loop.create(
        tmp2,
        Reference(tmp3),
        Literal("32", INTEGER_SINGLE_TYPE),
        Literal("1", INTEGER_SINGLE_TYPE),
        [assign2],
    )

    sing.children[0].addchild(loop1)
    sing.children[0].addchild(loop2)

    task1.children[0].addchild(subloop1)
    task1.lower_to_language_level()
    task2.children[0].addchild(subloop2)
    task2.lower_to_language_level()

    sing._validate_task_dependencies()


def test_omp_serial_validate_task_dependencies_outin():
    '''
    Test check_task_dependencies member of OMPSerialDirective
    for outin dependency types
    '''
    # Check outin Array dependency
    subroutine = Routine.create("testsub")
    parallel = OMPParallelDirective.create()
    subroutine.addchild(parallel)
    sing = OMPSingleDirective()
    parallel.children[0].addchild(sing)
    tmp = DataSymbol("tmp", INTEGER_SINGLE_TYPE)
    tmp2 = DataSymbol("tmp2", INTEGER_SINGLE_TYPE)
    tmp3 = DataSymbol("tmp3", INTEGER_SINGLE_TYPE)
    array_type = ArrayType(INTEGER_SINGLE_TYPE, [128, 128])
    rval = DataSymbol("rval", array_type)

    subroutine.symbol_table.add(tmp)
    subroutine.symbol_table.add(tmp2)
    subroutine.symbol_table.add(tmp3)
    subroutine.symbol_table.add(rval)

    task1 = DynamicOMPTaskDirective()
    loop1 = Loop.create(
        tmp,
        Literal("1", INTEGER_SINGLE_TYPE),
        Literal("128", INTEGER_SINGLE_TYPE),
        Literal("32", INTEGER_SINGLE_TYPE),
        [task1],
    )
    assign1 = Assignment.create(
        ArrayReference.create(rval, [Reference(tmp), Reference(tmp)]),
        Literal("24", INTEGER_SINGLE_TYPE),
    )
    subloop1 = Loop.create(
        tmp2,
        Reference(tmp),
        Literal("32", INTEGER_SINGLE_TYPE),
        Literal("1", INTEGER_SINGLE_TYPE),
        [assign1],
    )

    task2 = DynamicOMPTaskDirective()
    loop2 = Loop.create(
        tmp,
        Literal("1", INTEGER_SINGLE_TYPE),
        Literal("64", INTEGER_SINGLE_TYPE),
        Literal("32", INTEGER_SINGLE_TYPE),
        [task2],
    )
    assign2 = Assignment.create(
        Reference(tmp3),
        ArrayReference.create(rval, [Reference(tmp), Reference(tmp)]),
    )
    subloop2 = Loop.create(
        tmp2,
        Reference(tmp),
        Literal("32", INTEGER_SINGLE_TYPE),
        Literal("1", INTEGER_SINGLE_TYPE),
        [assign2],
    )
    sing.children[0].addchild(loop1)
    sing.children[0].addchild(loop2)

    task1.children[0].addchild(subloop1)
    task1.lower_to_language_level()
    task2.children[0].addchild(subloop2)
    task2.lower_to_language_level()

    sing._validate_task_dependencies()

    # Check outin Reference dependency
    subroutine = Routine.create("testsub")
    parallel = OMPParallelDirective.create()
    subroutine.addchild(parallel)
    sing = OMPSingleDirective()
    parallel.children[0].addchild(sing)
    tmp = DataSymbol("tmp", INTEGER_SINGLE_TYPE)
    tmp2 = DataSymbol("tmp2", INTEGER_SINGLE_TYPE)
    tmp3 = DataSymbol("tmp3", INTEGER_SINGLE_TYPE)
    rval = DataSymbol("rval", INTEGER_SINGLE_TYPE)

    subroutine.symbol_table.add(tmp)
    subroutine.symbol_table.add(tmp2)
    subroutine.symbol_table.add(tmp3)

    subroutine.symbol_table.add(rval)

    task1 = DynamicOMPTaskDirective()
    loop1 = Loop.create(
        tmp,
        Literal("1", INTEGER_SINGLE_TYPE),
        Literal("128", INTEGER_SINGLE_TYPE),
        Literal("32", INTEGER_SINGLE_TYPE),
        [task1],
    )
    assign1 = Assignment.create(
        Reference(rval),
        BinaryOperation.create(
            BinaryOperation.Operator.ADD, Reference(rval), Reference(tmp2)
        ),
    )
    subloop1 = Loop.create(
        tmp2,
        Reference(tmp),
        Literal("32", INTEGER_SINGLE_TYPE),
        Literal("1", INTEGER_SINGLE_TYPE),
        [assign1],
    )

    task2 = DynamicOMPTaskDirective()
    loop2 = Loop.create(
        tmp,
        Literal("1", INTEGER_SINGLE_TYPE),
        Literal("128", INTEGER_SINGLE_TYPE),
        Literal("32", INTEGER_SINGLE_TYPE),
        [task2],
    )
    assign2 = Assignment.create(
        Reference(tmp3),
        BinaryOperation.create(
            BinaryOperation.Operator.ADD, Reference(rval), Reference(tmp2)
        ),
    )
    subloop2 = Loop.create(
        tmp2,
        Reference(tmp),
        Literal("32", INTEGER_SINGLE_TYPE),
        Literal("1", INTEGER_SINGLE_TYPE),
        [assign2],
    )
    sing.children[0].addchild(loop1)
    sing.children[0].addchild(loop2)

    task1.children[0].addchild(subloop1)
    task1.lower_to_language_level()
    task2.children[0].addchild(subloop2)
    task2.lower_to_language_level()

    sing._validate_task_dependencies()

    # StructureType for Structure tests
    grid_type = StructureType.create(
        [
            ("nx", INTEGER_TYPE, Symbol.Visibility.PUBLIC, None),
            (
                "sub_grids",
                ArrayType(INTEGER_TYPE, [3]),
                Symbol.Visibility.PUBLIC,
                None,
            ),
            (
                "data",
                ArrayType(REAL_TYPE, [128, 128]),
                Symbol.Visibility.PUBLIC,
                None,
            ),
        ]
    )
    # Check inout StructureReference non-array dependency
    subroutine = Routine.create("testsub")
    parallel = OMPParallelDirective.create()
    subroutine.addchild(parallel)
    sing = OMPSingleDirective()
    tmp = DataSymbol("tmp", INTEGER_SINGLE_TYPE)
    tmp2 = DataSymbol("tmp2", INTEGER_SINGLE_TYPE)
    tmp3 = DataSymbol("tmp3", INTEGER_SINGLE_TYPE)
    rval = DataSymbol("rval", grid_type)
    subroutine.symbol_table.add(tmp)
    subroutine.symbol_table.add(tmp2)
    subroutine.symbol_table.add(tmp3)
    subroutine.symbol_table.add(rval)

    do_dir = OMPDoDirective()
    assign1 = Assignment.create(
        Reference(tmp2), StructureReference.create(rval, ["nx"])
    )
    loop1 = Loop.create(
        tmp,
        Literal("1", INTEGER_SINGLE_TYPE),
        Literal("128", INTEGER_SINGLE_TYPE),
        Literal("1", INTEGER_SINGLE_TYPE),
        [assign1],
    )
    do_dir.children[0].addchild(loop1)

    task1 = DynamicOMPTaskDirective()
    loop1 = Loop.create(
        tmp,
        Literal("1", INTEGER_SINGLE_TYPE),
        Literal("128", INTEGER_SINGLE_TYPE),
        Literal("32", INTEGER_SINGLE_TYPE),
        [task1],
    )
    assign1 = Assignment.create(
        StructureReference.create(rval, ["nx"]), Reference(tmp2)
    )
    subloop1 = Loop.create(
        tmp2,
        Reference(tmp),
        Literal("32", INTEGER_SINGLE_TYPE),
        Literal("1", INTEGER_SINGLE_TYPE),
        [assign1],
    )

    task2 = DynamicOMPTaskDirective()
    loop2 = Loop.create(
        tmp,
        Literal("1", INTEGER_SINGLE_TYPE),
        Literal("128", INTEGER_SINGLE_TYPE),
        Literal("32", INTEGER_SINGLE_TYPE),
        [task2],
    )
    assign2 = Assignment.create(
        Reference(tmp3), StructureReference.create(rval, ["nx"])
    )
    subloop2 = Loop.create(
        tmp2,
        Reference(tmp),
        Literal("32", INTEGER_SINGLE_TYPE),
        Literal("1", INTEGER_SINGLE_TYPE),
        [assign2],
    )

    parallel.children[0].addchild(do_dir)
    parallel.children[0].addchild(sing)
    sing.children[0].addchild(loop1)
    sing.children[0].addchild(loop2)

    task1.children[0].addchild(subloop1)
    task1.lower_to_language_level()
    task2.children[0].addchild(subloop2)
    task2.lower_to_language_level()

    sing._validate_task_dependencies()

    # Check inout StructureReference with array access
    subroutine = Routine.create("testsub")
    parallel = OMPParallelDirective.create()
    subroutine.addchild(parallel)
    sing = OMPSingleDirective()
    parallel.children[0].addchild(sing)
    tmp = DataSymbol("tmp", INTEGER_SINGLE_TYPE)
    tmp2 = DataSymbol("tmp2", INTEGER_SINGLE_TYPE)
    tmp3 = DataSymbol("tmp3", INTEGER_SINGLE_TYPE)
    rval = DataSymbol("rval", grid_type)
    subroutine.symbol_table.add(tmp)
    subroutine.symbol_table.add(tmp2)
    subroutine.symbol_table.add(tmp3)
    subroutine.symbol_table.add(rval)

    task1 = DynamicOMPTaskDirective()
    loop1 = Loop.create(
        tmp,
        Literal("1", INTEGER_SINGLE_TYPE),
        Literal("128", INTEGER_SINGLE_TYPE),
        Literal("32", INTEGER_SINGLE_TYPE),
        [task1],
    )
    assign1 = Assignment.create(
        StructureReference.create(
            rval, [("data", [Reference(tmp2), Reference(tmp2)])]
        ),
        Reference(tmp2),
    )
    subloop1 = Loop.create(
        tmp2,
        Reference(tmp),
        Literal("32", INTEGER_SINGLE_TYPE),
        Literal("1", INTEGER_SINGLE_TYPE),
        [assign1],
    )

    task2 = DynamicOMPTaskDirective()
    loop2 = Loop.create(
        tmp,
        Literal("1", INTEGER_SINGLE_TYPE),
        Literal("128", INTEGER_SINGLE_TYPE),
        Literal("32", INTEGER_SINGLE_TYPE),
        [task2],
    )
    assign2 = Assignment.create(
        Reference(tmp3),
        StructureReference.create(
            rval, [("data", [Reference(tmp2), Reference(tmp2)])]
        ),
    )
    subloop2 = Loop.create(
        tmp2,
        Reference(tmp),
        Literal("32", INTEGER_SINGLE_TYPE),
        Literal("1", INTEGER_SINGLE_TYPE),
        [assign2],
    )

    sing.children[0].addchild(loop1)
    sing.children[0].addchild(loop2)

    task1.children[0].addchild(subloop1)
    task1.lower_to_language_level()
    task2.children[0].addchild(subloop2)
    task2.lower_to_language_level()

    sing._validate_task_dependencies()

    # Check outin accesses to different structure member lengths
    sub_grid_type = StructureType.create(
        [("array", ArrayType(REAL_TYPE, [128, 128]), Symbol.Visibility.PUBLIC,
          None)]
    )
    grid_type = StructureType.create(
        [
            ("nx", INTEGER_TYPE, Symbol.Visibility.PUBLIC, None),
            ("sub_grids", sub_grid_type, Symbol.Visibility.PUBLIC, None),
            (
                "data",
                ArrayType(REAL_TYPE, [128, 128]),
                Symbol.Visibility.PUBLIC,
                None,
            ),
        ]
    )
    subroutine = Routine.create("testsub")
    parallel = OMPParallelDirective.create()
    subroutine.addchild(parallel)
    sing = OMPSingleDirective()
    parallel.children[0].addchild(sing)
    tmp = DataSymbol("tmp", INTEGER_SINGLE_TYPE)
    tmp2 = DataSymbol("tmp2", INTEGER_SINGLE_TYPE)
    tmp3 = DataSymbol("tmp3", INTEGER_SINGLE_TYPE)
    rval = DataSymbol("rval", grid_type)
    subroutine.symbol_table.add(tmp)
    subroutine.symbol_table.add(tmp2)
    subroutine.symbol_table.add(tmp3)
    subroutine.symbol_table.add(rval)

    task1 = DynamicOMPTaskDirective()
    loop1 = Loop.create(
        tmp,
        Literal("1", INTEGER_SINGLE_TYPE),
        Literal("128", INTEGER_SINGLE_TYPE),
        Literal("32", INTEGER_SINGLE_TYPE),
        [task1],
    )
    assign1 = Assignment.create(
        StructureReference.create(
            rval, [("data", [Reference(tmp2), Reference(tmp2)])]
        ),
        Reference(tmp2),
    )
    subloop1 = Loop.create(
        tmp2,
        Reference(tmp),
        Literal("32", INTEGER_SINGLE_TYPE),
        Literal("1", INTEGER_SINGLE_TYPE),
        [assign1],
    )

    task2 = DynamicOMPTaskDirective()
    loop2 = Loop.create(
        tmp,
        Literal("1", INTEGER_SINGLE_TYPE),
        Literal("128", INTEGER_SINGLE_TYPE),
        Literal("32", INTEGER_SINGLE_TYPE),
        [task2],
    )
    assign2 = Assignment.create(
        Reference(tmp3),
        StructureReference.create(
            rval, ["sub_grids", ("array", [Reference(tmp2), Reference(tmp2)])]
        ),
    )
    subloop2 = Loop.create(
        tmp2,
        Reference(tmp),
        Literal("32", INTEGER_SINGLE_TYPE),
        Literal("1", INTEGER_SINGLE_TYPE),
        [assign2],
    )

    sing.children[0].addchild(loop1)
    sing.children[0].addchild(loop2)

    task1.children[0].addchild(subloop1)
    task1.lower_to_language_level()
    task2.children[0].addchild(subloop2)
    task2.lower_to_language_level()

    sing._validate_task_dependencies()

    # Check outin accesses to different structure members
    grid_type = StructureType.create(
        [
            ("nx", INTEGER_TYPE, Symbol.Visibility.PUBLIC, None),
            (
                "data2",
                ArrayType(REAL_TYPE, [128, 128]),
                Symbol.Visibility.PUBLIC,
                None,
            ),
            (
                "data",
                ArrayType(REAL_TYPE, [128, 128]),
                Symbol.Visibility.PUBLIC,
                None,
            ),
        ]
    )
    subroutine = Routine.create("testsub")
    parallel = OMPParallelDirective.create()
    subroutine.addchild(parallel)
    sing = OMPSingleDirective()
    parallel.children[0].addchild(sing)
    tmp = DataSymbol("tmp", INTEGER_SINGLE_TYPE)
    tmp2 = DataSymbol("tmp2", INTEGER_SINGLE_TYPE)
    tmp3 = DataSymbol("tmp3", INTEGER_SINGLE_TYPE)
    rval = DataSymbol("rval", grid_type)
    subroutine.symbol_table.add(tmp)
    subroutine.symbol_table.add(tmp2)
    subroutine.symbol_table.add(tmp3)
    subroutine.symbol_table.add(rval)

    task1 = DynamicOMPTaskDirective()
    loop1 = Loop.create(
        tmp,
        Literal("1", INTEGER_SINGLE_TYPE),
        Literal("128", INTEGER_SINGLE_TYPE),
        Literal("32", INTEGER_SINGLE_TYPE),
        [task1],
    )
    assign1 = Assignment.create(
        StructureReference.create(
            rval, [("data", [Reference(tmp2), Reference(tmp2)])]
        ),
        Reference(tmp2),
    )
    subloop1 = Loop.create(
        tmp2,
        Reference(tmp),
        Literal("32", INTEGER_SINGLE_TYPE),
        Literal("1", INTEGER_SINGLE_TYPE),
        [assign1],
    )

    task2 = DynamicOMPTaskDirective()
    loop2 = Loop.create(
        tmp,
        Literal("1", INTEGER_SINGLE_TYPE),
        Literal("128", INTEGER_SINGLE_TYPE),
        Literal("32", INTEGER_SINGLE_TYPE),
        [task2],
    )
    assign2 = Assignment.create(
        Reference(tmp3),
        StructureReference.create(
            rval, [("data2", [Reference(tmp2), Reference(tmp2)])]
        ),
    )
    subloop2 = Loop.create(
        tmp2,
        Reference(tmp),
        Literal("32", INTEGER_SINGLE_TYPE),
        Literal("1", INTEGER_SINGLE_TYPE),
        [assign2],
    )

    sing.children[0].addchild(loop1)
    sing.children[0].addchild(loop2)

    task1.children[0].addchild(subloop1)
    task1.lower_to_language_level()
    task2.children[0].addchild(subloop2)
    task2.lower_to_language_level()

    sing._validate_task_dependencies()

    # Check outin accesses to range and literal indexes.
    subroutine = Routine.create("testsub")
    parallel = OMPParallelDirective.create()
    subroutine.addchild(parallel)
    sing = OMPSingleDirective()
    parallel.children[0].addchild(sing)
    tmp = DataSymbol("tmp", INTEGER_SINGLE_TYPE)
    tmp2 = DataSymbol("tmp2", INTEGER_SINGLE_TYPE)
    tmp3 = DataSymbol("tmp3", INTEGER_SINGLE_TYPE)
    tmp4 = DataSymbol("tmp4", INTEGER_SINGLE_TYPE)
    rval = DataSymbol("rval", grid_type)
    subroutine.symbol_table.add(tmp)
    subroutine.symbol_table.add(tmp2)
    subroutine.symbol_table.add(tmp3)
    subroutine.symbol_table.add(tmp4)
    subroutine.symbol_table.add(rval)

    task1 = DynamicOMPTaskDirective()
    loop1 = Loop.create(
        tmp,
        Literal("1", INTEGER_SINGLE_TYPE),
        Literal("128", INTEGER_SINGLE_TYPE),
        Literal("32", INTEGER_SINGLE_TYPE),
        [task1],
    )
    assign1 = Assignment.create(
        StructureReference.create(
            rval,
            [("data", [Literal("1", INTEGER_SINGLE_TYPE), Reference(tmp2)])],
        ),
        Reference(tmp2),
    )
    subloop1 = Loop.create(
        tmp2,
        Reference(tmp3),
        Literal("32", INTEGER_SINGLE_TYPE),
        Literal("1", INTEGER_SINGLE_TYPE),
        [assign1],
    )

    task2 = DynamicOMPTaskDirective()
    loop2 = Loop.create(
        tmp,
        Literal("1", INTEGER_SINGLE_TYPE),
        Literal("128", INTEGER_SINGLE_TYPE),
        Literal("32", INTEGER_SINGLE_TYPE),
        [task2],
    )
    assign2 = Assignment.create(
        Reference(tmp4),
        StructureReference.create(
            rval,
            [("data", [Literal("1", INTEGER_SINGLE_TYPE), Reference(tmp2)])],
        ),
    )
    subloop2 = Loop.create(
        tmp2,
        Reference(tmp3),
        Literal("32", INTEGER_SINGLE_TYPE),
        Literal("1", INTEGER_SINGLE_TYPE),
        [assign2],
    )

    sing.children[0].addchild(loop1)
    sing.children[0].addchild(loop2)

    task1.children[0].addchild(subloop1)
    task1.lower_to_language_level()
    task2.children[0].addchild(subloop2)
    task2.lower_to_language_level()

    sing._validate_task_dependencies()


def test_omp_serial_validate_task_dependencies_add_taskwait(fortran_reader):
    '''
    Test the task dependency chcker adds taskwaits in expected locations.
    '''
    code = '''subroutine my_subroutine(grid_max, grid_min)
        integer, dimension(100, 100) :: A, B, C, D
        integer :: i, j
        integer, intent(in) :: grid_max, grid_min

        do i = grid_min, grid_max
            do j = grid_min, grid_max
                a(i, j) = i*grid_max + j
            end do
        end do
        do i = grid_min, grid_max
            do j = grid_min, grid_max
                b(i, j) = j*grid_max + i
            end do
        end do
        do i = grid_min+1, grid_max-1
            do j = grid_min, grid_max
                c(i, j) = a(i,j) * 3
            end do
        end do
        do i = grid_min+1, grid_max-1
            do j = grid_min, grid_max
                d(i, j) = b(i,j) + a(i,j)
            end do
        end do
    end subroutine
    '''
    tree = fortran_reader.psyir_from_source(code)

    loop_trans = ChunkLoopTrans()
    task_trans = OMPTaskTrans()

    schedule = tree.walk(Schedule)[0]
    for child in schedule.children[:]:
        if isinstance(child, Loop):
            loop_trans.apply(child)
            assert isinstance(child.children[3].children[0], Loop)
            task_trans.apply(child, {"force": True})

    single_trans = OMPSingleTrans()
    parallel_trans = OMPParallelTrans()
    single_trans.apply(schedule.children)
    parallel_trans.apply(schedule.children)
    tree.lower_to_language_level()

    taskwaits = tree.walk(OMPTaskwaitDirective)
    assert len(taskwaits) == 1
    assert taskwaits[0].position == 2

    code = '''subroutine my_subroutine(grid_max, grid_min, runtime_parameter)
        integer, dimension(100, 100) :: A, B, C, D
        integer :: i, j
        integer, intent(in) :: grid_max, grid_min
        logical, intent(in) :: runtime_parameter

        do i = grid_min, grid_max
            do j = grid_min, grid_max
                a(i, j) = i*grid_max + j
            end do
        end do
        do i = grid_min, grid_max
            do j = grid_min, grid_max
                b(i, j) = j*grid_max + i
            end do
        end do
        if(runtime_parameter) then
            do i = grid_min+1, grid_max-1
                do j = grid_min, grid_max
                    c(i, j) = a(i,j) * 3
                end do
            end do
        end if
        do i = grid_min+1, grid_max-1
            do j = grid_min, grid_max
                d(i, j) = b(i,j) + a(i,j)
            end do
        end do
    end subroutine
    '''
    tree = fortran_reader.psyir_from_source(code)

    schedule = tree.walk(Schedule)[0]
    for child in schedule.children[:]:
        if isinstance(child, Loop):
            loop_trans.apply(child)
            assert isinstance(child.children[3].children[0], Loop)
            task_trans.apply(child, {"force": True})
        if isinstance(child, IfBlock):
            loop = child.if_body.children[0]
            loop_trans.apply(loop)
            task_trans.apply(loop, {"force": True})

    single_trans = OMPSingleTrans()
    parallel_trans = OMPParallelTrans()
    single_trans.apply(schedule.children)
    parallel_trans.apply(schedule.children)
    tree.lower_to_language_level()

    taskwaits = tree.walk(OMPTaskwaitDirective)
    assert len(taskwaits) == 1
    assert taskwaits[0].position == 2

    code = '''subroutine my_subroutine(grid_max, grid_min, runtime_parameter)
        integer, dimension(100, 100) :: A, B, C, D
        integer :: i, j
        integer, intent(in) :: grid_max, grid_min
        logical, intent(in) :: runtime_parameter

        do i = grid_min, grid_max
            do j = grid_min, grid_max
                b(i, j) = j*grid_max + i
            end do
        end do
        if(runtime_parameter) then
            do i = grid_min, grid_max
                do j = grid_min, grid_max
                    a(i, j) = i*grid_max + j
                end do
            end do
        else
            do i = grid_min+1, grid_max-1
                do j = grid_min, grid_max
                    c(i, j) = a(i,j) * 3
                end do
            end do
        end if
        do i = grid_min+1, grid_max-1
            do j = grid_min, grid_max
                d(i, j) = b(i,j) + a(i,j)
            end do
        end do
    end subroutine
    '''
    tree = fortran_reader.psyir_from_source(code)

    schedule = tree.walk(Schedule)[0]
    for child in schedule.children[:]:
        if isinstance(child, Loop):
            loop_trans.apply(child)
            assert isinstance(child.children[3].children[0], Loop)
            task_trans.apply(child, {"force": True})
        if isinstance(child, IfBlock):
            loop = child.if_body.children[0]
            loop_trans.apply(loop)
            task_trans.apply(loop, {"force": True})
            loop = child.else_body.children[0]
            loop_trans.apply(loop)
            task_trans.apply(loop, {"force": True})

    single_trans = OMPSingleTrans()
    parallel_trans = OMPParallelTrans()
    single_trans.apply(schedule.children)
    parallel_trans.apply(schedule.children)
    tree.lower_to_language_level()

    taskwaits = tree.walk(OMPTaskwaitDirective)
    assert len(taskwaits) == 1
    assert taskwaits[0].position == 2

    code = '''subroutine my_subroutine(grid_max, grid_min)
        integer, dimension(100, 100) :: A, B, C, D
        integer :: i, j
        integer, intent(in) :: grid_max, grid_min

        do i = grid_min, grid_max
            do j = grid_min, grid_max
                a(i, j) = i*grid_max + j
            end do
        end do
        do i = grid_min+1, grid_max-1
            do j = grid_min, grid_max
                c(i, j) = a(i,j) * 3
            end do
        end do
        do i = grid_min, grid_max
            do j = grid_min, grid_max
                b(i, j) = j*grid_max + i
            end do
        end do
        do i = grid_min+1, grid_max-1
            do j = grid_min, grid_max
                d(i, j) = b(i,j) + a(i,j)
            end do
        end do
    end subroutine
    '''
    tree = fortran_reader.psyir_from_source(code)

    loop_trans = ChunkLoopTrans()
    task_trans = OMPTaskTrans()

    schedule = tree.walk(Schedule)[0]
    for child in schedule.children[:]:
        if isinstance(child, Loop):
            loop_trans.apply(child)
            assert isinstance(child.children[3].children[0], Loop)
            task_trans.apply(child, {"force": True})

    single_trans = OMPSingleTrans()
    parallel_trans = OMPParallelTrans()
    single_trans.apply(schedule.children)
    parallel_trans.apply(schedule.children)
    tree.lower_to_language_level()

    taskwaits = tree.walk(OMPTaskwaitDirective)
    assert len(taskwaits) == 2
    assert taskwaits[0].position == 1
    assert taskwaits[1].position == 4

    code = '''subroutine my_subroutine(grid_max, grid_min)
        integer, dimension(100, 100) :: A, B, C, D
        integer :: i, j
        integer, intent(in) :: grid_max, grid_min

        do i = grid_min, grid_max
            do j = grid_min, grid_max
                a(i, j) = i*grid_max + j
            end do
        end do
        do i = grid_min+1, grid_max-1
            do j = grid_min, grid_max
                c(i, j) = a(i,j) * 3
            end do
        end do
        do i = grid_min, grid_max
            do j = grid_min, grid_max
                b(i, j) = j*grid_max + i
            end do
        end do
        do i = grid_min+1, grid_max-1
            do j = grid_min, grid_max
                d(i, j) = b(i,j) + a(i,j)
            end do
        end do
    end subroutine
    '''
    tree = fortran_reader.psyir_from_source(code)

    loop_trans = ChunkLoopTrans()
    task_trans = OMPTaskTrans()

    schedule = tree.walk(Schedule)[0]
    for child in schedule.children[:]:
        if isinstance(child, Loop):
            loop_trans.apply(child)
            assert isinstance(child.children[3].children[0], Loop)
            task_trans.apply(child, {"force": True})

    single_trans = OMPSingleTrans()
    parallel_trans = OMPParallelTrans()
    single_trans.apply(schedule.children)
    parallel_trans.apply(schedule.children)
    user_taskwait = OMPTaskwaitDirective()
    schedule[0].children[0].children[0].children[0].addchild(user_taskwait,
                                                             index=1)
    tree.lower_to_language_level()

    taskwaits = tree.walk(OMPTaskwaitDirective)
    assert len(taskwaits) == 2
    assert taskwaits[0].position == 1
    assert taskwaits[1].position == 4


def test_omp_serial_check_dependency_valid_pairing_edgecase():
    '''
    Tests the edge case where two Reference to the same symbol
    have different types returns False as expected.
    '''
    array_type = ArrayType(INTEGER_SINGLE_TYPE, [128, 128])
    rval = DataSymbol("rval", array_type)
    ref1 = Reference(rval)
    one = Literal("1", INTEGER_SINGLE_TYPE)
    ref2 = ArrayReference.create(rval, [one.copy(), one.copy()])

    test_dir = OMPSingleDirective()

    val = test_dir._check_dependency_pairing_valid(ref1, ref2, None, None)
    assert not val


def test_omp_serial_check_dependency_valid_multiple_arraymixin():
    '''
    Tests the case where a StructureReference contains two ArrayMixin
    children.
    '''
    region_type = StructureType.create([
        ("startx", ArrayType(REAL_TYPE, [10]), Symbol.Visibility.PUBLIC, None)
    ])
    region_type_symbol = DataTypeSymbol("region_type", region_type)
    grid_type = StructureType.create([
        ("nx", INTEGER_TYPE, Symbol.Visibility.PUBLIC, None),
        ("region", region_type_symbol, Symbol.Visibility.PRIVATE, None),
        ("sub_grids", ArrayType(region_type_symbol, [3]),
         Symbol.Visibility.PUBLIC, None),
        ("data", ArrayType(REAL_TYPE, [10, 10]),
         Symbol.Visibility.PUBLIC, None)])
    grid_type_symbol = DataTypeSymbol("grid_type", grid_type)
    ssym = DataSymbol("grid", grid_type_symbol)
    # Reference to scalar member of structure
    two = Literal("2", INTEGER_SINGLE_TYPE)
    sref = StructureReference.create(
        ssym, [("sub_grids", [two.copy(), two.copy()]),
               ("startx", [two.copy()])]
    )
    sref2 = StructureReference.create(
        ssym, [("sub_grids", [two.copy(), two.copy()]),
               ("startx", [two.copy()])]
    )
    test_dir = OMPSingleDirective()
    res = test_dir._check_dependency_pairing_valid(
               sref, sref2, None, None
        )
    assert not res


def test_omp_serial_check_dependency_valid_pairing():
    '''
    Test check_dependency_valid_pairing calls the correct functions for
    various array indices.
    '''
    # Check we use the valid_dependence_literals function to get
    # the correct answer for literal indices.
    array_type = ArrayType(INTEGER_SINGLE_TYPE, [128, 128])
    rval = DataSymbol("rval", array_type)
    one = Literal("1", INTEGER_SINGLE_TYPE)
    two = Literal("2", INTEGER_SINGLE_TYPE)
    ref1 = ArrayReference.create(rval, [one.copy(), one.copy()])
    ref2 = ArrayReference.create(rval, [two.copy(), two.copy()])

    test_dir = OMPSingleDirective()
    assert test_dir._check_dependency_pairing_valid(ref1, ref2, None, None)

    # Check we use the valid_dependence_ranges function to get the
    # correct answer for range indices.
    array_type = ArrayType(INTEGER_SINGLE_TYPE, [128, 128])
    rval = DataSymbol("rval", array_type)
    lbound = IntrinsicCall.create(
        IntrinsicCall.Intrinsic.LBOUND,
        [Reference(rval), ("dim", one.copy())]
    )
    ubound = IntrinsicCall.create(
        IntrinsicCall.Intrinsic.UBOUND,
        [Reference(rval), ("dim", one.copy())]
    )
    my_range1 = Range.create(lbound.copy(), ubound.copy(), one.copy())
    lbound2 = IntrinsicCall.create(
        IntrinsicCall.Intrinsic.LBOUND,
        [Reference(rval), ("dim", two.copy())]
    )
    ubound2 = IntrinsicCall.create(
        IntrinsicCall.Intrinsic.UBOUND,
        [Reference(rval), ("dim", two.copy())]
    )
    my_range2 = Range.create(lbound2.copy(), ubound2.copy(), one.copy())
    array_reference1 = ArrayReference.create(rval, [my_range1.copy(),
                                                    my_range2.copy()])
    array_reference2 = ArrayReference.create(rval, [my_range1.copy(),
                                                    my_range2.copy()])
    assert test_dir._check_dependency_pairing_valid(
               array_reference1, array_reference2, None, None
           )<|MERGE_RESOLUTION|>--- conflicted
+++ resolved
@@ -65,17 +65,11 @@
     REAL_TYPE, DataTypeSymbol)
 from psyclone.psyir.transformations import ChunkLoopTrans, OMPTaskTrans
 from psyclone.errors import InternalError, GenerationError
+from psyclone.psyir.transformations.omp_taskloop_trans import OMPTaskloopTrans
 from psyclone.transformations import (
-<<<<<<< HEAD
-    Dynamo0p3OMPLoopTrans, OMPParallelTrans,
-    OMPParallelLoopTrans, DynamoOMPParallelLoopTrans, OMPSingleTrans,
-    OMPMasterTrans, OMPLoopTrans)
-from psyclone.psyir.transformations.omp_taskloop_trans import OMPTaskloopTrans
-=======
     LFRicOMPLoopTrans, OMPParallelTrans,
     OMPParallelLoopTrans, LFRicOMPParallelLoopTrans, OMPSingleTrans,
-    OMPMasterTrans, OMPTaskloopTrans, OMPLoopTrans)
->>>>>>> 7fcfa1d3
+    OMPMasterTrans, OMPLoopTrans)
 
 BASE_PATH = os.path.join(os.path.dirname(os.path.dirname(os.path.dirname(
     os.path.abspath(__file__)))), "test_files", "lfric")
