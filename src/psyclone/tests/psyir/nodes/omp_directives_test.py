--- conflicted
+++ resolved
@@ -45,7 +45,6 @@
 from psyclone.psyGen import PSyFactory
 from psyclone.psyir import nodes
 from psyclone import psyGen
-<<<<<<< HEAD
 from psyclone.psyir.nodes import (
     OMPDoDirective,
     OMPParallelDirective,
@@ -106,23 +105,6 @@
     OMPMasterTrans,
     OMPTaskloopTrans,
 )
-=======
-from psyclone.psyir.nodes import OMPDoDirective, OMPParallelDirective, \
-    OMPParallelDoDirective, OMPMasterDirective, OMPTaskloopDirective, \
-    OMPTaskwaitDirective, OMPTargetDirective, OMPLoopDirective, Schedule, \
-    Return, OMPSingleDirective, Loop, Literal, Routine, Assignment, \
-    Reference, OMPDeclareTargetDirective, OMPNowaitClause, \
-    OMPGrainsizeClause, OMPNumTasksClause, OMPNogroupClause, \
-    OMPPrivateClause, OMPDefaultClause, OMPReductionClause, \
-    OMPScheduleClause, OMPTeamsDistributeParallelDoDirective, \
-    OMPFirstprivateClause
-from psyclone.psyir.symbols import DataSymbol, INTEGER_TYPE, SymbolTable, \
-    REAL_SINGLE_TYPE, INTEGER_SINGLE_TYPE, Symbol
-from psyclone.errors import InternalError, GenerationError
-from psyclone.transformations import Dynamo0p3OMPLoopTrans, OMPParallelTrans, \
-    OMPParallelLoopTrans, DynamoOMPParallelLoopTrans, OMPSingleTrans, \
-    OMPMasterTrans, OMPTaskloopTrans
->>>>>>> 84126bd4
 from psyclone.tests.utilities import get_invoke
 
 BASE_PATH = os.path.join(
@@ -185,20 +167,11 @@
     assert pdir.children[2] is not priv_clause
 
 
-<<<<<<< HEAD
-def test_ompparallel_changes_gen_code():
-    """Check that when the code inside an OMP Parallel region changes, the
-    private clause changes appropriately."""
-    _, invoke_info = parse(
-        os.path.join(BASE_PATH, "1_single_invoke_w3.f90"), api="dynamo0.3"
-    )
-=======
 def test_ompparallel_changes_gen_code(monkeypatch):
     ''' Check that when the code inside an OMP Parallel region changes, the
     private clause changes appropriately. '''
     _, invoke_info = parse(os.path.join(BASE_PATH, "1_single_invoke_w3.f90"),
                            api="dynamo0.3")
->>>>>>> 84126bd4
     psy = PSyFactory("dynamo0.3", distributed_memory=False).create(invoke_info)
     tree = psy.invokes.invoke_list[0].schedule
     ptrans = OMPParallelTrans()
@@ -238,18 +211,13 @@
     monkeypatch.setattr(pdir, "_get_private_clauses",
                         lambda: (pclause, fpclause))
 
-<<<<<<< HEAD
-def test_omp_paralleldo_changes_gen_code():
-    """Check that when the code inside an OMP Parallel Do region changes, the
-=======
     code = str(psy.gen).lower()
     assert "private(a)" in code
     assert "firstprivate(b)" in code
 
 
 def test_omp_paralleldo_changes_gen_code(monkeypatch):
-    ''' Check that when the code inside an OMP Parallel Do region changes, the
->>>>>>> 84126bd4
+    """ Check that when the code inside an OMP Parallel Do region changes, the
     private clause changes appropriately. Also check that changing the schedule
     is correctly picked up."""
     _, invoke_info = parse(
@@ -633,17 +601,12 @@
     )
 
 
-<<<<<<< HEAD
-def test_directive_get_private(monkeypatch):
-    """Tests for the _get_private_clause() method of OMPParallelDirective.
-=======
 def test_directive_get_private_lfric():
     ''' Tests for the _get_private_clauses() method of OMPParallelDirective.
->>>>>>> 84126bd4
     Note: this test does not apply colouring so the loops must be over
     discontinuous function spaces.
 
-    """
+    '''
     _, invoke_info = parse(
         os.path.join(BASE_PATH, "1_single_invoke_w3.f90"), api="dynamo0.3"
     )
@@ -670,39 +633,17 @@
     assert isinstance(pvars, OMPPrivateClause)
     assert isinstance(fpvars, OMPFirstprivateClause)
     assert len(pvars.children) == 1
-<<<<<<< HEAD
-    assert pvars.children[0].name == "cell"
-    # Now use monkeypatch to break the Call within the loop
-    call = directive.dir_body[0].dir_body[0].loop_body[0]
-    monkeypatch.setattr(call, "local_vars", lambda: [""])
-    with pytest.raises(InternalError) as err:
-        _ = directive._get_private_clause()
-    assert (
-        "call 'testkern_w3_code' has a local variable but its name is "
-        "not set" in str(err.value)
-    )
-=======
     assert len(fpvars.children) == 0
     assert pvars.children[0].name == 'cell'
->>>>>>> 84126bd4
 
     directive.children[1] = OMPDefaultClause(
         clause_type=OMPDefaultClause.DefaultClauseTypes.NONE
     )
     with pytest.raises(GenerationError) as excinfo:
-<<<<<<< HEAD
-        _ = directive._get_private_clause()
-    assert (
-        "OMPParallelClause cannot correctly generate the private clause "
-        "when its default data sharing attribute in its default clause is "
-        "not shared." in str(excinfo.value)
-    )
-=======
         _ = directive._get_private_clauses()
     assert ("OMPParallelClause cannot correctly generate the private clause "
             "when its default data sharing attribute in its default clause is "
             "not shared." in str(excinfo.value))
->>>>>>> 84126bd4
 
 
 def test_directive_get_private(fortran_reader):
@@ -798,17 +739,6 @@
     assert OMPParallelDirective._validate_child(0, Schedule()) is True
     assert OMPParallelDirective._validate_child(1, OMPDefaultClause()) is True
     assert OMPParallelDirective._validate_child(2, OMPPrivateClause()) is True
-<<<<<<< HEAD
-    assert (
-        OMPParallelDirective._validate_child(2, OMPReductionClause()) is False
-    )
-    assert (
-        OMPParallelDirective._validate_child(3, OMPReductionClause()) is True
-    )
-    assert (
-        OMPParallelDirective._validate_child(4, OMPReductionClause()) is True
-    )
-=======
     assert OMPParallelDirective._validate_child(3, OMPFirstprivateClause()) \
         is True
     assert OMPParallelDirective._validate_child(2, OMPReductionClause())\
@@ -817,7 +747,6 @@
         is True
     assert OMPParallelDirective._validate_child(5, OMPReductionClause())\
         is True
->>>>>>> 84126bd4
     assert OMPParallelDirective._validate_child(0, OMPDefaultClause()) is False
     assert OMPParallelDirective._validate_child(6, "test") is False
 
