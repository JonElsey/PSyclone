# -----------------------------------------------------------------------------
# BSD 3-Clause License
#
# Copyright (c) 2020-2024, Science and Technology Facilities Council
# All rights reserved.
#
# Redistribution and use in source and binary forms, with or without
# modification, are permitted provided that the following conditions are met:
#
# * Redistributions of source code must retain the above copyright notice, this
#   list of conditions and the following disclaimer.
#
# * Redistributions in binary form must reproduce the above copyright notice,
#   this list of conditions and the following disclaimer in the documentation
#   and/or other materials provided with the distribution.
#
# * Neither the name of the copyright holder nor the names of its
#   contributors may be used to endorse or promote products derived from
#   this software without specific prior written permission.
#
# THIS SOFTWARE IS PROVIDED BY THE COPYRIGHT HOLDERS AND CONTRIBUTORS
# "AS IS" AND ANY EXPRESS OR IMPLIED WARRANTIES, INCLUDING, BUT NOT
# LIMITED TO, THE IMPLIED WARRANTIES OF MERCHANTABILITY AND FITNESS
# FOR A PARTICULAR PURPOSE ARE DISCLAIMED. IN NO EVENT SHALL THE
# COPYRIGHT HOLDER OR CONTRIBUTORS BE LIABLE FOR ANY DIRECT, INDIRECT,
# INCIDENTAL, SPECIAL, EXEMPLARY, OR CONSEQUENTIAL DAMAGES (INCLUDING,
# BUT NOT LIMITED TO, PROCUREMENT OF SUBSTITUTE GOODS OR SERVICES;
# LOSS OF USE, DATA, OR PROFITS; OR BUSINESS INTERRUPTION) HOWEVER
# CAUSED AND ON ANY THEORY OF LIABILITY, WHETHER IN CONTRACT, STRICT
# LIABILITY, OR TORT (INCLUDING NEGLIGENCE OR OTHERWISE) ARISING IN
# ANY WAY OUT OF THE USE OF THIS SOFTWARE, EVEN IF ADVISED OF THE
# POSSIBILITY OF SUCH DAMAGE.
# -----------------------------------------------------------------------------
# Author J. Henrichs, Bureau of Meteorology
# Modified by R. W. Ford, A. R. Porter and S. Siso, STFC Daresbury Lab

''' Module containing tests for generating PSyData hooks'''

import os
import re
import pytest

from psyclone.domain.lfric.transformations import LFRicExtractTrans
from psyclone.errors import InternalError, GenerationError
<<<<<<< HEAD
=======
from psyclone.f2pygen import ModuleGen
from psyclone.psyGen import Kern
>>>>>>> 8736ae36
from psyclone.psyir.nodes import (
    CodeBlock, PSyDataNode, Schedule, Return, Routine)
from psyclone.parse import ModuleManager
from psyclone.psyir.nodes.statement import Statement
from psyclone.psyir.transformations import PSyDataTrans, TransformationError
from psyclone.psyir.symbols import (
    ContainerSymbol, ImportInterface, SymbolTable, DataTypeSymbol,
    UnresolvedType, DataSymbol, UnsupportedFortranType)
from psyclone.tests.utilities import get_base_path, get_invoke


# -----------------------------------------------------------------------------
def test_psy_data_node_constructor():
    ''' Check that we can construct a PSyDataNode and that any options are
    picked up correctly. '''
    psy_node = PSyDataNode()
    assert psy_node._prefix == ""
    assert psy_node._var_name == ""
    assert psy_node._module_name is None
    assert psy_node._region_name is None
    assert psy_node.options == {}
    psy_node = PSyDataNode(options={"prefix": "profile"})
    assert psy_node.options == {"prefix": "profile"}
    assert psy_node._prefix == "profile_"
    assert psy_node.fortran_module == "profile_psy_data_mod"
    assert psy_node.type_name == "profile_PSyDataType"
    assert psy_node._var_name == ""
    assert psy_node._module_name is None
    assert psy_node._region_name is None
    psy_node = PSyDataNode(options={"region_name": ("a_routine", "reg1")})
    assert psy_node._var_name == ""
    assert psy_node._module_name == "a_routine"
    assert psy_node._region_name == "reg1"
    assert psy_node.region_identifier == ("a_routine", "reg1")

    # Test incorrect rename type
    with pytest.raises(InternalError) as error:
        PSyDataNode(options={"region_name": 1})
    assert ("The name must be a tuple containing two non-empty strings." in
            str(error.value))

    # Invalid prefix
    with pytest.raises(InternalError) as err:
        PSyDataNode(options={"prefix": "not-a-valid-prefix"})
    assert ("Invalid 'prefix' parameter: found 'not-a-valid-prefix', "
            "expected" in str(err.value))


def test_psy_data_node_equality():
    ''' Check the __eq__ member of the PSyDataNode.'''
    options1 = {"prefix": "profile", "region_name": ("a_routine", "ref1")}
    options2 = {"prefix": "extract", "region_name": ("a_routine", "ref1")}
    options3 = {"prefix": "profile", "region_name": ("a_routine1", "ref1")}
    options4 = {"prefix": "profile", "region_name": ("a_routine", "ref2")}
    psy_node1 = PSyDataNode(options=options1)
    psy_node1_1 = PSyDataNode(options=options1)
    psy_node2 = PSyDataNode(options=options2)
    psy_node3 = PSyDataNode(options=options3)
    psy_node4 = PSyDataNode(options=options4)
    assert psy_node1 == psy_node1_1
    assert psy_node1 != psy_node2
    assert psy_node1 != psy_node3
    assert psy_node1 != psy_node4


# -----------------------------------------------------------------------------
def test_psy_data_node_basics():
    '''Tests some elementary functions.'''
    psy_node = PSyDataNode.create([], SymbolTable())
    assert "PSyDataStart[var=psy_data]\n"\
        "PSyDataEnd[var=psy_data]" in str(psy_node)

    psy_node.children = []
    with pytest.raises(InternalError) as error:
        _ = psy_node.psy_data_body
    assert "PSyData node malformed or incomplete" in str(error.value)


# -----------------------------------------------------------------------------
def test_psy_data_node_create_errors():
    ''' Test the various checks on the arguments to the create() method. '''
    sym_tab = SymbolTable()
    with pytest.raises(TypeError) as err:
        PSyDataNode.create("hello", sym_tab)
    assert ("create(). The 'children' argument must be a list (of PSyIR "
            "nodes) but got 'str'" in str(err.value))
    with pytest.raises(TypeError) as err:
        PSyDataNode.create(["hello"], sym_tab)
    assert ("create(). The 'children' argument must be a list of PSyIR "
            "nodes but it contains: ['str']" in str(err.value))
    with pytest.raises(TypeError) as err:
        PSyDataNode.create([], "hello")
    assert ("create(). The 'symbol_table' argument must be an instance of "
            "psyir.symbols.SymbolTable but got 'str'" in str(err.value))


# -----------------------------------------------------------------------------
def test_psy_data_node_tree_correct():
    '''Test that adding children and parents will result in the correct
    relationship with the inserted node.
    '''

    # 1. No parent and no children:
    # =============================
    psy_node = PSyDataNode.create([], SymbolTable())

    # We must have a single profile node with a schedule which has
    # no children:
    assert psy_node.parent is None
    assert len(psy_node.children) == 1   # This is the Schedule
    assert isinstance(psy_node.psy_data_body, Schedule)
    assert psy_node.psy_data_body.parent == psy_node
    assert not psy_node.psy_data_body.children

    # 2. Parent, but no children:
    # ===========================
    parent = Schedule()
    psy_node = PSyDataNode.create([], parent.symbol_table)
    parent.addchild(psy_node)

    # We must have a single node connected to the parent, and an
    # empty schedule for the ExtractNode:
    assert psy_node.parent == parent
    assert parent.children[0] == psy_node
    assert len(psy_node.children) == 1
    assert isinstance(psy_node.psy_data_body, Schedule)
    assert psy_node.psy_data_body.parent is psy_node
    assert not psy_node.psy_data_body.children

    # 3. No parent, but children:
    # ===========================
    children = [Statement(), Statement()]
    psy_node = PSyDataNode.create(children, SymbolTable())

    # The children must be connected to the schedule, which is
    # connected to the ExtractNode:
    assert psy_node.parent is None
    assert len(psy_node.children) == 1
    assert isinstance(psy_node.psy_data_body, Schedule)
    assert psy_node.psy_data_body.parent is psy_node
    assert len(psy_node.psy_data_body.children) == 2
    assert psy_node.psy_data_body.children[0] is children[0]
    assert psy_node.psy_data_body.children[1] is children[1]
    assert children[0].parent == psy_node.psy_data_body
    assert children[1].parent == psy_node.psy_data_body

    # 4. Parent and children:
    # =======================
    parent = Schedule()
    # The children must be added to the parent before creating the ExtractNode
    parent.addchild(Statement())
    parent.addchild(Statement())
    # Add another child that must stay with the parent node
    third_child = Statement()
    parent.addchild(third_child)
    assert parent.children[2] is third_child
    # Only move the first two children, leave the third where it is
    children = [parent.children[0], parent.children[1]]
    for child in children:
        child.detach()
    psy_node = PSyDataNode.create(children, SymbolTable())
    parent.addchild(psy_node, 0)

    # Check all connections
    assert psy_node.parent is parent
    assert parent.children[0] is psy_node
    assert len(psy_node.children) == 1
    assert isinstance(psy_node.psy_data_body, Schedule)
    schedule = psy_node.psy_data_body
    assert schedule.parent is psy_node
    assert len(schedule.children) == 2
    for i in range(2):
        assert schedule.children[i] is children[i]
        assert children[i].parent is schedule
    # The third child of the original parent is now the
    # second child, next to the inserted ExtractNode
    assert parent.children[1] is third_child
    assert third_child.parent is parent


# -----------------------------------------------------------------------------
def test_psy_data_generate_symbols():
    ''' Check that the generate_symbols method inserts the appropriate
    symbols in the provided symbol table if they don't exist already. '''

    # By inserting the psy_data no symbols are created.
    routine = Routine.create('my_routine')
    psy_data = PSyDataNode()
    psy_data2 = PSyDataNode()
    routine.addchild(psy_data)
    routine.addchild(psy_data2)
    assert len(routine.symbol_table.symbols) == 1

    # Add a symbol of the wrong type for the module.
    tmp_sym = routine.symbol_table.new_symbol(psy_data.fortran_module)
    with pytest.raises(InternalError) as err:
        psy_data.generate_symbols(routine.symbol_table)
    assert ("Cannot add PSyData module 'psy_data_mod' because another Symbol "
            "already exists with that name and is a Symbol rather"
            in str(err.value))
    routine.symbol_table.remove(tmp_sym)
    # Successfully executing generate_symbols adds 3 more symbols:
    psy_data.generate_symbols(routine.symbol_table)
    assert len(routine.symbol_table.symbols) == 4

    # - The module (with a tag equal to its name)
    assert "psy_data_mod" in routine.symbol_table
    assert isinstance(routine.symbol_table.lookup("psy_data_mod"),
                      ContainerSymbol)
    assert routine.symbol_table.lookup_with_tag("psy_data_mod").name == \
        "psy_data_mod"

    # - The type (with a tag equal to its name)
    assert "PSyDataType" in routine.symbol_table
    typesymbol = routine.symbol_table.lookup("PSyDataType")
    assert isinstance(typesymbol, DataTypeSymbol)
    assert isinstance(typesymbol.interface, ImportInterface)
    assert typesymbol.interface.container_symbol.name == "psy_data_mod"
    assert isinstance(typesymbol.datatype, UnresolvedType)
    assert routine.symbol_table.lookup_with_tag("PSyDataType") == typesymbol

    # - The instantiated object
    assert "psy_data" in routine.symbol_table
    objectsymbol = routine.symbol_table.lookup("psy_data")
    assert isinstance(objectsymbol, DataSymbol)
    assert isinstance(objectsymbol.datatype, UnsupportedFortranType)

    # Executing it again doesn't add anything new
    psy_data.generate_symbols(routine.symbol_table)
    assert len(routine.symbol_table.symbols) == 4

    # But executing it again from a different psy_data re-utilises the module
    # and type but creates a new object instance
    psy_data2.generate_symbols(routine.symbol_table)
    assert len(routine.symbol_table.symbols) == 5
    assert "psy_data_1" in routine.symbol_table
    objectsymbol = routine.symbol_table.lookup("psy_data_1")
    assert isinstance(objectsymbol, DataSymbol)
    assert isinstance(objectsymbol.datatype, UnsupportedFortranType)

    typesymbol.interface.container_symbol = ContainerSymbol("wrong")
    with pytest.raises(InternalError) as err:
        psy_data.generate_symbols(routine.symbol_table)
    assert ("Cannot add PSyData symbol 'PSyDataType' because it already "
            "exists but is not imported from" in str(err.value))


# -----------------------------------------------------------------------------
def test_psy_data_node_incorrect_container():
    ''' Check that the PSyDataNode constructor raises the expected error if
    the symbol table already contains an entry for the PSyDataType that is
    not associated with the PSyData container. '''
    _, invoke = get_invoke("test11_different_iterates_over_one_invoke.f90",
                           "gocean", idx=0, dist_mem=False)
    schedule = invoke.schedule
    csym = schedule.symbol_table.new_symbol("some_mod",
                                            symbol_type=ContainerSymbol)
    schedule.symbol_table.new_symbol("PSyDataType",
                                     interface=ImportInterface(csym))
    data_trans = PSyDataTrans()
    with pytest.raises(TransformationError) as err:
        data_trans.apply(schedule[0].loop_body)
    assert ("already a symbol named 'PSyDataType' which clashes with one of "
            "those used by the PSyclone PSyData API" in str(err.value))


# -----------------------------------------------------------------------------
def test_psy_data_node_invokes_gocean1p0(fortran_writer):
    '''Check that an invoke is instrumented correctly
    '''
    _, invoke = get_invoke("test11_different_iterates_over_one_invoke.f90",
                           "gocean", idx=0, dist_mem=False)
    schedule = invoke.schedule
    data_trans = PSyDataTrans()

    data_trans.apply(schedule[0])

    # Convert the invoke to code, and remove all new lines, to make
    # regex matching easier
    code = fortran_writer(invoke.schedule).replace("\n", "")
    # First a simple test that the nesting is correct - the
    # PSyData regions include both loops. Note that indeed
    # the function 'compute_cv_code' is in the module file
    # kernel_ne_offset_mod.
    # Since this is only PSyData, which by default does not supply
    # variable information, the parameters to PreStart are both 0.
    correct_re = ("subroutine invoke.*"
                  "use psy_data_mod, only : PSyDataType.*"
                  r"type\(PSyDataType\), save, target :: psy_data.*"
                  r"CALL psy_data % PreStart\(\"psy_single_invoke_different"
                  r"_iterates_over\", \"invoke_0-compute_cv_code-r0\","
                  r" 0, 0\).*"
                  "do j.*"
                  "do i.*"
                  "call.*"
                  "end.*"
                  "end.*"
                  r"call psy_data % PostEnd")

    assert re.search(correct_re, code, re.I) is not None

    # Check that if gen() is called more than once the same PSyDataNode
    # variables and region names are created:
    code_again = fortran_writer(invoke.schedule).replace("\n", "")
    assert code == code_again


def test_psy_data_node_children_validation():
    '''Test that children added to PSyDataNode are validated. PSyDataNode
    accepts just one Schedule as its child.

    '''
    psy_node = PSyDataNode.create([], SymbolTable())
    del psy_node.children[0]

    # Invalid children (e.g. Return Statement)
    ret = Return()
    with pytest.raises(GenerationError) as excinfo:
        psy_node.addchild(ret)
    assert ("Item 'Return' can't be child 0 of 'PSyData'. The valid format"
            " is: 'Schedule'." in str(excinfo.value))

    # Valid children
    psy_node.addchild(Schedule())

    # Additional children
    with pytest.raises(GenerationError) as excinfo:
        psy_node.addchild(Schedule())
    assert ("Item 'Schedule' can't be child 1 of 'PSyData'. The valid format"
            " is: 'Schedule'." in str(excinfo.value))


def test_psy_data_node_lower_to_language_level():
    ''' Test that the generic PSyDataNode is lowered as expected. '''

    # Try without an ancestor Routine
    psy_node = PSyDataNode.create([], SymbolTable())
    with pytest.raises(GenerationError) as excinfo:
        psy_node.lower_to_language_level()
    assert ("A PSyDataNode must be inside a Routine context when lowering but"
            " 'PSyDataStart[var=psy_data]\nPSyDataEnd[var=psy_data]' is not."
            in str(excinfo.value))

    # Add the ancestor Routine and empty body
    routine = Routine.create("my_routine")
    routine.addchild(psy_node)
    psy_node.lower_to_language_level()
    # The PSyDataNode is substituted by 2 CodeBlocks, the first one with the
    # psy-data-start annotation
    assert not routine.walk(PSyDataNode)
    codeblocks = routine.walk(CodeBlock)
    assert len(codeblocks) == 2
    assert str(codeblocks[0].ast) == \
        'CALL psy_data % PreStart("my_routine", "r0", 0, 0)'
    assert "psy-data-start" in codeblocks[0].annotations
    assert str(codeblocks[1].ast) == \
        'CALL psy_data % PostEnd'

    # Now try with a PSyDataNode with specified module and region names
    routine = Routine.create("my_routine")
    psy_node = PSyDataNode.create([], SymbolTable())
    routine.addchild(psy_node)
    psy_node._module_name = "my_module"
    psy_node._region_name = "my_region"
    psy_node.lower_to_language_level()
    assert not routine.walk(PSyDataNode)
    codeblocks = routine.walk(CodeBlock)
    assert len(codeblocks) == 2
    assert str(codeblocks[0].ast) == \
        'CALL psy_data % PreStart("my_module", "my_region", 0, 0)'
    assert str(codeblocks[1].ast) == \
        'CALL psy_data % PostEnd'


def test_psy_data_node_lower_to_language_level_with_options():
    '''Check that the  generic PSyDataNode is lowered as expected when it
    is provided with an options dictionary. '''

    # 1) Test that the listed variables will appear in the list
    # ---------------------------------------------------------
    _, invoke = get_invoke("test11_different_iterates_over_one_invoke.f90",
                           "gocean", idx=0, dist_mem=False)
    schedule = invoke.schedule
    data_trans = PSyDataTrans()

    data_trans.apply(schedule[0].loop_body)
    data_node = schedule[0].loop_body[0]

    data_node.lower_to_language_level(options={"pre_var_list": [("", "a")],
                                               "post_var_list": [("", "b")]})

    codeblocks = schedule.walk(CodeBlock)
    expected = ['CALL psy_data % PreStart("psy_single_invoke_different_'
                'iterates_over", "invoke_0-compute_cv_code-r0", 1, 1)',
                'CALL psy_data % PreDeclareVariable("a", a)',
                'CALL psy_data % PreDeclareVariable("b", b)',
                'CALL psy_data % PreEndDeclaration',
                'CALL psy_data % ProvideVariable("a", a)',
                'CALL psy_data % PreEnd',
                'CALL psy_data % PostStart',
                'CALL psy_data % ProvideVariable("b", b)']

    for codeblock, string in zip(codeblocks, expected):
        assert string == str(codeblock.ast)

    # 2) Test that variables suffixes are added as expected
    # -----------------------------------------------------
    _, invoke = get_invoke("test11_different_iterates_over_one_invoke.f90",
                           "gocean", idx=0, dist_mem=False)
    schedule = invoke.schedule
    data_trans = PSyDataTrans()

    data_trans.apply(schedule[0].loop_body)
    data_node = schedule[0].loop_body[0]

    data_node.lower_to_language_level(options={"pre_var_list": [("", "a")],
                                               "post_var_list": [("", "b")],
                                               "pre_var_postfix": "_pre",
                                               "post_var_postfix": "_post"})

    codeblocks = schedule.walk(CodeBlock)
    expected = ['CALL psy_data % PreStart("psy_single_invoke_different_'
                'iterates_over", "invoke_0-compute_cv_code-r0", 1, 1)',
                'CALL psy_data % PreDeclareVariable("a_pre", a)',
                'CALL psy_data % PreDeclareVariable("b_post", b)',
                'CALL psy_data % PreEndDeclaration',
                'CALL psy_data % ProvideVariable("a_pre", a)',
                'CALL psy_data % PreEnd',
                'CALL psy_data % PostStart',
                'CALL psy_data % ProvideVariable("b_post", b)']

    for codeblock, string in zip(codeblocks, expected):
        assert string == str(codeblock.ast)


# ----------------------------------------------------------------------------
@pytest.mark.usefixtures("change_into_tmpdir", "clear_module_manager_instance")
def test_psy_data_node_name_clash(fortran_writer):
    '''Test the handling of symbols imported from other modules, or calls to
    external functions that use module variables. In this example the external
    module uses a variable with the same name as the user code, which causes
    a name clash and must be renamed.

    '''
    api = "lfric"
    infrastructure_path = get_base_path(api)
    # Define the path to the ReadKernelData module (which contains functions
    # to read extracted data from a file) relative to the infrastructure path:
    psyclone_root = os.path.dirname(os.path.dirname(os.path.dirname(
        os.path.dirname(os.path.dirname(infrastructure_path)))))
    read_mod_path = os.path.join(psyclone_root, "lib", "extract", "standalone")

    module_manager = ModuleManager.get()
    module_manager.add_search_path(infrastructure_path)
    module_manager.add_search_path(read_mod_path)

    _, invoke = get_invoke("driver_creation/invoke_kernel_with_imported_"
                           "symbols.f90", api, dist_mem=False, idx=1)

    extract = LFRicExtractTrans()
    extract.apply(invoke.schedule.children[0],
                  options={"create_driver": True,
                           "region_name": ("import", "test")})

    invoke.schedule.children[0].lower_to_language_level()

    # Note that atm we cannot fortran_writer() the schedule, LFRic does not
    # yet fully support this. So we just lower each line individually:
    code = "".join([fortran_writer(i) for i in invoke.schedule.children])

    assert ('CALL extract_psy_data % PreDeclareVariable("f1_data_post", '
            'f1_data)' in code)
    assert ('CALL extract_psy_data % PreDeclareVariable("f1_data@'
            'module_with_name_clash_mod", f1_data_1)' in code)
    assert ('CALL extract_psy_data % PreDeclareVariable("f2_data@'
            'module_with_name_clash_mod", f2_data_1)' in code)
    assert ('CALL extract_psy_data % PreDeclareVariable("f2_data@'
            'module_with_name_clash_mod_post", f2_data_1)' in code)

    assert ('CALL extract_psy_data % ProvideVariable("f1_data@'
            'module_with_name_clash_mod", f1_data_1)' in code)
    assert ('CALL extract_psy_data % ProvideVariable("f2_data@'
            'module_with_name_clash_mod", f2_data_1)' in code)
    assert ('CALL extract_psy_data % ProvideVariable("f2_data@'
            'module_with_name_clash_mod_post", f2_data_1)' in code)


# ----------------------------------------------------------------------------
def test_psy_data_node_lfric_inside_of_loop():
    '''Test that if a PSyData node is inside a loop (which means the code will
    already be generated by PSyIR), the required psydata variable is declared.
    ATM (TODO #1010) LFRicLoop.gen_code calls a fix_gen_code function in the
    PSyData node to add the declaration (which the PSyData node added to the
    symbol table, but since the symbol table is not used by gen_code, it
    would otherwise be missing).

    '''
    psy, invoke = get_invoke("1.0.1_single_named_invoke.f90",
                             api="lfric", dist_mem=False, idx=0)

    data_trans = PSyDataTrans()
    data_trans.apply(invoke.schedule[0].loop_body)

    # Replace newlines so we can use simple regex
    code = str(psy.gen).replace("\n", "")

    # This regex checks that the type is imported, the variable is declared,
    # and that the psydata area is indeed inside of the loop
    correct_re = (r"USE psy_data_mod, ONLY: PSyDataType.*"
                  r"TYPE\(PSyDataType\), target, save :: psy_data.*"
                  r"DO cell = .*"
                  r"CALL psy_data % PreStart.*"
                  r"CALL testkern_code.*"
                  r"CALL psy_data % PostEnd.*"
                  r"END DO")
    assert re.search(correct_re, code, re.I) is not None


# ----------------------------------------------------------------------------
def test_psy_data_node_gocean_inside_of_loop(fortran_writer):
    '''Test that if a PSyData node is inside a loop, the required psydata
    variable is declared. While the corresponding bug only happened in LFRic,
    just in case we test this for gocean as well.

    '''
    _, invoke = get_invoke("test11_different_iterates_over_one_invoke.f90",
                           "gocean", idx=0, dist_mem=False)
    schedule = invoke.schedule
    data_trans = PSyDataTrans()

    for kernel in schedule.walk(Kern):
        data_trans.apply(kernel)

    # Replace newlines so we can use a simple regex:
    code = fortran_writer(schedule).replace("\n", "")

    # This regular expression tests that indeed the profiling is inside
    # of the loops, and that the declarations are added.
    correct_re = (r"subroutine invoke_0.*"
                  r"type\(PSyDataType\), save, target :: psy_data.*"
                  r"type\(PSyDataType\), save, target :: psy_data_1.*"
                  r"do j =.*"
                  r"do i =.*"
                  r"call psy_data % PreStart.*"
                  r"call compute_cv_code.*"
                  r"call psy_data % PostEnd.*"
                  r"do j =.*"
                  r"do i =.*"
                  r"call psy_data_1 % PreStart.*"
                  r"call bc_ssh_code.*"
                  r"call psy_data_1 % PostEnd.*")

    assert re.search(correct_re, code, re.I) is not None<|MERGE_RESOLUTION|>--- conflicted
+++ resolved
@@ -42,11 +42,6 @@
 
 from psyclone.domain.lfric.transformations import LFRicExtractTrans
 from psyclone.errors import InternalError, GenerationError
-<<<<<<< HEAD
-=======
-from psyclone.f2pygen import ModuleGen
-from psyclone.psyGen import Kern
->>>>>>> 8736ae36
 from psyclone.psyir.nodes import (
     CodeBlock, PSyDataNode, Schedule, Return, Routine)
 from psyclone.parse import ModuleManager
