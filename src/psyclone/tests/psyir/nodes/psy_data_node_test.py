# -----------------------------------------------------------------------------
# BSD 3-Clause License
#
# Copyright (c) 2020-2024, Science and Technology Facilities Council
# All rights reserved.
#
# Redistribution and use in source and binary forms, with or without
# modification, are permitted provided that the following conditions are met:
#
# * Redistributions of source code must retain the above copyright notice, this
#   list of conditions and the following disclaimer.
#
# * Redistributions in binary form must reproduce the above copyright notice,
#   this list of conditions and the following disclaimer in the documentation
#   and/or other materials provided with the distribution.
#
# * Neither the name of the copyright holder nor the names of its
#   contributors may be used to endorse or promote products derived from
#   this software without specific prior written permission.
#
# THIS SOFTWARE IS PROVIDED BY THE COPYRIGHT HOLDERS AND CONTRIBUTORS
# "AS IS" AND ANY EXPRESS OR IMPLIED WARRANTIES, INCLUDING, BUT NOT
# LIMITED TO, THE IMPLIED WARRANTIES OF MERCHANTABILITY AND FITNESS
# FOR A PARTICULAR PURPOSE ARE DISCLAIMED. IN NO EVENT SHALL THE
# COPYRIGHT HOLDER OR CONTRIBUTORS BE LIABLE FOR ANY DIRECT, INDIRECT,
# INCIDENTAL, SPECIAL, EXEMPLARY, OR CONSEQUENTIAL DAMAGES (INCLUDING,
# BUT NOT LIMITED TO, PROCUREMENT OF SUBSTITUTE GOODS OR SERVICES;
# LOSS OF USE, DATA, OR PROFITS; OR BUSINESS INTERRUPTION) HOWEVER
# CAUSED AND ON ANY THEORY OF LIABILITY, WHETHER IN CONTRACT, STRICT
# LIABILITY, OR TORT (INCLUDING NEGLIGENCE OR OTHERWISE) ARISING IN
# ANY WAY OUT OF THE USE OF THIS SOFTWARE, EVEN IF ADVISED OF THE
# POSSIBILITY OF SUCH DAMAGE.
# -----------------------------------------------------------------------------
# Author J. Henrichs, Bureau of Meteorology
# Modified by R. W. Ford, A. R. Porter and S. Siso, STFC Daresbury Lab

''' Module containing tests for generating PSyData hooks'''

import os
import re
import pytest

from psyclone.domain.lfric.transformations import LFRicExtractTrans
from psyclone.errors import InternalError, GenerationError
from psyclone.f2pygen import ModuleGen
from psyclone.psyir.nodes import (
    CodeBlock, PSyDataNode, Schedule, Return, Routine)
from psyclone.parse import ModuleManager
from psyclone.psyir.nodes.statement import Statement
from psyclone.psyir.transformations import PSyDataTrans, TransformationError
from psyclone.psyir.symbols import (
    ContainerSymbol, ImportInterface, SymbolTable, DataTypeSymbol,
    UnresolvedType, DataSymbol, UnsupportedFortranType)
from psyclone.tests.utilities import get_base_path, get_invoke


# -----------------------------------------------------------------------------
def test_psy_data_node_constructor():
    ''' Check that we can construct a PSyDataNode and that any options are
    picked up correctly. '''
    psy_node = PSyDataNode()
    assert psy_node._prefix == ""
    assert psy_node._var_name == ""
    assert psy_node._module_name is None
    assert psy_node._region_name is None
    assert psy_node.options == {}
    psy_node = PSyDataNode(options={"prefix": "profile"})
    assert psy_node.options == {"prefix": "profile"}
    assert psy_node._prefix == "profile_"
    assert psy_node.fortran_module == "profile_psy_data_mod"
    assert psy_node.type_name == "profile_PSyDataType"
    assert psy_node._var_name == ""
    assert psy_node._module_name is None
    assert psy_node._region_name is None
    psy_node = PSyDataNode(options={"region_name": ("a_routine", "reg1")})
    assert psy_node._var_name == ""
    assert psy_node._module_name == "a_routine"
    assert psy_node._region_name == "reg1"
    assert psy_node.region_identifier == ("a_routine", "reg1")

    # Test incorrect rename type
    with pytest.raises(InternalError) as error:
        PSyDataNode(options={"region_name": 1})
    assert ("The name must be a tuple containing two non-empty strings." in
            str(error.value))

    # Invalid prefix
    with pytest.raises(InternalError) as err:
        PSyDataNode(options={"prefix": "not-a-valid-prefix"})
    assert ("Invalid 'prefix' parameter: found 'not-a-valid-prefix', "
            "expected" in str(err.value))


def test_psy_data_node_equality():
    ''' Check the __eq__ member of the PSyDataNode.'''
    options1 = {"prefix": "profile", "region_name": ("a_routine", "ref1")}
    options2 = {"prefix": "extract", "region_name": ("a_routine", "ref1")}
    options3 = {"prefix": "profile", "region_name": ("a_routine1", "ref1")}
    options4 = {"prefix": "profile", "region_name": ("a_routine", "ref2")}
    psy_node1 = PSyDataNode(options=options1)
    psy_node1_1 = PSyDataNode(options=options1)
    psy_node2 = PSyDataNode(options=options2)
    psy_node3 = PSyDataNode(options=options3)
    psy_node4 = PSyDataNode(options=options4)
    assert psy_node1 == psy_node1_1
    assert psy_node1 != psy_node2
    assert psy_node1 != psy_node3
    assert psy_node1 != psy_node4


# -----------------------------------------------------------------------------
def test_psy_data_node_basics():
    '''Tests some elementary functions.'''
    psy_node = PSyDataNode.create([], SymbolTable())
    assert "PSyDataStart[var=psy_data]\n"\
        "PSyDataEnd[var=psy_data]" in str(psy_node)

    psy_node.children = []
    with pytest.raises(InternalError) as error:
        _ = psy_node.psy_data_body
    assert "PSyData node malformed or incomplete" in str(error.value)


# -----------------------------------------------------------------------------
def test_psy_data_node_create_errors():
    ''' Test the various checks on the arguments to the create() method. '''
    sym_tab = SymbolTable()
    with pytest.raises(TypeError) as err:
        PSyDataNode.create("hello", sym_tab)
    assert ("create(). The 'children' argument must be a list (of PSyIR "
            "nodes) but got 'str'" in str(err.value))
    with pytest.raises(TypeError) as err:
        PSyDataNode.create(["hello"], sym_tab)
    assert ("create(). The 'children' argument must be a list of PSyIR "
            "nodes but it contains: ['str']" in str(err.value))
    with pytest.raises(TypeError) as err:
        PSyDataNode.create([], "hello")
    assert ("create(). The 'symbol_table' argument must be an instance of "
            "psyir.symbols.SymbolTable but got 'str'" in str(err.value))


# -----------------------------------------------------------------------------
def test_psy_data_node_tree_correct():
    '''Test that adding children and parents will result in the correct
    relationship with the inserted node.
    '''

    # 1. No parent and no children:
    # =============================
    psy_node = PSyDataNode.create([], SymbolTable())

    # We must have a single profile node with a schedule which has
    # no children:
    assert psy_node.parent is None
    assert len(psy_node.children) == 1   # This is the Schedule
    assert isinstance(psy_node.psy_data_body, Schedule)
    assert psy_node.psy_data_body.parent == psy_node
    assert not psy_node.psy_data_body.children

    # 2. Parent, but no children:
    # ===========================
    parent = Schedule()
    psy_node = PSyDataNode.create([], parent.symbol_table)
    parent.addchild(psy_node)

    # We must have a single node connected to the parent, and an
    # empty schedule for the ExtractNode:
    assert psy_node.parent == parent
    assert parent.children[0] == psy_node
    assert len(psy_node.children) == 1
    assert isinstance(psy_node.psy_data_body, Schedule)
    assert psy_node.psy_data_body.parent is psy_node
    assert not psy_node.psy_data_body.children

    # 3. No parent, but children:
    # ===========================
    children = [Statement(), Statement()]
    psy_node = PSyDataNode.create(children, SymbolTable())

    # The children must be connected to the schedule, which is
    # connected to the ExtractNode:
    assert psy_node.parent is None
    assert len(psy_node.children) == 1
    assert isinstance(psy_node.psy_data_body, Schedule)
    assert psy_node.psy_data_body.parent is psy_node
    assert len(psy_node.psy_data_body.children) == 2
    assert psy_node.psy_data_body.children[0] is children[0]
    assert psy_node.psy_data_body.children[1] is children[1]
    assert children[0].parent == psy_node.psy_data_body
    assert children[1].parent == psy_node.psy_data_body

    # 4. Parent and children:
    # =======================
    parent = Schedule()
    # The children must be added to the parent before creating the ExtractNode
    parent.addchild(Statement())
    parent.addchild(Statement())
    # Add another child that must stay with the parent node
    third_child = Statement()
    parent.addchild(third_child)
    assert parent.children[2] is third_child
    # Only move the first two children, leave the third where it is
    children = [parent.children[0], parent.children[1]]
    for child in children:
        child.detach()
    psy_node = PSyDataNode.create(children, SymbolTable())
    parent.addchild(psy_node, 0)

    # Check all connections
    assert psy_node.parent is parent
    assert parent.children[0] is psy_node
    assert len(psy_node.children) == 1
    assert isinstance(psy_node.psy_data_body, Schedule)
    schedule = psy_node.psy_data_body
    assert schedule.parent is psy_node
    assert len(schedule.children) == 2
    for i in range(2):
        assert schedule.children[i] is children[i]
        assert children[i].parent is schedule
    # The third child of the original parent is now the
    # second child, next to the inserted ExtractNode
    assert parent.children[1] is third_child
    assert third_child.parent is parent


# -----------------------------------------------------------------------------
def test_psy_data_generate_symbols():
    ''' Check that the generate_symbols method inserts the appropriate
    symbols in the provided symbol table if they don't exist already. '''

    # By inserting the psy_data no symbols are created (only the routine symbol
    # name exists)
    routine = Routine('my_routine')
    psy_data = PSyDataNode()
    psy_data2 = PSyDataNode()
    routine.addchild(psy_data)
    routine.addchild(psy_data2)
    assert len(routine.symbol_table.symbols) == 1

    # Executing generate_symbols adds 3 more symbols:
    psy_data.generate_symbols(routine.symbol_table)
    assert len(routine.symbol_table.symbols) == 4

    # - The module (with a tag equal to its name)
    assert "psy_data_mod" in routine.symbol_table
    assert isinstance(routine.symbol_table.lookup("psy_data_mod"),
                      ContainerSymbol)
    assert routine.symbol_table.lookup_with_tag("psy_data_mod").name == \
        "psy_data_mod"

    # - The type (with a tag equal to its name)
    assert "PSyDataType" in routine.symbol_table
    typesymbol = routine.symbol_table.lookup("PSyDataType")
    assert isinstance(typesymbol, DataTypeSymbol)
    assert isinstance(typesymbol.interface, ImportInterface)
    assert isinstance(typesymbol.datatype, UnresolvedType)
    assert routine.symbol_table.lookup_with_tag("PSyDataType") == typesymbol

    # - The instantiated object
    assert "psy_data" in routine.symbol_table
    objectsymbol = routine.symbol_table.lookup("psy_data")
    assert isinstance(objectsymbol, DataSymbol)
    assert isinstance(objectsymbol.datatype, UnsupportedFortranType)

    # Executing it again doesn't add anything new
    psy_data.generate_symbols(routine.symbol_table)
    assert len(routine.symbol_table.symbols) == 4

    # But executing it again from a different psy_data re-utilises the module
    # and type but creates a new object instance
    psy_data2.generate_symbols(routine.symbol_table)
    assert len(routine.symbol_table.symbols) == 5
    assert "psy_data_1" in routine.symbol_table
    objectsymbol = routine.symbol_table.lookup("psy_data_1")
    assert isinstance(objectsymbol, DataSymbol)
    assert isinstance(objectsymbol.datatype, UnsupportedFortranType)


# -----------------------------------------------------------------------------
def test_psy_data_node_incorrect_container():
    ''' Check that the PSyDataNode constructor raises the expected error if
    the symbol table already contains an entry for the PSyDataType that is
    not associated with the PSyData container. '''
    _, invoke = get_invoke("test11_different_iterates_over_one_invoke.f90",
                           "gocean", idx=0, dist_mem=False)
    schedule = invoke.schedule
    csym = schedule.symbol_table.new_symbol("some_mod",
                                            symbol_type=ContainerSymbol)
    schedule.symbol_table.new_symbol("PSyDataType",
                                     interface=ImportInterface(csym))
    data_trans = PSyDataTrans()
    with pytest.raises(TransformationError) as err:
        data_trans.apply(schedule[0].loop_body)
    assert ("already a symbol named 'PSyDataType' which clashes with one of "
            "those used by the PSyclone PSyData API" in str(err.value))


# -----------------------------------------------------------------------------
def test_psy_data_node_invokes_gocean1p0(fortran_writer):
    '''Check that an invoke is instrumented correctly
    '''
    _, invoke = get_invoke("test11_different_iterates_over_one_invoke.f90",
                           "gocean", idx=0, dist_mem=False)
    schedule = invoke.schedule
    data_trans = PSyDataTrans()

    data_trans.apply(schedule[0])

    # Convert the invoke to code, and remove all new lines, to make
    # regex matching easier
    code = fortran_writer(invoke.schedule).replace("\n", "")
    # First a simple test that the nesting is correct - the
    # PSyData regions include both loops. Note that indeed
    # the function 'compute_cv_code' is in the module file
    # kernel_ne_offset_mod.
    # Since this is only PSyData, which by default does not supply
    # variable information, the parameters to PreStart are both 0.
    correct_re = ("subroutine invoke.*"
<<<<<<< HEAD
                  "use psy_data_mod, only : PSyDataType.*"
                  r"type\(PSyDataType\), save, target :: psy_data.*"
                  r"CALL psy_data % PreStart\(\"psy_single_invoke_different"
                  r"_iterates_over\", \"invoke_0:compute_cv_code:r0\","
=======
                  "use psy_data_mod, only: PSyDataType.*"
                  r"TYPE\(PSyDataType\), target, save :: psy_data.*"
                  r"call psy_data%PreStart\(\"psy_single_invoke_different"
                  r"_iterates_over\", \"invoke_0-compute_cv_code-r0\","
>>>>>>> 4560b8be
                  r" 0, 0\).*"
                  "do j.*"
                  "do i.*"
                  "call.*"
                  "end.*"
                  "end.*"
                  r"call psy_data % PostEnd")

    assert re.search(correct_re, code, re.I) is not None

    # Check that if gen() is called more than once the same PSyDataNode
    # variables and region names are created:
    code_again = fortran_writer(invoke.schedule).replace("\n", "")
    assert code == code_again


# -----------------------------------------------------------------------------
def test_psy_data_node_options():
    '''Check that the options for PSyData work as expected.
    '''
    _, invoke = get_invoke("test11_different_iterates_over_one_invoke.f90",
                           "gocean", idx=0, dist_mem=False)
    schedule = invoke.schedule
    data_trans = PSyDataTrans()

    data_trans.apply(schedule[0].loop_body)
    data_node = schedule[0].loop_body[0]
    assert isinstance(data_node, PSyDataNode)

    # 1) Test that the listed variables will appear in the list
    # ---------------------------------------------------------
    mod = ModuleGen(None, "test")
    data_node.gen_code(mod, options={"pre_var_list": [("", "a")],
                                     "post_var_list": [("", "b")]})

    out = "\n".join([str(i.root) for i in mod.children])
    expected = ['CALL psy_data%PreDeclareVariable("a", a)',
                'CALL psy_data%PreDeclareVariable("b", b)',
                'CALL psy_data%ProvideVariable("a", a)',
                'CALL psy_data%PostStart',
                'CALL psy_data%ProvideVariable("b", b)']
    for line in expected:
        assert line in out

    # 2) Test that variables suffixes are added as expected
    # -----------------------------------------------------
    mod = ModuleGen(None, "test")
    data_node.gen_code(mod, options={"pre_var_list": [("", "a")],
                                     "post_var_list": [("", "b")],
                                     "pre_var_postfix": "_pre",
                                     "post_var_postfix": "_post"})

    out = "\n".join([str(i.root) for i in mod.children])
    expected = ['CALL psy_data%PreDeclareVariable("a_pre", a)',
                'CALL psy_data%PreDeclareVariable("b_post", b)',
                'CALL psy_data%ProvideVariable("a_pre", a)',
                'CALL psy_data%PostStart',
                'CALL psy_data%ProvideVariable("b_post", b)']
    for line in expected:
        assert line in out

    # 3) Check that we don't get any declaration if there are no variables:
    # ---------------------------------------------------------------------
    mod = ModuleGen(None, "test")
    data_node.gen_code(mod, options={})

    out = "\n".join([str(i.root) for i in mod.children])
    # Only PreStart and PostEnd should appear
    assert "PreStart" in out
    assert "PreDeclareVariable" not in out
    assert "ProvideVariable" not in out
    assert "PreEnd" not in out
    assert "PostStart" not in out
    assert "PostEnd" in out


def test_psy_data_node_children_validation():
    '''Test that children added to PSyDataNode are validated. PSyDataNode
    accepts just one Schedule as its child.

    '''
    psy_node = PSyDataNode.create([], SymbolTable())
    del psy_node.children[0]

    # Invalid children (e.g. Return Statement)
    ret = Return()
    with pytest.raises(GenerationError) as excinfo:
        psy_node.addchild(ret)
    assert ("Item 'Return' can't be child 0 of 'PSyData'. The valid format"
            " is: 'Schedule'." in str(excinfo.value))

    # Valid children
    psy_node.addchild(Schedule())

    # Additional children
    with pytest.raises(GenerationError) as excinfo:
        psy_node.addchild(Schedule())
    assert ("Item 'Schedule' can't be child 1 of 'PSyData'. The valid format"
            " is: 'Schedule'." in str(excinfo.value))


def test_psy_data_node_lower_to_language_level():
    ''' Test that the generic PSyDataNode is lowered as expected. '''

    # Try without an ancestor Routine
    psy_node = PSyDataNode.create([], SymbolTable())
    with pytest.raises(GenerationError) as excinfo:
        psy_node.lower_to_language_level()
    assert ("A PSyDataNode must be inside a Routine context when lowering but"
            " 'PSyDataStart[var=psy_data]\nPSyDataEnd[var=psy_data]' is not."
            in str(excinfo.value))

    # Add the ancestor Routine and empty body
    routine = Routine("my_routine")
    routine.addchild(psy_node)
    psy_node.lower_to_language_level()
    # The PSyDataNode is substituted by 2 CodeBlocks, the first one with the
    # psy-data-start annotation
    assert not routine.walk(PSyDataNode)
    codeblocks = routine.walk(CodeBlock)
    assert len(codeblocks) == 2
    assert str(codeblocks[0].ast) == \
        'CALL psy_data % PreStart("my_routine", "r0", 0, 0)'
    assert "psy-data-start" in codeblocks[0].annotations
    assert str(codeblocks[1].ast) == \
        'CALL psy_data % PostEnd'

    # Now try with a PSyDataNode with specified module and region names
    routine = Routine("my_routine")
    psy_node = PSyDataNode.create([], SymbolTable())
    routine.addchild(psy_node)
    psy_node._module_name = "my_module"
    psy_node._region_name = "my_region"
    psy_node.lower_to_language_level()
    assert not routine.walk(PSyDataNode)
    codeblocks = routine.walk(CodeBlock)
    assert len(codeblocks) == 2
    assert str(codeblocks[0].ast) == \
        'CALL psy_data % PreStart("my_module", "my_region", 0, 0)'
    assert str(codeblocks[1].ast) == \
        'CALL psy_data % PostEnd'


def test_psy_data_node_lower_to_language_level_with_options():
    '''Check that the  generic PSyDataNode is lowered as expected when it
    is provided with an options dictionary. '''

    # 1) Test that the listed variables will appear in the list
    # ---------------------------------------------------------
    _, invoke = get_invoke("test11_different_iterates_over_one_invoke.f90",
                           "gocean", idx=0, dist_mem=False)
    schedule = invoke.schedule
    data_trans = PSyDataTrans()

    data_trans.apply(schedule[0].loop_body)
    data_node = schedule[0].loop_body[0]

    data_node.lower_to_language_level(options={"pre_var_list": [("", "a")],
                                               "post_var_list": [("", "b")]})

    codeblocks = schedule.walk(CodeBlock)
    expected = ['CALL psy_data % PreStart("psy_single_invoke_different_'
<<<<<<< HEAD
                'iterates_over", "invoke_0:compute_cv_code:r0", 1, 1)',
=======
                'iterates_over", "invoke_0-r0", 1, 1)',
>>>>>>> 4560b8be
                'CALL psy_data % PreDeclareVariable("a", a)',
                'CALL psy_data % PreDeclareVariable("b", b)',
                'CALL psy_data % PreEndDeclaration',
                'CALL psy_data % ProvideVariable("a", a)',
                'CALL psy_data % PreEnd',
                'CALL psy_data % PostStart',
                'CALL psy_data % ProvideVariable("b", b)']

    for codeblock, string in zip(codeblocks, expected):
        assert string == str(codeblock.ast)

    # 2) Test that variables suffixes are added as expected
    # -----------------------------------------------------
    _, invoke = get_invoke("test11_different_iterates_over_one_invoke.f90",
                           "gocean", idx=0, dist_mem=False)
    schedule = invoke.schedule
    data_trans = PSyDataTrans()

    data_trans.apply(schedule[0].loop_body)
    data_node = schedule[0].loop_body[0]

    data_node.lower_to_language_level(options={"pre_var_list": [("", "a")],
                                               "post_var_list": [("", "b")],
                                               "pre_var_postfix": "_pre",
                                               "post_var_postfix": "_post"})

    codeblocks = schedule.walk(CodeBlock)
    expected = ['CALL psy_data % PreStart("psy_single_invoke_different_'
<<<<<<< HEAD
                'iterates_over", "invoke_0:compute_cv_code:r0", 1, 1)',
=======
                'iterates_over", "invoke_0-r0", 1, 1)',
>>>>>>> 4560b8be
                'CALL psy_data % PreDeclareVariable("a_pre", a)',
                'CALL psy_data % PreDeclareVariable("b_post", b)',
                'CALL psy_data % PreEndDeclaration',
                'CALL psy_data % ProvideVariable("a_pre", a)',
                'CALL psy_data % PreEnd',
                'CALL psy_data % PostStart',
                'CALL psy_data % ProvideVariable("b_post", b)']

    for codeblock, string in zip(codeblocks, expected):
        assert string == str(codeblock.ast)


# ----------------------------------------------------------------------------
@pytest.mark.usefixtures("change_into_tmpdir", "clear_module_manager_instance")
def test_psy_data_node_name_clash(fortran_writer):
    '''Test the handling of symbols imported from other modules, or calls to
    external functions that use module variables. In this example the external
    module uses a variable with the same name as the user code, which causes
    a name clash and must be renamed.

    '''
    api = "lfric"
    infrastructure_path = get_base_path(api)
    # Define the path to the ReadKernelData module (which contains functions
    # to read extracted data from a file) relative to the infrastructure path:
    psyclone_root = os.path.dirname(os.path.dirname(os.path.dirname(
        os.path.dirname(os.path.dirname(infrastructure_path)))))
    read_mod_path = os.path.join(psyclone_root, "lib", "extract", "standalone")

    module_manager = ModuleManager.get()
    module_manager.add_search_path(infrastructure_path)
    module_manager.add_search_path(read_mod_path)

    _, invoke = get_invoke("driver_creation/invoke_kernel_with_imported_"
                           "symbols.f90", api, dist_mem=False, idx=1)

    extract = LFRicExtractTrans()
    extract.apply(invoke.schedule.children[0],
                  options={"create_driver": True,
                           "region_name": ("import", "test")})

    invoke.schedule.children[0].lower_to_language_level()

    # Note that atm we cannot fortran_writer() the schedule, LFRic does not
    # yet fully support this. So we just lower each line individually:
    code = "".join([fortran_writer(i) for i in invoke.schedule.children])

    assert ('CALL extract_psy_data % PreDeclareVariable("f1_data_post", '
            'f1_data)' in code)
    assert ('CALL extract_psy_data % PreDeclareVariable("f1_data@'
            'module_with_name_clash_mod", f1_data_1)' in code)
    assert ('CALL extract_psy_data % PreDeclareVariable("f2_data@'
            'module_with_name_clash_mod", f2_data_1)' in code)
    assert ('CALL extract_psy_data % PreDeclareVariable("f2_data@'
            'module_with_name_clash_mod_post", f2_data_1)' in code)

    assert ('CALL extract_psy_data % ProvideVariable("f1_data@'
            'module_with_name_clash_mod", f1_data_1)' in code)
    assert ('CALL extract_psy_data % ProvideVariable("f2_data@'
            'module_with_name_clash_mod", f2_data_1)' in code)
    assert ('CALL extract_psy_data % ProvideVariable("f2_data@'
            'module_with_name_clash_mod_post", f2_data_1)' in code)<|MERGE_RESOLUTION|>--- conflicted
+++ resolved
@@ -316,17 +316,10 @@
     # Since this is only PSyData, which by default does not supply
     # variable information, the parameters to PreStart are both 0.
     correct_re = ("subroutine invoke.*"
-<<<<<<< HEAD
                   "use psy_data_mod, only : PSyDataType.*"
                   r"type\(PSyDataType\), save, target :: psy_data.*"
                   r"CALL psy_data % PreStart\(\"psy_single_invoke_different"
-                  r"_iterates_over\", \"invoke_0:compute_cv_code:r0\","
-=======
-                  "use psy_data_mod, only: PSyDataType.*"
-                  r"TYPE\(PSyDataType\), target, save :: psy_data.*"
-                  r"call psy_data%PreStart\(\"psy_single_invoke_different"
-                  r"_iterates_over\", \"invoke_0-compute_cv_code-r0\","
->>>>>>> 4560b8be
+                  r"_iterates_over\", \"invoke_0-r0\","
                   r" 0, 0\).*"
                   "do j.*"
                   "do i.*"
@@ -489,11 +482,7 @@
 
     codeblocks = schedule.walk(CodeBlock)
     expected = ['CALL psy_data % PreStart("psy_single_invoke_different_'
-<<<<<<< HEAD
-                'iterates_over", "invoke_0:compute_cv_code:r0", 1, 1)',
-=======
                 'iterates_over", "invoke_0-r0", 1, 1)',
->>>>>>> 4560b8be
                 'CALL psy_data % PreDeclareVariable("a", a)',
                 'CALL psy_data % PreDeclareVariable("b", b)',
                 'CALL psy_data % PreEndDeclaration',
@@ -522,11 +511,7 @@
 
     codeblocks = schedule.walk(CodeBlock)
     expected = ['CALL psy_data % PreStart("psy_single_invoke_different_'
-<<<<<<< HEAD
-                'iterates_over", "invoke_0:compute_cv_code:r0", 1, 1)',
-=======
                 'iterates_over", "invoke_0-r0", 1, 1)',
->>>>>>> 4560b8be
                 'CALL psy_data % PreDeclareVariable("a_pre", a)',
                 'CALL psy_data % PreDeclareVariable("b_post", b)',
                 'CALL psy_data % PreEndDeclaration',
