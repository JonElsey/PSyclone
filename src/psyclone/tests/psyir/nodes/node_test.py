--- conflicted
+++ resolved
@@ -548,42 +548,8 @@
     assert "unsupported graphviz file format" in str(excinfo.value)
 
 
-<<<<<<< HEAD
-def test_find_symbol_table():
-    '''Test that the find_symbol_table method in a Node instance returns
-    the nearest symbol table if there is one and raises an exception if
-    not.
-
-    '''
-    kernel_symbol_table = SymbolTable()
-    symbol = DataSymbol("tmp", REAL_TYPE)
-    kernel_symbol_table.add(symbol)
-    ref = Reference(symbol)
-    assign = Assignment.create(ref, Literal("0.0", REAL_TYPE))
-    kernel_schedule = KernelSchedule.create("my_kernel", kernel_symbol_table,
-                                            [assign])
-    container_symbol_table = SymbolTable()
-    container = Container.create("my_container", container_symbol_table,
-                                 [kernel_schedule])
-    assert ref.find_symbol_table() is kernel_symbol_table
-    assert assign.find_symbol_table() is kernel_symbol_table
-    assert kernel_schedule.find_symbol_table() is kernel_symbol_table
-    assert container.find_symbol_table() is container_symbol_table
-
-    node = Node()
-    with pytest.raises(InternalError) as excinfo:
-        node.find_symbol_table()
-    assert ("PSyclone internal error: Symbol table not found in any "
-            "ancestor nodes." in str(excinfo.value))
-
-
-def test_find_symbol():
-
-    '''Test that the find_symbol method in a Node instance
-=======
 def test_find_or_create_symbol():
     '''Test that the find_or_create_symbol method in a Node instance
->>>>>>> cc130194
     returns the associated symbol if there is one and raises an
     exception if not. Also test for an incorrect scope argument.
 
