--- conflicted
+++ resolved
@@ -165,10 +165,9 @@
 
     code = str(psy.gen)
     output = (
-<<<<<<< HEAD
       """CALL extract_psy_data % """
       """PreStart("psy_single_invoke_three_kernels", "invoke_0-compute_cu_"""
-      """code-r0", 6, 3)
+      """code-r0", 9, 3)
     CALL extract_psy_data % PreDeclareVariable("cu_fld%internal%xstart", """
       """cu_fld % internal % xstart)
     CALL extract_psy_data % PreDeclareVariable("cu_fld%internal%xstop", """
@@ -179,6 +178,9 @@
       """cu_fld % internal % ystop)
     CALL extract_psy_data % PreDeclareVariable("p_fld", p_fld)
     CALL extract_psy_data % PreDeclareVariable("u_fld", u_fld)
+    CALL extract_psy_data % PreDeclareVariable("cu_fld", cu_fld)
+    CALL extract_psy_data % PreDeclareVariable("i", i)
+    CALL extract_psy_data % PreDeclareVariable("j", j)
     CALL extract_psy_data % PreDeclareVariable("cu_fld_post", cu_fld)
     CALL extract_psy_data % PreDeclareVariable("i_post", i)
     CALL extract_psy_data % PreDeclareVariable("j_post", j)
@@ -193,6 +195,9 @@
       """cu_fld % internal % ystop)
     CALL extract_psy_data % ProvideVariable("p_fld", p_fld)
     CALL extract_psy_data % ProvideVariable("u_fld", u_fld)
+    CALL extract_psy_data % ProvideVariable("cu_fld", cu_fld)
+    CALL extract_psy_data % ProvideVariable("i", i)
+    CALL extract_psy_data % ProvideVariable("j", j)
     CALL extract_psy_data % PreEnd
     do j = cu_fld%internal%ystart, cu_fld%internal%ystop, 1
       do i = cu_fld%internal%xstart, cu_fld%internal%xstop, 1
@@ -205,53 +210,6 @@
     CALL extract_psy_data % ProvideVariable("j_post", j)
     CALL extract_psy_data % PostEnd
     """)
-=======
-        """CALL extract_psy_data % """
-        """PreStart("psy_single_invoke_three_kernels", "invoke_0-compute_cu_"""
-        """code-r0", 9, 3)
-      CALL extract_psy_data % PreDeclareVariable("cu_fld%internal%xstart", """
-        """cu_fld % internal % xstart)
-      CALL extract_psy_data % PreDeclareVariable("cu_fld%internal%xstop", """
-        """cu_fld % internal % xstop)
-      CALL extract_psy_data % PreDeclareVariable("cu_fld%internal%ystart", """
-        """cu_fld % internal % ystart)
-      CALL extract_psy_data % PreDeclareVariable("cu_fld%internal%ystop", """
-        """cu_fld % internal % ystop)
-      CALL extract_psy_data % PreDeclareVariable("p_fld", p_fld)
-      CALL extract_psy_data % PreDeclareVariable("u_fld", u_fld)
-      CALL extract_psy_data % PreDeclareVariable("cu_fld", cu_fld)
-      CALL extract_psy_data % PreDeclareVariable("i", i)
-      CALL extract_psy_data % PreDeclareVariable("j", j)
-      CALL extract_psy_data % PreDeclareVariable("cu_fld_post", cu_fld)
-      CALL extract_psy_data % PreDeclareVariable("i_post", i)
-      CALL extract_psy_data % PreDeclareVariable("j_post", j)
-      CALL extract_psy_data % PreEndDeclaration
-      CALL extract_psy_data % ProvideVariable("cu_fld%internal%xstart", """
-        """cu_fld % internal % xstart)
-      CALL extract_psy_data % ProvideVariable("cu_fld%internal%xstop", """
-        """cu_fld % internal % xstop)
-      CALL extract_psy_data % ProvideVariable("cu_fld%internal%ystart", """
-        """cu_fld % internal % ystart)
-      CALL extract_psy_data % ProvideVariable("cu_fld%internal%ystop", """
-        """cu_fld % internal % ystop)
-      CALL extract_psy_data % ProvideVariable("p_fld", p_fld)
-      CALL extract_psy_data % ProvideVariable("u_fld", u_fld)
-      CALL extract_psy_data % ProvideVariable("cu_fld", cu_fld)
-      CALL extract_psy_data % ProvideVariable("i", i)
-      CALL extract_psy_data % ProvideVariable("j", j)
-      CALL extract_psy_data % PreEnd
-      DO j = cu_fld%internal%ystart, cu_fld%internal%ystop, 1
-        DO i = cu_fld%internal%xstart, cu_fld%internal%xstop, 1
-          CALL compute_cu_code(i, j, cu_fld%data, p_fld%data, u_fld%data)
-        END DO
-      END DO
-      CALL extract_psy_data % PostStart
-      CALL extract_psy_data % ProvideVariable("cu_fld_post", cu_fld)
-      CALL extract_psy_data % ProvideVariable("i_post", i)
-      CALL extract_psy_data % ProvideVariable("j_post", j)
-      CALL extract_psy_data % PostEnd
-      """)
->>>>>>> 0d80b363
     assert output in code
 
 
@@ -266,9 +224,8 @@
                              idx=0, dist_mem=False)
     etrans.apply(invoke.schedule.children[0])
     code = str(psy.gen)
-<<<<<<< HEAD
     output = '''CALL extract_psy_data % PreStart("single_invoke_psy", \
-"invoke_0_testkern_type-testkern_code-r0", 17, 2)
+"invoke_0_testkern_type-testkern_code-r0", 18, 2)
     CALL extract_psy_data % PreDeclareVariable("a", a)
     CALL extract_psy_data % PreDeclareVariable("f1_data", f1_data)
     CALL extract_psy_data % PreDeclareVariable("f2_data", f2_data)
@@ -286,6 +243,7 @@
     CALL extract_psy_data % PreDeclareVariable("undf_w1", undf_w1)
     CALL extract_psy_data % PreDeclareVariable("undf_w2", undf_w2)
     CALL extract_psy_data % PreDeclareVariable("undf_w3", undf_w3)
+    CALL extract_psy_data % PreDeclareVariable("cell", cell)
     CALL extract_psy_data % PreDeclareVariable("cell_post", cell)
     CALL extract_psy_data % PreDeclareVariable("f1_data_post", f1_data)
     CALL extract_psy_data % PreEndDeclaration
@@ -306,6 +264,7 @@
     CALL extract_psy_data % ProvideVariable("undf_w1", undf_w1)
     CALL extract_psy_data % ProvideVariable("undf_w2", undf_w2)
     CALL extract_psy_data % ProvideVariable("undf_w3", undf_w3)
+    CALL extract_psy_data % ProvideVariable("cell", cell)
     CALL extract_psy_data % PreEnd
     do cell = loop0_start, loop0_stop, 1
       call testkern_code(nlayers_f1, a, f1_data, f2_data, m1_data, m2_data, \
@@ -316,62 +275,4 @@
     CALL extract_psy_data % ProvideVariable("cell_post", cell)
     CALL extract_psy_data % ProvideVariable("f1_data_post", f1_data)
     CALL extract_psy_data % PostEnd'''
-=======
-    output = '''      ! ExtractStart
-      !
-      CALL extract_psy_data%PreStart("single_invoke_psy", \
-"invoke_0_testkern_type-testkern_code-r0", 18, 2)
-      CALL extract_psy_data%PreDeclareVariable("a", a)
-      CALL extract_psy_data%PreDeclareVariable("f1_data", f1_data)
-      CALL extract_psy_data%PreDeclareVariable("f2_data", f2_data)
-      CALL extract_psy_data%PreDeclareVariable("loop0_start", loop0_start)
-      CALL extract_psy_data%PreDeclareVariable("loop0_stop", loop0_stop)
-      CALL extract_psy_data%PreDeclareVariable("m1_data", m1_data)
-      CALL extract_psy_data%PreDeclareVariable("m2_data", m2_data)
-      CALL extract_psy_data%PreDeclareVariable("map_w1", map_w1)
-      CALL extract_psy_data%PreDeclareVariable("map_w2", map_w2)
-      CALL extract_psy_data%PreDeclareVariable("map_w3", map_w3)
-      CALL extract_psy_data%PreDeclareVariable("ndf_w1", ndf_w1)
-      CALL extract_psy_data%PreDeclareVariable("ndf_w2", ndf_w2)
-      CALL extract_psy_data%PreDeclareVariable("ndf_w3", ndf_w3)
-      CALL extract_psy_data%PreDeclareVariable("nlayers_f1", nlayers_f1)
-      CALL extract_psy_data%PreDeclareVariable("undf_w1", undf_w1)
-      CALL extract_psy_data%PreDeclareVariable("undf_w2", undf_w2)
-      CALL extract_psy_data%PreDeclareVariable("undf_w3", undf_w3)
-      CALL extract_psy_data%PreDeclareVariable("cell", cell)
-      CALL extract_psy_data%PreDeclareVariable("cell_post", cell)
-      CALL extract_psy_data%PreDeclareVariable("f1_data_post", f1_data)
-      CALL extract_psy_data%PreEndDeclaration
-      CALL extract_psy_data%ProvideVariable("a", a)
-      CALL extract_psy_data%ProvideVariable("f1_data", f1_data)
-      CALL extract_psy_data%ProvideVariable("f2_data", f2_data)
-      CALL extract_psy_data%ProvideVariable("loop0_start", loop0_start)
-      CALL extract_psy_data%ProvideVariable("loop0_stop", loop0_stop)
-      CALL extract_psy_data%ProvideVariable("m1_data", m1_data)
-      CALL extract_psy_data%ProvideVariable("m2_data", m2_data)
-      CALL extract_psy_data%ProvideVariable("map_w1", map_w1)
-      CALL extract_psy_data%ProvideVariable("map_w2", map_w2)
-      CALL extract_psy_data%ProvideVariable("map_w3", map_w3)
-      CALL extract_psy_data%ProvideVariable("ndf_w1", ndf_w1)
-      CALL extract_psy_data%ProvideVariable("ndf_w2", ndf_w2)
-      CALL extract_psy_data%ProvideVariable("ndf_w3", ndf_w3)
-      CALL extract_psy_data%ProvideVariable("nlayers_f1", nlayers_f1)
-      CALL extract_psy_data%ProvideVariable("undf_w1", undf_w1)
-      CALL extract_psy_data%ProvideVariable("undf_w2", undf_w2)
-      CALL extract_psy_data%ProvideVariable("undf_w3", undf_w3)
-      CALL extract_psy_data%ProvideVariable("cell", cell)
-      CALL extract_psy_data%PreEnd
-      DO cell = loop0_start, loop0_stop, 1
-        CALL testkern_code(nlayers_f1, a, f1_data, f2_data, ''' + \
-        "m1_data, m2_data, ndf_w1, undf_w1, " + \
-        "map_w1(:,cell), ndf_w2, undf_w2, map_w2(:,cell), ndf_w3, " + \
-        '''undf_w3, map_w3(:,cell))
-      END DO
-      CALL extract_psy_data%PostStart
-      CALL extract_psy_data%ProvideVariable("cell_post", cell)
-      CALL extract_psy_data%ProvideVariable("f1_data_post", f1_data)
-      CALL extract_psy_data%PostEnd
-      !
-      ! ExtractEnd'''
->>>>>>> 0d80b363
     assert output in code