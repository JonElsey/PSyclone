--- conflicted
+++ resolved
@@ -48,17 +48,10 @@
     Call,
     CodeBlock,
     Literal,
-<<<<<<< HEAD
-    Reference,
-    Routine,
-    Schedule,
-    Node,
-=======
     Node,
     Reference,
     Routine,
     Schedule,
->>>>>>> 0d1e980b
 )
 from psyclone.psyir.nodes.node import colored
 from psyclone.psyir.symbols import (
@@ -690,12 +683,12 @@
 
 def test_call_get_callee_1_simple_match(fortran_reader):
     """
-<<<<<<< HEAD
-    Check that right routine has been found.
-=======
-    Check that the right routine has been found for a single routine
-    implementation.
->>>>>>> 0d1e980b
+    <<<<<<< HEAD
+        Check that right routine has been found.
+    =======
+        Check that the right routine has been found for a single routine
+        implementation.
+    >>>>>>> martin_nemo
     """
     code = """
 module some_mod
@@ -807,19 +800,7 @@
     with pytest.raises(CallMatchingArgumentsNotFound) as err:
         call_foo.get_callee(ret_arg_match_list=arg_idx_list)
 
-<<<<<<< HEAD
-    except CallMatchingArgumentsNotFound as err:
-        assert "No matching routine found for" in str(err)
-        print("Success! Exception triggered (as expected)")
-        return
-
-    assert False, (
-        "This should have triggered an error since there"
-        "are more arguments in the call than in the routine"
-    )
-=======
     assert "No matching routine found for" in str(err.value)
->>>>>>> 0d1e980b
 
 
 def test_call_get_callee_4_named_arguments(fortran_reader):
@@ -868,10 +849,7 @@
 def test_call_get_callee_5_optional_and_named_arguments(fortran_reader):
     """
     Check that optional and named arguments have been correlated correctly
-<<<<<<< HEAD
-=======
     when the call is to a generic interface.
->>>>>>> 0d1e980b
     """
     code = """
 module some_mod
@@ -1289,11 +1267,7 @@
         " - looked at any routines in the same source file and wildcard "
         "imports from ['some_mod_somewhere']." in str(err.value)
     )
-<<<<<<< HEAD
     mod_manager = ModuleManagerAutoSearch.get_singleton()
-=======
-    mod_manager = ModuleManager.get()
->>>>>>> 0d1e980b
     monkeypatch.setattr(mod_manager, "_instance", None)
     code = """
 subroutine top()
