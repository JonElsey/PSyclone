# -----------------------------------------------------------------------------
# BSD 3-Clause License
#
# Copyright (c) 2020-2024, Science and Technology Facilities Council.
# All rights reserved.
#
# Redistribution and use in source and binary forms, with or without
# modification, are permitted provided that the following conditions are met:
#
# * Redistributions of source code must retain the above copyright notice, this
#   list of conditions and the following disclaimer.
#
# * Redistributions in binary form must reproduce the above copyright notice,
#   this list of conditions and the following disclaimer in the documentation
#   and/or other materials provided with the distribution.
#
# * Neither the name of the copyright holder nor the names of its
#   contributors may be used to endorse or promote products derived from
#   this software without specific prior written permission.
#
# THIS SOFTWARE IS PROVIDED BY THE COPYRIGHT HOLDERS AND CONTRIBUTORS
# "AS IS" AND ANY EXPRESS OR IMPLIED WARRANTIES, INCLUDING, BUT NOT
# LIMITED TO, THE IMPLIED WARRANTIES OF MERCHANTABILITY AND FITNESS
# FOR A PARTICULAR PURPOSE ARE DISCLAIMED. IN NO EVENT SHALL THE
# COPYRIGHT HOLDER OR CONTRIBUTORS BE LIABLE FOR ANY DIRECT, INDIRECT,
# INCIDENTAL, SPECIAL, EXEMPLARY, OR CONSEQUENTIAL DAMAGES (INCLUDING,
# BUT NOT LIMITED TO, PROCUREMENT OF SUBSTITUTE GOODS OR SERVICES;
# LOSS OF USE, DATA, OR PROFITS; OR BUSINESS INTERRUPTION) HOWEVER
# CAUSED AND ON ANY THEORY OF LIABILITY, WHETHER IN CONTRACT, STRICT
# LIABILITY, OR TORT (INCLUDING NEGLIGENCE OR OTHERWISE) ARISING IN
# ANY WAY OUT OF THE USE OF THIS SOFTWARE, EVEN IF ADVISED OF THE
# POSSIBILITY OF SUCH DAMAGE.
# -----------------------------------------------------------------------------
# Authors: R. W. Ford and A. R. Porter, STFC Daresbury Lab
# -----------------------------------------------------------------------------

''' Performs py.test tests on the Call PSyIR node. '''

import os
import pytest
from psyclone.configuration import Config
from psyclone.core import Signature, VariablesAccessInfo
from psyclone.parse import ModuleManager
from psyclone.psyir.nodes import (
    ArrayReference, Assignment, BinaryOperation, Call, CodeBlock, Literal,
    Reference, Routine, Schedule, Node)
from psyclone.psyir.nodes.node import colored
from psyclone.psyir.symbols import (
    ArrayType, INTEGER_TYPE, DataSymbol, NoType, RoutineSymbol, REAL_TYPE,
    SymbolError, UnsupportedFortranType)
from psyclone.psyir.nodes.call import CallMatchingArgumentsNotFound
from psyclone.errors import GenerationError


class SpecialCall(Call):
    '''Test Class specialising the Call class'''


def test_call_init():
    '''Test that a Call can be created as expected. Also test the routine
    property.

    '''
    # Initialise without a RoutineSymbol
    call = Call()
    # By default everything is None
    assert call.routine is None
    assert call.parent is None
    assert len(call.arguments) == 0
    assert call.is_elemental is None
    assert call.is_pure is None

    # Initialise with parent and add routine and argument children
    parent = Schedule()
    routine = RoutineSymbol("jo", NoType())
    call = Call(parent=parent)
    call.addchild(Reference(routine))
    call.addchild(Literal('3', INTEGER_TYPE))
    assert call.routine.symbol is routine
    assert call.parent is parent
    assert call.arguments == [Literal('3', INTEGER_TYPE)]


def test_call_is_elemental():
    '''Test the is_elemental property of a Call is set correctly and can be
    queried.'''
    routine = RoutineSymbol("zaphod", NoType())
    call = Call.create(routine)
    assert call.is_elemental is None
    routine = RoutineSymbol("beeblebrox", NoType(), is_elemental=True)
    call = Call.create(routine)
    assert call.is_elemental is True


def test_call_is_pure():
    '''Test the is_pure property of a Call is set correctly and can be
    queried.'''
    routine = RoutineSymbol("zaphod", NoType())
    call = Call.create(routine)
    assert call.is_pure is None
    routine = RoutineSymbol("beeblebrox", NoType(), is_pure=True)
    call = Call.create(routine)
    assert call.is_pure is True


def test_call_is_available_on_device():
    '''Test the is_available_on_device() method of a Call (currently always
    returns False). '''
    routine = RoutineSymbol("zaphod", NoType())
    call = Call.create(routine)
    assert call.is_available_on_device() is False


def test_call_equality():
    '''Test the __eq__ method of the Call class. '''
    # routine arguments
    routine = RoutineSymbol("j", NoType())
    routine2 = RoutineSymbol("k", NoType())
    call1 = Call.create(routine)
    call2 = Call.create(routine)
    assert call1 == call2

    call3 = Call.create(routine2)
    assert call1 != call3

    # Check with argument names
    call4 = Call.create(routine, [("name", Literal("1.0", REAL_TYPE))])
    call5 = Call.create(routine, [("name", Literal("1.0", REAL_TYPE))])
    assert call4 == call5

    # Check with argument name and no argument name
    call6 = Call.create(routine, [Literal("1.0", REAL_TYPE)])
    assert call4 != call6

    # Check with different argument names
    call7 = Call.create(routine, [("new_name", Literal("1.0", REAL_TYPE))])
    assert call4 != call7

    # Check when a Reference (to the same RoutineSymbol) is provided.
    call8 = Call.create(Reference(routine),
                        [("new_name", Literal("1.0", REAL_TYPE))])
    assert call8 == call7


@pytest.mark.parametrize("cls", [Call, SpecialCall])
def test_call_create(cls):
    '''Test that the create method creates a valid call with arguments,
    some of which are named. Also checks the routine and argument_names
    properties.

    '''
    routine = RoutineSymbol("ellie", INTEGER_TYPE)
    array_type = ArrayType(INTEGER_TYPE, shape=[10, 20])
    arguments = [Reference(DataSymbol("arg1", INTEGER_TYPE)),
                 ArrayReference(DataSymbol("arg2", array_type))]
    call = cls.create(routine, [arguments[0], ("name", arguments[1])])
    # pylint: disable=unidiomatic-typecheck
    assert type(call) is cls
    assert call.routine.symbol is routine
    assert call.argument_names == [None, "name"]
    for idx, child, in enumerate(call.arguments):
        assert child is arguments[idx]
        assert child.parent is call


def test_call_create_error1():
    '''Test that the appropriate exception is raised if the routine
    argument to the create method is not a RoutineSymbol.

    '''
    with pytest.raises(TypeError) as info:
        _ = Call.create(None, [])
    assert ("The Call routine argument should be a Reference to a "
            "RoutineSymbol or a RoutineSymbol, but found "
            "'NoneType'." in str(info.value))


def test_call_create_error2():
    '''Test that the appropriate exception is raised if the arguments
    argument to the create method is not a list'''
    routine = RoutineSymbol("isaac", NoType())
    with pytest.raises(GenerationError) as info:
        _ = Call.create(routine, None)
    assert ("Call.create 'arguments' argument should be an Iterable but found "
            "'NoneType'." in str(info.value))


def test_call_create_error3():
    '''Test that the appropriate exception is raised if one or more of the
    argument names is not valid.'''
    routine = RoutineSymbol("roo", INTEGER_TYPE)
    with pytest.raises(ValueError) as info:
        _ = Call.create(
            routine, [Reference(DataSymbol(
                "arg1", INTEGER_TYPE)), (" a", None)])
    assert "Invalid Fortran name ' a' found." in str(info.value)


def test_call_create_error4():
    '''Test that the appropriate exception is raised if one or more of the
    arguments argument list entries to the create method is not a
    DataNode.

    '''
    routine = RoutineSymbol("roo", INTEGER_TYPE)
    with pytest.raises(GenerationError) as info:
        _ = Call.create(
            routine, [Reference(DataSymbol(
                "arg1", INTEGER_TYPE)), ("name", None)])
    assert ("Item 'NoneType' can't be child 2 of 'Call'. The valid format "
            "is: 'Reference, [DataNode]*'." in str(info.value))


def test_call_add_args():
    '''Test the _add_args method in the Call class.'''

    routine = RoutineSymbol("myeloma", INTEGER_TYPE)
    call = Call.create(routine)
    array_type = ArrayType(INTEGER_TYPE, shape=[10, 20])
    arguments = [Reference(DataSymbol("arg1", INTEGER_TYPE)),
                 ArrayReference(DataSymbol("arg2", array_type))]
    Call._add_args(call, [arguments[0], ("name", arguments[1])])
    assert call.routine.symbol is routine
    assert call.argument_names == [None, "name"]
    for idx, child, in enumerate(call.arguments):
        assert child is arguments[idx]
        assert child.parent is call
    # For some reason pylint thinks that call.children[0,1] are of
    # type Literal and complains about there being no name member,
    # even though they are not.
    # pylint: disable=no-member
    assert call.arguments[0].name == "arg1"
    assert call.arguments[1].name == "arg2"


def test_call_add_args_error1():
    '''Test that the appropriate exception is raised if an entry in the
    arguments argument to the _add_args method is a tuple that does
    not have two elements.

    '''
    routine = RoutineSymbol("isaac", NoType())
    with pytest.raises(GenerationError) as info:
        _ = Call._add_args(routine, [(1, 2, 3)])
    assert ("If a child of the children argument in create method of Call "
            "class is a tuple, it's length should be 2, but found 3."
            in str(info.value))


def test_call_add_args_error2():
    '''Test that the appropriate exception is raised if an entry in the
    arguments argument to the _add_args method is is a tuple with two
    elements and the first element is not a string.'''
    routine = RoutineSymbol("isaac", NoType())
    with pytest.raises(GenerationError) as info:
        _ = Call._add_args(routine, [(1, 2)])
    assert ("If a child of the children argument in create method of Call "
            "class is a tuple, its first argument should be a str, but "
            "found int." in str(info.value))


def test_call_appendnamedarg():
    '''Test the append_named_arg method in the Call class. Check
    it raises the expected exceptions if arguments are invalid and
    that it works as expected when the input is valid.

    '''
    op1 = Literal("1", INTEGER_TYPE)
    op2 = Literal("2", INTEGER_TYPE)
    op3 = Literal("3", INTEGER_TYPE)
    call = Call.create(RoutineSymbol("hello"), [])
    # name arg wrong type
    with pytest.raises(TypeError) as info:
        call.append_named_arg(1, op1)
    assert ("A name should be a string, but found 'int'."
            in str(info.value))
    # invalid name
    with pytest.raises(ValueError) as info:
        call.append_named_arg("_", op1)
    assert "Invalid Fortran name '_' found." in str(info.value)
    # name arg already used
    call.append_named_arg("name1", op1)
    with pytest.raises(ValueError) as info:
        call.append_named_arg("name1", op2)
    assert ("The value of the name argument (name1) in 'append_named_arg' in "
            "the 'Call' node is already used for a named argument."
            in str(info.value))
    # ok
    call.append_named_arg("name2", op2)
    call.append_named_arg(None, op3)
    assert call.arguments == [op1, op2, op3]
    assert call.argument_names == ["name1", "name2", None]


def test_call_insertnamedarg():
    '''Test the insert_named_arg method in the Call class. Check
    it raises the expected exceptions if arguments are invalid and
    that it works as expected when the input is valid.

    '''
    op1 = Literal("1", INTEGER_TYPE)
    op2 = Literal("2", INTEGER_TYPE)
    op3 = Literal("3", INTEGER_TYPE)
    call = Call.create(RoutineSymbol("hello"), [])
    # name arg wrong type
    with pytest.raises(TypeError) as info:
        call.insert_named_arg(1, op1, 0)
    assert ("A name should be a string, but found 'int'."
            in str(info.value))
    # invalid name
    with pytest.raises(ValueError) as info:
        call.insert_named_arg("1", op1, 0)
    assert "Invalid Fortran name '1' found." in str(info.value)
    # name arg already used
    call.insert_named_arg("name1", op1, 0)
    with pytest.raises(ValueError) as info:
        call.insert_named_arg("name1", op2, 0)
    assert ("The value of the name argument (name1) in 'insert_named_arg' in "
            "the 'Call' node is already used for a named argument."
            in str(info.value))
    # invalid index type
    with pytest.raises(TypeError) as info:
        call.insert_named_arg("name2", op2, "hello")
    assert ("The 'index' argument in 'insert_named_arg' in the 'Call' node "
            "should be an int but found str." in str(info.value))
    # ok
    assert call.arguments == [op1]
    assert call.argument_names == ["name1"]
    call.insert_named_arg("name2", op2, 0)
    assert call.arguments == [op2, op1]
    assert call.argument_names == ["name2", "name1"]
    call.insert_named_arg(None, op3, 0)
    assert call.arguments == [op3, op2, op1]
    assert call.argument_names == [None, "name2", "name1"]


def test_call_replacenamedarg():
    '''Test the replace_named_arg method in the Call class. Check
    it raises the expected exceptions if arguments are invalid and
    that it works as expected when the input is valid.

    '''
    op1 = Literal("1", INTEGER_TYPE)
    op2 = Literal("2", INTEGER_TYPE)
    op3 = Literal("3", INTEGER_TYPE)
    call = Call.create(RoutineSymbol("hello"),
                       [("name1", op1), ("name2", op2)])

    # name arg wrong type
    with pytest.raises(TypeError) as info:
        call.replace_named_arg(1, op3)
    assert ("The 'name' argument in 'replace_named_arg' in the 'Call' "
            "node should be a string, but found int." in str(info.value))
    # name arg is not found
    with pytest.raises(ValueError) as info:
        call.replace_named_arg("new_name", op3)
    assert ("The value of the existing_name argument (new_name) in "
            "'replace_named_arg' in the 'Call' node was not found in the "
            "existing arguments." in str(info.value))
    # ok
    assert call.arguments == [op1, op2]
    assert call.argument_names == ["name1", "name2"]
    assert call._argument_names[0][0] == id(op1)
    assert call._argument_names[1][0] == id(op2)
    call.replace_named_arg("name1", op3)
    assert call.arguments == [op3, op2]
    assert call.argument_names == ["name1", "name2"]
    assert call._argument_names[0][0] == id(op3)
    assert call._argument_names[1][0] == id(op2)


def test_call_reference_accesses():
    '''Test the reference_accesses() method.'''
    rsym = RoutineSymbol("trillian")
    # A call with an argument passed by value.
    call1 = Call.create(rsym, [Literal("1", INTEGER_TYPE)])
    var_info = VariablesAccessInfo()
    assert var_info._location == 0
    call1.reference_accesses(var_info)
    # Check that the current location number is increased after the call:
    assert var_info._location == 1
    assert not var_info.all_signatures
    dsym = DataSymbol("beta", INTEGER_TYPE)
    # Simple argument passed by reference.
    call2 = Call.create(rsym, [Reference(dsym)])
    call2.reference_accesses(var_info)
    assert var_info.has_read_write(Signature("beta"))
    # Array access argument. The array should be READWRITE, any variable in
    # the index expression should be READ.
    idx_sym = DataSymbol("ji", INTEGER_TYPE)
    asym = DataSymbol("gamma", ArrayType(INTEGER_TYPE, shape=[10]))
    aref = ArrayReference.create(asym, [Reference(idx_sym)])
    call3 = Call.create(rsym, [aref])
    call3.reference_accesses(var_info)
    assert var_info.has_read_write(Signature("gamma"))
    assert var_info.is_read(Signature("ji"))
    # Argument is a temporary so any inputs to it are READ only.
    expr = BinaryOperation.create(BinaryOperation.Operator.MUL,
                                  Literal("2", INTEGER_TYPE), Reference(dsym))
    call4 = Call.create(rsym, [expr])
    var_info = VariablesAccessInfo()
    call4.reference_accesses(var_info)
    assert var_info.is_read(Signature("beta"))
    # Argument is itself a function call: call trillian(some_func(gamma(ji)))
    fsym = RoutineSymbol("some_func")
    fcall = Call.create(fsym,
                        [ArrayReference.create(asym, [Reference(idx_sym)])])
    call5 = Call.create(rsym, [fcall])
    call5.reference_accesses(var_info)
    assert var_info.has_read_write(Signature("gamma"))
    assert var_info.is_read(Signature("ji"))
    # Call to a PURE routine - arguments should be READ only.
    puresym = RoutineSymbol("dirk", is_pure=True)
    call6 = Call.create(puresym, [Reference(dsym)])
    var_info = VariablesAccessInfo()
    call6.reference_accesses(var_info)
    assert var_info.is_read(Signature("beta"))
    assert not var_info.is_written(Signature("beta"))


def test_call_argumentnames_after_removearg():
    '''Test the argument_names property makes things consistent if a child
    argument is removed. This is used transparently by the class to
    keep things consistent.

    '''
    op1 = Literal("1", INTEGER_TYPE)
    op2 = Literal("1", INTEGER_TYPE)
    call = Call.create(RoutineSymbol("name"), [("name1", op1), ("name2", op2)])
    assert len(call.arguments) == 2
    assert len(call._argument_names) == 2
    assert call.argument_names == ["name1", "name2"]
    call.children.pop(1)
    assert len(call.arguments) == 1
    assert len(call._argument_names) == 2
    # argument_names property makes _argument_names list consistent.
    assert call.argument_names == ["name2"]
    assert len(call._argument_names) == 1


def test_call_argumentnames_after_addarg():
    '''Test the argument_names property makes things consistent if a child
    argument is added. This is used transparently by the class to
    keep things consistent.

    '''
    op1 = Literal("1", INTEGER_TYPE)
    op2 = Literal("1", INTEGER_TYPE)
    op3 = Literal("1", INTEGER_TYPE)
    call = Call.create(RoutineSymbol("name"), [("name1", op1), ("name2", op2)])
    assert len(call.arguments) == 2
    assert len(call._argument_names) == 2
    assert call.argument_names == ["name1", "name2"]
    call.children.append(op3)
    assert len(call.arguments) == 3
    assert len(call._argument_names) == 2
    # argument_names property makes _argument_names list consistent.
    assert call.argument_names == ["name1", "name2", None]
    assert len(call._argument_names) == 3


def test_call_argumentnames_after_replacearg():
    '''Test the argument_names property makes things consistent if a child
    argument is replaced. This is used transparently by the class to
    keep things consistent.

    '''
    op1 = Literal("1", INTEGER_TYPE)
    op2 = Literal("1", INTEGER_TYPE)
    op3 = Literal("1", INTEGER_TYPE)
    call = Call.create(RoutineSymbol("name"), [("name1", op1), ("name2", op2)])
    assert len(call.arguments) == 2
    assert len(call._argument_names) == 2
    assert call.argument_names == ["name1", "name2"]
    call.children[1] = op3
    assert len(call.arguments) == 2
    assert len(call._argument_names) == 2
    # argument_names property makes _argument_names list consistent.
    assert call._argument_names[0][0] != id(call.arguments[0])
    assert call.argument_names == [None, "name2"]
    assert len(call._argument_names) == 2
    assert call._argument_names[0][0] == id(call.arguments[0])


def test_call_argumentnames_after_reorderarg():
    '''Test the argument_names property makes things consistent if a child
    argument is replaced. This is used transparently by the class to
    keep things consistent.

    '''
    op1 = Literal("1", INTEGER_TYPE)
    op2 = Literal("1", INTEGER_TYPE)
    op3 = Literal("1", INTEGER_TYPE)
    call = Call.create(RoutineSymbol("name"), [("name1", op1), ("name2", op2)])
    assert len(call.arguments) == 2
    assert len(call._argument_names) == 2
    assert call.argument_names == ["name1", "name2"]
    call.children[1] = op3
    assert len(call.arguments) == 2
    assert len(call._argument_names) == 2
    # argument_names property makes _argument_names list consistent.
    assert call.argument_names == [None, "name2"]
    assert len(call._argument_names) == 2


def test_call_node_reconcile_add():
    '''Test that the reconcile method behaves as expected. Use an example
    where we add a new arg.

    '''
    op1 = Literal("1", INTEGER_TYPE)
    op2 = Literal("1", INTEGER_TYPE)
    op3 = Literal("1", INTEGER_TYPE)
    call = Call.create(RoutineSymbol("name"), [("name1", op1), ("name2", op2)])
    # consistent
    assert len(call._argument_names) == 2
    assert call._argument_names[0] == (id(call.arguments[0]), "name1")
    assert call._argument_names[1] == (id(call.arguments[1]), "name2")
    call.children.append(op3)
    # inconsistent
    assert len(call._argument_names) == 2
    assert call._argument_names[0] == (id(call.arguments[0]), "name1")
    assert call._argument_names[1] == (id(call.arguments[1]), "name2")
    call._reconcile()
    # consistent
    assert len(call._argument_names) == 3
    assert call._argument_names[0] == (id(call.arguments[0]), "name1")
    assert call._argument_names[1] == (id(call.arguments[1]), "name2")
    assert call._argument_names[2] == (id(call.arguments[2]), None)


def test_call_node_reconcile_reorder():
    '''Test that the reconcile method behaves as expected. Use an example
    where we reorder the arguments.

    '''
    op1 = Literal("1", INTEGER_TYPE)
    op2 = Literal("2", INTEGER_TYPE)
    call = Call.create(RoutineSymbol("name"), [("name1", op1), ("name2", op2)])
    # consistent
    assert len(call._argument_names) == 2
    assert call._argument_names[0] == (id(call.arguments[0]), "name1")
    assert call._argument_names[1] == (id(call.arguments[1]), "name2")

    # Swap position of arguments
    call.children.extend([op2.detach(), op1.detach()])

    # Now the private _argument_names are inconsistent with thir node ids
    assert len(call._argument_names) == 2
    assert call._argument_names[0] != (id(call.arguments[0]), "name1")
    assert call._argument_names[1] != (id(call.arguments[1]), "name2")
    call._reconcile()
    # consistent
    assert len(call._argument_names) == 2
    assert call._argument_names[0] == (id(call.arguments[0]), "name2")
    assert call._argument_names[1] == (id(call.arguments[1]), "name1")


def test_call_node_str():
    ''' Test that the node_str method behaves as expected '''
    routine = RoutineSymbol("isaac", NoType())
    call = Call.create(routine)
    colouredtext = colored("Call", Call._colour)
    assert call.node_str() == colouredtext+"[name='isaac']"


def test_call_str():
    ''' Test that the str method behaves as expected '''
    routine = RoutineSymbol("roo", NoType())
    call = Call.create(routine)
    assert str(call) == "Call[name='roo']"


def test_copy():
    ''' Test that the copy() method behaves as expected. '''
    op1 = Literal("1", INTEGER_TYPE)
    op2 = Literal("2", INTEGER_TYPE)
    call = Call.create(RoutineSymbol("name"), [("name1", op1), ("name2", op2)])
    # Call copy with consitent internal state of _arguments_name
    call2 = call.copy()
    assert call._argument_names[0] == (id(call.arguments[0]), "name1")
    assert call._argument_names[1] == (id(call.arguments[1]), "name2")
    assert call2._argument_names[0] == (id(call2.arguments[0]), "name1")
    assert call2._argument_names[1] == (id(call2.arguments[1]), "name2")
    assert call._argument_names != call2._argument_names

    # Swap position of arguments
    call.children.extend([op2.detach(), op1.detach()])

    # The internal state of the argument_names is now inconsistent:
    # name1=op2, name2=op1 (until we call a public method)
    assert call._argument_names[0] != (id(call.arguments[0]), "name2")
    assert call._argument_names[1] != (id(call.arguments[1]), "name1")

    # Calling the copy method must reconcile the argument names before doing
    # the copy, so name2=op2 is at position 0, and name1=op1 is at position 1
    call2 = call.copy()
    assert call._argument_names[0] == (id(call.arguments[0]), "name2")
    assert call._argument_names[1] == (id(call.arguments[1]), "name1")
    assert call2._argument_names[0] == (id(call2.arguments[0]), "name2")
    assert call2._argument_names[1] == (id(call2.arguments[1]), "name1")

    # And the ids are not the same (each one has their own)
    assert call._argument_names != call2._argument_names


def test_call_get_callees_local(fortran_reader):
    '''
    Check that get_callees() works as expected when the target of the Call
    exists in the same Container as the call site.
    '''
    code = '''
module some_mod
  implicit none
  integer :: luggage
contains
  subroutine top()
    luggage = 0
    call bottom()
  end subroutine top

  subroutine bottom()
    luggage = luggage + 1
  end subroutine bottom
end module some_mod'''
    psyir = fortran_reader.psyir_from_source(code)
    call = psyir.walk(Call)[0]
    result = call.get_callees()
    assert result == [psyir.walk(Routine)[1]]


def test_call_get_callee_1_simple_match(fortran_reader):
    '''
    Check that right routine has been found.
    '''
    code = '''
module some_mod
  implicit none
contains

  subroutine main()
    integer :: e, f, g
    call foo(e, f, g)
  end subroutine

  ! Matching routine
  subroutine foo(a, b, c)
    integer :: a, b, c
  end subroutine

end module some_mod'''

    psyir = fortran_reader.psyir_from_source(code)

    routine_main: Routine = psyir.walk(Routine)[0]
    assert routine_main.name == "main"

    call_foo: Call = routine_main.walk(Call)[0]

    result = call_foo.get_callee()

    routine_match: Routine = psyir.walk(Routine)[1]
    assert result is routine_match


def test_call_get_callee_2_optional_args(fortran_reader):
    '''
    Check that optional arguments have been correlated correctly.
    '''
    code = '''
module some_mod
  implicit none
contains

  subroutine main()
    integer :: e, f, g
    call foo(e, f)
  end subroutine

  ! Matching routine
  subroutine foo(a, b, c)
    integer :: a, b
    integer, optional :: c
  end subroutine

end module some_mod'''

    root_node: Node = fortran_reader.psyir_from_source(code)

    routine_main: Routine = root_node.walk(Routine)[0]
    assert routine_main.name == "main"

    routine_match: Routine = root_node.walk(Routine)[1]
    assert routine_match.name == "foo"

    call_foo: Call = routine_main.walk(Call)[0]
    assert call_foo.routine.name == "foo"

    arg_idx_list = []
    result: Routine = call_foo.get_callee(ret_arg_match_list=arg_idx_list)

    assert len(arg_idx_list) == 2
    assert arg_idx_list[0] == 0
    assert arg_idx_list[1] == 1

    assert result is routine_match


def test_call_get_callee_3_trigger_error(fortran_reader):
    '''
    Test which is supposed to trigger an error.
    '''
    code = '''
module some_mod
  implicit none
contains

  subroutine main()
    integer :: e, f, g
    call foo(e, f, g)
  end subroutine

  ! Matching routine
  subroutine foo(a, b)
    integer :: a, b
  end subroutine

end module some_mod'''

    root_node: Node = fortran_reader.psyir_from_source(code)

    routine_main: Routine = root_node.walk(Routine)[0]
    assert routine_main.name == "main"

    routine_match: Routine = root_node.walk(Routine)[1]
    assert routine_match.name == "foo"

    call_foo: Call = routine_main.walk(Call)[0]
    assert call_foo.routine.name == "foo"

    arg_idx_list = []

    try:
        call_foo.get_callee(ret_arg_match_list=arg_idx_list)
<<<<<<< HEAD
    except Exception:
=======

    except CallMatchingArgumentsNotFound as err:
        assert "More arguments in callee" in str(err)
>>>>>>> 5c3ce369
        print("Success! Exception triggered (as expected)")
        return

    assert False, ("This should have triggered an error since there"
                   "are more arguments in the call than in the routine")


def test_call_get_callee_4_named_arguments(fortran_reader):
    '''
    Check that named arguments have been correlated correctly
    '''
    code = '''
module some_mod
  implicit none
contains

  subroutine main()
    integer :: e, f, g
    call foo(c=e, a=f, b=g)
  end subroutine

  ! Matching routine
  subroutine foo(a, b, c)
    integer :: a, b, c
  end subroutine

end module some_mod'''

    root_node: Node = fortran_reader.psyir_from_source(code)

    routine_main: Routine = root_node.walk(Routine)[0]
    assert routine_main.name == "main"

    routine_match: Routine = root_node.walk(Routine)[1]
    assert routine_match.name == "foo"

    call_foo: Call = routine_main.walk(Call)[0]
    assert call_foo.routine.name == "foo"

    arg_idx_list = []
    result: Routine = call_foo.get_callee(ret_arg_match_list=arg_idx_list)

    assert len(arg_idx_list) == 3
    assert arg_idx_list[0] == 2
    assert arg_idx_list[1] == 0
    assert arg_idx_list[2] == 1

    assert result is routine_match


def test_call_get_callee_5_optional_and_named_arguments(fortran_reader):
    '''
    Check that optional and named arguments have been correlated correctly
    '''
    code = '''
module some_mod
  implicit none
contains

  subroutine main()
    integer :: e, f, g
    call foo(b=e, a=f)
  end subroutine

  ! Matching routine
  subroutine foo(a, b, c)
    integer :: a, b
    integer, optional :: c
  end subroutine

end module some_mod'''

    root_node: Node = fortran_reader.psyir_from_source(code)

    routine_main: Routine = root_node.walk(Routine)[0]
    assert routine_main.name == "main"

    routine_match: Routine = root_node.walk(Routine)[1]
    assert routine_match.name == "foo"

    call_foo: Call = routine_main.walk(Call)[0]
    assert call_foo.routine.name == "foo"

    arg_idx_list = []
    result: Routine = call_foo.get_callee(ret_arg_match_list=arg_idx_list)

    assert len(arg_idx_list) == 2
    assert arg_idx_list[0] == 1
    assert arg_idx_list[1] == 0

    assert result is routine_match


def test_call_get_callee_6_interfaces(fortran_reader):
    '''
    Check that optional and named arguments have been correlated correctly
    '''
    code = '''
module some_mod
  implicit none

  interface foo
    procedure foo_a, foo_b, foo_c
  end interface
contains

  subroutine main()
    integer :: e_int, f_int, g_int
    real :: e_real, f_real, g_real

    ! Should match foo_a
    call foo(e_int, f_int)

    ! Should match foo_a
    call foo(e_int, f_int, g_int)


    ! Should match foo_b
    call foo(e_real, f_int)

    ! Should match foo_b
    call foo(e_real, f_int, g_int)

    ! Should match foo_b
    call foo(e_real, c=f_int, b=g_int)


    ! Should match foo_c
    call foo(e_int, f_real, g_int)

    ! Should match foo_c
    call foo(b=e_real, a=f_int)

    ! Should match foo_c
    call foo(b=e_real, a=f_int, g_int)
  end subroutine

  subroutine foo_a(a, b, c)
    integer :: a, b
    integer, optional :: c
  end subroutine

  subroutine foo_b(a, b, c)
    real :: a
    integer :: b
    integer, optional :: c
  end subroutine

  subroutine foo_c(a, b, c)
    integer :: a
    real :: b
    integer, optional :: c
  end subroutine

end module some_mod'''

    root_node: Node = fortran_reader.psyir_from_source(code)

    routine_main: Routine = root_node.walk(Routine)[0]
    assert routine_main.name == "main"

    if 1:
        routine_foo_a: Routine = root_node.walk(Routine)[1]
        assert routine_foo_a.name == "foo_a"

        if 1:
            print("Subtest foo_a[0]:")

            call_foo_a: Call = routine_main.walk(Call)[0]
            assert call_foo_a.routine.name == "foo"

            arg_idx_list = []
            result: Routine = call_foo_a.get_callee(
                                ret_arg_match_list=arg_idx_list)

            print(f" - Found matching argument list: {arg_idx_list}")

            assert len(arg_idx_list) == 2
            assert arg_idx_list[0] == 0
            assert arg_idx_list[1] == 1

            assert result is routine_foo_a
            print(" - Passed subtest foo_a[0]")

        if 1:
            print("Subtest foo_a[1]:")

            call_foo_a: Call = routine_main.walk(Call)[1]
            assert call_foo_a.routine.name == "foo"

            arg_idx_list = []
            result: Routine = call_foo_a.get_callee(
                                ret_arg_match_list=arg_idx_list)

            print(f" - Found matching argument list: {arg_idx_list}")

            assert len(arg_idx_list) == 3
            assert arg_idx_list[0] == 0
            assert arg_idx_list[1] == 1
            assert arg_idx_list[2] == 2

            assert result is routine_foo_a
            print(" - Passed subtest foo_a[1]")

    if 1:
        routine_foo_b: Routine = root_node.walk(Routine)[2]
        assert routine_foo_b.name == "foo_b"

        if 1:
            print("Subtest foo_b[0]:")

            call_foo_b: Call = routine_main.walk(Call)[2]
            assert call_foo_b.routine.name == "foo"

            arg_idx_list = []
            result: Routine = call_foo_b.get_callee(
                                ret_arg_match_list=arg_idx_list)

            print(f" - Found matching argument list: {arg_idx_list}")

            assert len(arg_idx_list) == 2
            assert arg_idx_list[0] == 0
            assert arg_idx_list[1] == 1

            assert result is routine_foo_b
            print(" - Passed subtest foo_b[0]")

        if 1:
            print("Subtest foo_b[1]:")

            call_foo_b: Call = routine_main.walk(Call)[3]
            assert call_foo_b.routine.name == "foo"

            arg_idx_list = []
            result: Routine = call_foo_b.get_callee(
                                ret_arg_match_list=arg_idx_list)

            print(f" - Found matching argument list: {arg_idx_list}")

            assert len(arg_idx_list) == 3
            assert arg_idx_list[0] == 0
            assert arg_idx_list[1] == 1
            assert arg_idx_list[2] == 2

            assert result is routine_foo_b
            print(" - Passed subtest foo_b[1]")

        if 1:
            print("Subtest foo_b[2]:")

            call_foo_b: Call = routine_main.walk(Call)[4]
            assert call_foo_b.routine.name == "foo"

            arg_idx_list = []
            result: Routine = call_foo_b.get_callee(
                                ret_arg_match_list=arg_idx_list)

            print(f" - Found matching argument list: {arg_idx_list}")

            assert len(arg_idx_list) == 3
            assert arg_idx_list[0] == 0
            assert arg_idx_list[1] == 2
            assert arg_idx_list[2] == 1

            assert result is routine_foo_b
            print(" - Passed subtest foo_b[2]")

    if 1:
        routine_foo_c: Routine = root_node.walk(Routine)[3]
        assert routine_foo_c.name == "foo_c"

        if 1:
            print("Subtest foo_c[0]:")

            call_foo_c: Call = routine_main.walk(Call)[5]
            assert call_foo_c.routine.name == "foo"

            arg_idx_list = []
            result: Routine = call_foo_c.get_callee(
                                ret_arg_match_list=arg_idx_list)

            print(f" - Found matching argument list: {arg_idx_list}")

            assert len(arg_idx_list) == 3
            assert arg_idx_list[0] == 0
            assert arg_idx_list[1] == 1
            assert arg_idx_list[2] == 2

            assert result is routine_foo_c
            print(" - Passed subtest foo_c[0]")

        if 1:
            print("Subtest foo_c[1]:")

            call_foo_c: Call = routine_main.walk(Call)[6]
            assert call_foo_c.routine.name == "foo"

            arg_idx_list = []
            result: Routine = call_foo_c.get_callee(
                                ret_arg_match_list=arg_idx_list)

            print(f" - Found matching argument list: {arg_idx_list}")

            assert len(arg_idx_list) == 2
            assert arg_idx_list[0] == 1
            assert arg_idx_list[1] == 0

            assert result is routine_foo_c
            print(" - Passed subtest foo_c[1]")

        if 1:
            print("Subtest foo_c[2]:")

            call_foo_c: Call = routine_main.walk(Call)[7]
            assert call_foo_c.routine.name == "foo"

            arg_idx_list = []
            result: Routine = call_foo_c.get_callee(
                                ret_arg_match_list=arg_idx_list)

            print(f" - Found matching argument list: {arg_idx_list}")

            assert len(arg_idx_list) == 3
            assert arg_idx_list[0] == 1
            assert arg_idx_list[1] == 0
            assert arg_idx_list[2] == 2

            assert result is routine_foo_c
            print(" - Passed subtest foo_c[2]")


<<<<<<< HEAD
=======
def test_call_get_callee_7_matching_arguments_not_found(fortran_reader):
    """
    Trigger error that matching arguments were not found
    """
    code = """
module some_mod
  implicit none
contains

  subroutine main()
    integer :: e, f, g
    ! Use name 'd' which doesn't exist
    call foo(e, f, d=g)
  end subroutine

  ! Matching routine
  subroutine foo(a, b, c)
    integer :: a, b, c
  end subroutine

end module some_mod"""

    psyir = fortran_reader.psyir_from_source(code)

    routine_main: Routine = psyir.walk(Routine)[0]
    assert routine_main.name == "main"

    call_foo: Call = routine_main.walk(Call)[0]

    try:
        call_foo.get_callee()

    except CallMatchingArgumentsNotFound as err:
        assert "Named argument 'd' not found" in str(err)
        print("Success! Exception triggered (as expected)")
        return

    assert False, (
        "This should have triggered an error since there"
        "are more arguments in the call than in the routine"
    )


def test_call_get_callee_8_arguments_not_handled(fortran_reader):
    """
    Trigger error that matching arguments were not found
    """
    code = """
module some_mod
  implicit none
contains

  subroutine main()
    integer :: e, f
    ! Use name 'd' which doesn't exist
    call foo(e, f)
  end subroutine

  ! Matching routine
  subroutine foo(a, b, c)
    integer :: a, b, c
  end subroutine

end module some_mod"""

    psyir = fortran_reader.psyir_from_source(code)

    routine_main: Routine = psyir.walk(Routine)[0]
    assert routine_main.name == "main"

    call_foo: Call = routine_main.walk(Call)[0]

    try:
        call_foo.get_callee()

    except CallMatchingArgumentsNotFound as err:
        assert "Argument 'c' in subroutine 'foo' not handled" in str(err)
        print("Success! Exception triggered (as expected)")
        return

    assert False, (
        "This should have triggered an error since there"
        "are more arguments in the call than in the routine"
    )


>>>>>>> 5c3ce369
@pytest.mark.usefixtures("clear_module_manager_instance")
def test_call_get_callees_unresolved(fortran_reader, tmpdir, monkeypatch):
    '''
    Test that get_callees() raises the expected error if the called routine
    is unresolved.
    '''
    code = '''
subroutine top()
  call bottom()
end subroutine top'''
    psyir = fortran_reader.psyir_from_source(code)
    call = psyir.walk(Call)[0]
    with pytest.raises(NotImplementedError) as err:
        _ = call.get_callees()
    assert ("Failed to find the source code of the unresolved routine 'bottom'"
            " - looked at any routines in the same source file and there are "
            "no wildcard imports." in str(err.value))
    # Repeat but in the presence of a wildcard import.
    code = '''
subroutine top()
  use some_mod_somewhere
  call bottom()
end subroutine top'''
    psyir = fortran_reader.psyir_from_source(code)
    call = psyir.walk(Call)[0]
    with pytest.raises(NotImplementedError) as err:
        _ = call.get_callees()
    assert ("Failed to find the source code of the unresolved routine 'bottom'"
            " - looked at any routines in the same source file and attempted "
            "to resolve the wildcard imports from ['some_mod_somewhere']. "
            "However, failed to find the source for ['some_mod_somewhere']. "
            "The module search path is set to []" in str(err.value))
    # Repeat but when some_mod_somewhere *is* resolved but doesn't help us
    # find the routine we're looking for.
    mod_manager = ModuleManager.get_singleton()
    monkeypatch.setattr(mod_manager, "_instance", None)
    path = str(tmpdir)
    monkeypatch.setattr(Config.get(), '_include_paths', [path])
    with open(os.path.join(path, "some_mod_somewhere.f90"), "w",
              encoding="utf-8") as ofile:
        ofile.write('''\
module some_mod_somewhere
end module some_mod_somewhere
''')
    with pytest.raises(NotImplementedError) as err:
        _ = call.get_callees()
    assert ("Failed to find the source code of the unresolved routine 'bottom'"
            " - looked at any routines in the same source file and wildcard "
            "imports from ['some_mod_somewhere']." in str(err.value))
    mod_manager = ModuleManager.get_singleton()
    monkeypatch.setattr(mod_manager, "_instance", None)
    code = '''
subroutine top()
  use another_mod, only: this_one
  call this_one()
end subroutine top'''
    psyir = fortran_reader.psyir_from_source(code)
    call = psyir.walk(Call)[0]
    with pytest.raises(NotImplementedError) as err:
        _ = call.get_callees()
    assert ("RoutineSymbol 'this_one' is imported from Container 'another_mod'"
            " but the source defining that container could not be found. The "
            "module search path is set to [" in str(err.value))


def test_call_get_callees_interface(fortran_reader):
    '''
    Check that get_callees() works correctly when the target of a call is
    actually a generic interface.
    '''
    code = '''
module my_mod

    interface bottom
      module procedure :: rbottom, ibottom
    end interface bottom
contains
  subroutine top()
    integer :: luggage
    luggage = 0
    call bottom(luggage)
  end subroutine top

  subroutine ibottom(luggage)
    integer :: luggage
    luggage = luggage + 1
  end subroutine ibottom

  subroutine rbottom(luggage)
    real :: luggage
    luggage = luggage + 1.0
  end subroutine rbottom
end module my_mod
'''
    psyir = fortran_reader.psyir_from_source(code)
    call = psyir.walk(Call)[0]
    callees = call.get_callees()
    assert len(callees) == 2
    assert isinstance(callees[0], Routine)
    assert callees[0].name == "rbottom"
    assert isinstance(callees[1], Routine)
    assert callees[1].name == "ibottom"


def test_call_get_callees_unsupported_type(fortran_reader):
    '''
    Check that get_callees() raises the expected error when the called routine
    is of UnsupportedFortranType. This is hard to achieve so we have to
    manually construct some aspects of the test case.

    '''
    code = '''
module my_mod
  integer, target :: value
contains
  subroutine top()
    integer :: luggage
    luggage = bottom()
  end subroutine top
  function bottom() result(fval)
    integer, pointer :: fval
    fval => value
  end function bottom
end module my_mod
'''
    psyir = fortran_reader.psyir_from_source(code)
    container = psyir.children[0]
    routine = container.find_routine_psyir("bottom")
    rsym = container.symbol_table.lookup(routine.name)
    # Ensure the type of this RoutineSymbol is UnsupportedFortranType.
    rsym.datatype = UnsupportedFortranType("integer, pointer :: fval")
    assign = container.walk(Assignment)[0]
    # Currently `bottom()` gets matched by fparser2 as a structure constructor
    # and the fparser2 frontend leaves this as a CodeBlock (TODO #2429) so
    # replace it with a Call. Once #2429 is fixed the next two lines can be
    # removed.
    assert isinstance(assign.rhs, CodeBlock)
    assign.rhs.replace_with(Call.create(rsym))
    call = psyir.walk(Call)[0]
    with pytest.raises(NotImplementedError) as err:
        _ = call.get_callees()
    assert ("RoutineSymbol 'bottom' exists in Container 'my_mod' but is of "
            "UnsupportedFortranType" in str(err.value))


def test_call_get_callees_file_container(fortran_reader):
    '''
    Check that get_callees works if the called routine happens to be in file
    scope, even when there's no Container.
    '''
    code = '''
  subroutine top()
    integer :: luggage
    luggage = 0
    call bottom(luggage)
  end subroutine top

  subroutine bottom(luggage)
    integer :: luggage
    luggage = luggage + 1
  end subroutine bottom
'''
    psyir = fortran_reader.psyir_from_source(code)
    call = psyir.walk(Call)[0]
    result = call.get_callees()
    assert len(result) == 1
    assert isinstance(result[0], Routine)
    assert result[0].name == "bottom"


def test_call_get_callees_no_container(fortran_reader):
    '''
    Check that get_callees() raises the expected error when the Call is not
    within a Container and the target routine cannot be found.
    '''
    # To avoid having the routine symbol immediately dismissed as
    # unresolved, the code that we initially process *does* have a Container.
    code = '''
module my_mod

contains
  subroutine top()
    integer :: luggage
    luggage = 0
    call bottom(luggage)
  end subroutine top

  subroutine bottom(luggage)
    integer :: luggage
    luggage = luggage + 1
  end subroutine bottom
end module my_mod
'''
    psyir = fortran_reader.psyir_from_source(code)
    top_routine = psyir.walk(Routine)[0]
    # Deliberately make the Routine node an orphan so there's no Container.
    top_routine.detach()
    call = top_routine.walk(Call)[0]
    with pytest.raises(SymbolError) as err:
        _ = call.get_callees()
    assert ("Failed to find a Routine named 'bottom' in code:\n'subroutine "
            "top()" in str(err.value))


def test_call_get_callees_wildcard_import_local_container(fortran_reader):
    '''
    Check that get_callees() works successfully for a routine accessed via
    a wildcard import from another module in the same file.
    '''
    code = '''
module some_mod
contains
  subroutine just_do_it()
    write(*,*) "hello"
  end subroutine just_do_it
end module some_mod
module other_mod
  use some_mod
contains
  subroutine run_it()
    call just_do_it()
  end subroutine run_it
end module other_mod
'''
    psyir = fortran_reader.psyir_from_source(code)
    call = psyir.walk(Call)[0]
    routines = call.get_callees()
    assert len(routines) == 1
    assert isinstance(routines[0], Routine)
    assert routines[0].name == "just_do_it"


def test_call_get_callees_import_local_container(fortran_reader):
    '''
    Check that get_callees() works successfully for a routine accessed via
    a specific import from another module in the same file.
    '''
    code = '''
module some_mod
contains
  subroutine just_do_it()
    write(*,*) "hello"
  end subroutine just_do_it
end module some_mod
module other_mod
  use some_mod, only: just_do_it
contains
  subroutine run_it()
    call just_do_it()
  end subroutine run_it
end module other_mod
'''
    psyir = fortran_reader.psyir_from_source(code)
    call = psyir.walk(Call)[0]
    routines = call.get_callees()
    assert len(routines) == 1
    assert isinstance(routines[0], Routine)
    assert routines[0].name == "just_do_it"


@pytest.mark.usefixtures("clear_module_manager_instance")
def test_call_get_callees_wildcard_import_container(fortran_reader,
                                                    tmpdir, monkeypatch):
    '''
    Check that get_callees() works successfully for a routine accessed via
    a wildcard import from a module in another file.
    '''
    code = '''
module other_mod
  use some_mod
contains
  subroutine run_it()
    call just_do_it()
  end subroutine run_it
end module other_mod
'''
    psyir = fortran_reader.psyir_from_source(code)
    call = psyir.walk(Call)[0]
    # This should fail as it can't find the module.
    with pytest.raises(NotImplementedError) as err:
        _ = call.get_callees()
    assert ("Failed to find the source code of the unresolved routine "
            "'just_do_it' - looked at any routines in the same source file"
            in str(err.value))
    # Create the module containing the subroutine definition,
    # write it to file and set the search path so that PSyclone can find it.
    path = str(tmpdir)
    monkeypatch.setattr(Config.get(), '_include_paths', [path])

    with open(os.path.join(path, "some_mod.f90"),
              "w", encoding="utf-8") as mfile:
        mfile.write('''\
module some_mod
contains
  subroutine just_do_it()
    write(*,*) "hello"
  end subroutine just_do_it
end module some_mod''')
    routines = call.get_callees()
    assert len(routines) == 1
    assert isinstance(routines[0], Routine)
    assert routines[0].name == "just_do_it"


def test_fn_call_get_callees(fortran_reader):
    '''
    Test that get_callees() works for a function call.
    '''
    code = '''
module some_mod
  implicit none
  integer :: luggage
contains
  subroutine top()
    luggage = 0
    luggage = luggage + my_func(1)
  end subroutine top

  function my_func(val)
    integer, intent(in) :: val
    integer :: my_func
    my_func = 1 + val
  end function my_func
end module some_mod'''
    psyir = fortran_reader.psyir_from_source(code)
    call = psyir.walk(Call)[0]
    result = call.get_callees()
    assert result == [psyir.walk(Routine)[1]]


def test_get_callees_code_block(fortran_reader):
    '''Test that get_callees() raises the expected error when the called
    routine is in a CodeBlock.'''
    code = '''
module some_mod
  implicit none
  integer :: luggage
contains
  subroutine top()
    luggage = 0
    luggage = luggage + real(my_func(1))
  end subroutine top

  complex function my_func(val)
    integer, intent(in) :: val
    my_func = CMPLX(1 + val, 1.0)
  end function my_func
end module some_mod'''
    psyir = fortran_reader.psyir_from_source(code)
    call = psyir.walk(Call)[1]
    with pytest.raises(SymbolError) as err:
        _ = call.get_callees()
    assert ("Failed to find a Routine named 'my_func' in Container "
            "'some_mod'" in str(err.value))


@pytest.mark.usefixtures("clear_module_manager_instance")
def test_get_callees_follow_imports(fortran_reader, tmpdir, monkeypatch):
    '''
    Test that get_callees() follows imports to find the definition of the
    called routine.
    '''
    code = '''
module some_mod
  use other_mod, only: pack_it
  implicit none
contains
  subroutine top()
    integer :: luggage = 0
    call pack_it(luggage)
  end subroutine top
end module some_mod'''
    # Create the module containing an import of the subroutine definition,
    # write it to file and set the search path so that PSyclone can find it.
    path = str(tmpdir)
    monkeypatch.setattr(Config.get(), '_include_paths', [path])

    with open(os.path.join(path, "other_mod.f90"),
              "w", encoding="utf-8") as mfile:
        mfile.write('''\
    module other_mod
        use another_mod, only: pack_it
    contains
    end module other_mod
    ''')
    # Finally, create the module containing the routine definition.
    with open(os.path.join(path, "another_mod.f90"),
              "w", encoding="utf-8") as mfile:
        mfile.write('''\
    module another_mod
    contains
        subroutine pack_it(arg)
          integer, intent(inout) :: arg
          arg = arg + 2
        end subroutine pack_it
    end module another_mod
    ''')
    psyir = fortran_reader.psyir_from_source(code)
    call = psyir.walk(Call)[0]
    result = call.get_callees()
    assert len(result) == 1
    assert isinstance(result[0], Routine)
    assert result[0].name == "pack_it"


@pytest.mark.usefixtures("clear_module_manager_instance")
def test_get_callees_import_private_clash(fortran_reader, tmpdir, monkeypatch):
    '''
    Test that get_callees() raises the expected error if a module from which
    a routine is imported has a private shadow of that routine (and thus we
    don't know where to look for the target routine).
    '''
    code = '''
module some_mod
  use other_mod, only: pack_it
  implicit none
contains
  subroutine top()
    integer :: luggage = 0
    call pack_it(luggage)
  end subroutine top
end module some_mod'''
    # Create the module containing a private routine with the name we are
    # searching for, write it to file and set the search path so that PSyclone
    # can find it.
    path = str(tmpdir)
    monkeypatch.setattr(Config.get(), '_include_paths', [path])

    with open(os.path.join(path, "other_mod.f90"),
              "w", encoding="utf-8") as mfile:
        mfile.write('''\
    module other_mod
        use another_mod
        private pack_it
    contains
        function pack_it(arg)
          integer :: arg
          integer :: pack_it
        end function pack_it
    end module other_mod
    ''')
    psyir = fortran_reader.psyir_from_source(code)
    call = psyir.walk(Call)[0]
    with pytest.raises(NotImplementedError) as err:
        _ = call.get_callees()
    assert ("RoutineSymbol 'pack_it' is imported from Container 'other_mod' "
            "but that Container defines a private Symbol of the same name. "
            "Searching for the Container that defines a public Routine with "
            "that name is not yet supported - TODO #924" in str(err.value))<|MERGE_RESOLUTION|>--- conflicted
+++ resolved
@@ -742,13 +742,9 @@
 
     try:
         call_foo.get_callee(ret_arg_match_list=arg_idx_list)
-<<<<<<< HEAD
-    except Exception:
-=======
 
     except CallMatchingArgumentsNotFound as err:
         assert "More arguments in callee" in str(err)
->>>>>>> 5c3ce369
         print("Success! Exception triggered (as expected)")
         return
 
@@ -1080,8 +1076,6 @@
             print(" - Passed subtest foo_c[2]")
 
 
-<<<<<<< HEAD
-=======
 def test_call_get_callee_7_matching_arguments_not_found(fortran_reader):
     """
     Trigger error that matching arguments were not found
@@ -1168,7 +1162,6 @@
     )
 
 
->>>>>>> 5c3ce369
 @pytest.mark.usefixtures("clear_module_manager_instance")
 def test_call_get_callees_unresolved(fortran_reader, tmpdir, monkeypatch):
     '''
