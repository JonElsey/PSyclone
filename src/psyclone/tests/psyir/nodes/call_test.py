# -----------------------------------------------------------------------------
# BSD 3-Clause License
#
# Copyright (c) 2020-2024, Science and Technology Facilities Council.
# All rights reserved.
#
# Redistribution and use in source and binary forms, with or without
# modification, are permitted provided that the following conditions are met:
#
# * Redistributions of source code must retain the above copyright notice, this
#   list of conditions and the following disclaimer.
#
# * Redistributions in binary form must reproduce the above copyright notice,
#   this list of conditions and the following disclaimer in the documentation
#   and/or other materials provided with the distribution.
#
# * Neither the name of the copyright holder nor the names of its
#   contributors may be used to endorse or promote products derived from
#   this software without specific prior written permission.
#
# THIS SOFTWARE IS PROVIDED BY THE COPYRIGHT HOLDERS AND CONTRIBUTORS
# "AS IS" AND ANY EXPRESS OR IMPLIED WARRANTIES, INCLUDING, BUT NOT
# LIMITED TO, THE IMPLIED WARRANTIES OF MERCHANTABILITY AND FITNESS
# FOR A PARTICULAR PURPOSE ARE DISCLAIMED. IN NO EVENT SHALL THE
# COPYRIGHT HOLDER OR CONTRIBUTORS BE LIABLE FOR ANY DIRECT, INDIRECT,
# INCIDENTAL, SPECIAL, EXEMPLARY, OR CONSEQUENTIAL DAMAGES (INCLUDING,
# BUT NOT LIMITED TO, PROCUREMENT OF SUBSTITUTE GOODS OR SERVICES;
# LOSS OF USE, DATA, OR PROFITS; OR BUSINESS INTERRUPTION) HOWEVER
# CAUSED AND ON ANY THEORY OF LIABILITY, WHETHER IN CONTRACT, STRICT
# LIABILITY, OR TORT (INCLUDING NEGLIGENCE OR OTHERWISE) ARISING IN
# ANY WAY OUT OF THE USE OF THIS SOFTWARE, EVEN IF ADVISED OF THE
# POSSIBILITY OF SUCH DAMAGE.
# -----------------------------------------------------------------------------
# Authors: R. W. Ford and A. R. Porter, STFC Daresbury Lab
# -----------------------------------------------------------------------------

''' Performs py.test tests on the Call PSyIR node. '''

import pytest
from psyclone.core import Signature, VariablesAccessInfo
from psyclone.psyir.nodes import (
    BinaryOperation, Call, Reference, ArrayReference, Schedule, Literal)
from psyclone.psyir.nodes.node import colored
from psyclone.psyir.symbols import ArrayType, INTEGER_TYPE, DataSymbol, \
    RoutineSymbol, NoType, REAL_TYPE
from psyclone.errors import GenerationError


class SpecialCall(Call):
    '''Test Class specialising the Call class'''


def test_call_init():
    '''Test that a Call can be created as expected. Also test the routine
    property.

    '''
<<<<<<< HEAD
    # routine argument
    routine = RoutineSymbol("jo", NoType())
    call = Call(routine)
    assert call._routine is routine
    assert call.routine is call._routine
    routine2 = RoutineSymbol("joford", NoType())
    call.routine = routine2
    assert call.routine is routine2
    with pytest.raises(TypeError) as err:
        call.routine = "joford"
    assert ("Error setting 'routine' property of Call. Expected a "
            "'Symbol' (or sub-class) but got 'str'" in str(err.value))
=======
    # Initialise without a RoutineSymbol
    call = Call()
    # By default everything is None
    assert call.routine is None
>>>>>>> 7bf2cc9e
    assert call.parent is None
    assert len(call.arguments) == 0
    assert call.is_elemental is None
    assert call.is_pure is None

    # Initialise with parent and add routine and argument children
    parent = Schedule()
    routine = RoutineSymbol("jo", NoType())
    call = Call(parent=parent)
    call.addchild(Reference(routine))
    call.addchild(Literal('3', INTEGER_TYPE))
    assert call.routine.symbol is routine
    assert call.parent is parent
    assert call.arguments == [Literal('3', INTEGER_TYPE)]


def test_call_is_elemental():
    '''Test the is_elemental property of a Call is set correctly and can be
    queried.'''
    routine = RoutineSymbol("zaphod", NoType())
    call = Call.create(routine)
    assert call.is_elemental is None
    routine = RoutineSymbol("beeblebrox", NoType(), is_elemental=True)
    call = Call.create(routine)
    assert call.is_elemental is True


def test_call_is_pure():
    '''Test the is_pure property of a Call is set correctly and can be
    queried.'''
    routine = RoutineSymbol("zaphod", NoType())
    call = Call.create(routine)
    assert call.is_pure is None
    routine = RoutineSymbol("beeblebrox", NoType(), is_pure=True)
    call = Call.create(routine)
    assert call.is_pure is True


def test_call_is_available_on_device():
    '''Test the is_available_on_device() method of a Call (currently always
    returns False). '''
    routine = RoutineSymbol("zaphod", NoType())
    call = Call.create(routine)
    assert call.is_available_on_device() is False


def test_call_equality():
    '''Test the __eq__ method of the Call class. '''
    # routine arguments
    routine = RoutineSymbol("j", NoType())
    routine2 = RoutineSymbol("k", NoType())
    call1 = Call.create(routine)
    call2 = Call.create(routine)
    assert call1 == call2

    call3 = Call.create(routine2)
    assert call1 != call3

    # Check with argument names
    call4 = Call.create(routine, [("name", Literal("1.0", REAL_TYPE))])
    call5 = Call.create(routine, [("name", Literal("1.0", REAL_TYPE))])
    assert call4 == call5

    # Check with argument name and no argument name
    call6 = Call.create(routine, [Literal("1.0", REAL_TYPE)])
    assert call4 != call6

    # Check with different argument names
    call7 = Call.create(routine, [("new_name", Literal("1.0", REAL_TYPE))])
    assert call4 != call7


@pytest.mark.parametrize("cls", [Call, SpecialCall])
def test_call_create(cls):
    '''Test that the create method creates a valid call with arguments,
    some of which are named. Also checks the routine and argument_names
    properties.

    '''
    routine = RoutineSymbol("ellie", INTEGER_TYPE)
    array_type = ArrayType(INTEGER_TYPE, shape=[10, 20])
    arguments = [Reference(DataSymbol("arg1", INTEGER_TYPE)),
                 ArrayReference(DataSymbol("arg2", array_type))]
    call = cls.create(routine, [arguments[0], ("name", arguments[1])])
    # pylint: disable=unidiomatic-typecheck
    assert type(call) is cls
    assert call.routine.symbol is routine
    assert call.argument_names == [None, "name"]
    for idx, child, in enumerate(call.arguments):
        assert child is arguments[idx]
        assert child.parent is call


def test_call_create_error1():
    '''Test that the appropriate exception is raised if the routine
    argument to the create method is not a RoutineSymbol.

    '''
    with pytest.raises(TypeError) as info:
        _ = Call.create(None, [])
    assert ("The Call routine argument should be a Reference to a "
            "RoutineSymbol or a RoutineSymbol, but found "
            "'NoneType'." in str(info.value))


def test_call_create_error2():
    '''Test that the appropriate exception is raised if the arguments
    argument to the create method is not a list'''
    routine = RoutineSymbol("isaac", NoType())
    with pytest.raises(GenerationError) as info:
        _ = Call.create(routine, None)
    assert ("Call.create 'arguments' argument should be an Iterable but found "
            "'NoneType'." in str(info.value))


def test_call_create_error3():
    '''Test that the appropriate exception is raised if one or more of the
    argument names is not valid.'''
    routine = RoutineSymbol("roo", INTEGER_TYPE)
    with pytest.raises(ValueError) as info:
        _ = Call.create(
            routine, [Reference(DataSymbol(
                "arg1", INTEGER_TYPE)), (" a", None)])
    assert "Invalid Fortran name ' a' found." in str(info.value)


def test_call_create_error4():
    '''Test that the appropriate exception is raised if one or more of the
    arguments argument list entries to the create method is not a
    DataNode.

    '''
    routine = RoutineSymbol("roo", INTEGER_TYPE)
    with pytest.raises(GenerationError) as info:
        _ = Call.create(
            routine, [Reference(DataSymbol(
                "arg1", INTEGER_TYPE)), ("name", None)])
    assert ("Item 'NoneType' can't be child 2 of 'Call'. The valid format "
            "is: 'Reference, [DataNode]*'." in str(info.value))


def test_call_add_args():
    '''Test the _add_args method in the Call class.'''

    routine = RoutineSymbol("myeloma", INTEGER_TYPE)
    call = Call.create(routine)
    array_type = ArrayType(INTEGER_TYPE, shape=[10, 20])
    arguments = [Reference(DataSymbol("arg1", INTEGER_TYPE)),
                 ArrayReference(DataSymbol("arg2", array_type))]
    Call._add_args(call, [arguments[0], ("name", arguments[1])])
    assert call.routine.symbol is routine
    assert call.argument_names == [None, "name"]
    for idx, child, in enumerate(call.arguments):
        assert child is arguments[idx]
        assert child.parent is call
    # For some reason pylint thinks that call.children[0,1] are of
    # type Literal and complains about there being no name member,
    # even though they are not.
    # pylint: disable=no-member
    assert call.arguments[0].name == "arg1"
    assert call.arguments[1].name == "arg2"


def test_call_add_args_error1():
    '''Test that the appropriate exception is raised if an entry in the
    arguments argument to the _add_args method is a tuple that does
    not have two elements.

    '''
    routine = RoutineSymbol("isaac", NoType())
    with pytest.raises(GenerationError) as info:
        _ = Call._add_args(routine, [(1, 2, 3)])
    assert ("If a child of the children argument in create method of Call "
            "class is a tuple, it's length should be 2, but found 3."
            in str(info.value))


def test_call_add_args_error2():
    '''Test that the appropriate exception is raised if an entry in the
    arguments argument to the _add_args method is is a tuple with two
    elements and the first element is not a string.'''
    routine = RoutineSymbol("isaac", NoType())
    with pytest.raises(GenerationError) as info:
        _ = Call._add_args(routine, [(1, 2)])
    assert ("If a child of the children argument in create method of Call "
            "class is a tuple, its first argument should be a str, but "
            "found int." in str(info.value))


def test_call_appendnamedarg():
    '''Test the append_named_arg method in the Call class. Check
    it raises the expected exceptions if arguments are invalid and
    that it works as expected when the input is valid.

    '''
    op1 = Literal("1", INTEGER_TYPE)
    op2 = Literal("2", INTEGER_TYPE)
    op3 = Literal("3", INTEGER_TYPE)
    call = Call.create(RoutineSymbol("hello"), [])
    # name arg wrong type
    with pytest.raises(TypeError) as info:
        call.append_named_arg(1, op1)
    assert ("A name should be a string, but found 'int'."
            in str(info.value))
    # invalid name
    with pytest.raises(ValueError) as info:
        call.append_named_arg("_", op1)
    assert "Invalid Fortran name '_' found." in str(info.value)
    # name arg already used
    call.append_named_arg("name1", op1)
    with pytest.raises(ValueError) as info:
        call.append_named_arg("name1", op2)
    assert ("The value of the name argument (name1) in 'append_named_arg' in "
            "the 'Call' node is already used for a named argument."
            in str(info.value))
    # ok
    call.append_named_arg("name2", op2)
    call.append_named_arg(None, op3)
    assert call.arguments == [op1, op2, op3]
    assert call.argument_names == ["name1", "name2", None]


def test_call_insertnamedarg():
    '''Test the insert_named_arg method in the Call class. Check
    it raises the expected exceptions if arguments are invalid and
    that it works as expected when the input is valid.

    '''
    op1 = Literal("1", INTEGER_TYPE)
    op2 = Literal("2", INTEGER_TYPE)
    op3 = Literal("3", INTEGER_TYPE)
    call = Call.create(RoutineSymbol("hello"), [])
    # name arg wrong type
    with pytest.raises(TypeError) as info:
        call.insert_named_arg(1, op1, 0)
    assert ("A name should be a string, but found 'int'."
            in str(info.value))
    # invalid name
    with pytest.raises(ValueError) as info:
        call.insert_named_arg("1", op1, 0)
    assert "Invalid Fortran name '1' found." in str(info.value)
    # name arg already used
    call.insert_named_arg("name1", op1, 0)
    with pytest.raises(ValueError) as info:
        call.insert_named_arg("name1", op2, 0)
    assert ("The value of the name argument (name1) in 'insert_named_arg' in "
            "the 'Call' node is already used for a named argument."
            in str(info.value))
    # invalid index type
    with pytest.raises(TypeError) as info:
        call.insert_named_arg("name2", op2, "hello")
    assert ("The 'index' argument in 'insert_named_arg' in the 'Call' node "
            "should be an int but found str." in str(info.value))
    # ok
    assert call.arguments == [op1]
    assert call.argument_names == ["name1"]
    call.insert_named_arg("name2", op2, 0)
    assert call.arguments == [op2, op1]
    assert call.argument_names == ["name2", "name1"]
    call.insert_named_arg(None, op3, 0)
    assert call.arguments == [op3, op2, op1]
    assert call.argument_names == [None, "name2", "name1"]


def test_call_replacenamedarg():
    '''Test the replace_named_arg method in the Call class. Check
    it raises the expected exceptions if arguments are invalid and
    that it works as expected when the input is valid.

    '''
    op1 = Literal("1", INTEGER_TYPE)
    op2 = Literal("2", INTEGER_TYPE)
    op3 = Literal("3", INTEGER_TYPE)
    call = Call.create(RoutineSymbol("hello"),
                       [("name1", op1), ("name2", op2)])

    # name arg wrong type
    with pytest.raises(TypeError) as info:
        call.replace_named_arg(1, op3)
    assert ("The 'name' argument in 'replace_named_arg' in the 'Call' "
            "node should be a string, but found int." in str(info.value))
    # name arg is not found
    with pytest.raises(ValueError) as info:
        call.replace_named_arg("new_name", op3)
    assert ("The value of the existing_name argument (new_name) in "
            "'replace_named_arg' in the 'Call' node was not found in the "
            "existing arguments." in str(info.value))
    # ok
    assert call.arguments == [op1, op2]
    assert call.argument_names == ["name1", "name2"]
    assert call._argument_names[0][0] == id(op1)
    assert call._argument_names[1][0] == id(op2)
    call.replace_named_arg("name1", op3)
    assert call.arguments == [op3, op2]
    assert call.argument_names == ["name1", "name2"]
    assert call._argument_names[0][0] == id(op3)
    assert call._argument_names[1][0] == id(op2)


def test_call_reference_accesses():
    '''Test the reference_accesses() method.'''
    rsym = RoutineSymbol("trillian")
    # A call with an argument passed by value.
    call1 = Call.create(rsym, [Literal("1", INTEGER_TYPE)])
    var_info = VariablesAccessInfo()
    call1.reference_accesses(var_info)
    assert not var_info.all_signatures
    dsym = DataSymbol("beta", INTEGER_TYPE)
    # Simple argument passed by reference.
    call2 = Call.create(rsym, [Reference(dsym)])
    call2.reference_accesses(var_info)
    assert var_info.has_read_write(Signature("beta"))
    # Array access argument. The array should be READWRITE, any variable in
    # the index expression should be READ.
    idx_sym = DataSymbol("ji", INTEGER_TYPE)
    asym = DataSymbol("gamma", ArrayType(INTEGER_TYPE, shape=[10]))
    aref = ArrayReference.create(asym, [Reference(idx_sym)])
    call3 = Call.create(rsym, [aref])
    call3.reference_accesses(var_info)
    assert var_info.has_read_write(Signature("gamma"))
    assert var_info.is_read(Signature("ji"))
    # Argument is a temporary so any inputs to it are READ only.
    expr = BinaryOperation.create(BinaryOperation.Operator.MUL,
                                  Literal("2", INTEGER_TYPE), Reference(dsym))
    call4 = Call.create(rsym, [expr])
    var_info = VariablesAccessInfo()
    call4.reference_accesses(var_info)
    assert var_info.is_read(Signature("beta"))
    # Argument is itself a function call: call trillian(some_func(gamma(ji)))
    fsym = RoutineSymbol("some_func")
    fcall = Call.create(fsym,
                        [ArrayReference.create(asym, [Reference(idx_sym)])])
    call5 = Call.create(rsym, [fcall])
    call5.reference_accesses(var_info)
    assert var_info.has_read_write(Signature("gamma"))
    assert var_info.is_read(Signature("ji"))
    # Call to a PURE routine - arguments should be READ only.
    puresym = RoutineSymbol("dirk", is_pure=True)
    call6 = Call.create(puresym, [Reference(dsym)])
    var_info = VariablesAccessInfo()
    call6.reference_accesses(var_info)
    assert var_info.is_read(Signature("beta"))
    assert not var_info.is_written(Signature("beta"))


def test_call_argumentnames_after_removearg():
    '''Test the argument_names property makes things consistent if a child
    argument is removed. This is used transparently by the class to
    keep things consistent.

    '''
    op1 = Literal("1", INTEGER_TYPE)
    op2 = Literal("1", INTEGER_TYPE)
    call = Call.create(RoutineSymbol("name"), [("name1", op1), ("name2", op2)])
    assert len(call.arguments) == 2
    assert len(call._argument_names) == 2
    assert call.argument_names == ["name1", "name2"]
    call.children.pop(1)
    assert len(call.arguments) == 1
    assert len(call._argument_names) == 2
    # argument_names property makes _argument_names list consistent.
    assert call.argument_names == ["name2"]
    assert len(call._argument_names) == 1


def test_call_argumentnames_after_addarg():
    '''Test the argument_names property makes things consistent if a child
    argument is added. This is used transparently by the class to
    keep things consistent.

    '''
    op1 = Literal("1", INTEGER_TYPE)
    op2 = Literal("1", INTEGER_TYPE)
    op3 = Literal("1", INTEGER_TYPE)
    call = Call.create(RoutineSymbol("name"), [("name1", op1), ("name2", op2)])
    assert len(call.arguments) == 2
    assert len(call._argument_names) == 2
    assert call.argument_names == ["name1", "name2"]
    call.children.append(op3)
    assert len(call.arguments) == 3
    assert len(call._argument_names) == 2
    # argument_names property makes _argument_names list consistent.
    assert call.argument_names == ["name1", "name2", None]
    assert len(call._argument_names) == 3


def test_call_argumentnames_after_replacearg():
    '''Test the argument_names property makes things consistent if a child
    argument is replaced. This is used transparently by the class to
    keep things consistent.

    '''
    op1 = Literal("1", INTEGER_TYPE)
    op2 = Literal("1", INTEGER_TYPE)
    op3 = Literal("1", INTEGER_TYPE)
    call = Call.create(RoutineSymbol("name"), [("name1", op1), ("name2", op2)])
    assert len(call.arguments) == 2
    assert len(call._argument_names) == 2
    assert call.argument_names == ["name1", "name2"]
    call.children[1] = op3
    assert len(call.arguments) == 2
    assert len(call._argument_names) == 2
    # argument_names property makes _argument_names list consistent.
    assert call._argument_names[0][0] != id(call.arguments[0])
    assert call.argument_names == [None, "name2"]
    assert len(call._argument_names) == 2
    assert call._argument_names[0][0] == id(call.arguments[0])


def test_call_argumentnames_after_reorderarg():
    '''Test the argument_names property makes things consistent if a child
    argument is replaced. This is used transparently by the class to
    keep things consistent.

    '''
    op1 = Literal("1", INTEGER_TYPE)
    op2 = Literal("1", INTEGER_TYPE)
    op3 = Literal("1", INTEGER_TYPE)
    call = Call.create(RoutineSymbol("name"), [("name1", op1), ("name2", op2)])
    assert len(call.arguments) == 2
    assert len(call._argument_names) == 2
    assert call.argument_names == ["name1", "name2"]
    call.children[1] = op3
    assert len(call.arguments) == 2
    assert len(call._argument_names) == 2
    # argument_names property makes _argument_names list consistent.
    assert call.argument_names == [None, "name2"]
    assert len(call._argument_names) == 2


def test_call_node_reconcile_add():
    '''Test that the reconcile method behaves as expected. Use an example
    where we add a new arg.

    '''
    op1 = Literal("1", INTEGER_TYPE)
    op2 = Literal("1", INTEGER_TYPE)
    op3 = Literal("1", INTEGER_TYPE)
    call = Call.create(RoutineSymbol("name"), [("name1", op1), ("name2", op2)])
    # consistent
    assert len(call._argument_names) == 2
    assert call._argument_names[0] == (id(call.arguments[0]), "name1")
    assert call._argument_names[1] == (id(call.arguments[1]), "name2")
    call.children.append(op3)
    # inconsistent
    assert len(call._argument_names) == 2
    assert call._argument_names[0] == (id(call.arguments[0]), "name1")
    assert call._argument_names[1] == (id(call.arguments[1]), "name2")
    call._reconcile()
    # consistent
    assert len(call._argument_names) == 3
    assert call._argument_names[0] == (id(call.arguments[0]), "name1")
    assert call._argument_names[1] == (id(call.arguments[1]), "name2")
    assert call._argument_names[2] == (id(call.arguments[2]), None)


def test_call_node_reconcile_reorder():
    '''Test that the reconcile method behaves as expected. Use an example
    where we reorder the arguments.

    '''
    op1 = Literal("1", INTEGER_TYPE)
    op2 = Literal("2", INTEGER_TYPE)
    call = Call.create(RoutineSymbol("name"), [("name1", op1), ("name2", op2)])
    # consistent
    assert len(call._argument_names) == 2
    assert call._argument_names[0] == (id(call.arguments[0]), "name1")
    assert call._argument_names[1] == (id(call.arguments[1]), "name2")

    # Swap position of arguments
    call.children.extend([op2.detach(), op1.detach()])

    # Now the private _argument_names are inconsistent with thir node ids
    assert len(call._argument_names) == 2
    assert call._argument_names[0] != (id(call.arguments[0]), "name1")
    assert call._argument_names[1] != (id(call.arguments[1]), "name2")
    call._reconcile()
    # consistent
    assert len(call._argument_names) == 2
    assert call._argument_names[0] == (id(call.arguments[0]), "name2")
    assert call._argument_names[1] == (id(call.arguments[1]), "name1")


def test_call_node_str():
    ''' Test that the node_str method behaves as expected '''
    routine = RoutineSymbol("isaac", NoType())
    call = Call.create(routine)
    colouredtext = colored("Call", Call._colour)
    assert call.node_str() == colouredtext+"[name='isaac']"


def test_call_str():
    ''' Test that the str method behaves as expected '''
    routine = RoutineSymbol("roo", NoType())
    call = Call.create(routine)
    assert str(call) == "Call[name='roo']"


def test_copy():
    ''' Test that the copy() method behaves as expected. '''
    op1 = Literal("1", INTEGER_TYPE)
    op2 = Literal("2", INTEGER_TYPE)
    call = Call.create(RoutineSymbol("name"), [("name1", op1), ("name2", op2)])
    # Call copy with consitent internal state of _arguments_name
    call2 = call.copy()
    assert call._argument_names[0] == (id(call.arguments[0]), "name1")
    assert call._argument_names[1] == (id(call.arguments[1]), "name2")
    assert call2._argument_names[0] == (id(call2.arguments[0]), "name1")
    assert call2._argument_names[1] == (id(call2.arguments[1]), "name2")
    assert call._argument_names != call2._argument_names

    # Swap position of arguments
    call.children.extend([op2.detach(), op1.detach()])

    # The internal state of the argument_names is now inconsistent:
    # name1=op2, name2=op1 (until we call a public method)
    assert call._argument_names[0] != (id(call.arguments[0]), "name2")
    assert call._argument_names[1] != (id(call.arguments[1]), "name1")

    # Calling the copy method must reconcile the argument names before doing
    # the copy, so name2=op2 is at position 0, and name1=op1 is at position 1
    call2 = call.copy()
    assert call._argument_names[0] == (id(call.arguments[0]), "name2")
    assert call._argument_names[1] == (id(call.arguments[1]), "name1")
    assert call2._argument_names[0] == (id(call2.arguments[0]), "name2")
    assert call2._argument_names[1] == (id(call2.arguments[1]), "name1")

    # And the ids are not the same (each one has their own)
    assert call._argument_names != call2._argument_names<|MERGE_RESOLUTION|>--- conflicted
+++ resolved
@@ -55,25 +55,10 @@
     property.
 
     '''
-<<<<<<< HEAD
-    # routine argument
-    routine = RoutineSymbol("jo", NoType())
-    call = Call(routine)
-    assert call._routine is routine
-    assert call.routine is call._routine
-    routine2 = RoutineSymbol("joford", NoType())
-    call.routine = routine2
-    assert call.routine is routine2
-    with pytest.raises(TypeError) as err:
-        call.routine = "joford"
-    assert ("Error setting 'routine' property of Call. Expected a "
-            "'Symbol' (or sub-class) but got 'str'" in str(err.value))
-=======
     # Initialise without a RoutineSymbol
     call = Call()
     # By default everything is None
     assert call.routine is None
->>>>>>> 7bf2cc9e
     assert call.parent is None
     assert len(call.arguments) == 0
     assert call.is_elemental is None
