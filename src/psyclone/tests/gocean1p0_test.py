# -----------------------------------------------------------------------------
# BSD 3-Clause License
#
# Copyright (c) 2017-2025, Science and Technology Facilities Council.
# All rights reserved.
#
# Redistribution and use in source and binary forms, with or without
# modification, are permitted provided that the following conditions are met:
#
# * Redistributions of source code must retain the above copyright notice, this
#   list of conditions and the following disclaimer.
#
# * Redistributions in binary form must reproduce the above copyright notice,
#   this list of conditions and the following disclaimer in the documentation
#   and/or other materials provided with the distribution.
#
# * Neither the name of the copyright holder nor the names of its
#   contributors may be used to endorse or promote products derived from
#   this software without specific prior written permission.
#
# THIS SOFTWARE IS PROVIDED BY THE COPYRIGHT HOLDERS AND CONTRIBUTORS
# "AS IS" AND ANY EXPRESS OR IMPLIED WARRANTIES, INCLUDING, BUT NOT
# LIMITED TO, THE IMPLIED WARRANTIES OF MERCHANTABILITY AND FITNESS
# FOR A PARTICULAR PURPOSE ARE DISCLAIMED. IN NO EVENT SHALL THE
# COPYRIGHT HOLDER OR CONTRIBUTORS BE LIABLE FOR ANY DIRECT, INDIRECT,
# INCIDENTAL, SPECIAL, EXEMPLARY, OR CONSEQUENTIAL DAMAGES (INCLUDING,
# BUT NOT LIMITED TO, PROCUREMENT OF SUBSTITUTE GOODS OR SERVICES;
# LOSS OF USE, DATA, OR PROFITS; OR BUSINESS INTERRUPTION) HOWEVER
# CAUSED AND ON ANY THEORY OF LIABILITY, WHETHER IN CONTRACT, STRICT
# LIABILITY, OR TORT (INCLUDING NEGLIGENCE OR OTHERWISE) ARISING IN
# ANY WAY OUT OF THE USE OF THIS SOFTWARE, EVEN IF ADVISED OF THE
# POSSIBILITY OF SUCH DAMAGE.
# ----------------------------------------------------------------------------
# Authors A. R. Porter and S. Siso, STFC Daresbury Lab
# Modified J. Henrichs, Bureau of Meteorology
# Modified R. W. Ford, STFC Daresbury Lab
# Modified I. Kavcic, Met Office

'''Tests for PSy-layer code generation that are specific to the
GOcean 1.0 API.'''

import os
import re

import pytest

from psyclone.configuration import Config
from psyclone.parse.algorithm import parse
from psyclone.parse.utils import ParseError
from psyclone.errors import InternalError, GenerationError
from psyclone.psyGen import PSyFactory
from psyclone.gocean1p0 import (GOKern, GOLoop, GOKernelArgument,
                                GOKernelGridArgument, GOBuiltInCallFactory)
from psyclone.tests.utilities import get_base_path, get_invoke
from psyclone.tests.gocean_build import GOceanBuild
from psyclone.psyir.symbols import ContainerSymbol, ImportInterface
from psyclone.domain.gocean.transformations import GOConstLoopBoundsTrans

API = "gocean"
BASE_PATH = os.path.join(os.path.dirname(os.path.abspath(__file__)),
                         "test_files", "gocean1p0")


@pytest.fixture(scope="function", autouse=True)
def setup():
    '''Make sure that all tests here use gocean as API.'''
    Config.get().api = "gocean"


def test_field(tmpdir, dist_mem):
    ''' Tests that a kernel call with only fields produces correct code '''
    _, invoke_info = parse(os.path.join(os.path.
                                        dirname(os.path.
                                                abspath(__file__)),
                                        "test_files", "gocean1p0",
                                        "single_invoke.f90"),
                           api=API)
    psy = PSyFactory(API, distributed_memory=dist_mem).create(invoke_info)
    generated_code = str(psy.gen)

    before_kernel = (
        "module psy_single_invoke_test\n"
        "  use field_mod\n"
        "  use kind_params_mod\n"
        "  implicit none\n"
        "  public\n\n"
        "  contains\n"
        "  subroutine invoke_0_compute_cu(cu_fld, p_fld, u_fld)\n"
        "    use compute_cu_mod, only : compute_cu_code\n"
        "    type(r2d_field), intent(inout) :: cu_fld\n"
        "    type(r2d_field), intent(inout) :: p_fld\n"
        "    type(r2d_field), intent(inout) :: u_fld\n"
        "    integer :: j\n"
        "    integer :: i\n\n")
    remaining_code = (
        "    do j = cu_fld%internal%ystart, cu_fld%internal%ystop, 1\n"
        "      do i = cu_fld%internal%xstart, cu_fld%internal%xstop, 1\n"
        "        call compute_cu_code(i, j, cu_fld%data, p_fld%data, "
        "u_fld%data)\n"
        "      enddo\n"
        "    enddo\n\n"
        "  end subroutine invoke_0_compute_cu\n\n"
        "end module psy_single_invoke_test\n")

    if dist_mem:
        # Fields that read and have a stencil access insert a halo exchange,
        # in this case p_fld is a stencil but u_fld is pointwise.
        halo_exchange_code = (
            "    call p_fld%halo_exchange(1)\n")
        expected_output = before_kernel + halo_exchange_code + remaining_code
    else:
        expected_output = before_kernel + remaining_code

    assert generated_code == expected_output
    assert GOceanBuild(tmpdir).code_compiles(psy)


def test_two_kernels(tmpdir, dist_mem):
    ''' Tests that an invoke containing two kernel calls with only
    fields as arguments produces correct code '''
    _, invoke_info = parse(os.path.join(os.path.
                                        dirname(os.path.
                                                abspath(__file__)),
                                        "test_files", "gocean1p0",
                                        "single_invoke_two_kernels.f90"),
                           api=API)
    psy = PSyFactory(API, distributed_memory=dist_mem).create(invoke_info)
    generated_code = str(psy.gen)

    for stmt in ["MODULE psy_single_invoke_two_kernels",
                 "USE field_mod",
                 "USE kind_params_mod"]:
        assert stmt in generated_code
    before_kernels = (
<<<<<<< HEAD
        "module psy_single_invoke_two_kernels\n"
        "  use field_mod\n"
        "  use kind_params_mod\n"
        "  implicit none\n"
        "  public\n\n"
        "  contains\n"
        "  subroutine invoke_0(cu_fld, p_fld, u_fld, unew_fld, "
=======
        "    IMPLICIT NONE\n"
        "    CONTAINS\n"
        "    SUBROUTINE invoke_0(cu_fld, p_fld, u_fld, unew_fld, "
>>>>>>> 47951faf
        "uold_fld)\n"
        "    use compute_cu_mod, only : compute_cu_code\n"
        "    use time_smooth_mod, only : time_smooth_code\n"
        "    type(r2d_field), intent(inout) :: cu_fld\n"
        "    type(r2d_field), intent(inout) :: p_fld\n"
        "    type(r2d_field), intent(inout) :: u_fld\n"
        "    type(r2d_field), intent(inout) :: unew_fld\n"
        "    type(r2d_field), intent(inout) :: uold_fld\n"
        "    integer :: j\n"
        "    integer :: i\n\n")
    first_kernel = (
        "    do j = cu_fld%internal%ystart, cu_fld%internal%ystop, 1\n"
        "      do i = cu_fld%internal%xstart, cu_fld%internal%xstop, 1\n"
        "        call compute_cu_code(i, j, cu_fld%data, p_fld%data, "
        "u_fld%data)\n"
        "      enddo\n"
        "    enddo\n")
    second_kernel = (
        "    do j = 1, SIZE(uold_fld%data, 2), 1\n"
        "      do i = 1, SIZE(uold_fld%data, 1), 1\n"
        "        call time_smooth_code(i, j, u_fld%data, unew_fld%data, "
        "uold_fld%data)\n"
        "      enddo\n"
        "    enddo\n\n"
        "  end subroutine invoke_0\n\n"
        "end module psy_single_invoke_two_kernels\n")
    if dist_mem:
        # In this case the second kernel just has pointwise accesses, so it
        # doesn't add any halo exchange.
        halos_first_kernel = "    call p_fld%halo_exchange(1)\n"
        expected_output = before_kernels + halos_first_kernel + first_kernel \
            + second_kernel
    else:
        expected_output = before_kernels + first_kernel + second_kernel

    assert expected_output in generated_code
    assert GOceanBuild(tmpdir).code_compiles(psy)


def test_two_kernels_with_dependencies(tmpdir, dist_mem):
    ''' Tests that an invoke containing two kernel calls with dependencies
    between them produces correct code '''
    _, invoke_info = parse(os.path.join(os.path.dirname(
        os.path.abspath(__file__)), "test_files", "gocean1p0",
        "single_invoke_two_identical_kernels.f90"), api=API)
    psy = PSyFactory(API, distributed_memory=dist_mem).create(invoke_info)
    generated_code = psy.gen

    before_kernels = (
        "module psy_single_invoke_two_kernels\n"
        "  use field_mod\n"
        "  use kind_params_mod\n"
        "  implicit none\n"
        "  public\n\n"
        "  contains\n"
        "  subroutine invoke_0(cu_fld, p_fld, u_fld)\n"
        "    use compute_cu_mod, only : compute_cu_code\n"
        "    type(r2d_field), intent(inout) :: cu_fld\n"
        "    type(r2d_field), intent(inout) :: p_fld\n"
        "    type(r2d_field), intent(inout) :: u_fld\n"
        "    integer :: j\n"
        "    integer :: i\n\n")
    first_kernel = (
        "    do j = cu_fld%internal%ystart, cu_fld%internal%ystop, 1\n"
        "      do i = cu_fld%internal%xstart, cu_fld%internal%xstop, 1\n"
        "        call compute_cu_code(i, j, cu_fld%data, p_fld%data, "
        "u_fld%data)\n"
        "      enddo\n"
        "    enddo\n")
    second_kernel = (
        "    do j = p_fld%internal%ystart, p_fld%internal%ystop, 1\n"
        "      do i = p_fld%internal%xstart, p_fld%internal%xstop, 1\n"
        "        call compute_cu_code(i, j, p_fld%data, cu_fld%data,"
        " u_fld%data)\n"
        "      enddo\n"
        "    enddo\n\n"
        "  end subroutine invoke_0\n\n"
        "end module psy_single_invoke_two_kernels\n")

    if dist_mem:
        # In this case the second kernel just has a RaW dependency on the
        # cu_fld of the first kernel, so a halo exchange should be inserted
        # between the kernels in addition to the initial p_fld halo exchange.
        halos_first_kernel = "    call p_fld%halo_exchange(1)\n"
        halos_second_kernel = "    call cu_fld%halo_exchange(1)\n"
        expected_output = before_kernels + halos_first_kernel + first_kernel \
            + halos_second_kernel + second_kernel
    else:
        expected_output = before_kernels + first_kernel + second_kernel

    assert str(generated_code) == expected_output
    assert GOceanBuild(tmpdir).code_compiles(psy)


def test_grid_property(tmpdir, dist_mem):
    ''' Tests that an invoke containing a kernel call requiring
    a property of the grid produces correct code '''
    _, invoke_info = parse(os.path.join(os.path.
                                        dirname(os.path.
                                                abspath(__file__)),
                                        "test_files", "gocean1p0",
                                        "single_invoke_grid_props.f90"),
                           api=API)
    psy = PSyFactory(API, distributed_memory=dist_mem).create(invoke_info)
    generated_code = str(psy.gen)

    before_kernels = (
        "module psy_single_invoke_with_grid_props_test\n"
        "  use field_mod\n"
        "  use kind_params_mod\n"
        "  implicit none\n"
        "  public\n\n"
        "  contains\n"
        "  subroutine invoke_0(cu_fld, u_fld, du_fld, d_fld)\n"
        "    use kernel_requires_grid_props, only : next_sshu_code\n"
        "    type(r2d_field), intent(inout) :: cu_fld\n"
        "    type(r2d_field), intent(inout) :: u_fld\n"
        "    type(r2d_field), intent(inout) :: du_fld\n"
        "    type(r2d_field), intent(inout) :: d_fld\n"
        "    integer :: j\n"
        "    integer :: i\n\n")
    first_kernel = (
        "    do j = cu_fld%internal%ystart, cu_fld%internal%ystop, 1\n"
        "      do i = cu_fld%internal%xstart, cu_fld%internal%xstop, 1\n"
        "        call next_sshu_code(i, j, cu_fld%data, u_fld%data, "
        "u_fld%grid%tmask, u_fld%grid%area_t, u_fld%grid%area_u)\n"
        "      enddo\n"
        "    enddo\n")
    second_kernel = (
        "    do j = du_fld%internal%ystart, du_fld%internal%ystop, 1\n"
        "      do i = du_fld%internal%xstart, du_fld%internal%xstop, 1\n"
        "        call next_sshu_code(i, j, du_fld%data, d_fld%data, "
        "d_fld%grid%tmask, d_fld%grid%area_t, d_fld%grid%area_u)\n"
        "      enddo\n"
        "    enddo\n\n"
        "  end subroutine invoke_0\n\n"
        "end module psy_single_invoke_with_grid_props_test\n")
    if dist_mem:
        # Grid properties do not insert halo exchanges, in this case
        # only the u_fld and d_fld have read stencil accesses.
        halos_first_kernel = "    call u_fld%halo_exchange(1)\n"
        halos_second_kernel = "    call d_fld%halo_exchange(1)\n"
        expected_output = before_kernels + halos_first_kernel + first_kernel \
            + halos_second_kernel + second_kernel
    else:
        expected_output = before_kernels + first_kernel + second_kernel

    assert generated_code == expected_output
    assert GOceanBuild(tmpdir).code_compiles(psy)


def test_scalar_int_arg(tmpdir, dist_mem):
    ''' Tests that an invoke containing a kernel call requiring
    an integer, scalar argument produces correct code '''
    _, invoke_info = parse(os.path.join(os.path.
                                        dirname(os.path.
                                                abspath(__file__)),
                                        "test_files", "gocean1p0",
                                        "single_invoke_scalar_int_arg.f90"),
                           api=API)
    psy = PSyFactory(API, distributed_memory=dist_mem).create(invoke_info)
    generated_code = str(psy.gen)

    before_kernels = (
        "module psy_single_invoke_scalar_int_test\n"
        "  use field_mod\n"
        "  use kind_params_mod\n"
        "  implicit none\n"
        "  public\n\n"
        "  contains\n"
        "  subroutine invoke_0_bc_ssh(ncycle, ssh_fld)\n"
        "    use kernel_scalar_int, only : bc_ssh_code\n"
        "    integer, intent(inout) :: ncycle\n"
        "    type(r2d_field), intent(inout) :: ssh_fld\n"
        "    integer :: j\n"
        "    integer :: i\n\n")
    first_kernel = (
        "    do j = ssh_fld%whole%ystart, ssh_fld%whole%ystop, 1\n"
        "      do i = ssh_fld%whole%xstart, ssh_fld%whole%xstop, 1\n"
        "        call bc_ssh_code(i, j, ncycle, ssh_fld%data, "
        "ssh_fld%grid%tmask)\n"
        "      enddo\n"
        "    enddo\n\n"
        "  end subroutine invoke_0_bc_ssh\n\n"
        "end module psy_single_invoke_scalar_int_test\n")

    # Scalar arguments do not insert halo exchanges in the distributed memory,
    # in this case, since the only field has pointwise access, there are no
    # halo exchanges.
    expected_output = before_kernels + first_kernel

    assert generated_code == expected_output
    assert GOceanBuild(tmpdir).code_compiles(psy)


def test_scalar_float_arg(tmpdir, dist_mem):
    ''' Tests that an invoke containing a kernel call requiring
    a real, scalar argument produces correct code '''
    _, invoke_info = parse(os.path.join(os.path.
                                        dirname(os.path.
                                                abspath(__file__)),
                                        "test_files", "gocean1p0",
                                        "single_invoke_scalar_float_arg.f90"),
                           api=API)
    psy = PSyFactory(API, distributed_memory=dist_mem).create(invoke_info)
    generated_code = str(psy.gen)

    before_kernel = (
        "module psy_single_invoke_scalar_float_test\n"
        "  use field_mod\n"
        "  use kind_params_mod\n"
        "  implicit none\n"
        "  public\n\n"
        "  contains\n"
        "  subroutine invoke_0_bc_ssh(a_scalar, ssh_fld)\n"
        "    use kernel_scalar_float, only : bc_ssh_code\n"
        "    real(kind=go_wp), intent(inout) :: a_scalar\n"
        "    type(r2d_field), intent(inout) :: ssh_fld\n"
        "    integer :: j\n"
        "    integer :: i\n\n")
    first_kernel = (
        "    do j = ssh_fld%whole%ystart, ssh_fld%whole%ystop, 1\n"
        "      do i = ssh_fld%whole%xstart, ssh_fld%whole%xstop, 1\n"
        "        call bc_ssh_code(i, j, a_scalar, ssh_fld%data, "
        "ssh_fld%grid%subdomain%internal%xstop, ssh_fld%grid%tmask)\n"
        "      enddo\n"
        "    enddo\n\n"
        "  end subroutine invoke_0_bc_ssh\n\n"
        "end module psy_single_invoke_scalar_float_test\n")

    # Scalar arguments do not insert halo exchanges in the distributed memory,
    # in this case, since the only field has pointwise access, there are no
    # halo exchanges.
    expected_output = before_kernel + first_kernel

    assert generated_code == expected_output
    assert GOceanBuild(tmpdir).code_compiles(psy)


def test_scalar_float_arg_from_module():
    ''' Tests that an invoke containing a kernel call requiring a real, scalar
    argument imported from a module produces correct code '''
    _, invoke_info = parse(os.path.join(os.path.
                                        dirname(os.path.
                                                abspath(__file__)),
                                        "test_files", "gocean1p0",
                                        "single_invoke_scalar_float_arg.f90"),
                           api=API)
    psy = PSyFactory(API, distributed_memory=False).create(invoke_info)
    schedule = psy.invokes.invoke_list[0].schedule

    # This test expects constant loop bounds
    clb_trans = GOConstLoopBoundsTrans()
    clb_trans.apply(schedule)

    # Substitute 'a_scalar' argument with a global
    my_mod = ContainerSymbol("my_mod")
    symtab = schedule.symbol_table
    symtab.add(my_mod)
    symtab.lookup("a_scalar").interface = ImportInterface(my_mod)
    symtab.specify_argument_list([schedule.symbol_table.lookup("ssh_fld")])

    # Generate the code. 'a_scalar' should now come from a module instead of a
    # declaration.
    generated_code = str(psy.gen)
    expected_output = (
        "module psy_single_invoke_scalar_float_test\n"
        "  use field_mod\n"
        "  use kind_params_mod\n"
        "  implicit none\n"
        "  public\n\n"
        "  contains\n"
        "  subroutine invoke_0_bc_ssh(ssh_fld)\n"
        "    use my_mod, only : a_scalar\n"
        "    use kernel_scalar_float, only : bc_ssh_code\n"
        "    type(r2d_field), intent(inout) :: ssh_fld\n"
        "    integer :: j\n"
        "    integer :: i\n"
        "    integer :: istop\n"
        "    integer :: jstop\n\n"
        "    ! Look-up loop bounds\n"
        "    istop = ssh_fld%grid%subdomain%internal%xstop\n"
        "    jstop = ssh_fld%grid%subdomain%internal%ystop\n"
        "    do j = 1, jstop + 1, 1\n"
        "      do i = 1, istop + 1, 1\n"
        "        call bc_ssh_code(i, j, a_scalar, ssh_fld%data, "
        "ssh_fld%grid%subdomain%internal%xstop, ssh_fld%grid%tmask)\n"
        "      enddo\n"
        "    enddo\n\n"
        "  end subroutine invoke_0_bc_ssh\n\n"
        "end module psy_single_invoke_scalar_float_test\n")

    assert generated_code == expected_output
    # We don't compile this generated code as the module is made up and
    # the compiler would correctly fail.


def test_ne_offset_cf_points(tmpdir):
    ''' Test that we can generate code for a kernel that expects a NE
    offset and writes to a field on CF points '''
    _, invoke_info = parse(os.path.
                           join(os.path.
                                dirname(os.path.
                                        abspath(__file__)),
                                "test_files", "gocean1p0",
                                "test14_ne_offset_cf_updated_one_invoke.f90"),
                           api=API)
    psy = PSyFactory(API, distributed_memory=False).create(invoke_info)
    schedule = psy.invokes.invoke_list[0].schedule

    # This test expects constant loop bounds
    clb_trans = GOConstLoopBoundsTrans()
    clb_trans.apply(schedule)
    generated_code = str(psy.gen)

    expected_output = (
        "module psy_single_invoke_test\n"
        "  use field_mod\n"
        "  use kind_params_mod\n"
        "  implicit none\n"
        "  public\n\n"
        "  contains\n"
        "  subroutine invoke_0_compute_vort(vort_fld, p_fld, u_fld, v_fld)\n"
        "    use kernel_ne_offset_cf_mod, only : compute_vort_code\n"
        "    type(r2d_field), intent(inout) :: vort_fld\n"
        "    type(r2d_field), intent(inout) :: p_fld\n"
        "    type(r2d_field), intent(inout) :: u_fld\n"
        "    type(r2d_field), intent(inout) :: v_fld\n"
        "    integer :: j\n"
        "    integer :: i\n"
        "    integer :: istop\n"
        "    integer :: jstop\n\n"
        "    ! Look-up loop bounds\n"
        "    istop = vort_fld%grid%subdomain%internal%xstop\n"
        "    jstop = vort_fld%grid%subdomain%internal%ystop\n"
        "    do j = 1, jstop - 1, 1\n"
        "      do i = 1, istop - 1, 1\n"
        "        call compute_vort_code(i, j, vort_fld%data, p_fld%data, "
        "u_fld%data, v_fld%data)\n"
        "      enddo\n"
        "    enddo\n\n"
        "  end subroutine invoke_0_compute_vort\n\n"
        "end module psy_single_invoke_test\n")

    assert generated_code == expected_output
    assert GOceanBuild(tmpdir).code_compiles(psy)


def test_ne_offset_ct_points(tmpdir):
    ''' Test that we can generate code for a kernel that expects a NE
    offset and writes to a field on CT points '''
    _, invoke_info = parse(os.path.
                           join(os.path.
                                dirname(os.path.
                                        abspath(__file__)),
                                "test_files", "gocean1p0",
                                "test15_ne_offset_ct_updated_one_invoke.f90"),
                           api=API)
    psy = PSyFactory(API, distributed_memory=False).create(invoke_info)
    schedule = psy.invokes.invoke_list[0].schedule

    # This test expects constant loop bounds
    clb_trans = GOConstLoopBoundsTrans()
    clb_trans.apply(schedule)
    generated_code = str(psy.gen)

    expected_output = (
        "module psy_single_invoke_test\n"
        "  use field_mod\n"
        "  use kind_params_mod\n"
        "  implicit none\n"
        "  public\n\n"
        "  contains\n"
        "  subroutine invoke_0_compute_vort(p_fld, u_fld, v_fld)\n"
        "    use kernel_ne_offset_ct_mod, only : compute_vort_code\n"
        "    type(r2d_field), intent(inout) :: p_fld\n"
        "    type(r2d_field), intent(inout) :: u_fld\n"
        "    type(r2d_field), intent(inout) :: v_fld\n"
        "    integer :: j\n"
        "    integer :: i\n"
        "    integer :: istop\n"
        "    integer :: jstop\n\n"
        "    ! Look-up loop bounds\n"
        "    istop = p_fld%grid%subdomain%internal%xstop\n"
        "    jstop = p_fld%grid%subdomain%internal%ystop\n"
        "    do j = 2, jstop, 1\n"
        "      do i = 2, istop, 1\n"
        "        call compute_vort_code(i, j, p_fld%data, u_fld%data, "
        "v_fld%data)\n"
        "      enddo\n"
        "    enddo\n\n"
        "  end subroutine invoke_0_compute_vort\n\n"
        "end module psy_single_invoke_test\n")

    assert generated_code == expected_output
    assert GOceanBuild(tmpdir).code_compiles(psy)


def test_ne_offset_all_cu_points(tmpdir):
    ''' Test that we can generate code for a kernel that expects a NE
    offset and writes to a field on all CU points '''
    _, invoke_info = parse(os.path.
                           join(os.path.
                                dirname(os.path.
                                        abspath(__file__)),
                                "test_files", "gocean1p0",
                                "test16_ne_offset_cu_updated_one_invoke.f90"),
                           api=API)
    psy = PSyFactory(API, distributed_memory=False).create(invoke_info)
    schedule = psy.invokes.invoke_list[0].schedule

    # This test expects constant loop bounds
    clb_trans = GOConstLoopBoundsTrans()
    clb_trans.apply(schedule)
    generated_code = str(psy.gen)

    expected_output = (
        "module psy_single_invoke_test\n"
        "  use field_mod\n"
        "  use kind_params_mod\n"
        "  implicit none\n"
        "  public\n\n"
        "  contains\n"
        "  subroutine invoke_0_bc_solid_u(u_fld)\n"
        "    use boundary_conditions_ne_offset_mod, only : bc_solid_u_code\n"
        "    type(r2d_field), intent(inout) :: u_fld\n"
        "    integer :: j\n"
        "    integer :: i\n"
        "    integer :: istop\n"
        "    integer :: jstop\n\n"
        "    ! Look-up loop bounds\n"
        "    istop = u_fld%grid%subdomain%internal%xstop\n"
        "    jstop = u_fld%grid%subdomain%internal%ystop\n"
        "    do j = 1, jstop + 1, 1\n"
        "      do i = 1, istop, 1\n"
        "        call bc_solid_u_code(i, j, u_fld%data, u_fld%grid%tmask)\n"
        "      enddo\n"
        "    enddo\n\n"
        "  end subroutine invoke_0_bc_solid_u\n\n"
        "end module psy_single_invoke_test\n")

    assert generated_code == expected_output
    assert GOceanBuild(tmpdir).code_compiles(psy)


def test_ne_offset_all_cv_points(tmpdir):
    ''' Test that we can generate code for a kernel that expects a NE
    offset and writes to a field on all CV points '''
    _, invoke_info = parse(os.path.
                           join(os.path.
                                dirname(os.path.
                                        abspath(__file__)),
                                "test_files", "gocean1p0",
                                "test17_ne_offset_cv_updated_one_invoke.f90"),
                           api=API)
    psy = PSyFactory(API, distributed_memory=False).create(invoke_info)
    schedule = psy.invokes.invoke_list[0].schedule

    # This test expects constant loop bounds
    clb_trans = GOConstLoopBoundsTrans()
    clb_trans.apply(schedule)
    generated_code = str(psy.gen)

    expected_output = (
        "module psy_single_invoke_test\n"
        "  use field_mod\n"
        "  use kind_params_mod\n"
        "  implicit none\n"
        "  public\n\n"
        "  contains\n"
        "  subroutine invoke_0_bc_solid_v(v_fld)\n"
        "    use boundary_conditions_ne_offset_mod, only : bc_solid_v_code\n"
        "    type(r2d_field), intent(inout) :: v_fld\n"
        "    integer :: j\n"
        "    integer :: i\n"
        "    integer :: istop\n"
        "    integer :: jstop\n\n"
        "    ! Look-up loop bounds\n"
        "    istop = v_fld%grid%subdomain%internal%xstop\n"
        "    jstop = v_fld%grid%subdomain%internal%ystop\n"
        "    do j = 1, jstop, 1\n"
        "      do i = 1, istop + 1, 1\n"
        "        call bc_solid_v_code(i, j, v_fld%data, v_fld%grid%tmask)\n"
        "      enddo\n"
        "    enddo\n\n"
        "  end subroutine invoke_0_bc_solid_v\n\n"
        "end module psy_single_invoke_test\n")

    assert generated_code == expected_output
    assert GOceanBuild(tmpdir).code_compiles(psy)


def test_ne_offset_all_cf_points(tmpdir):
    ''' Test that we can generate code for a kernel that expects a NE
    offset and writes to a field on all CF points '''
    _, invoke_info = parse(os.path.
                           join(os.path.
                                dirname(os.path.
                                        abspath(__file__)),
                                "test_files", "gocean1p0",
                                "test18_ne_offset_cf_updated_one_invoke.f90"),
                           api=API)
    psy = PSyFactory(API, distributed_memory=False).create(invoke_info)
    schedule = psy.invokes.invoke_list[0].schedule

    # This test expects constant loop bounds
    clb_trans = GOConstLoopBoundsTrans()
    clb_trans.apply(schedule)
    generated_code = str(psy.gen)

    expected_output = (
        "module psy_single_invoke_test\n"
        "  use field_mod\n"
        "  use kind_params_mod\n"
        "  implicit none\n"
        "  public\n\n"
        "  contains\n"
        "  subroutine invoke_0_bc_solid_f(f_fld)\n"
        "    use boundary_conditions_ne_offset_mod, only : bc_solid_f_code\n"
        "    type(r2d_field), intent(inout) :: f_fld\n"
        "    integer :: j\n"
        "    integer :: i\n"
        "    integer :: istop\n"
        "    integer :: jstop\n\n"
        "    ! Look-up loop bounds\n"
        "    istop = f_fld%grid%subdomain%internal%xstop\n"
        "    jstop = f_fld%grid%subdomain%internal%ystop\n"
        "    do j = 1, jstop, 1\n"
        "      do i = 1, istop, 1\n"
        "        call bc_solid_f_code(i, j, f_fld%data, f_fld%grid%tmask)\n"
        "      enddo\n"
        "    enddo\n\n"
        "  end subroutine invoke_0_bc_solid_f\n\n"
        "end module psy_single_invoke_test\n")

    assert generated_code == expected_output
    assert GOceanBuild(tmpdir).code_compiles(psy)


def test_sw_offset_cf_points(tmpdir):
    ''' Test that we can generate code for a kernel that expects a SW
    offset and writes to a field on internal CF points '''
    _, invoke_info = parse(
        os.path.join(os.path.dirname(os.path.abspath(__file__)),
                     "test_files", "gocean1p0",
                     "test19.1_sw_offset_cf_updated_one_invoke.f90"),
        api=API)
    psy = PSyFactory(API, distributed_memory=False).create(invoke_info)
    schedule = psy.invokes.invoke_list[0].schedule

    # This test expects constant loop bounds
    clb_trans = GOConstLoopBoundsTrans()
    clb_trans.apply(schedule)
    generated_code = str(psy.gen)

    expected_output = (
        "module psy_single_invoke_test\n"
        "  use field_mod\n"
        "  use kind_params_mod\n"
        "  implicit none\n"
        "  public\n\n"
        "  contains\n"
        "  subroutine invoke_0_compute_z(z_fld, p_fld, u_fld, v_fld)\n"
        "    use kernel_sw_offset_cf_mod, only : compute_z_code\n"
        "    type(r2d_field), intent(inout) :: z_fld\n"
        "    type(r2d_field), intent(inout) :: p_fld\n"
        "    type(r2d_field), intent(inout) :: u_fld\n"
        "    type(r2d_field), intent(inout) :: v_fld\n"
        "    integer :: j\n"
        "    integer :: i\n"
        "    integer :: istop\n"
        "    integer :: jstop\n\n"
        "    ! Look-up loop bounds\n"
        "    istop = z_fld%grid%subdomain%internal%xstop\n"
        "    jstop = z_fld%grid%subdomain%internal%ystop\n"
        "    do j = 2, jstop + 1, 1\n"
        "      do i = 2, istop + 1, 1\n"
        "        call compute_z_code(i, j, z_fld%data, p_fld%data, "
        "u_fld%data, v_fld%data, p_fld%grid%dx, p_fld%grid%dy)\n"
        "      enddo\n"
        "    enddo\n\n"
        "  end subroutine invoke_0_compute_z\n\n"
        "end module psy_single_invoke_test\n")
    assert generated_code == expected_output
    assert GOceanBuild(tmpdir).code_compiles(psy)


def test_sw_offset_all_cf_points(tmpdir):
    ''' Test that we can generate code for a kernel that expects a SW
    offset and writes to a field on all CF points '''
    _, invoke_info = parse(os.path.
                           join(os.path.
                                dirname(os.path.
                                        abspath(__file__)),
                                "test_files", "gocean1p0",
                                "test19.2_sw_offset_all_cf_updated" +
                                "_one_invoke.f90"),
                           api=API)
    psy = PSyFactory(API, distributed_memory=False).create(invoke_info)
    schedule = psy.invokes.invoke_list[0].schedule

    # This test expects constant loop bounds
    clb_trans = GOConstLoopBoundsTrans()
    clb_trans.apply(schedule)
    generated_code = str(psy.gen)

    expected_output = (
        "module psy_single_invoke_test\n"
        "  use field_mod\n"
        "  use kind_params_mod\n"
        "  implicit none\n"
        "  public\n\n"
        "  contains\n"
        "  subroutine invoke_0_apply_bcs_f(z_fld, p_fld, u_fld, v_fld)\n"
        "    use kernel_sw_offset_cf_mod, only : apply_bcs_f_code\n"
        "    type(r2d_field), intent(inout) :: z_fld\n"
        "    type(r2d_field), intent(inout) :: p_fld\n"
        "    type(r2d_field), intent(inout) :: u_fld\n"
        "    type(r2d_field), intent(inout) :: v_fld\n"
        "    integer :: j\n"
        "    integer :: i\n"
        "    integer :: istop\n"
        "    integer :: jstop\n\n"
        "    ! Look-up loop bounds\n"
        "    istop = z_fld%grid%subdomain%internal%xstop\n"
        "    jstop = z_fld%grid%subdomain%internal%ystop\n"
        "    do j = 1, jstop + 1, 1\n"
        "      do i = 1, istop + 1, 1\n"
        "        call apply_bcs_f_code(i, j, z_fld%data, p_fld%data, "
        "u_fld%data, v_fld%data)\n"
        "      enddo\n"
        "    enddo\n\n"
        "  end subroutine invoke_0_apply_bcs_f\n\n"
        "end module psy_single_invoke_test\n")

    assert generated_code == expected_output
    assert GOceanBuild(tmpdir).code_compiles(psy)


def test_sw_offset_ct_points(tmpdir):
    ''' Test that we can generate code for a kernel that expects a SW
    offset and writes to a field on internal CT points '''
    _, invoke_info = parse(os.path.
                           join(os.path.
                                dirname(os.path.
                                        abspath(__file__)),
                                "test_files", "gocean1p0",
                                "test20_sw_offset_ct_updated_one_invoke.f90"),
                           api=API)
    psy = PSyFactory(API, distributed_memory=False).create(invoke_info)
    schedule = psy.invokes.invoke_list[0].schedule

    # This test expects constant loop bounds
    clb_trans = GOConstLoopBoundsTrans()
    clb_trans.apply(schedule)
    generated_code = str(psy.gen)

    expected_output = (
        "module psy_single_invoke_test\n"
        "  use field_mod\n"
        "  use kind_params_mod\n"
        "  implicit none\n"
        "  public\n\n"
        "  contains\n"
        "  subroutine invoke_0_compute_h(h_fld, p_fld, u_fld, v_fld)\n"
        "    use kernel_sw_offset_ct_mod, only : compute_h_code\n"
        "    type(r2d_field), intent(inout) :: h_fld\n"
        "    type(r2d_field), intent(inout) :: p_fld\n"
        "    type(r2d_field), intent(inout) :: u_fld\n"
        "    type(r2d_field), intent(inout) :: v_fld\n"
        "    integer :: j\n"
        "    integer :: i\n"
        "    integer :: istop\n"
        "    integer :: jstop\n\n"
        "    ! Look-up loop bounds\n"
        "    istop = h_fld%grid%subdomain%internal%xstop\n"
        "    jstop = h_fld%grid%subdomain%internal%ystop\n"
        "    do j = 2, jstop, 1\n"
        "      do i = 2, istop, 1\n"
        "        call compute_h_code(i, j, h_fld%data, p_fld%data, "
        "u_fld%data, v_fld%data)\n"
        "      enddo\n"
        "    enddo\n\n"
        "  end subroutine invoke_0_compute_h\n\n"
        "end module psy_single_invoke_test\n")

    assert generated_code == expected_output
    assert GOceanBuild(tmpdir).code_compiles(psy)


def test_sw_offset_all_ct_points(tmpdir):
    ''' Test that we can generate code for a kernel that expects a SW
    offset and writes to a field on all CT points '''
    _, invoke_info = parse(os.path.
                           join(os.path.
                                dirname(os.path.
                                        abspath(__file__)),
                                "test_files", "gocean1p0",
                                "test21_sw_offset_all_ct_updated" +
                                "_one_invoke.f90"),
                           api=API)
    psy = PSyFactory(API, distributed_memory=False).create(invoke_info)
    schedule = psy.invokes.invoke_list[0].schedule

    # This test expects constant loop bounds
    clb_trans = GOConstLoopBoundsTrans()
    clb_trans.apply(schedule)
    generated_code = str(psy.gen)

    expected_output = (
        "module psy_single_invoke_test\n"
        "  use field_mod\n"
        "  use kind_params_mod\n"
        "  implicit none\n"
        "  public\n\n"
        "  contains\n"
        "  subroutine invoke_0_apply_bcs_h(hfld, pfld, ufld, vfld)\n"
        "    use kernel_sw_offset_ct_mod, only : apply_bcs_h_code\n"
        "    type(r2d_field), intent(inout) :: hfld\n"
        "    type(r2d_field), intent(inout) :: pfld\n"
        "    type(r2d_field), intent(inout) :: ufld\n"
        "    type(r2d_field), intent(inout) :: vfld\n"
        "    integer :: j\n"
        "    integer :: i\n"
        "    integer :: istop\n"
        "    integer :: jstop\n\n"
        "    ! Look-up loop bounds\n"
        "    istop = hfld%grid%subdomain%internal%xstop\n"
        "    jstop = hfld%grid%subdomain%internal%ystop\n"
        "    do j = 1, jstop + 1, 1\n"
        "      do i = 1, istop + 1, 1\n"
        "        call apply_bcs_h_code(i, j, hfld%data, pfld%data, "
        "ufld%data, vfld%data)\n"
        "      enddo\n"
        "    enddo\n\n"
        "  end subroutine invoke_0_apply_bcs_h\n\n"
        "end module psy_single_invoke_test\n")

    assert generated_code == expected_output
    assert GOceanBuild(tmpdir).code_compiles(psy)


def test_sw_offset_all_cu_points(tmpdir):
    ''' Test that we can generate code for a kernel that expects a SW
    offset and writes to a field on all CU points '''
    _, invoke_info = parse(os.path.
                           join(os.path.
                                dirname(os.path.
                                        abspath(__file__)),
                                "test_files", "gocean1p0",
                                "test22_sw_offset_all_cu_updated" +
                                "_one_invoke.f90"),
                           api=API)
    psy = PSyFactory(API, distributed_memory=False).create(invoke_info)
    schedule = psy.invokes.invoke_list[0].schedule

    # This test expects constant loop bounds
    clb_trans = GOConstLoopBoundsTrans()
    clb_trans.apply(schedule)
    generated_code = str(psy.gen)

    expected_output = (
        "module psy_single_invoke_test\n"
        "  use field_mod\n"
        "  use kind_params_mod\n"
        "  implicit none\n"
        "  public\n\n"
        "  contains\n"
        "  subroutine invoke_0_apply_bcs_u(ufld, vfld)\n"
        "    use kernel_sw_offset_cu_mod, only : apply_bcs_u_code\n"
        "    type(r2d_field), intent(inout) :: ufld\n"
        "    type(r2d_field), intent(inout) :: vfld\n"
        "    integer :: j\n"
        "    integer :: i\n"
        "    integer :: istop\n"
        "    integer :: jstop\n\n"
        "    ! Look-up loop bounds\n"
        "    istop = ufld%grid%subdomain%internal%xstop\n"
        "    jstop = ufld%grid%subdomain%internal%ystop\n"
        "    do j = 1, jstop + 1, 1\n"
        "      do i = 1, istop + 1, 1\n"
        "        call apply_bcs_u_code(i, j, ufld%data, vfld%data)\n"
        "      enddo\n"
        "    enddo\n\n"
        "  end subroutine invoke_0_apply_bcs_u\n\n"
        "end module psy_single_invoke_test\n")

    assert generated_code == expected_output
    assert GOceanBuild(tmpdir).code_compiles(psy)


def test_sw_offset_all_cv_points(tmpdir):
    ''' Test that we can generate code for a kernel that expects a SW
    offset and writes to a field on all CV points '''
    _, invoke_info = parse(os.path.
                           join(os.path.
                                dirname(os.path.
                                        abspath(__file__)),
                                "test_files", "gocean1p0",
                                "test23_sw_offset_all_cv_updated" +
                                "_one_invoke.f90"),
                           api=API)
    psy = PSyFactory(API, distributed_memory=False).create(invoke_info)
    schedule = psy.invokes.invoke_list[0].schedule

    # This test expects constant loop bounds
    clb_trans = GOConstLoopBoundsTrans()
    clb_trans.apply(schedule)
    generated_code = str(psy.gen)

    expected_output = (
        "module psy_single_invoke_test\n"
        "  use field_mod\n"
        "  use kind_params_mod\n"
        "  implicit none\n"
        "  public\n\n"
        "  contains\n"
        "  subroutine invoke_0_apply_bcs_v(vfld, ufld)\n"
        "    use kernel_sw_offset_cv_mod, only : apply_bcs_v_code\n"
        "    type(r2d_field), intent(inout) :: vfld\n"
        "    type(r2d_field), intent(inout) :: ufld\n"
        "    integer :: j\n"
        "    integer :: i\n"
        "    integer :: istop\n"
        "    integer :: jstop\n\n"
        "    ! Look-up loop bounds\n"
        "    istop = vfld%grid%subdomain%internal%xstop\n"
        "    jstop = vfld%grid%subdomain%internal%ystop\n"
        "    do j = 1, jstop + 1, 1\n"
        "      do i = 1, istop + 1, 1\n"
        "        call apply_bcs_v_code(i, j, vfld%data, ufld%data)\n"
        "      enddo\n"
        "    enddo\n\n"
        "  end subroutine invoke_0_apply_bcs_v\n\n"
        "end module psy_single_invoke_test\n")

    assert generated_code == expected_output
    assert GOceanBuild(tmpdir).code_compiles(psy)


def test_offset_any_all_cu_points(tmpdir):
    ''' Test that we can generate code for a kernel that will operate
    with any offset and writes to a field on all cu points '''
    _, invoke_info = parse(os.path.
                           join(os.path.
                                dirname(os.path.
                                        abspath(__file__)),
                                "test_files", "gocean1p0",
                                "test25_any_offset_all_cu_update" +
                                "_one_invoke.f90"),
                           api=API)
    psy = PSyFactory(API, distributed_memory=False).create(invoke_info)
    schedule = psy.invokes.invoke_list[0].schedule

    # This test expects constant loop bounds
    clb_trans = GOConstLoopBoundsTrans()
    clb_trans.apply(schedule)
    generated_code = str(psy.gen)

    expected_output = (
        "module psy_single_invoke_test\n"
        "  use field_mod\n"
        "  use kind_params_mod\n"
        "  implicit none\n"
        "  public\n\n"
        "  contains\n"
        "  subroutine invoke_0_compute_u(ufld, vfld, hfld)\n"
        "    use kernel_any_offset_cu_mod, only : compute_u_code\n"
        "    type(r2d_field), intent(inout) :: ufld\n"
        "    type(r2d_field), intent(inout) :: vfld\n"
        "    type(r2d_field), intent(inout) :: hfld\n"
        "    integer :: j\n"
        "    integer :: i\n"
        "    integer :: istop\n"
        "    integer :: jstop\n\n"
        "    ! Look-up loop bounds\n"
        "    istop = ufld%grid%subdomain%internal%xstop\n"
        "    jstop = ufld%grid%subdomain%internal%ystop\n"
        "    do j = 1, jstop, 1\n"
        "      do i = 1, istop, 1\n"
        "        call compute_u_code(i, j, ufld%data, vfld%data, "
        "hfld%data)\n"
        "      enddo\n"
        "    enddo\n\n"
        "  end subroutine invoke_0_compute_u\n\n"
        "end module psy_single_invoke_test\n")

    assert generated_code == expected_output
    assert GOceanBuild(tmpdir).code_compiles(psy)


def test_offset_any_all_points(tmpdir):
    ''' Test that we can generate code for a kernel that will operate
    with any offset and writes to a field on all points '''
    _, invoke_info = parse(os.path.
                           join(os.path.
                                dirname(os.path.
                                        abspath(__file__)),
                                "test_files", "gocean1p0",
                                "test24_any_offset_all_update" +
                                "_one_invoke.f90"),
                           api=API)
    psy = PSyFactory(API, distributed_memory=False).create(invoke_info)
    schedule = psy.invokes.invoke_list[0].schedule

    # This test expects constant loop bounds
    clb_trans = GOConstLoopBoundsTrans()
    clb_trans.apply(schedule)
    generated_code = str(psy.gen)

    expected_output = (
        "module psy_single_invoke_test\n"
        "  use field_mod\n"
        "  use kind_params_mod\n"
        "  implicit none\n"
        "  public\n\n"
        "  contains\n"
        "  subroutine invoke_0_copy(voldfld, vfld)\n"
        "    use kernel_field_copy_mod, only : field_copy_code\n"
        "    type(r2d_field), intent(inout) :: voldfld\n"
        "    type(r2d_field), intent(inout) :: vfld\n"
        "    integer :: j\n"
        "    integer :: i\n"
        "    integer :: istop\n"
        "    integer :: jstop\n\n"
        "    ! Look-up loop bounds\n"
        "    istop = voldfld%grid%subdomain%internal%xstop\n"
        "    jstop = voldfld%grid%subdomain%internal%ystop\n"
        "    do j = 1, jstop + 1, 1\n"
        "      do i = 1, istop + 1, 1\n"
        "        call field_copy_code(i, j, voldfld%data, vfld%data)\n"
        "      enddo\n"
        "    enddo\n\n"
        "  end subroutine invoke_0_copy\n\n"
        "end module psy_single_invoke_test\n")
    assert generated_code == expected_output
    assert GOceanBuild(tmpdir).code_compiles(psy)


def test_find_grid_access(monkeypatch):
    ''' Tests for the GOKernelArguments.find_grid_access method. This
    identifies the best kernel argument from which to access grid
    properties. '''
    _, invoke = get_invoke("single_invoke.f90", API, idx=0)
    schedule = invoke.schedule
    kern = schedule.coded_kernels()[0]
    assert isinstance(kern, GOKern)
    arg = kern.arguments.find_grid_access()
    assert isinstance(arg, GOKernelArgument)
    # The first read-only argument for this kernel is the pressure field
    assert arg.name == "p_fld"
    # Now monkeypatch the type of each of the kernel arguments so that
    # none of them is a field
    for karg in kern.arguments._args:
        monkeypatch.setattr(karg._arg, "_argument_type", "broken")
    # find_grid_access should now return None
    arg = kern.arguments.find_grid_access()
    assert arg is None


def test_invalid_access_type():
    ''' Test that we raise an internal error if we try to assign
    an invalid access type (string instead of AccessType) in
    a psygen.Argument.'''
    _, invoke = get_invoke("test19.1_sw_offset_cf_updated_one_invoke.f90",
                           API, idx=0)
    schedule = invoke.schedule
    kern = schedule.coded_kernels()[0]
    # Test that assigning a non-AccessType value to a kernel argument
    # raises an exception.
    with pytest.raises(InternalError) as err:
        kern.arguments.args[0].access = "invalid-type"
    # Note that the error message looks slightly different between
    # python 2 (type str) and 3 (class str):
    assert re.search("Invalid access type 'invalid-type' of type.*str",
                     str(err.value)) is not None


def test_compile_with_dependency(tmpdir):
    ''' Check that we can do test compilation for an invoke of a kernel
    that has a dependency on a non-infrastructure module. '''
    _, invoke_info = parse(
        os.path.join(BASE_PATH, "single_invoke_kern_with_use.f90"),
        api=API)
    psy = PSyFactory(API).create(invoke_info)
    assert GOceanBuild(tmpdir).code_compiles(psy, ["model_mod"])


# -----------------------------------
# Parser Tests for the GOcean 1.0 API
# -----------------------------------


def test00p1_kernel_wrong_meta_arg_count():
    ''' Check that we raise an error if one of the meta-args in
    a kernel's meta-data has the wrong number of arguments '''
    with pytest.raises(ParseError):
        parse(os.path.
              join(os.path.dirname(os.path.abspath(__file__)),
                   "test_files", "gocean1p0",
                   "test00.1_invoke_kernel_wrong_meta_arg_count.f90"),
              api="gocean")


def test00p1_invoke_kernel_using_const_scalar():
    '''Check that using a const scalar as parameter works.'''
    filename = os.path.join(os.path.dirname(os.path.abspath(__file__)),
                            "test_files", "gocean1p0",
                            "test00.1_invoke_kernel_using_const_scalar.f90")
    _, invoke_info = parse(filename, api="gocean")
    out = str(PSyFactory(API).create(invoke_info).gen)
    # Old versions of PSyclone tried to declare '0' as a variable:
    # real(kind=wp), intent(inout) :: 0
    # integer, intent(inout) :: 0
    # Make sure this is not happening anymore
    assert re.search(r"\s*real.*:: *0", out, re.I) is None
    assert re.search(r"\s*integer.*:: *0", out, re.I) is None
    assert re.search(r"\s*real.*:: *real_val", out, re.I) is not None


def test00p2_kernel_invalid_meta_args():
    ''' Check that we raise an error if one of the meta-args in
    a kernel's meta-data is not 'arg' '''
    with pytest.raises(ParseError):
        parse(os.path.
              join(os.path.dirname(os.path.abspath(__file__)),
                   "test_files", "gocean1p0",
                   "test00.2_invoke_kernel_invalid_meta_args.f90"),
              api="gocean")


def test00p3_kern_invalid_meta_arg_type():
    ''' Check that the parser catches the case where the type of
    one of the meta-args in the kernel meta-data is incorrect '''
    test_file = "test00.3_invoke_kernel_invalid_meta_arg_type.f90"
    with pytest.raises(ParseError):
        _, _ = parse(os.path.
                     join(os.path.
                          dirname(os.path.
                                  abspath(__file__)),
                          "test_files", "gocean1p0",
                          test_file),
                     api=API)


def test01_diff_kern_grid_offsets_one_invoke():
    ''' Check that the parser raises an error if two kernels in a
        single invoke specify different index offsets '''
    test_file = "test01_different_grid_offsets_one_invoke.f90"
    _, invoke_info = parse(os.path.
                           join(os.path.
                                dirname(os.path.
                                        abspath(__file__)),
                                "test_files", "gocean1p0",
                                test_file),
                           api=API)
    with pytest.raises(GenerationError):
        _ = PSyFactory(API).create(invoke_info)


def test02_diff_kern_grid_offsets_two_invokes():
    ''' Check that the parser raises an error if the two kernels
        in different invokes specify different index offsets. '''
    test_file = "test02_different_grid_offsets_two_invokes.f90"
    _, invoke_info = parse(os.path.
                           join(os.path.
                                dirname(os.path.
                                        abspath(__file__)),
                                "test_files", "gocean1p0",
                                test_file),
                           api=API)
    with pytest.raises(GenerationError):
        _ = PSyFactory(API).create(invoke_info)


def test03_kernel_missing_index_offset():
    ''' Check that we raise an error if a kernel's meta-data is
    missing the INDEX_OFFSET field. '''
    with pytest.raises(ParseError):
        parse(os.path.join(os.path.dirname(os.path.abspath(__file__)),
                           "test_files", "gocean1p0",
                           "test03_invoke_kernel_missing_offset.f90"),
              api="gocean")


def test04_kernel_invalid_index_offset():
    ''' Check that we raise an error if a kernel's meta-data is
    contains an invalid value for the INDEX_OFFSET field. '''
    with pytest.raises(ParseError):
        parse(os.path.join(os.path.dirname(os.path.abspath(__file__)),
                           "test_files", "gocean1p0",
                           "test04_invoke_kernel_invalid_offset.f90"),
              api="gocean")


def test05_kernel_missing_iterates_over():
    ''' Check that we raise an error if a kernel's meta-data is
    missing the ITERATES_OVER field. '''
    with pytest.raises(ParseError):
        parse(os.path.
              join(os.path.dirname(os.path.abspath(__file__)),
                   "test_files", "gocean1p0",
                   "test05_invoke_kernel_missing_iterates_over.f90"),
              api="gocean")


def test05p1_kernel_invalid_iterates_over():
    ''' Check that we raise an error if a kernel's meta-data has
    an invalid ITERATES_OVER field. '''
    with pytest.raises(ParseError):
        parse(os.path.
              join(os.path.dirname(os.path.abspath(__file__)),
                   "test_files", "gocean1p0",
                   "test05.1_invoke_kernel_invalid_iterates_over.f90"),
              api="gocean")


def test05p1_kernel_add_iteration_spaces(tmpdir):
    ''' Check that adding a new iteration space works and the
    GOConstLoopBoundsTrans can also use it. '''

    # Add new iteration space 'go_dofs'
    GOLoop.add_bounds("go_offset_sw:go_cu:go_dofs:1:2:3:{stop}")

    _, invoke_info = \
        parse(os.path.join(os.path.dirname(os.path.abspath(__file__)),
                           "test_files", "gocean1p0",
                           "test05.1_invoke_kernel_invalid_iterates_over.f90"),
              api=API)
    psy = PSyFactory(API, distributed_memory=False).create(invoke_info)
    schedule = psy.invokes.invoke_list[0].schedule

    expected_sched = (
        "GOLoop[variable:'j', loop_type:'outer']\n"
        "Literal[value:'1', Scalar<INTEGER, UNDEFINED>]\n"
        "Literal[value:'2', Scalar<INTEGER, UNDEFINED>]\n"
        "Literal[value:'1', Scalar<INTEGER, UNDEFINED>]\n"
        "Schedule:\n"
        "GOLoop[variable:'i', loop_type:'inner']\n"
        "Literal[value:'3', Scalar<INTEGER, UNDEFINED>]\n"
        "StructureReference[name:'cu_fld']\n"
        "StructureMember[name:'grid']\n"
        "StructureMember[name:'subdomain']\n"
        "StructureMember[name:'internal']\n"
        "Member[name:'xstop']\n"
        "Literal[value:'1', Scalar<INTEGER, UNDEFINED>]\n"
        "Schedule:\n"
        "kern call: compute_cu_code\n")
    assert expected_sched in str(schedule)

    # Also check with constant loop bounds
    clb_trans = GOConstLoopBoundsTrans()
    clb_trans.apply(schedule)
    expected_sched = (
        "GOLoop[variable:'j', loop_type:'outer']\n"
        "Literal[value:'1', Scalar<INTEGER, UNDEFINED>]\n"
        "Literal[value:'2', Scalar<INTEGER, UNDEFINED>]\n"
        "Literal[value:'1', Scalar<INTEGER, UNDEFINED>]\n"
        "Schedule:\n"
        "GOLoop[variable:'i', loop_type:'inner']\n"
        "Literal[value:'3', Scalar<INTEGER, UNDEFINED>]\n"
        "Reference[name:'istop']\n"
        "Literal[value:'1', Scalar<INTEGER, UNDEFINED>]\n"
        "Schedule:\n"
        "kern call: compute_cu_code\n")
    assert expected_sched in str(schedule)
    assert GOceanBuild(tmpdir).code_compiles(psy)


def test06_kernel_invalid_access():
    ''' Check that we raise an error if a kernel's meta-data specifies
    an unrecognised access type for a kernel argument (i.e. something
    other than READ,WRITE,READWRITE) '''
    with pytest.raises(ParseError) as err:
        parse(os.path.join(os.path.dirname(os.path.abspath(__file__)),
                           "test_files", "gocean1p0",
                           "test06_invoke_kernel_wrong_access.f90"),
              api="gocean")
    assert ("compute_cu: argument access is given as 'wrong' but must be one "
            "of ['go_read', 'go_readwrite', 'go_write']" in str(err.value))


def test07_kernel_wrong_gridpt_type():
    ''' Check that we raise an error if a kernel's meta-data specifies
    an unrecognised grid-point type for a field argument (i.e.
    something other than C{U,V,F,T}, I_SCALAR or R_SCALAR) '''
    with pytest.raises(ParseError):
        parse(os.path.join(os.path.dirname(os.path.abspath(__file__)),
                           "test_files", "gocean1p0",
                           "test07_invoke_kernel_wrong_gridpt_type.f90"),
              api="gocean")


def test08_kernel_invalid_grid_property():
    ''' Check that the parser raises an error if a kernel's meta-data
    specifies an unrecognised grid property '''
    with pytest.raises(ParseError) as err:
        parse(os.path.
              join(os.path.dirname(os.path.abspath(__file__)),
                   "test_files", "gocean1p0",
                   "test08_invoke_kernel_invalid_grid_property.f90"),
              api="gocean")
    assert "Meta-data error in kernel compute_cu: un-recognised grid " \
           "property 'grid_area_wrong' requested." in str(err.value)

    # GOKernelGridArgument contains also a test for the validity of
    # a grid property. It's easier to create a dummy class to test this:
    class DummyDescriptor():
        '''Dummy class to test error handling.'''
        def __init__(self):
            self.access = "read"
            self.grid_prop = "does not exist"
    descriptor = DummyDescriptor()
    with pytest.raises(GenerationError) as err:
        GOKernelGridArgument(descriptor, None)
    assert re.search("Unrecognised grid property specified. Expected one "
                     "of.* but found 'does not exist'", str(err.value)) \
        is not None


def test08p1_kernel_without_fld_args():
    ''' Check that the parser raises an error if a kernel does not
    have a field object as an argument but requests a grid property '''
    with pytest.raises(ParseError):
        parse(os.path.join(os.path.dirname(os.path.abspath(__file__)),
                           "test_files", "gocean1p0",
                           "test08.1_invoke_kernel_no_fld_args.f90"),
              api="gocean")


def test09_kernel_missing_stencil_prop():
    '''Check that the parser raises an error if there is no stencil
    specified in the meta-data of a kernel

    '''
    with pytest.raises(ParseError):
        parse(os.path.join(os.path.dirname(os.path.abspath(__file__)),
                           "test_files", "gocean1p0",
                           "test09_invoke_kernel_missing_stencil.f90"),
              api="gocean")


def test10_kernel_invalid_stencil_prop():
    '''Check that the parser raises an error if there is no stencil
    specified in the meta-data of a kernel

    '''
    with pytest.raises(ParseError):
        parse(os.path.join(os.path.dirname(os.path.abspath(__file__)),
                           "test_files", "gocean1p0",
                           "test10_invoke_kernel_invalid_stencil.f90"),
              api="gocean")


def test13_kernel_invalid_fortran():
    ''' Check that the parser raises an error if the specified kernel
    code is not valid fortran '''
    with pytest.raises(ParseError):
        parse(os.path.join(os.path.dirname(os.path.abspath(__file__)),
                           "test_files", "gocean1p0",
                           "test13_invoke_kernel_invalid_fortran.f90"),
              api="gocean")


def test14_no_builtins():
    ''' Check that we raise an error if we attempt to create a
    built-in '''
    with pytest.raises(GenerationError) as excinfo:
        GOBuiltInCallFactory.create()
    assert "Built-ins are not supported for the GOcean" in str(excinfo.value)


def test_go_descriptor_str():
    '''Tests  the __str__ function of a GO1p0Descriptor.
    '''
    # Parse an existing kernel to create the required kernel_call
    # type.
    _, invoke_info = parse(os.path.join(get_base_path(API),
                                        "single_invoke_scalar_float_arg.f90"),
                           api=API)

    kernel_call = invoke_info.calls[0].kcalls[0]
    arg_descriptors = kernel_call.ktype.arg_descriptors

    assert "Descriptor(READ, go_r_scalar, 0)" == str(arg_descriptors[0])


def test_go_kerneltype_str():
    '''Tests  the __str__ function of a GOKernelType1p0.
    '''
    # Parse an existing kernel to create the required kernel_call
    # type.
    _, invoke_info = parse(os.path.join(get_base_path(API),
                                        "single_invoke_scalar_float_arg.f90"),
                           api=API)

    kernel_call = invoke_info.calls[0].kcalls[0]

    assert ("GOcean 1.0 kernel bc_ssh, index-offset = go_offset_ne, "
            "iterates-over = go_all_pts" == str(kernel_call.ktype))<|MERGE_RESOLUTION|>--- conflicted
+++ resolved
@@ -127,12 +127,7 @@
     psy = PSyFactory(API, distributed_memory=dist_mem).create(invoke_info)
     generated_code = str(psy.gen)
 
-    for stmt in ["MODULE psy_single_invoke_two_kernels",
-                 "USE field_mod",
-                 "USE kind_params_mod"]:
-        assert stmt in generated_code
     before_kernels = (
-<<<<<<< HEAD
         "module psy_single_invoke_two_kernels\n"
         "  use field_mod\n"
         "  use kind_params_mod\n"
@@ -140,11 +135,6 @@
         "  public\n\n"
         "  contains\n"
         "  subroutine invoke_0(cu_fld, p_fld, u_fld, unew_fld, "
-=======
-        "    IMPLICIT NONE\n"
-        "    CONTAINS\n"
-        "    SUBROUTINE invoke_0(cu_fld, p_fld, u_fld, unew_fld, "
->>>>>>> 47951faf
         "uold_fld)\n"
         "    use compute_cu_mod, only : compute_cu_code\n"
         "    use time_smooth_mod, only : time_smooth_code\n"
