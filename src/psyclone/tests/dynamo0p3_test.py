--- conflicted
+++ resolved
@@ -3670,20 +3670,13 @@
 
 def test_lfriccollection_err1():
     ''' Check that the LFRicCollection constructor raises the expected
-<<<<<<< HEAD
-    error if it is not provided with a LFRicKern or LFRicInvoke. '''
+    error if it is not provided with an LFRicKern or LFRicInvoke. '''
     _, info = parse(os.path.join(BASE_PATH, "1_single_invoke.f90"),
                     api=TEST_API)
     psy = PSyFactory(TEST_API, distributed_memory=True).create(info)
     with pytest.raises(InternalError) as err:
         _ = DynProxies(psy)
     assert ("LFRicCollection takes only an LFRicInvoke or an LFRicKern but"
-=======
-    error if it is not provided with a DynKern or LFRicInvoke. '''
-    with pytest.raises(InternalError) as err:
-        _ = DynProxies(None)
-    assert ("LFRicCollection takes only an LFRicInvoke or a DynKern but"
->>>>>>> 631e6a9a
             in str(err.value))
 
 
