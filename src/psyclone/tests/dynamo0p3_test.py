# -----------------------------------------------------------------------------
# BSD 3-Clause License
#
# Copyright (c) 2017-2020, Science and Technology Facilities Council
# All rights reserved.
#
# Redistribution and use in source and binary forms, with or without
# modification, are permitted provided that the following conditions are met:
#
# * Redistributions of source code must retain the above copyright notice, this
#   list of conditions and the following disclaimer.
#
# * Redistributions in binary form must reproduce the above copyright notice,
#   this list of conditions and the following disclaimer in the documentation
#   and/or other materials provided with the distribution.
#
# * Neither the name of the copyright holder nor the names of its
#   contributors may be used to endorse or promote products derived from
#   this software without specific prior written permission.
#
# THIS SOFTWARE IS PROVIDED BY THE COPYRIGHT HOLDERS AND CONTRIBUTORS
# "AS IS" AND ANY EXPRESS OR IMPLIED WARRANTIES, INCLUDING, BUT NOT
# LIMITED TO, THE IMPLIED WARRANTIES OF MERCHANTABILITY AND FITNESS
# FOR A PARTICULAR PURPOSE ARE DISCLAIMED. IN NO EVENT SHALL THE
# COPYRIGHT HOLDER OR CONTRIBUTORS BE LIABLE FOR ANY DIRECT, INDIRECT,
# INCIDENTAL, SPECIAL, EXEMPLARY, OR CONSEQUENTIAL DAMAGES (INCLUDING,
# BUT NOT LIMITED TO, PROCUREMENT OF SUBSTITUTE GOODS OR SERVICES;
# LOSS OF USE, DATA, OR PROFITS; OR BUSINESS INTERRUPTION) HOWEVER
# CAUSED AND ON ANY THEORY OF LIABILITY, WHETHER IN CONTRACT, STRICT
# LIABILITY, OR TORT (INCLUDING NEGLIGENCE OR OTHERWISE) ARISING IN
# ANY WAY OUT OF THE USE OF THIS SOFTWARE, EVEN IF ADVISED OF THE
# POSSIBILITY OF SUCH DAMAGE.
# -----------------------------------------------------------------------------
# Authors R. W. Ford, A. R. Porter and S. Siso, STFC Daresbury Lab
# Modified I. Kavcic Met Office,
#          C. M. Maynard, Met Office/University of Reading.

''' This module tests the Dynamo 0.3 API using pytest. '''

# imports
from __future__ import absolute_import, print_function
import os
import sys
import pytest

import fparser
from fparser import api as fpapi

from psyclone.core.access_type import AccessType
from psyclone.parse.algorithm import parse
from psyclone.parse.utils import ParseError
from psyclone.psyGen import PSyFactory
from psyclone.errors import GenerationError, InternalError
from psyclone.dynamo0p3 import DynKernMetadata, DynKern, \
    DynLoop, DynGlobalSum, HaloReadAccess, FunctionSpace, \
    KernCallArgList, DynACCEnterDataDirective, \
    VALID_STENCIL_TYPES, GH_VALID_SCALAR_NAMES, \
    DISCONTINUOUS_FUNCTION_SPACES, CONTINUOUS_FUNCTION_SPACES, \
    VALID_ANY_SPACE_NAMES, VALID_DISCONTINUOUS_FUNCTION_SPACE_NAMES

from psyclone.transformations import LoopFuseTrans
from psyclone.gen_kernel_stub import generate
from psyclone.configuration import Config
from psyclone.tests.lfric_build import LFRicBuild


# constants
BASE_PATH = os.path.join(os.path.dirname(os.path.abspath(__file__)),
                         "test_files", "dynamo0p3")
# Get the root directory of this PSyclone distribution
ROOT_PATH = os.path.dirname(os.path.dirname(os.path.dirname(
    os.path.dirname(os.path.abspath(__file__)))))
# Construct the path to the default configuration file
DEFAULT_CFG_FILE = os.path.join(ROOT_PATH, "config", "psyclone.cfg")

TEST_API = "dynamo0.3"


@pytest.fixture(scope="module", autouse=True)
def setup():
    '''Make sure that all tests here use dynamo0.3 as API.'''
    Config.get().api = "dynamo0.3"


# tests
def test_get_op_orientation_name():
    ''' Test that get_operator_name() works for the orientation operator '''
    from psyclone.dynamo0p3 import get_fs_operator_name
    name = get_fs_operator_name("gh_orientation", FunctionSpace("w3", None))
    assert name == "orientation_w3"


CODE = '''
module testkern_qr
  type, extends(kernel_type) :: testkern_qr_type
     type(arg_type), meta_args(6) =                  &
          (/ arg_type(gh_real, gh_read),             &
             arg_type(gh_field, gh_inc, w1),         &
             arg_type(gh_field, gh_read, w2),        &
             arg_type(gh_operator, gh_read, w2, w2), &
             arg_type(gh_field, gh_read, w3),        &
             arg_type(gh_integer, gh_read)           &
           /)
     type(func_type), dimension(3) :: meta_funcs =  &
          (/ func_type(w1, gh_basis),               &
             func_type(w2, gh_diff_basis),          &
             func_type(w3, gh_basis, gh_diff_basis) &
           /)
     integer :: iterates_over = cells
     integer :: gh_shape = gh_quadrature_XYoZ
   contains
     procedure, nopass :: code => testkern_qr_code
  end type testkern_qr_type
contains
  subroutine testkern_qr_code(a, b, c, d)
  end subroutine testkern_qr_code
end module testkern_qr
'''

# functions


def test_arg_descriptor_wrong_type():
    ''' Tests that an error is raised when the argument descriptor
    metadata is not of type arg_type. '''
    fparser.logging.disable(fparser.logging.CRITICAL)
    code = CODE.replace("arg_type(gh_field, gh_read, w2)",
                        "arg_typ(gh_field, gh_read, w2)", 1)
    ast = fpapi.parse(code, ignore_comments=False)
    name = "testkern_qr_type"
    with pytest.raises(ParseError) as excinfo:
        _ = DynKernMetadata(ast, name=name)
    assert "each meta_arg entry must be of type 'arg_type'" \
        in str(excinfo.value)


def test_arg_descriptor_vector_str():
    ''' Test the str method of an argument descriptor containing a vector '''
    fparser.logging.disable(fparser.logging.CRITICAL)
    # Change the meta-data so that the second argument is a vector
    code = CODE.replace("gh_field, gh_inc, w1", "gh_field*3, gh_inc, w1", 1)
    ast = fpapi.parse(code, ignore_comments=False)
    name = "testkern_qr_type"
    dkm = DynKernMetadata(ast, name=name)
    dkm_str = str(dkm.arg_descriptors[1])
    expected = (
        "DynArgDescriptor03 object\n"
        "  argument_type[0]='gh_field'*3\n"
        "  access_descriptor[1]='gh_inc'\n"
        "  function_space[2]='w1'")
    assert expected in dkm_str


def test_ad_scalar_type_too_few_args():
    ''' Tests that an error is raised when the argument descriptor
    metadata for a real or an integer scalar has fewer than 2 args. '''
    fparser.logging.disable(fparser.logging.CRITICAL)
    name = "testkern_qr_type"
    for argname in GH_VALID_SCALAR_NAMES:
        code = CODE.replace("arg_type(" + argname + ", gh_read)",
                            "arg_type(" + argname + ")", 1)
        ast = fpapi.parse(code, ignore_comments=False)
        with pytest.raises(ParseError) as excinfo:
            _ = DynKernMetadata(ast, name=name)
        assert 'each meta_arg entry must have at least 2 args' \
            in str(excinfo.value)


def test_ad_scalar_type_too_many_args():
    ''' Tests that an error is raised when the argument descriptor
    metadata for a real or an integer scalar has more than 2 args. '''
    fparser.logging.disable(fparser.logging.CRITICAL)
    name = "testkern_qr_type"
    for argname in GH_VALID_SCALAR_NAMES:
        code = CODE.replace("arg_type(" + argname + ", gh_read)",
                            "arg_type(" + argname + ", gh_read, w1)", 1)
        ast = fpapi.parse(code, ignore_comments=False)
        with pytest.raises(ParseError) as excinfo:
            _ = DynKernMetadata(ast, name=name)
        assert 'each meta_arg entry must have 2 arguments if' \
            in str(excinfo.value)


def test_ad_scalar_type_no_write():
    ''' Tests that an error is raised when the argument descriptor
    metadata for a real or an integer scalar specifies GH_WRITE '''
    fparser.logging.disable(fparser.logging.CRITICAL)
    name = "testkern_qr_type"
    for argname in GH_VALID_SCALAR_NAMES:
        code = CODE.replace("arg_type(" + argname + ", gh_read)",
                            "arg_type(" + argname + ", gh_write)", 1)
        ast = fpapi.parse(code, ignore_comments=False)
        with pytest.raises(ParseError) as excinfo:
            _ = DynKernMetadata(ast, name=name)
        assert ("scalar arguments must be read-only (gh_read) or a reduction "
                "(['gh_sum']) but found 'gh_write'" in str(excinfo.value))


def test_ad_scalar_type_no_inc():
    ''' Tests that an error is raised when the argument descriptor
    metadata for a real or an integer scalar specifies GH_INC '''
    fparser.logging.disable(fparser.logging.CRITICAL)
    name = "testkern_qr_type"
    for argname in GH_VALID_SCALAR_NAMES:
        code = CODE.replace("arg_type(" + argname + ", gh_read)",
                            "arg_type(" + argname + ", gh_inc)", 1)
        ast = fpapi.parse(code, ignore_comments=False)
        with pytest.raises(ParseError) as excinfo:
            _ = DynKernMetadata(ast, name=name)
        assert ("scalar arguments must be read-only (gh_read) or a reduction "
                "(['gh_sum']) but found 'gh_inc'" in str(excinfo.value))


def test_ad_int_scalar_type_no_sum():
    ''' Tests that an error is raised when the argument descriptor
    metadata for an integer scalar specifies GH_SUM (reduction) '''
    fparser.logging.disable(fparser.logging.CRITICAL)
    code = CODE.replace("arg_type(gh_integer, gh_read)",
                        "arg_type(gh_integer, gh_sum)", 1)
    ast = fpapi.parse(code, ignore_comments=False)
    name = "testkern_qr_type"
    with pytest.raises(ParseError) as excinfo:
        _ = DynKernMetadata(ast, name=name)
    assert ("reduction access 'gh_sum' is only valid with a real scalar "
            "argument, but 'gh_integer' was found" in str(excinfo.value))


def test_ad_field_type_too_few_args():
    ''' Tests that an error is raised when the argument descriptor
    metadata for a field has fewer than 3 args. '''
    fparser.logging.disable(fparser.logging.CRITICAL)
    code = CODE.replace("arg_type(gh_field, gh_inc, w1)",
                        "arg_type(gh_field, gh_inc)", 1)
    ast = fpapi.parse(code, ignore_comments=False)
    name = "testkern_qr_type"
    with pytest.raises(ParseError) as excinfo:
        _ = DynKernMetadata(ast, name=name)
    assert 'each meta_arg entry must have at least 3 arguments' \
        in str(excinfo.value)


def test_ad_fld_type_too_many_args():
    ''' Tests that an error is raised when the argument descriptor
    metadata has more than 4 args. '''
    fparser.logging.disable(fparser.logging.CRITICAL)
    code = CODE.replace("arg_type(gh_field, gh_inc, w1)",
                        "arg_type(gh_field, gh_inc, w1, w1, w2)", 1)
    ast = fpapi.parse(code, ignore_comments=False)
    name = "testkern_qr_type"
    with pytest.raises(ParseError) as excinfo:
        _ = DynKernMetadata(ast, name=name)
    assert "each meta_arg entry must have at most 4 arguments if its first" \
        in str(excinfo.value)


def test_ad_fld_type_1st_arg():
    ''' Tests that an error is raised when the 1st argument is
    invalid'''
    fparser.logging.disable(fparser.logging.CRITICAL)
    code = CODE.replace("arg_type(gh_field, gh_inc, w1)",
                        "arg_type(gh_hedge, gh_inc, w1)", 1)
    ast = fpapi.parse(code, ignore_comments=False)
    name = "testkern_qr_type"
    with pytest.raises(ParseError) as excinfo:
        _ = DynKernMetadata(ast, name=name)
    assert 'the 1st argument of a meta_arg entry should be a valid ' \
        'argument type' in str(excinfo.value)


def test_ad_invalid_type():
    ''' Tests that an error is raised when an invalid descriptor type
    name is provided as the first argument. '''
    fparser.logging.disable(fparser.logging.CRITICAL)
    code = CODE.replace("gh_operator", "gh_operato", 1)
    ast = fpapi.parse(code, ignore_comments=False)
    name = "testkern_qr_type"
    with pytest.raises(ParseError) as excinfo:
        _ = DynKernMetadata(ast, name=name)
    assert '1st argument of a meta_arg entry should be a valid argument type' \
        in str(excinfo.value)


def test_ad_invalid_access_type():
    ''' Tests that an error is raised when an invalid access
    name is provided as the second argument. '''
    fparser.logging.disable(fparser.logging.CRITICAL)
    code = CODE.replace("gh_read", "gh_ead", 1)
    ast = fpapi.parse(code, ignore_comments=False)
    name = "testkern_qr_type"
    with pytest.raises(ParseError) as excinfo:
        _ = DynKernMetadata(ast, name=name)
    assert '2nd argument of a meta_arg entry' in str(excinfo.value)


def test_arg_descriptor_invalid_fs1():
    ''' Tests that an error is raised when an invalid function space
    name is provided as the third argument. '''
    fparser.logging.disable(fparser.logging.CRITICAL)
    code = CODE.replace("gh_field, gh_read, w3", "gh_field, gh_read, w4", 1)
    ast = fpapi.parse(code, ignore_comments=False)
    name = "testkern_qr_type"
    with pytest.raises(ParseError) as excinfo:
        _ = DynKernMetadata(ast, name=name)
    assert '3rd argument of a meta_arg entry' in str(excinfo.value)


def test_arg_descriptor_invalid_fs2():
    ''' Tests that an error is raised when an invalid function space
    name is provided as the third argument. '''
    fparser.logging.disable(fparser.logging.CRITICAL)
    code = CODE.replace("w2, w2", "w2, w4", 1)
    ast = fpapi.parse(code, ignore_comments=False)
    name = "testkern_qr_type"
    with pytest.raises(ParseError) as excinfo:
        _ = DynKernMetadata(ast, name=name)
    assert '4th argument of a meta_arg entry' in str(excinfo.value)


def test_invalid_vector_operator():
    ''' Tests that an error is raised when a vector does not use "*"
    as its operator. '''
    fparser.logging.disable(fparser.logging.CRITICAL)
    code = CODE.replace("gh_field, gh_inc, w1", "gh_field+3, gh_inc, w1", 1)
    ast = fpapi.parse(code, ignore_comments=False)
    name = "testkern_qr_type"
    with pytest.raises(ParseError) as excinfo:
        _ = DynKernMetadata(ast, name=name)
    assert "must use '*' as the separator" in str(excinfo.value)


def test_invalid_vector_value_type():
    ''' Tests that an error is raised when a vector value is not a valid
    integer '''
    fparser.logging.disable(fparser.logging.CRITICAL)
    code = CODE.replace("gh_field, gh_inc, w1", "gh_field*n, gh_inc, w1", 1)
    ast = fpapi.parse(code, ignore_comments=False)
    name = "testkern_qr_type"
    with pytest.raises(ParseError) as excinfo:
        _ = DynKernMetadata(ast, name=name)
    assert 'vector notation expects the format (field*n)' in str(excinfo.value)


def test_invalid_vector_value_range():
    ''' Tests that an error is raised when a vector value is not a valid
    value (<2) '''
    fparser.logging.disable(fparser.logging.CRITICAL)
    code = CODE.replace("gh_field, gh_inc, w1", "gh_field*1, gh_inc, w1", 1)
    ast = fpapi.parse(code, ignore_comments=False)
    name = "testkern_qr_type"
    with pytest.raises(ParseError) as excinfo:
        _ = DynKernMetadata(ast, name=name)
    assert 'must contain a valid integer vector size' in str(excinfo.value)

# Testing that an error is raised when a vector value is not provided is
# not required here as it causes a parse error in the generic code.


def test_missing_shape_both():
    ''' Check that we raise the correct error if a kernel requiring
    quadrature/evaluator fails to specify the shape of the evaluator '''
    fparser.logging.disable(fparser.logging.CRITICAL)
    # Remove the line specifying the shape of the evaluator
    code = CODE.replace(
        "     integer :: gh_shape = gh_quadrature_XYoZ\n",
        "", 1)
    ast = fpapi.parse(code, ignore_comments=False)
    name = "testkern_qr_type"
    with pytest.raises(ParseError) as excinfo:
        _ = DynKernMetadata(ast, name=name)
    assert ("must also supply the shape of that evaluator by setting "
            "'gh_shape' in the kernel meta-data but this is missing "
            "for kernel 'testkern_qr_type'" in str(excinfo.value))


def test_missing_shape_basis_only():
    ''' Check that we raise the correct error if a kernel specifying
    that it needs gh_basis fails to specify the shape of the evaluator '''
    fparser.logging.disable(fparser.logging.CRITICAL)
    # Alter meta-data so only requires gh_basis
    code1 = CODE.replace(
        "     type(func_type), dimension(3) :: meta_funcs =  &\n"
        "          (/ func_type(w1, gh_basis),               &\n"
        "             func_type(w2, gh_diff_basis),          &\n"
        "             func_type(w3, gh_basis, gh_diff_basis) &\n",
        "     type(func_type), dimension(1) :: meta_funcs =  &\n"
        "          (/ func_type(w1, gh_basis)                &\n", 1)
    # Remove the line specifying the shape of the evaluator
    code = code1.replace(
        "     integer :: gh_shape = gh_quadrature_XYoZ\n",
        "", 1)
    ast = fpapi.parse(code, ignore_comments=False)
    name = "testkern_qr_type"
    with pytest.raises(ParseError) as excinfo:
        _ = DynKernMetadata(ast, name=name)
    assert ("must also supply the shape of that evaluator by setting "
            "'gh_shape' in the kernel meta-data but this is missing "
            "for kernel 'testkern_qr_type'" in str(excinfo.value))


def test_missing_eval_shape_diff_basis_only():
    ''' Check that we raise the correct error if a kernel specifying
    that it needs gh_diff_basis fails to specify the shape of the evaluator '''
    fparser.logging.disable(fparser.logging.CRITICAL)
    # Alter meta-data so only requires gh_diff_basis
    code1 = CODE.replace(
        "     type(func_type), dimension(3) :: meta_funcs =  &\n"
        "          (/ func_type(w1, gh_basis),               &\n"
        "             func_type(w2, gh_diff_basis),          &\n"
        "             func_type(w3, gh_basis, gh_diff_basis) &\n",
        "     type(func_type), dimension(1) :: meta_funcs =  &\n"
        "          (/ func_type(w1, gh_diff_basis)           &\n", 1)
    # Remove the line specifying the shape of the evaluator
    code = code1.replace(
        "     integer :: gh_shape = gh_quadrature_XYoZ\n",
        "", 1)
    ast = fpapi.parse(code, ignore_comments=False)
    name = "testkern_qr_type"
    with pytest.raises(ParseError) as excinfo:
        _ = DynKernMetadata(ast, name=name)
    assert ("must also supply the shape of that evaluator by setting "
            "'gh_shape' in the kernel meta-data but this is missing "
            "for kernel 'testkern_qr_type'" in str(excinfo.value))


def test_invalid_shape():
    ''' Check that we raise the correct error if a kernel requiring
    quadrature/evaluator specifies an unrecognised shape for the evaluator '''
    fparser.logging.disable(fparser.logging.CRITICAL)
    # Specify an invalid shape for the evaluator
    code = CODE.replace(
        "gh_shape = gh_quadrature_XYoZ",
        "gh_shape = quadrature_wrong", 1)
    ast = fpapi.parse(code, ignore_comments=False)
    name = "testkern_qr_type"
    with pytest.raises(ParseError) as excinfo:
        _ = DynKernMetadata(ast, name=name)
    assert ("request one or more valid gh_shapes (one of ['gh_quadrature_xyoz'"
            ", 'gh_quadrature_face', 'gh_quadrature_edge', 'gh_evaluator']) "
            "but got '['quadrature_wrong']' for kernel 'testkern_qr_type'"
            in str(excinfo.value))


def test_unecessary_shape():
    ''' Check that we raise the correct error if a kernel meta-data specifies
    an evaluator shape but does not require quadrature or an evaluator '''
    fparser.logging.disable(fparser.logging.CRITICAL)
    # Remove the need for basis or diff-basis functions
    code = CODE.replace(
        "     type(func_type), dimension(3) :: meta_funcs =  &\n"
        "          (/ func_type(w1, gh_basis),               &\n"
        "             func_type(w2, gh_diff_basis),          &\n"
        "             func_type(w3, gh_basis, gh_diff_basis) &\n"
        "           /)\n",
        "", 1)
    ast = fpapi.parse(code, ignore_comments=False)
    name = "testkern_qr_type"
    with pytest.raises(ParseError) as excinfo:
        _ = DynKernMetadata(ast, name=name)
    assert ("Kernel 'testkern_qr_type' specifies one or more gh_shapes "
            "(['gh_quadrature_xyoz']) but does not need an evaluator because "
            "no basis or differential basis functions are required"
            in str(excinfo.value))


def test_field(tmpdir):
    ''' Tests that a call with a set of fields, no basis functions and
    no distributed memory, produces correct code.'''
    _, invoke_info = parse(os.path.join(BASE_PATH, "1_single_invoke.f90"),
                           api=TEST_API)
    psy = PSyFactory(TEST_API, distributed_memory=False).create(invoke_info)

    assert LFRicBuild(tmpdir).code_compiles(psy)

    generated_code = psy.gen
    output = (
        "  MODULE single_invoke_psy\n"
        "    USE constants_mod, ONLY: r_def, i_def\n"
        "    USE operator_mod, ONLY: operator_type, operator_proxy_type, "
        "columnwise_operator_type, columnwise_operator_proxy_type\n"
        "    USE field_mod, ONLY: field_type, field_proxy_type\n"
        "    IMPLICIT NONE\n"
        "    CONTAINS\n"
        "    SUBROUTINE invoke_0_testkern_type(a, f1, f2, m1, m2)\n"
        "      USE testkern_mod, ONLY: testkern_code\n"
        "      REAL(KIND=r_def), intent(in) :: a\n"
        "      TYPE(field_type), intent(in) :: f1, f2, m1, m2\n"
        "      INTEGER(KIND=i_def) cell\n"
        "      INTEGER(KIND=i_def) nlayers\n"
        "      TYPE(field_proxy_type) f1_proxy, f2_proxy, m1_proxy, m2_proxy\n"
        "      INTEGER(KIND=i_def), pointer :: map_w1(:,:) => null(), "
        "map_w2(:,:) => null(), map_w3(:,:) => null()\n"
        "      INTEGER(KIND=i_def) ndf_w1, undf_w1, ndf_w2, undf_w2, ndf_w3, "
        "undf_w3\n"
        "      !\n"
        "      ! Initialise field and/or operator proxies\n"
        "      !\n"
        "      f1_proxy = f1%get_proxy()\n"
        "      f2_proxy = f2%get_proxy()\n"
        "      m1_proxy = m1%get_proxy()\n"
        "      m2_proxy = m2%get_proxy()\n"
        "      !\n"
        "      ! Initialise number of layers\n"
        "      !\n"
        "      nlayers = f1_proxy%vspace%get_nlayers()\n"
        "      !\n"
        "      ! Look-up dofmaps for each function space\n"
        "      !\n"
        "      map_w1 => f1_proxy%vspace%get_whole_dofmap()\n"
        "      map_w2 => f2_proxy%vspace%get_whole_dofmap()\n"
        "      map_w3 => m2_proxy%vspace%get_whole_dofmap()\n"
        "      !\n"
        "      ! Initialise number of DoFs for w1\n"
        "      !\n"
        "      ndf_w1 = f1_proxy%vspace%get_ndf()\n"
        "      undf_w1 = f1_proxy%vspace%get_undf()\n"
        "      !\n"
        "      ! Initialise number of DoFs for w2\n"
        "      !\n"
        "      ndf_w2 = f2_proxy%vspace%get_ndf()\n"
        "      undf_w2 = f2_proxy%vspace%get_undf()\n"
        "      !\n"
        "      ! Initialise number of DoFs for w3\n"
        "      !\n"
        "      ndf_w3 = m2_proxy%vspace%get_ndf()\n"
        "      undf_w3 = m2_proxy%vspace%get_undf()\n"
        "      !\n"
        "      ! Call our kernels\n"
        "      !\n"
        "      DO cell=1,f1_proxy%vspace%get_ncell()\n"
        "        !\n"
        "        CALL testkern_code(nlayers, a, f1_proxy%data, f2_proxy%data, "
        "m1_proxy%data, m2_proxy%data, ndf_w1, undf_w1, map_w1(:,cell), "
        "ndf_w2, undf_w2, map_w2(:,cell), ndf_w3, undf_w3, map_w3(:,cell))\n"
        "      END DO\n"
        "      !\n"
        "    END SUBROUTINE invoke_0_testkern_type\n"
        "  END MODULE single_invoke_psy")
    assert output in str(generated_code)


def test_field_deref(tmpdir, dist_mem):
    ''' Tests that a call with a set of fields (some obtained by
    de-referencing derived types) and no basis functions produces
    correct code.'''
    _, invoke_info = parse(os.path.join(BASE_PATH,
                                        "1.13_single_invoke_field_deref.f90"),
                           api=TEST_API)
    psy = PSyFactory(TEST_API,
                     distributed_memory=dist_mem).create(invoke_info)
    generated_code = str(psy.gen)
    output = (
        "    SUBROUTINE invoke_0_testkern_type(a, f1, est_f2, m1, "
        "est_m2)\n"
        "      USE testkern_mod, ONLY: testkern_code\n")
    assert output in generated_code
    if dist_mem:
        output = "      USE mesh_mod, ONLY: mesh_type\n"
        assert output in generated_code

    assert LFRicBuild(tmpdir).code_compiles(psy)

    output = (
        "      REAL(KIND=r_def), intent(in) :: a\n"
        "      TYPE(field_type), intent(in) :: f1, est_f2, m1, est_m2\n"
        "      INTEGER(KIND=i_def) cell\n"
        "      INTEGER(KIND=i_def) nlayers\n"
        "      TYPE(field_proxy_type) f1_proxy, est_f2_proxy, m1_proxy, "
        "est_m2_proxy\n"
        "      INTEGER(KIND=i_def), pointer :: map_w1(:,:) => null(), "
        "map_w2(:,:) => null(), map_w3(:,:) => null()\n"
        "      INTEGER(KIND=i_def) ndf_w1, undf_w1, ndf_w2, undf_w2, ndf_w3, "
        "undf_w3\n")
    assert output in generated_code
    if dist_mem:
        output = "      TYPE(mesh_type), pointer :: mesh => null()\n"
        assert output in generated_code
    output = (
        "      !\n"
        "      ! Initialise field and/or operator proxies\n"
        "      !\n"
        "      f1_proxy = f1%get_proxy()\n"
        "      est_f2_proxy = est_f2%get_proxy()\n"
        "      m1_proxy = m1%get_proxy()\n"
        "      est_m2_proxy = est_m2%get_proxy()\n"
        "      !\n"
        "      ! Initialise number of layers\n"
        "      !\n"
        "      nlayers = f1_proxy%vspace%get_nlayers()\n")
    assert output in generated_code
    if dist_mem:
        output = (
            "      !\n"
            "      ! Create a mesh object\n"
            "      !\n"
            "      mesh => f1_proxy%vspace%get_mesh()\n"
        )
        assert output in generated_code
    output = (
        "      !\n"
        "      ! Look-up dofmaps for each function space\n"
        "      !\n"
        "      map_w1 => f1_proxy%vspace%get_whole_dofmap()\n"
        "      map_w2 => est_f2_proxy%vspace%get_whole_dofmap()\n"
        "      map_w3 => est_m2_proxy%vspace%get_whole_dofmap()\n"
        "      !\n")
    assert output in generated_code
    output = (
        "      ! Initialise number of DoFs for w1\n"
        "      !\n"
        "      ndf_w1 = f1_proxy%vspace%get_ndf()\n"
        "      undf_w1 = f1_proxy%vspace%get_undf()\n"
        "      !\n"
        "      ! Initialise number of DoFs for w2\n"
        "      !\n"
        "      ndf_w2 = est_f2_proxy%vspace%get_ndf()\n"
        "      undf_w2 = est_f2_proxy%vspace%get_undf()\n"
        "      !\n"
        "      ! Initialise number of DoFs for w3\n"
        "      !\n"
        "      ndf_w3 = est_m2_proxy%vspace%get_ndf()\n"
        "      undf_w3 = est_m2_proxy%vspace%get_undf()\n"
        "      !\n")
    assert output in generated_code
    if dist_mem:
        output = (
            "      ! Call kernels and communication routines\n"
            "      !\n"
            "      IF (est_f2_proxy%is_dirty(depth=1)) THEN\n"
            "        CALL est_f2_proxy%halo_exchange(depth=1)\n"
            "      END IF\n"
            "      !\n"
            "      IF (m1_proxy%is_dirty(depth=1)) THEN\n"
            "        CALL m1_proxy%halo_exchange(depth=1)\n"
            "      END IF\n"
            "      !\n"
            "      IF (est_m2_proxy%is_dirty(depth=1)) THEN\n"
            "        CALL est_m2_proxy%halo_exchange(depth=1)\n"
            "      END IF\n"
            "      !\n"
            "      DO cell=1,mesh%get_last_halo_cell(1)\n")
        assert output in generated_code
    else:
        output = (
            "      ! Call our kernels\n"
            "      !\n"
            "      DO cell=1,f1_proxy%vspace%get_ncell()\n")
        assert output in generated_code
    output = (
        "        !\n"
        "        CALL testkern_code(nlayers, a, f1_proxy%data, "
        "est_f2_proxy%data, m1_proxy%data, est_m2_proxy%data, ndf_w1, "
        "undf_w1, map_w1(:,cell), ndf_w2, undf_w2, map_w2(:,cell), "
        "ndf_w3, undf_w3, map_w3(:,cell))\n"
        "      END DO\n")
    assert output in generated_code
    if dist_mem:
        output = (
            "      !\n"
            "      ! Set halos dirty/clean for fields modified in the "
            "above loop\n"
            "      !\n"
            "      CALL f1_proxy%set_dirty()\n"
            "      !")
        assert output in generated_code


def test_field_fs(tmpdir):
    ''' Tests that a call with a set of fields making use of all
    function spaces and no basis functions produces correct code '''
    _, invoke_info = parse(os.path.join(BASE_PATH, "1.5_single_invoke_fs.f90"),
                           api=TEST_API)
    psy = PSyFactory(TEST_API, distributed_memory=True).create(invoke_info)

    assert LFRicBuild(tmpdir).code_compiles(psy)

    generated_code = str(psy.gen)
    output = (
        "  MODULE single_invoke_fs_psy\n"
        "    USE constants_mod, ONLY: r_def, i_def\n"
        "    USE operator_mod, ONLY: operator_type, operator_proxy_type, "
        "columnwise_operator_type, columnwise_operator_proxy_type\n"
        "    USE field_mod, ONLY: field_type, field_proxy_type\n"
        "    IMPLICIT NONE\n"
        "    CONTAINS\n"
        "    SUBROUTINE invoke_0_testkern_fs_type(f1, f2, m1, m2, f3, f4, "
        "m3, m4, f5, m5, m6)\n"
        "      USE testkern_fs_mod, ONLY: testkern_fs_code\n"
        "      USE mesh_mod, ONLY: mesh_type\n"
<<<<<<< HEAD
        "      TYPE(field_type), intent(inout) :: f1\n"
        "      TYPE(field_type), intent(inout) :: f3\n"
        "      TYPE(field_type), intent(in) :: f2, m1, m2, f4, m3, m4, f5, "
        "m5, m6\n"
=======
        "      TYPE(field_type), intent(in) :: f1, f2, m1, m2, f3, f4, m3, "
        "m4, f5, m5\n"
>>>>>>> a20edbaa
        "      INTEGER(KIND=i_def) cell\n"
        "      INTEGER(KIND=i_def) nlayers\n"
        "      TYPE(field_proxy_type) f1_proxy, f2_proxy, m1_proxy, "
        "m2_proxy, f3_proxy, f4_proxy, m3_proxy, m4_proxy, f5_proxy, "
        "m5_proxy, m6_proxy\n"
        "      INTEGER(KIND=i_def), pointer :: map_any_w2(:,:) => null(), "
        "map_w0(:,:) => null(), map_w1(:,:) => null(), map_w2(:,:) => null(), "
        "map_w2broken(:,:) => null(), map_w2h(:,:) => null(), "
        "map_w2trace(:,:) => null(), map_w2v(:,:) => null(), "
        "map_w3(:,:) => null(), map_wchi(:,:) => null(), "
        "map_wtheta(:,:) => null()\n"
        "      INTEGER(KIND=i_def) ndf_w1, undf_w1, ndf_w2, undf_w2, "
        "ndf_w0, undf_w0, ndf_w3, undf_w3, ndf_wtheta, undf_wtheta, ndf_w2h, "
        "undf_w2h, ndf_w2v, undf_w2v, ndf_w2broken, undf_w2broken, "
        "ndf_w2trace, undf_w2trace, ndf_wchi, undf_wchi, "
        "ndf_any_w2, undf_any_w2\n"
        "      TYPE(mesh_type), pointer :: mesh => null()\n")
    assert output in generated_code
    output = (
        "      ! Initialise field and/or operator proxies\n"
        "      !\n"
        "      f1_proxy = f1%get_proxy()\n"
        "      f2_proxy = f2%get_proxy()\n"
        "      m1_proxy = m1%get_proxy()\n"
        "      m2_proxy = m2%get_proxy()\n"
        "      f3_proxy = f3%get_proxy()\n"
        "      f4_proxy = f4%get_proxy()\n"
        "      m3_proxy = m3%get_proxy()\n"
        "      m4_proxy = m4%get_proxy()\n"
        "      f5_proxy = f5%get_proxy()\n"
        "      m5_proxy = m5%get_proxy()\n"
        "      m6_proxy = m6%get_proxy()\n"
        "      !\n"
        "      ! Initialise number of layers\n"
        "      !\n"
        "      nlayers = f1_proxy%vspace%get_nlayers()\n"
        "      !\n"
        "      ! Create a mesh object\n"
        "      !\n"
        "      mesh => f1_proxy%vspace%get_mesh()\n"
        "      !\n"
        "      ! Look-up dofmaps for each function space\n"
        "      !\n"
        "      map_w1 => f1_proxy%vspace%get_whole_dofmap()\n"
        "      map_w2 => f2_proxy%vspace%get_whole_dofmap()\n"
        "      map_w0 => m1_proxy%vspace%get_whole_dofmap()\n"
        "      map_w3 => m2_proxy%vspace%get_whole_dofmap()\n"
        "      map_wtheta => f3_proxy%vspace%get_whole_dofmap()\n"
        "      map_w2h => f4_proxy%vspace%get_whole_dofmap()\n"
        "      map_w2v => m3_proxy%vspace%get_whole_dofmap()\n"
        "      map_w2broken => m4_proxy%vspace%get_whole_dofmap()\n"
        "      map_w2trace => f5_proxy%vspace%get_whole_dofmap()\n"
        "      map_wchi => m5_proxy%vspace%get_whole_dofmap()\n"
        "      map_any_w2 => m6_proxy%vspace%get_whole_dofmap()\n"
        "      !\n"
        "      ! Initialise number of DoFs for w1\n"
        "      !\n"
        "      ndf_w1 = f1_proxy%vspace%get_ndf()\n"
        "      undf_w1 = f1_proxy%vspace%get_undf()\n"
        "      !\n"
        "      ! Initialise number of DoFs for w2\n"
        "      !\n"
        "      ndf_w2 = f2_proxy%vspace%get_ndf()\n"
        "      undf_w2 = f2_proxy%vspace%get_undf()\n"
        "      !\n"
        "      ! Initialise number of DoFs for w0\n"
        "      !\n"
        "      ndf_w0 = m1_proxy%vspace%get_ndf()\n"
        "      undf_w0 = m1_proxy%vspace%get_undf()\n"
        "      !\n"
        "      ! Initialise number of DoFs for w3\n"
        "      !\n"
        "      ndf_w3 = m2_proxy%vspace%get_ndf()\n"
        "      undf_w3 = m2_proxy%vspace%get_undf()\n"
        "      !\n"
        "      ! Initialise number of DoFs for wtheta\n"
        "      !\n"
        "      ndf_wtheta = f3_proxy%vspace%get_ndf()\n"
        "      undf_wtheta = f3_proxy%vspace%get_undf()\n"
        "      !\n"
        "      ! Initialise number of DoFs for w2h\n"
        "      !\n"
        "      ndf_w2h = f4_proxy%vspace%get_ndf()\n"
        "      undf_w2h = f4_proxy%vspace%get_undf()\n"
        "      !\n"
        "      ! Initialise number of DoFs for w2v\n"
        "      !\n"
        "      ndf_w2v = m3_proxy%vspace%get_ndf()\n"
        "      undf_w2v = m3_proxy%vspace%get_undf()\n"
        "      !\n"
        "      ! Initialise number of DoFs for w2broken\n"
        "      !\n"
        "      ndf_w2broken = m4_proxy%vspace%get_ndf()\n"
        "      undf_w2broken = m4_proxy%vspace%get_undf()\n"
        "      !\n"
        "      ! Initialise number of DoFs for w2trace\n"
        "      !\n"
        "      ndf_w2trace = f5_proxy%vspace%get_ndf()\n"
        "      undf_w2trace = f5_proxy%vspace%get_undf()\n"
        "      !\n"
        "      ! Initialise number of DoFs for wchi\n"
        "      !\n"
        "      ndf_wchi = m5_proxy%vspace%get_ndf()\n"
        "      undf_wchi = m5_proxy%vspace%get_undf()\n"
        "      !\n"
        "      ! Initialise number of DoFs for any_w2\n"
        "      !\n"
        "      ndf_any_w2 = m6_proxy%vspace%get_ndf()\n"
        "      undf_any_w2 = m6_proxy%vspace%get_undf()\n"
        "      !\n"
        "      ! Call kernels and communication routines\n"
        "      !\n"
        "      IF (f1_proxy%is_dirty(depth=1)) THEN\n"
        "        CALL f1_proxy%halo_exchange(depth=1)\n"
        "      END IF\n"
        "      !\n"
        "      IF (f2_proxy%is_dirty(depth=1)) THEN\n"
        "        CALL f2_proxy%halo_exchange(depth=1)\n"
        "      END IF\n"
        "      !\n"
        "      IF (m1_proxy%is_dirty(depth=1)) THEN\n"
        "        CALL m1_proxy%halo_exchange(depth=1)\n"
        "      END IF\n"
        "      !\n"
        "      IF (m2_proxy%is_dirty(depth=1)) THEN\n"
        "        CALL m2_proxy%halo_exchange(depth=1)\n"
        "      END IF\n"
        "      !\n"
        "      IF (f4_proxy%is_dirty(depth=1)) THEN\n"
        "        CALL f4_proxy%halo_exchange(depth=1)\n"
        "      END IF\n"
        "      !\n"
        "      IF (m3_proxy%is_dirty(depth=1)) THEN\n"
        "        CALL m3_proxy%halo_exchange(depth=1)\n"
        "      END IF\n"
        "      !\n"
        "      IF (m4_proxy%is_dirty(depth=1)) THEN\n"
        "        CALL m4_proxy%halo_exchange(depth=1)\n"
        "      END IF\n"
        "      !\n"
        "      IF (f5_proxy%is_dirty(depth=1)) THEN\n"
        "        CALL f5_proxy%halo_exchange(depth=1)\n"
        "      END IF\n"
        "      !\n"
        "      IF (m5_proxy%is_dirty(depth=1)) THEN\n"
        "        CALL m5_proxy%halo_exchange(depth=1)\n"
        "      END IF\n"
        "      !\n"
        "      IF (m6_proxy%is_dirty(depth=1)) THEN\n"
        "        CALL m6_proxy%halo_exchange(depth=1)\n"
        "      END IF\n"
        "      !\n"
        "      DO cell=1,mesh%get_last_halo_cell(1)\n"
        "        !\n"
        "        CALL testkern_fs_code(nlayers, f1_proxy%data, f2_proxy%data, "
        "m1_proxy%data, m2_proxy%data, f3_proxy%data, f4_proxy%data, "
        "m3_proxy%data, m4_proxy%data, f5_proxy%data, m5_proxy%data, "
        "m6_proxy%data, ndf_w1, undf_w1, map_w1(:,cell), ndf_w2, undf_w2, "
        "map_w2(:,cell), ndf_w0, undf_w0, map_w0(:,cell), ndf_w3, undf_w3, "
        "map_w3(:,cell), ndf_wtheta, undf_wtheta, map_wtheta(:,cell), "
        "ndf_w2h, undf_w2h, map_w2h(:,cell), ndf_w2v, undf_w2v, "
        "map_w2v(:,cell), ndf_w2broken, undf_w2broken, map_w2broken(:,cell), "
        "ndf_w2trace, undf_w2trace, map_w2trace(:,cell), ndf_wchi, "
        "undf_wchi, map_wchi(:,cell), ndf_any_w2, undf_any_w2, "
        "map_any_w2(:,cell))\n"
        "      END DO\n"
        "      !\n"
        "      ! Set halos dirty/clean for fields modified in the above loop\n"
        "      !\n"
        "      CALL f1_proxy%set_dirty()\n"
        "      CALL f3_proxy%set_dirty()\n"
        "      CALL f3_proxy%set_clean(1)\n"
        "      !\n"
        "      !\n"
        "    END SUBROUTINE invoke_0_testkern_fs_type\n"
        "  END MODULE single_invoke_fs_psy")
    assert output in generated_code


def test_real_scalar(tmpdir):
    ''' tests that we generate correct code when a kernel takes a single,
    real scalar argument (plus fields)'''
    _, invoke_info = parse(os.path.join(BASE_PATH,
                                        "1_single_invoke.f90"),
                           api=TEST_API)
    psy = PSyFactory(TEST_API, distributed_memory=True).create(invoke_info)
    generated_code = str(psy.gen)

    assert LFRicBuild(tmpdir).code_compiles(psy)

    expected = (
        "    SUBROUTINE invoke_0_testkern_type(a, f1, f2, m1, m2)\n"
        "      USE testkern_mod, ONLY: testkern_code\n"
        "      USE mesh_mod, ONLY: mesh_type\n"
        "      REAL(KIND=r_def), intent(in) :: a\n"
        "      TYPE(field_type), intent(in) :: f1, f2, m1, m2\n"
        "      INTEGER(KIND=i_def) cell\n"
        "      INTEGER(KIND=i_def) nlayers\n"
        "      TYPE(field_proxy_type) f1_proxy, f2_proxy, m1_proxy, m2_proxy\n"
        "      INTEGER(KIND=i_def), pointer :: map_w1(:,:) => null(), "
        "map_w2(:,:) => null(), map_w3(:,:) => null()\n"
        "      INTEGER(KIND=i_def) ndf_w1, undf_w1, ndf_w2, undf_w2, ndf_w3, "
        "undf_w3\n"
        "      TYPE(mesh_type), pointer :: mesh => null()\n"
        "      !\n"
        "      ! Initialise field and/or operator proxies\n"
        "      !\n"
        "      f1_proxy = f1%get_proxy()\n"
        "      f2_proxy = f2%get_proxy()\n"
        "      m1_proxy = m1%get_proxy()\n"
        "      m2_proxy = m2%get_proxy()\n"
        "      !\n"
        "      ! Initialise number of layers\n"
        "      !\n"
        "      nlayers = f1_proxy%vspace%get_nlayers()\n"
        "      !\n"
        "      ! Create a mesh object\n"
        "      !\n"
        "      mesh => f1_proxy%vspace%get_mesh()\n"
        "      !\n"
        "      ! Look-up dofmaps for each function space\n"
        "      !\n"
        "      map_w1 => f1_proxy%vspace%get_whole_dofmap()\n"
        "      map_w2 => f2_proxy%vspace%get_whole_dofmap()\n"
        "      map_w3 => m2_proxy%vspace%get_whole_dofmap()\n"
        "      !\n"
        "      ! Initialise number of DoFs for w1\n"
        "      !\n"
        "      ndf_w1 = f1_proxy%vspace%get_ndf()\n"
        "      undf_w1 = f1_proxy%vspace%get_undf()\n"
        "      !\n"
        "      ! Initialise number of DoFs for w2\n"
        "      !\n"
        "      ndf_w2 = f2_proxy%vspace%get_ndf()\n"
        "      undf_w2 = f2_proxy%vspace%get_undf()\n"
        "      !\n"
        "      ! Initialise number of DoFs for w3\n"
        "      !\n"
        "      ndf_w3 = m2_proxy%vspace%get_ndf()\n"
        "      undf_w3 = m2_proxy%vspace%get_undf()\n"
        "      !\n"
        "      ! Call kernels and communication routines\n"
        "      !\n"
        "      IF (f2_proxy%is_dirty(depth=1)) THEN\n"
        "        CALL f2_proxy%halo_exchange(depth=1)\n"
        "      END IF\n"
        "      !\n"
        "      IF (m1_proxy%is_dirty(depth=1)) THEN\n"
        "        CALL m1_proxy%halo_exchange(depth=1)\n"
        "      END IF\n"
        "      !\n"
        "      IF (m2_proxy%is_dirty(depth=1)) THEN\n"
        "        CALL m2_proxy%halo_exchange(depth=1)\n"
        "      END IF\n"
        "      !\n"
        "      DO cell=1,mesh%get_last_halo_cell(1)\n"
        "        !\n"
        "        CALL testkern_code(nlayers, a, f1_proxy%data, f2_proxy%data,"
        " m1_proxy%data, m2_proxy%data, ndf_w1, undf_w1, map_w1(:,cell), "
        "ndf_w2, undf_w2, map_w2(:,cell), ndf_w3, undf_w3, map_w3(:,cell))\n")
    assert expected in generated_code


def test_int_scalar(tmpdir):
    ''' tests that we generate correct code when a kernel takes a single,
    integer scalar argument (plus fields) '''
    _, invoke_info = parse(
        os.path.join(BASE_PATH,
                     "1.6.1_single_invoke_1_int_scalar.f90"),
        api=TEST_API)
    psy = PSyFactory(TEST_API, distributed_memory=True).create(invoke_info)
    generated_code = str(psy.gen)

    assert LFRicBuild(tmpdir).code_compiles(psy)

    expected = (
        "    SUBROUTINE invoke_0_testkern_one_int_scalar_type"
        "(f1, iflag, f2, m1, m2)\n"
        "      USE testkern_one_int_scalar_mod, ONLY: testkern_code\n"
        "      USE mesh_mod, ONLY: mesh_type\n"
        "      INTEGER(KIND=i_def), intent(in) :: iflag\n"
        "      TYPE(field_type), intent(in) :: f1, f2, m1, m2\n"
        "      INTEGER(KIND=i_def) cell\n"
        "      INTEGER(KIND=i_def) nlayers\n"
        "      TYPE(field_proxy_type) f1_proxy, f2_proxy, m1_proxy, m2_proxy\n"
        "      INTEGER(KIND=i_def), pointer :: map_w1(:,:) => null(), "
        "map_w2(:,:) => null(), map_w3(:,:) => null()\n"
        "      INTEGER(KIND=i_def) ndf_w1, undf_w1, ndf_w2, undf_w2, ndf_w3, "
        "undf_w3\n"
        "      TYPE(mesh_type), pointer :: mesh => null()\n"
        "      !\n"
        "      ! Initialise field and/or operator proxies\n"
        "      !\n"
        "      f1_proxy = f1%get_proxy()\n"
        "      f2_proxy = f2%get_proxy()\n"
        "      m1_proxy = m1%get_proxy()\n"
        "      m2_proxy = m2%get_proxy()\n"
        "      !\n"
        "      ! Initialise number of layers\n"
        "      !\n"
        "      nlayers = f1_proxy%vspace%get_nlayers()\n"
        "      !\n"
        "      ! Create a mesh object\n"
        "      !\n"
        "      mesh => f1_proxy%vspace%get_mesh()\n"
        "      !\n"
        "      ! Look-up dofmaps for each function space\n"
        "      !\n"
        "      map_w1 => f1_proxy%vspace%get_whole_dofmap()\n"
        "      map_w2 => f2_proxy%vspace%get_whole_dofmap()\n"
        "      map_w3 => m2_proxy%vspace%get_whole_dofmap()\n"
        "      !\n"
        "      ! Initialise number of DoFs for w1\n"
        "      !\n"
        "      ndf_w1 = f1_proxy%vspace%get_ndf()\n"
        "      undf_w1 = f1_proxy%vspace%get_undf()\n"
        "      !\n"
        "      ! Initialise number of DoFs for w2\n"
        "      !\n"
        "      ndf_w2 = f2_proxy%vspace%get_ndf()\n"
        "      undf_w2 = f2_proxy%vspace%get_undf()\n"
        "      !\n"
        "      ! Initialise number of DoFs for w3\n"
        "      !\n"
        "      ndf_w3 = m2_proxy%vspace%get_ndf()\n"
        "      undf_w3 = m2_proxy%vspace%get_undf()\n"
        "      !\n"
        "      ! Call kernels and communication routines\n"
        "      !\n"
        "      IF (f2_proxy%is_dirty(depth=1)) THEN\n"
        "        CALL f2_proxy%halo_exchange(depth=1)\n"
        "      END IF\n"
        "      !\n"
        "      IF (m1_proxy%is_dirty(depth=1)) THEN\n"
        "        CALL m1_proxy%halo_exchange(depth=1)\n"
        "      END IF\n"
        "      !\n"
        "      IF (m2_proxy%is_dirty(depth=1)) THEN\n"
        "        CALL m2_proxy%halo_exchange(depth=1)\n"
        "      END IF\n"
        "      !\n"
        "      DO cell=1,mesh%get_last_halo_cell(1)\n"
        "        !\n"
        "        CALL testkern_code(nlayers, f1_proxy%data, iflag, "
        "f2_proxy%data, m1_proxy%data, m2_proxy%data, ndf_w1, undf_w1, "
        "map_w1(:,cell), ndf_w2, undf_w2, map_w2(:,cell), ndf_w3, undf_w3, "
        "map_w3(:,cell))\n")
    assert expected in generated_code


def test_two_real_scalars(tmpdir):
    ''' tests that we generate correct code when a kernel has two real,
    scalar arguments '''
    _, invoke_info = parse(
        os.path.join(BASE_PATH,
                     "1.9_single_invoke_2_real_scalars.f90"),
        api=TEST_API)
    psy = PSyFactory(TEST_API, distributed_memory=True).create(invoke_info)
    generated_code = str(psy.gen)

    assert LFRicBuild(tmpdir).code_compiles(psy)

    expected = (
        "    SUBROUTINE invoke_0_testkern_type(a, f1, f2, m1, m2, b)\n"
        "      USE testkern_two_real_scalars, ONLY: testkern_code\n"
        "      USE mesh_mod, ONLY: mesh_type\n"
        "      REAL(KIND=r_def), intent(in) :: a, b\n"
        "      TYPE(field_type), intent(in) :: f1, f2, m1, m2\n"
        "      INTEGER(KIND=i_def) cell\n"
        "      INTEGER(KIND=i_def) nlayers\n"
        "      TYPE(field_proxy_type) f1_proxy, f2_proxy, m1_proxy, m2_proxy\n"
        "      INTEGER(KIND=i_def), pointer :: map_w1(:,:) => null(), "
        "map_w2(:,:) => null(), map_w3(:,:) => null()\n"
        "      INTEGER(KIND=i_def) ndf_w1, undf_w1, ndf_w2, undf_w2, ndf_w3, "
        "undf_w3\n"
        "      TYPE(mesh_type), pointer :: mesh => null()\n"
        "      !\n"
        "      ! Initialise field and/or operator proxies\n"
        "      !\n"
        "      f1_proxy = f1%get_proxy()\n"
        "      f2_proxy = f2%get_proxy()\n"
        "      m1_proxy = m1%get_proxy()\n"
        "      m2_proxy = m2%get_proxy()\n"
        "      !\n"
        "      ! Initialise number of layers\n"
        "      !\n"
        "      nlayers = f1_proxy%vspace%get_nlayers()\n"
        "      !\n"
        "      ! Create a mesh object\n"
        "      !\n"
        "      mesh => f1_proxy%vspace%get_mesh()\n"
        "      !\n"
        "      ! Look-up dofmaps for each function space\n"
        "      !\n"
        "      map_w1 => f1_proxy%vspace%get_whole_dofmap()\n"
        "      map_w2 => f2_proxy%vspace%get_whole_dofmap()\n"
        "      map_w3 => m2_proxy%vspace%get_whole_dofmap()\n"
        "      !\n"
        "      ! Initialise number of DoFs for w1\n"
        "      !\n"
        "      ndf_w1 = f1_proxy%vspace%get_ndf()\n"
        "      undf_w1 = f1_proxy%vspace%get_undf()\n"
        "      !\n"
        "      ! Initialise number of DoFs for w2\n"
        "      !\n"
        "      ndf_w2 = f2_proxy%vspace%get_ndf()\n"
        "      undf_w2 = f2_proxy%vspace%get_undf()\n"
        "      !\n"
        "      ! Initialise number of DoFs for w3\n"
        "      !\n"
        "      ndf_w3 = m2_proxy%vspace%get_ndf()\n"
        "      undf_w3 = m2_proxy%vspace%get_undf()\n"
        "      !\n"
        "      ! Call kernels and communication routines\n"
        "      !\n"
        "      IF (f2_proxy%is_dirty(depth=1)) THEN\n"
        "        CALL f2_proxy%halo_exchange(depth=1)\n"
        "      END IF\n"
        "      !\n"
        "      IF (m1_proxy%is_dirty(depth=1)) THEN\n"
        "        CALL m1_proxy%halo_exchange(depth=1)\n"
        "      END IF\n"
        "      !\n"
        "      IF (m2_proxy%is_dirty(depth=1)) THEN\n"
        "        CALL m2_proxy%halo_exchange(depth=1)\n"
        "      END IF\n"
        "      !\n"
        "      DO cell=1,mesh%get_last_halo_cell(1)\n"
        "        !\n"
        "        CALL testkern_code(nlayers, a, f1_proxy%data, "
        "f2_proxy%data, m1_proxy%data, m2_proxy%data, b, ndf_w1, "
        "undf_w1, map_w1(:,cell), ndf_w2, undf_w2, map_w2(:,cell), "
        "ndf_w3, undf_w3, map_w3(:,cell))\n")
    assert expected in generated_code


def test_two_int_scalars(tmpdir):
    ''' tests that we generate correct code when a kernel has two integer,
    scalar arguments '''
    _, invoke_info = parse(os.path.join(BASE_PATH,
                                        "1.6_single_invoke_2_int_scalars.f90"),
                           api=TEST_API)
    psy = PSyFactory(TEST_API, distributed_memory=True).create(invoke_info)
    generated_code = str(psy.gen)
    assert LFRicBuild(tmpdir).code_compiles(psy)

    expected = (
        "    SUBROUTINE invoke_0(iflag, f1, f2, m1, m2, istep)\n"
        "      USE testkern_two_int_scalars, ONLY: testkern_code\n"
        "      USE mesh_mod, ONLY: mesh_type\n"
        "      INTEGER(KIND=i_def), intent(in) :: iflag, istep\n"
        "      TYPE(field_type), intent(in) :: f1, f2, m1, m2\n"
        "      INTEGER(KIND=i_def) cell\n"
        "      INTEGER(KIND=i_def) nlayers\n"
        "      TYPE(field_proxy_type) f1_proxy, f2_proxy, m1_proxy, m2_proxy\n"
        "      INTEGER(KIND=i_def), pointer :: map_w1(:,:) => null(), "
        "map_w2(:,:) => null(), map_w3(:,:) => null()\n"
        "      INTEGER(KIND=i_def) ndf_w1, undf_w1, ndf_w2, undf_w2, ndf_w3, "
        "undf_w3\n"
        "      TYPE(mesh_type), pointer :: mesh => null()\n"
        "      !\n"
        "      ! Initialise field and/or operator proxies\n"
        "      !\n"
        "      f1_proxy = f1%get_proxy()\n"
        "      f2_proxy = f2%get_proxy()\n"
        "      m1_proxy = m1%get_proxy()\n"
        "      m2_proxy = m2%get_proxy()\n"
        "      !\n"
        "      ! Initialise number of layers\n"
        "      !\n"
        "      nlayers = f1_proxy%vspace%get_nlayers()\n"
        "      !\n"
        "      ! Create a mesh object\n"
        "      !\n"
        "      mesh => f1_proxy%vspace%get_mesh()\n"
        "      !\n"
        "      ! Look-up dofmaps for each function space\n"
        "      !\n"
        "      map_w1 => f1_proxy%vspace%get_whole_dofmap()\n"
        "      map_w2 => f2_proxy%vspace%get_whole_dofmap()\n"
        "      map_w3 => m2_proxy%vspace%get_whole_dofmap()\n"
        "      !\n"
        "      ! Initialise number of DoFs for w1\n"
        "      !\n"
        "      ndf_w1 = f1_proxy%vspace%get_ndf()\n"
        "      undf_w1 = f1_proxy%vspace%get_undf()\n"
        "      !\n"
        "      ! Initialise number of DoFs for w2\n"
        "      !\n"
        "      ndf_w2 = f2_proxy%vspace%get_ndf()\n"
        "      undf_w2 = f2_proxy%vspace%get_undf()\n"
        "      !\n"
        "      ! Initialise number of DoFs for w3\n"
        "      !\n"
        "      ndf_w3 = m2_proxy%vspace%get_ndf()\n"
        "      undf_w3 = m2_proxy%vspace%get_undf()\n"
        "      !\n"
        "      ! Call kernels and communication routines\n"
        "      !\n"
        "      IF (f2_proxy%is_dirty(depth=1)) THEN\n"
        "        CALL f2_proxy%halo_exchange(depth=1)\n"
        "      END IF\n"
        "      !\n"
        "      IF (m1_proxy%is_dirty(depth=1)) THEN\n"
        "        CALL m1_proxy%halo_exchange(depth=1)\n"
        "      END IF\n"
        "      !\n"
        "      IF (m2_proxy%is_dirty(depth=1)) THEN\n"
        "        CALL m2_proxy%halo_exchange(depth=1)\n"
        "      END IF\n"
        "      !\n"
        "      DO cell=1,mesh%get_last_halo_cell(1)\n"
        "        !\n"
        "        CALL testkern_code(nlayers, iflag, f1_proxy%data, "
        "f2_proxy%data, m1_proxy%data, m2_proxy%data, istep, ndf_w1, "
        "undf_w1, map_w1(:,cell), ndf_w2, undf_w2, map_w2(:,cell), ndf_w3, "
        "undf_w3, map_w3(:,cell))\n")
    assert expected in generated_code
    # Check that we pass iflag by value in the second kernel call
    expected = (
        "        CALL testkern_code(nlayers, 1, f1_proxy%data, "
        "f2_proxy%data, m1_proxy%data, m2_proxy%data, iflag, ndf_w1, "
        "undf_w1, map_w1(:,cell), ndf_w2, undf_w2, map_w2(:,cell), ndf_w3, "
        "undf_w3, map_w3(:,cell))\n")
    assert expected in generated_code


def test_two_scalars(tmpdir):
    ''' tests that we generate correct code when a kernel has two scalar
    arguments, one real and one integer '''
    _, invoke_info = parse(os.path.join(BASE_PATH,
                                        "1.7_single_invoke_2scalar.f90"),
                           api=TEST_API)
    psy = PSyFactory(TEST_API, distributed_memory=True).create(invoke_info)

    assert LFRicBuild(tmpdir).code_compiles(psy)

    generated_code = str(psy.gen)
    expected = (
        "    SUBROUTINE invoke_0_testkern_type(a, f1, f2, m1, m2, istep)\n"
        "      USE testkern_two_scalars, ONLY: testkern_code\n"
        "      USE mesh_mod, ONLY: mesh_type\n"
        "      REAL(KIND=r_def), intent(in) :: a\n"
        "      INTEGER(KIND=i_def), intent(in) :: istep\n"
        "      TYPE(field_type), intent(in) :: f1, f2, m1, m2\n"
        "      INTEGER(KIND=i_def) cell\n"
        "      INTEGER(KIND=i_def) nlayers\n"
        "      TYPE(field_proxy_type) f1_proxy, f2_proxy, m1_proxy, m2_proxy\n"
        "      INTEGER(KIND=i_def), pointer :: map_w1(:,:) => null(), "
        "map_w2(:,:) => null(), map_w3(:,:) => null()\n"
        "      INTEGER(KIND=i_def) ndf_w1, undf_w1, ndf_w2, undf_w2, ndf_w3, "
        "undf_w3\n"
        "      TYPE(mesh_type), pointer :: mesh => null()\n"
        "      !\n"
        "      ! Initialise field and/or operator proxies\n"
        "      !\n"
        "      f1_proxy = f1%get_proxy()\n"
        "      f2_proxy = f2%get_proxy()\n"
        "      m1_proxy = m1%get_proxy()\n"
        "      m2_proxy = m2%get_proxy()\n"
        "      !\n"
        "      ! Initialise number of layers\n"
        "      !\n"
        "      nlayers = f1_proxy%vspace%get_nlayers()\n"
        "      !\n"
        "      ! Create a mesh object\n"
        "      !\n"
        "      mesh => f1_proxy%vspace%get_mesh()\n"
        "      !\n"
        "      ! Look-up dofmaps for each function space\n"
        "      !\n"
        "      map_w1 => f1_proxy%vspace%get_whole_dofmap()\n"
        "      map_w2 => f2_proxy%vspace%get_whole_dofmap()\n"
        "      map_w3 => m2_proxy%vspace%get_whole_dofmap()\n"
        "      !\n"
        "      ! Initialise number of DoFs for w1\n"
        "      !\n"
        "      ndf_w1 = f1_proxy%vspace%get_ndf()\n"
        "      undf_w1 = f1_proxy%vspace%get_undf()\n"
        "      !\n"
        "      ! Initialise number of DoFs for w2\n"
        "      !\n"
        "      ndf_w2 = f2_proxy%vspace%get_ndf()\n"
        "      undf_w2 = f2_proxy%vspace%get_undf()\n"
        "      !\n"
        "      ! Initialise number of DoFs for w3\n"
        "      !\n"
        "      ndf_w3 = m2_proxy%vspace%get_ndf()\n"
        "      undf_w3 = m2_proxy%vspace%get_undf()\n"
        "      !\n"
        "      ! Call kernels and communication routines\n"
        "      !\n"
        "      IF (f2_proxy%is_dirty(depth=1)) THEN\n"
        "        CALL f2_proxy%halo_exchange(depth=1)\n"
        "      END IF\n"
        "      !\n"
        "      IF (m1_proxy%is_dirty(depth=1)) THEN\n"
        "        CALL m1_proxy%halo_exchange(depth=1)\n"
        "      END IF\n"
        "      !\n"
        "      IF (m2_proxy%is_dirty(depth=1)) THEN\n"
        "        CALL m2_proxy%halo_exchange(depth=1)\n"
        "      END IF\n"
        "      !\n"
        "      DO cell=1,mesh%get_last_halo_cell(1)\n"
        "        !\n"
        "        CALL testkern_code(nlayers, a, f1_proxy%data, f2_proxy%data,"
        " m1_proxy%data, m2_proxy%data, istep, ndf_w1, undf_w1, "
        "map_w1(:,cell), ndf_w2, undf_w2, map_w2(:,cell), ndf_w3, undf_w3, "
        "map_w3(:,cell))\n")
    assert expected in generated_code


def test_no_vector_scalar():
    ''' Tests that we raise an error when kernel meta-data erroneously
    specifies a vector real or integer scalar '''
    fparser.logging.disable(fparser.logging.CRITICAL)
    name = "testkern_qr_type"
    for argname in GH_VALID_SCALAR_NAMES:
        code = CODE.replace("arg_type(" + argname + ", gh_read)",
                            "arg_type(" + argname + "*3, gh_read)", 1)
        ast = fpapi.parse(code, ignore_comments=False)
        with pytest.raises(ParseError) as excinfo:
            _ = DynKernMetadata(ast, name=name)
        assert 'vector notation is not supported for scalar arguments' in \
            str(excinfo.value)


def test_vector_field():
    ''' tests that a vector field is declared correctly in the PSy
    layer '''
    _, invoke_info = parse(os.path.join(BASE_PATH, "8_vector_field.f90"),
                           api=TEST_API)
    psy = PSyFactory(TEST_API, distributed_memory=True).create(invoke_info)
    generated_code = str(psy.gen)

    assert ("SUBROUTINE invoke_0_testkern_chi_type(f1, chi, f2)" in
            generated_code)
    assert "TYPE(field_type), intent(in) :: f1, chi(3), f2" in generated_code


def test_vector_field_2(tmpdir):
    ''' Tests that a vector field is indexed correctly in the PSy layer. '''
    _, invoke_info = parse(os.path.join(BASE_PATH, "8_vector_field_2.f90"),
                           api=TEST_API)
    psy = PSyFactory(TEST_API, distributed_memory=True).create(invoke_info)
    generated_code = str(psy.gen)

    assert LFRicBuild(tmpdir).code_compiles(psy)

    # all references to chi_proxy should be chi_proxy(1)
    assert "chi_proxy%" not in generated_code
    assert generated_code.count("chi_proxy(1)%vspace") == 5
    # use each chi field individually in the kernel
    assert ("chi_proxy(1)%data, chi_proxy(2)%data, chi_proxy(3)%data" in
            generated_code)


def test_vector_field_deref():
    ''' tests that a vector field is declared correctly in the PSy
    layer when it is obtained by de-referencing a derived type in the
    Algorithm layer '''
    _, invoke_info = parse(os.path.join(BASE_PATH,
                                        "8.1_vector_field_deref.f90"),
                           api=TEST_API)
    for dist_mem in [True, False]:
        psy = PSyFactory(TEST_API,
                         distributed_memory=dist_mem).create(invoke_info)
        generated_code = str(psy.gen)
        assert ("SUBROUTINE invoke_0_testkern_chi_type(f1, box_chi, f2)" in
                generated_code)
        assert ("TYPE(field_type), intent(in) :: f1, box_chi(3), f2" in
                generated_code)


def test_orientation():
    ''' tests that orientation information is created correctly in
    the PSy '''
    _, invoke_info = parse(os.path.join(BASE_PATH, "9_orientation.f90"),
                           api=TEST_API)
    psy = PSyFactory(TEST_API, distributed_memory=True).create(invoke_info)
    generated_code = str(psy.gen)
    assert ("INTEGER(KIND=i_def), pointer :: orientation_w2(:) "
            "=> null()") in generated_code
    assert ("orientation_w2 => f2_proxy%vspace%"
            "get_cell_orientation(cell)" in generated_code)


def test_any_space_1(tmpdir):
    ''' Tests that any_space is implemented correctly in the PSy
    layer. Includes more than one type of any_space declaration
    and func_type basis functions on any_space. '''
    _, invoke_info = parse(os.path.join(BASE_PATH, "11_any_space.f90"),
                           api=TEST_API)
    psy = PSyFactory(TEST_API, distributed_memory=True).create(invoke_info)
    generated_code = str(psy.gen)
    assert LFRicBuild(tmpdir).code_compiles(psy)

    assert ("INTEGER(KIND=i_def), pointer :: "
            "map_any_space_1_a(:,:) => null(), "
            "map_any_space_2_b(:,:) => null(), "
            "map_w0(:,:) => null()\n"
            in generated_code)
    assert ("REAL(KIND=r_def), allocatable :: basis_any_space_1_a_qr(:,:,:,:),"
            " basis_any_space_2_b_qr(:,:,:,:)" in generated_code)
    assert ("ALLOCATE (basis_any_space_1_a_qr(dim_any_space_1_a, "
            "ndf_any_space_1_a, np_xy_qr, np_z_qr))" in generated_code)
    assert ("ALLOCATE (basis_any_space_2_b_qr(dim_any_space_2_b, "
            "ndf_any_space_2_b, np_xy_qr, np_z_qr))" in generated_code)
    assert ("map_any_space_1_a => a_proxy%vspace%get_whole_dofmap()" in
            generated_code)
    assert ("map_any_space_2_b => b_proxy%vspace%get_whole_dofmap()" in
            generated_code)
    assert ("CALL testkern_any_space_1_code(nlayers, a_proxy%data, rdt, "
            "b_proxy%data, c_proxy(1)%data, c_proxy(2)%data, c_proxy(3)%data, "
            "ndf_any_space_1_a, undf_any_space_1_a, map_any_space_1_a(:,cell),"
            " basis_any_space_1_a_qr, ndf_any_space_2_b, undf_any_space_2_b, "
            "map_any_space_2_b(:,cell), basis_any_space_2_b_qr, ndf_w0, "
            "undf_w0, map_w0(:,cell), diff_basis_w0_qr, np_xy_qr, np_z_qr, "
            "weights_xy_qr, weights_z_qr)" in generated_code)
    assert ("DEALLOCATE (basis_any_space_1_a_qr, basis_any_space_2_b_qr, "
            "diff_basis_w0_qr)" in generated_code)


def test_any_space_2():
    ''' Tests that any_space is implemented correctly in the PSy
    layer. Includes multiple declarations of the same space, no
    func_type declarations and any_space used with an
    operator. '''
    _, invoke_info = parse(os.path.join(BASE_PATH, "11.1_any_space.f90"),
                           api=TEST_API)
    psy = PSyFactory(TEST_API, distributed_memory=True).create(invoke_info)
    generated_code = str(psy.gen)
    assert "INTEGER(KIND=i_def), intent(in) :: istp" in generated_code
    assert ("INTEGER(KIND=i_def), pointer :: map_any_space_1_a(:,:) "
            "=> null()" in generated_code)
    assert ("INTEGER(KIND=i_def) ndf_any_space_1_a, "
            "undf_any_space_1_a" in generated_code)
    assert "ndf_any_space_1_a = a_proxy%vspace%get_ndf()" in generated_code
    assert "undf_any_space_1_a = a_proxy%vspace%get_undf()" in generated_code
    assert ("map_any_space_1_a => a_proxy%vspace%get_whole_dofmap()" in
            generated_code)
    assert ("CALL testkern_any_space_2_code(cell, nlayers, a_proxy%data, b_pro"
            "xy%data, c_proxy%ncell_3d, c_proxy%local_stencil, istp, "
            "ndf_any_space_1_a, undf_any_space_1_a, map_any_space_1_a(:,cell))"
            in generated_code)


def test_op_any_space_different_space_1():
    ''' Tests that any_space is implemented correctly in the PSy
    layer. Includes different spaces for an operator and no other
    fields.'''
    _, invoke_info = parse(os.path.join(BASE_PATH, "11.2_any_space.f90"),
                           api=TEST_API)
    psy = PSyFactory(TEST_API, distributed_memory=True).create(invoke_info)
    generated_code = str(psy.gen)
    assert "ndf_any_space_2_a = a_proxy%fs_from%get_ndf()" in generated_code
    assert "ndf_any_space_1_a = a_proxy%fs_to%get_ndf()" in generated_code


def test_op_any_space_different_space_2(tmpdir):
    ''' tests that any_space is implemented correctly in the PSy
    layer in a more complicated example. '''
    _, invoke_info = parse(os.path.join(BASE_PATH, "11.3_any_space.f90"),
                           api=TEST_API)
    psy = PSyFactory(TEST_API, distributed_memory=True).create(invoke_info)
    generated_code = str(psy.gen)

    assert LFRicBuild(tmpdir).code_compiles(psy)
    assert "ndf_any_space_1_b = b_proxy%fs_to%get_ndf()" in generated_code
    assert "dim_any_space_1_b = b_proxy%fs_to%get_dim_space()" in \
        generated_code
    assert "ndf_any_space_2_b = b_proxy%fs_from%get_ndf()" in generated_code
    assert "ndf_any_space_3_c = c_proxy%fs_to%get_ndf()" in generated_code
    assert "ndf_any_space_4_d = d_proxy%fs_from%get_ndf()" in generated_code
    assert "undf_any_space_4_d = d_proxy%fs_from%get_undf()" in generated_code
    assert "dim_any_space_4_d = d_proxy%fs_from%get_dim_space()" in \
        generated_code
    assert "ndf_any_space_5_a = a_proxy%vspace%get_ndf()" in generated_code
    assert "undf_any_space_5_a = a_proxy%vspace%get_undf()" in generated_code
    assert "CALL qr%compute_function(BASIS, b_proxy%fs_to, " in generated_code
    assert "CALL qr%compute_function(BASIS, d_proxy%fs_from, " in \
        generated_code
    assert "CALL qr%compute_function(DIFF_BASIS, d_proxy%fs_from, " in \
        generated_code
    assert "map_any_space_5_a => a_proxy%vspace%get_whole_dofmap()" in \
        generated_code
    assert "map_any_space_4_d => f_proxy%vspace%get_whole_dofmap()" in \
        generated_code


def test_op_any_discontinuous_space_1(tmpdir):
    ''' Tests that any_discontinuous_space is implemented correctly
    in the PSy layer. Includes multiple declarations of the same space,
    field vectors and any_discontinuous_space used with operators
    (same and different "to" and "from" spaces). '''
    _, invoke_info = parse(
        os.path.join(BASE_PATH, "11.4_any_discontinuous_space.f90"),
        api=TEST_API)
    psy = PSyFactory(TEST_API, distributed_memory=True).create(invoke_info)
    generated_code = str(psy.gen)

    assert LFRicBuild(tmpdir).code_compiles(psy)
    assert "REAL(KIND=r_def), intent(in) :: rdt" in generated_code
    assert ("INTEGER(KIND=i_def), pointer :: map_any_discontinuous_space_1_f1"
            "(:,:) => null()" in generated_code)
    assert ("INTEGER(KIND=i_def) ndf_any_discontinuous_space_1_f1, "
            "undf_any_discontinuous_space_1_f1" in generated_code)
    assert ("ndf_any_discontinuous_space_1_f1 = f1_proxy(1)%vspace%get_ndf()"
            in generated_code)
    assert ("undf_any_discontinuous_space_1_f1 = "
            "f1_proxy(1)%vspace%get_undf()" in generated_code)
    assert ("map_any_discontinuous_space_1_f1 => "
            "f1_proxy(1)%vspace%get_whole_dofmap()" in generated_code)
    assert ("ndf_any_discontinuous_space_3_op4 = "
            "op4_proxy%fs_to%get_ndf()" in generated_code)
    assert ("ndf_any_discontinuous_space_7_op4 = "
            "op4_proxy%fs_from%get_ndf()" in generated_code)
    assert ("CALL testkern_any_discontinuous_space_op_1_code(cell, nlayers, "
            "f1_proxy(1)%data, f1_proxy(2)%data, f1_proxy(3)%data, "
            "f2_proxy%data, op3_proxy%ncell_3d, op3_proxy%local_stencil, "
            "op4_proxy%ncell_3d, op4_proxy%local_stencil, rdt, "
            "ndf_any_discontinuous_space_1_f1, "
            "undf_any_discontinuous_space_1_f1, "
            "map_any_discontinuous_space_1_f1(:,cell), "
            "ndf_any_discontinuous_space_2_f2, "
            "undf_any_discontinuous_space_2_f2, "
            "map_any_discontinuous_space_2_f2(:,cell), "
            "ndf_any_discontinuous_space_3_op4, "
            "ndf_any_discontinuous_space_7_op4)" in generated_code)


def test_op_any_discontinuous_space_2(tmpdir):
    ''' Tests that any_discontinuous_space is implemented correctly in the
    PSy layer when including multiple spaces, operators on same and different
    "to" and "from" spaces) and basis/differential basis functions '''
    _, invoke_info = parse(
        os.path.join(BASE_PATH, "11.5_any_discontinuous_space.f90"),
        api=TEST_API)
    psy = PSyFactory(TEST_API, distributed_memory=True).create(invoke_info)
    generated_code = str(psy.gen)

    assert LFRicBuild(tmpdir).code_compiles(psy)
    assert ("ndf_any_discontinuous_space_4_f1 = f1_proxy%vspace%get_ndf()" in
            generated_code)
    assert ("undf_any_discontinuous_space_4_f1 = "
            "f1_proxy%vspace%get_undf()" in generated_code)
    assert ("map_any_discontinuous_space_4_f1 => "
            "f1_proxy%vspace%get_whole_dofmap()" in generated_code)
    assert ("ndf_any_discontinuous_space_1_op1 = op1_proxy%fs_to%get_ndf()" in
            generated_code)
    assert ("ndf_any_discontinuous_space_2_op1 = "
            "op1_proxy%fs_from%get_ndf()" in generated_code)
    assert ("dim_any_discontinuous_space_4_f1 = "
            "f1_proxy%vspace%get_dim_space()" in generated_code)
    assert ("diff_dim_any_discontinuous_space_4_f1 = "
            "f1_proxy%vspace%get_dim_space_diff()" in generated_code)
    assert ("ALLOCATE (basis_any_discontinuous_space_1_op1_qr("
            "dim_any_discontinuous_space_1_op1, "
            "ndf_any_discontinuous_space_1_op1" in generated_code)
    assert ("ALLOCATE (diff_basis_any_discontinuous_space_4_f1_qr"
            "(diff_dim_any_discontinuous_space_4_f1, "
            "ndf_any_discontinuous_space_4_f1" in generated_code)
    assert ("CALL qr%compute_function(BASIS, op1_proxy%fs_to, "
            "dim_any_discontinuous_space_1_op1, "
            "ndf_any_discontinuous_space_1_op1, "
            "basis_any_discontinuous_space_1_op1_qr)" in generated_code)
    assert ("CALL qr%compute_function(DIFF_BASIS, f1_proxy%vspace, "
            "diff_dim_any_discontinuous_space_4_f1, "
            "ndf_any_discontinuous_space_4_f1, "
            "diff_basis_any_discontinuous_space_4_f1_qr)" in generated_code)


def test_invoke_uniq_declns():
    ''' tests that we raise an error when Invoke.unique_declarations() is
    called for an invalid type '''
    _, invoke_info = parse(os.path.join(BASE_PATH,
                                        "1.7_single_invoke_2scalar.f90"),
                           api=TEST_API)
    psy = PSyFactory(TEST_API, distributed_memory=True).create(invoke_info)
    with pytest.raises(GenerationError) as excinfo:
        psy.invokes.invoke_list[0].unique_declarations("not_a_type")
    assert 'unique_declarations called with an invalid datatype' \
        in str(excinfo.value)


def test_invoke_uniq_declns_invalid_access():
    ''' tests that we raise an error when Invoke.unique_declarations() is
    called for an invalid access type '''
    _, invoke_info = parse(os.path.join(BASE_PATH,
                                        "1.7_single_invoke_2scalar.f90"),
                           api=TEST_API)
    psy = PSyFactory(TEST_API, distributed_memory=True).create(invoke_info)
    with pytest.raises(InternalError) as excinfo:
        psy.invokes.invoke_list[0].unique_declarations("gh_field",
                                                       access="invalid_acc")
    assert 'unique_declarations called with an invalid access type' \
        in str(excinfo.value)


def test_invoke_uniq_declns_valid_access():
    ''' Tests that valid access modes (AccessType.READ, AccessType.WRITE)
    are accepted by Invoke.unique_declarations().'''
    _, invoke_info = parse(os.path.join(BASE_PATH,
                                        "1.7_single_invoke_2scalar.f90"),
                           api=TEST_API)
    psy = PSyFactory(TEST_API, distributed_memory=True).create(invoke_info)
    fields_read = psy.invokes.invoke_list[0]\
        .unique_declarations("gh_field", access=AccessType.READ)
    assert fields_read == ["f2", "m1", "m2"]
    fields_written = psy.invokes.invoke_list[0]\
        .unique_declarations("gh_field", access=AccessType.WRITE)
    assert fields_written == ["f1"]


def test_invoke_uniq_proxy_declns():
    ''' tests that we raise an error when DynInvoke.unique_proxy_declarations()
    is called for an invalid type '''
    _, invoke_info = parse(os.path.join(BASE_PATH,
                                        "1.7_single_invoke_2scalar.f90"),
                           api=TEST_API)
    psy = PSyFactory(TEST_API, distributed_memory=True).create(invoke_info)
    with pytest.raises(GenerationError) as excinfo:
        psy.invokes.invoke_list[0].unique_proxy_declarations("not_a_type")
    assert 'unique_proxy_declarations called with an invalid datatype' \
        in str(excinfo.value)


def test_uniq_proxy_declns_invalid_access():
    ''' tests that we raise an error when DynInvoke.unique_proxy_declarations()
    is called for an invalid access type '''
    _, invoke_info = parse(os.path.join(BASE_PATH,
                                        "1.7_single_invoke_2scalar.f90"),
                           api=TEST_API)
    psy = PSyFactory(TEST_API, distributed_memory=True).create(invoke_info)
    with pytest.raises(InternalError) as excinfo:
        psy.invokes.invoke_list[0].unique_proxy_declarations(
            "gh_field",
            access="invalid_acc")
    assert 'unique_proxy_declarations called with an invalid access type' \
        in str(excinfo.value)


def test_dyninvoke_first_access():
    ''' tests that we raise an error if DynInvoke.first_access(name) is
    called for an argument name that doesn't exist '''
    _, invoke_info = parse(os.path.join(BASE_PATH,
                                        "1.7_single_invoke_2scalar.f90"),
                           api=TEST_API)
    psy = PSyFactory(TEST_API, distributed_memory=True).create(invoke_info)
    with pytest.raises(GenerationError) as excinfo:
        psy.invokes.invoke_list[0].first_access("not_an_arg")
    assert 'Failed to find any kernel argument with name' \
        in str(excinfo.value)


def test_dyninvoke_uniq_declns_inv_type():
    ''' tests that we raise an error when DynInvoke.unique_declns_by_intent()
    is called for an invalid argument type '''
    _, invoke_info = parse(os.path.join(BASE_PATH,
                                        "1.7_single_invoke_2scalar.f90"),
                           api=TEST_API)
    psy = PSyFactory(TEST_API, distributed_memory=True).create(invoke_info)
    with pytest.raises(GenerationError) as excinfo:
        psy.invokes.invoke_list[0].unique_declns_by_intent("gh_invalid")
    assert 'unique_declns_by_intent called with an invalid datatype' \
        in str(excinfo.value)


def test_dyninvoke_uniq_declns_intent_fields():
    ''' tests that DynInvoke.unique_declns_by_intent() returns the correct
    list of arguments for gh_fields '''
    _, invoke_info = parse(os.path.join(BASE_PATH,
                                        "1.7_single_invoke_2scalar.f90"),
                           api=TEST_API)
    psy = PSyFactory(TEST_API, distributed_memory=True).create(invoke_info)
    args = psy.invokes.invoke_list[0].unique_declns_by_intent("gh_field")
    assert args['inout'] == []
    assert args['out'] == ['f1']
    assert args['in'] == ['f2', 'm1', 'm2']


def test_dyninvoke_uniq_declns_intent_real():
    ''' tests that DynInvoke.unique_declns_by_intent() returns the correct
    list of arguments for gh_real '''
    _, invoke_info = parse(os.path.join(BASE_PATH,
                                        "1.7_single_invoke_2scalar.f90"),
                           api=TEST_API)
    psy = PSyFactory(TEST_API, distributed_memory=True).create(invoke_info)
    args = psy.invokes.invoke_list[0].unique_declns_by_intent("gh_real")
    assert args['inout'] == []
    assert args['out'] == []
    assert args['in'] == ['a']


def test_dyninvoke_uniq_declns_intent_int():
    ''' tests that DynInvoke.unique_declns_by_intent() returns the correct
    list of arguments for gh_integer '''
    _, invoke_info = parse(os.path.join(BASE_PATH,
                                        "1.7_single_invoke_2scalar.f90"),
                           api=TEST_API)
    psy = PSyFactory(TEST_API, distributed_memory=True).create(invoke_info)
    args = psy.invokes.invoke_list[0].unique_declns_by_intent("gh_integer")
    assert args['inout'] == []
    assert args['out'] == []
    assert args['in'] == ['istep']


def test_dyninvoke_uniq_declns_intent_ops():
    ''' tests that DynInvoke.unique_declns_by_intent() returns the correct
    list of arguments for operator arguments '''
    _, invoke_info = parse(os.path.join(BASE_PATH,
                                        "4.4_multikernel_invokes.f90"),
                           api=TEST_API)
    psy = PSyFactory(TEST_API, distributed_memory=True).create(invoke_info)
    args = psy.invokes.invoke_list[0].unique_declns_by_intent("gh_operator")
    assert args['inout'] == []
    assert args['out'] == ['op']
    assert args['in'] == []


def test_dyninvoke_arg_for_fs():
    ''' tests that we raise an error when DynInvoke.arg_for_funcspace() is
    called for an un-used space '''
    _, invoke_info = parse(os.path.join(BASE_PATH,
                                        "1.7_single_invoke_2scalar.f90"),
                           api=TEST_API)
    psy = PSyFactory(TEST_API, distributed_memory=True).create(invoke_info)
    with pytest.raises(GenerationError) as excinfo:
        psy.invokes.invoke_list[0].arg_for_funcspace(FunctionSpace("wtheta",
                                                                   None))
    assert "No argument found on 'wtheta' space" \
        in str(excinfo.value)


def test_kernel_specific(tmpdir):
    ''' Test that a call to enforce boundary conditions is *not* added
    following a call to the matrix_vector_kernel_type kernel. Boundary
    conditions are now explicity specified in the Algorithm as required. '''
    _, invoke_info = parse(os.path.join(BASE_PATH, "12_kernel_specific.f90"),
                           api=TEST_API)
    psy = PSyFactory(TEST_API, distributed_memory=True).create(invoke_info)
    generated_code = str(psy.gen)
    output0 = "USE enforce_bc_kernel_mod, ONLY: enforce_bc_code"
    assert output0 not in generated_code
    output1 = "USE function_space_mod, ONLY: w1, w2, w2h, w2v\n"
    assert output1 not in generated_code
    output2 = "INTEGER(KIND=i_def) fs"
    assert output2 not in generated_code
    output3 = "INTEGER(KIND=i_def), pointer :: boundary_dofs(:,:) => null()"
    assert output3 not in generated_code
    output4 = "fs = f1%which_function_space()"
    assert output4 not in generated_code
    # We only call enforce_bc if the field is on a vector space
    output5 = (
        "IF (fs == w1 .or. fs == w2 .or. fs == w2h .or. fs == w2v .or. "
        "fs == any_w2) THEN\n"
        "        boundary_dofs => f1_proxy%vspace%get_boundary_dofs()\n"
        "      END IF")
    assert output5 not in generated_code
    output6 = (
        "IF (fs == w1 .or. fs == w2 .or. fs == w2h .or. fs == w2v .or. "
        "fs == any_w2) THEN\n"
        "          CALL enforce_bc_code(nlayers, f1_proxy%data, "
        "ndf_any_space_1_f1, undf_any_space_1_f1, map_any_space_1_f1(:,cell), "
        "boundary_dofs)")
    assert output6 not in generated_code

    assert LFRicBuild(tmpdir).code_compiles(psy)


def test_multi_kernel_specific(tmpdir):
    '''Test that a call to enforce boundary conditions is *not* added following
    multiple calls to the matrix_vector_kernel_type kernel. Boundary conditions
    must now be explicitly specified as part of the Algorithm. '''
    _, invoke_info = parse(os.path.join(BASE_PATH,
                                        "12.3_multi_kernel_specific.f90"),
                           api=TEST_API)
    psy = PSyFactory(TEST_API, distributed_memory=True).create(invoke_info)
    generated_code = str(psy.gen)

    # Output must not contain any bc-related code
    output0 = "USE enforce_bc_kernel_mod, ONLY: enforce_bc_code"
    assert generated_code.count(output0) == 0
    output1 = "USE function_space_mod, ONLY: w1, w2, w2h, w2v, any_w2\n"
    assert generated_code.count(output1) == 0

    # first loop
    output1 = "INTEGER(KIND=i_def) fs\n"
    assert output1 not in generated_code
    output2 = "INTEGER(KIND=i_def), pointer :: boundary_dofs(:,:) => null()"
    assert output2 not in generated_code
    output3 = "fs = f1%which_function_space()"
    assert output3 not in generated_code
    # We only call enforce_bc if the field is on a vector space
    output4 = (
        "IF (fs == w1 .or. fs == w2 .or. fs == w2h .or. fs == w2v .or. "
        "fs == any_w2) THEN\n"
        "        boundary_dofs => f1_proxy%vspace%get_boundary_dofs()\n"
        "      END IF")
    assert output4 not in generated_code
    output5 = (
        "IF (fs == w1 .or. fs == w2 .or. fs == w2h .or. fs == w2v .or. "
        "fs == any_w2) THEN\n"
        "          CALL enforce_bc_code(nlayers, f1_proxy%data, "
        "ndf_any_space_1_f1, undf_any_space_1_f1, map_any_space_1_f1(:,cell), "
        "boundary_dofs)")
    assert output5 not in generated_code

    # second loop
    output6 = "INTEGER(KIND=i_def) fs_1\n"
    assert output6 not in generated_code
    output7 = "INTEGER(KIND=i_def), pointer :: boundary_dofs_1(:,:) => null()"
    assert output7 not in generated_code
    output8 = "fs_1 = f1%which_function_space()"
    assert output8 not in generated_code
    output9 = (
        "IF (fs_1 == w1 .or. fs_1 == w2 .or. fs_1 == w2h .or. fs_1 == w2v "
        ".or. fs_1 == any_w2) "
        "THEN\n"
        "        boundary_dofs_1 => f1_proxy%vspace%get_boundary_dofs()\n"
        "      END IF")
    assert output9 not in generated_code
    output10 = (
        "IF (fs_1 == w1 .or. fs_1 == w2 .or. fs_1 == w2h .or. fs_1 == w2v "
        ".or. fs_1 == any_w2) THEN\n"
        "          CALL enforce_bc_code(nlayers, f1_proxy%data, "
        "ndf_any_space_1_f1, undf_any_space_1_f1, map_any_space_1_f1(:,cell), "
        "boundary_dofs_1)")
    assert output10 not in generated_code

    assert LFRicBuild(tmpdir).code_compiles(psy)


def test_field_bc_kernel(tmpdir):
    ''' Tests that a kernel with a particular name is recognised as a
    boundary condition kernel and that appopriate code is added to
    support this. This code is required as the dynamo0.3 api does not
    know about boundary conditions but this kernel requires them. This
    "hack" is only supported to get PSyclone to generate correct code
    for the current implementation of dynamo. Future API's will not
    support any hacks. '''
    _, invoke_info = parse(os.path.join(BASE_PATH,
                                        "12.2_enforce_bc_kernel.f90"),
                           api=TEST_API)
    psy = PSyFactory(TEST_API, distributed_memory=True).create(invoke_info)
    gen_code = str(psy.gen)
    assert ("INTEGER(KIND=i_def), pointer :: boundary_dofs_a(:,:) => "
            "null()" in gen_code)
    assert "boundary_dofs_a => a_proxy%vspace%get_boundary_dofs()" in gen_code
    assert ("CALL enforce_bc_code(nlayers, a_proxy%data, ndf_any_space_1_a, "
            "undf_any_space_1_a, map_any_space_1_a(:,cell), boundary_dofs_a)"
            in gen_code)

    assert LFRicBuild(tmpdir).code_compiles(psy)


def test_bc_kernel_field_only(monkeypatch, annexed, dist_mem):
    '''Tests that the recognised boundary-condition kernel is rejected if
    it has an operator as argument instead of a field. Test with and
    without annexed as different numbers of halo exchanges are
    produced.

    '''
    config = Config.get()
    dyn_config = config.api_conf("dynamo0.3")
    monkeypatch.setattr(dyn_config, "_compute_annexed_dofs", annexed)
    _, invoke_info = parse(os.path.join(BASE_PATH,
                                        "12.2_enforce_bc_kernel.f90"),
                           api=TEST_API)
    if dist_mem and not annexed:
        idx = 1
    else:
        idx = 0
    psy = PSyFactory(TEST_API,
                     distributed_memory=dist_mem).create(invoke_info)
    schedule = psy.invokes.invoke_list[0].schedule
    loop = schedule.children[idx]
    call = loop.loop_body[0]
    arg = call.arguments.args[0]
    # Monkeypatch the argument object so that it thinks it is an
    # operator rather than a field
    monkeypatch.setattr(arg, "_type", value="gh_operator")
    # We have to monkey-patch the arg.ref_name() function too as
    # otherwise the first monkey-patch causes it to break. Since
    # it is a function we have to patch it with a temporary
    # function which we create using lambda.
    monkeypatch.setattr(arg, "ref_name",
                        lambda function_space=None: "vspace")
    with pytest.raises(GenerationError) as excinfo:
        _ = psy.gen
    assert ("Expected a gh_field from which to look-up boundary dofs "
            "for kernel enforce_bc_code but got gh_operator"
            in str(excinfo.value))


def test_bc_kernel_anyspace1_only():
    '''Tests that the recognised boundary-condition kernel is rejected if
    its argument is not specified as being on ANY_SPACE_1.

    '''
    from psyclone.dynamo0p3 import DynBoundaryConditions
    _, invoke_info = parse(os.path.join(BASE_PATH,
                                        "12.2_enforce_bc_kernel.f90"),
                           api=TEST_API)
    psy = PSyFactory(TEST_API, distributed_memory=False).create(invoke_info)
    invoke = psy.invokes.invoke_list[0]
    schedule = invoke.schedule
    kernels = schedule.walk(DynKern)
    # Ensure that none of the arguments are listed as being on ANY_SPACE_1
    for fspace in kernels[0].arguments._unique_fss:
        fspace._orig_name = "W2"
    with pytest.raises(GenerationError) as err:
        _ = DynBoundaryConditions(invoke)
    assert ("enforce_bc_code kernel must have an argument on ANY_SPACE_1 but "
            "failed to find such an argument" in str(err.value))


def test_bc_op_kernel_wrong_args():
    '''Tests that the recognised operator boundary-condition kernel is
    rejected if it does not have exactly one argument.

    '''
    from psyclone.dynamo0p3 import DynBoundaryConditions
    _, invoke_info = parse(os.path.join(BASE_PATH,
                                        "12.4_enforce_op_bc_kernel.f90"),
                           api=TEST_API)
    psy = PSyFactory(TEST_API, distributed_memory=False).create(invoke_info)
    invoke = psy.invokes.invoke_list[0]
    schedule = invoke.schedule
    kernels = schedule.walk(DynKern)
    # Ensure that the kernel has the wrong number of arguments - duplicate
    # the existing argument in the list
    kernels[0].arguments.args.append(kernels[0].arguments.args[0])
    with pytest.raises(GenerationError) as err:
        _ = DynBoundaryConditions(invoke)
    assert ("enforce_operator_bc_code kernel must have exactly one argument "
            "but found 2" in str(err.value))


def test_multikernel_invoke_1():
    ''' Test that correct code is produced when there are multiple
    kernels within an invoke. We test the parts of the code that
    are incorrect at the time of writing '''
    _, invoke_info = parse(os.path.join(BASE_PATH,
                                        "4_multikernel_invokes.f90"),
                           api=TEST_API)
    psy = PSyFactory(TEST_API, distributed_memory=True).create(invoke_info)
    generated_code = str(psy.gen)
    # check that argument names are not replicated
    assert "SUBROUTINE invoke_0(a, f1, f2, m1, m2)" in generated_code
    # check that only one proxy initialisation is produced
    assert "f1_proxy = f1%get_proxy()" in generated_code
    # check that we only initialise dofmaps once
    assert "map_w2 => f2_proxy%vspace%get_whole_dofmap()" in generated_code


def test_multikernel_invoke_qr():
    ''' Test that correct code is produced when there are multiple
    kernels with (the same) QR within an invoke. '''
    _, invoke_info = parse(os.path.join(BASE_PATH,
                                        "4.1_multikernel_invokes.f90"),
                           api=TEST_API)
    psy = PSyFactory(TEST_API, distributed_memory=True).create(invoke_info)
    generated_code = psy.gen
    # simple check that two kernel calls exist
    assert str(generated_code).count("CALL testkern_qr_code") == 2


def test_mkern_invoke_vec_fields():
    ''' Test that correct code is produced when there are multiple
    kernels within an invoke with vector fields '''
    _, invoke_info = parse(os.path.join(BASE_PATH,
                                        "4.2_multikernel_invokes.f90"),
                           api=TEST_API)
    psy = PSyFactory(TEST_API, distributed_memory=True).create(invoke_info)
    generated_code = str(psy.gen)
    # 1st test for duplication of name vector-field declaration
    assert ("TYPE(field_type), intent(in) :: f1, chi(3), chi(3)"
            not in generated_code)
    # 2nd test for duplication of name vector-field declaration
    assert ("TYPE(field_proxy_type) f1_proxy, chi_proxy(3), chi_proxy(3)"
            not in generated_code)


def test_multikern_invoke_orient():
    ''' Test that correct code is produced when there are multiple
    kernels within an invoke with orientation '''
    _, invoke_info = parse(os.path.join(BASE_PATH,
                                        "4.3_multikernel_invokes.f90"),
                           api=TEST_API)
    psy = PSyFactory(TEST_API, distributed_memory=True).create(invoke_info)
    generated_code = str(psy.gen)
    # 1st test for duplication of name vector-field declaration
    assert "TYPE(field_type), intent(in) :: f2, f3(3), f3(3)" not in \
        generated_code
    # 2nd test for duplication of name vector-field declaration
    assert ("TYPE(field_proxy_type) f1_proxy, f2_proxy, f3_proxy(3), "
            "f3_proxy(3)" not in generated_code)


def test_multikern_invoke_oper():
    ''' Test that correct code is produced when there are multiple
    kernels within an invoke with operators '''
    _, invoke_info = parse(os.path.join(BASE_PATH,
                                        "4.4_multikernel_invokes.f90"),
                           api=TEST_API)
    psy = PSyFactory(TEST_API, distributed_memory=True).create(invoke_info)
    generated_code = str(psy.gen)
    # 1st test for duplication of name vector-field declaration
    assert "TYPE(field_type), intent(in) :: f1(3), f1(3)" not in generated_code
    # 2nd test for duplication of name vector-field declaration
    assert "TYPE(field_proxy_type) f1_proxy(3), f1_proxy(3)" not in \
        generated_code


def test_2kern_invoke_any_space():
    ''' Test correct code is generated when there are just two
    kernels within an invoke with kernel fields declared as
    any_space. '''
    _, invoke_info = parse(os.path.join(BASE_PATH,
                                        "4.5.1_multikernel_invokes.f90"),
                           api=TEST_API)
    psy = PSyFactory(TEST_API, distributed_memory=True).create(invoke_info)
    gen = str(psy.gen)
    assert ("INTEGER(KIND=i_def), pointer :: map_any_space_1_f1(:,:) => "
            "null(), map_any_space_1_f2(:,:) => null()\n"
            in gen)
    assert "map_any_space_1_f1 => f1_proxy%vspace%get_whole_dofmap()\n" in gen
    assert "map_any_space_1_f2 => f2_proxy%vspace%get_whole_dofmap()\n" in gen
    assert (
        "        CALL testkern_any_space_2_code(cell, nlayers, f1_proxy%data,"
        " f2_proxy%data, op_proxy%ncell_3d, op_proxy%local_stencil, scalar, "
        "ndf_any_space_1_f1, undf_any_space_1_f1, "
        "map_any_space_1_f1(:,cell))\n" in gen)
    assert "map_any_space_1_f2 => f2_proxy%vspace%get_whole_dofmap()\n"
    assert (
        "        CALL testkern_any_space_2_code(cell, nlayers, f2_proxy%data,"
        " f1_proxy%data, op_proxy%ncell_3d, op_proxy%local_stencil, scalar, "
        "ndf_any_space_1_f2, undf_any_space_1_f2, "
        "map_any_space_1_f2(:,cell))\n"
        in gen)


def test_multikern_invoke_any_space(tmpdir):
    ''' Test that we generate correct code when there are multiple
    kernels within an invoke with kernel fields declared as
    any_space.  '''
    _, invoke_info = parse(os.path.join(BASE_PATH,
                                        "4.5_multikernel_invokes.f90"),
                           api=TEST_API)
    psy = PSyFactory(TEST_API, distributed_memory=True).create(invoke_info)
    gen = str(psy.gen)
    assert LFRicBuild(tmpdir).code_compiles(psy)
    assert ("INTEGER(KIND=i_def), pointer :: "
            "map_any_space_1_f1(:,:) => null(), "
            "map_any_space_1_f2(:,:) => null(), "
            "map_any_space_2_f1(:,:) => null(), "
            "map_any_space_2_f2(:,:) => null(), map_w0(:,:) => null()" in gen)
    assert (
        "REAL(KIND=r_def), allocatable :: basis_any_space_1_f1_qr(:,:,:,:), "
        "basis_any_space_2_f2_qr(:,:,:,:), diff_basis_w0_qr(:,:,:,:), "
        "basis_any_space_1_f2_qr(:,:,:,:), basis_any_space_2_f1_qr(:,:,:,:)"
        in gen)
    assert "ndf_any_space_1_f1 = f1_proxy%vspace%get_ndf()" in gen
    assert "ndf_any_space_2_f2 = f2_proxy%vspace%get_ndf()" in gen
    assert "ndf_w0 = f3_proxy(1)%vspace%get_ndf()" in gen
    assert "ndf_any_space_1_f2 = f2_proxy%vspace%get_ndf()" in gen
    assert ("CALL qr%compute_function(BASIS, f2_proxy%vspace, "
            "dim_any_space_1_f2, ndf_any_space_1_f2, "
            "basis_any_space_1_f2_qr)" in gen)
    assert (
        "      map_any_space_1_f1 => f1_proxy%vspace%get_whole_dofmap()\n"
        "      map_any_space_2_f2 => f2_proxy%vspace%get_whole_dofmap()\n"
        "      map_w0 => f3_proxy(1)%vspace%get_whole_dofmap()\n"
        "      map_any_space_1_f2 => f2_proxy%vspace%get_whole_dofmap()\n"
        "      map_any_space_2_f1 => f1_proxy%vspace%get_whole_dofmap()\n"
        in gen)
    assert ("CALL testkern_any_space_1_code(nlayers, f1_proxy%data, rdt, "
            "f2_proxy%data, f3_proxy(1)%data, f3_proxy(2)%data, "
            "f3_proxy(3)%data, ndf_any_space_1_f1, undf_any_space_1_f1, "
            "map_any_space_1_f1(:,cell), basis_any_space_1_f1_qr, "
            "ndf_any_space_2_f2, undf_any_space_2_f2, "
            "map_any_space_2_f2(:,cell), basis_any_space_2_f2_qr, ndf_w0, "
            "undf_w0, map_w0(:,cell), diff_basis_w0_qr, np_xy_qr, np_z_qr, "
            "weights_xy_qr, weights_z_qr" in gen)


def test_mkern_invoke_multiple_any_spaces(tmpdir):
    ''' Test that we generate correct code when there are multiple
    kernels within an invoke with kernel fields declared as
    any_space.  '''
    _, invoke_info = parse(os.path.join(BASE_PATH,
                                        "4.5.2_multikernel_invokes.f90"),
                           api=TEST_API)
    psy = PSyFactory(TEST_API, distributed_memory=True).create(invoke_info)
    gen = str(psy.gen)
    assert LFRicBuild(tmpdir).code_compiles(psy)
    assert "ndf_any_space_1_f1 = f1_proxy%vspace%get_ndf()" in gen
    assert ("CALL qr%compute_function(BASIS, f1_proxy%vspace, "
            "dim_any_space_1_f1, ndf_any_space_1_f1, "
            "basis_any_space_1_f1_qr)" in gen)
    assert "ndf_any_space_2_f2 = f2_proxy%vspace%get_ndf()" in gen
    assert ("CALL qr%compute_function(BASIS, f2_proxy%vspace, "
            "dim_any_space_2_f2, ndf_any_space_2_f2, "
            "basis_any_space_2_f2_qr)" in gen)
    assert "ndf_any_space_1_f2 = f2_proxy%vspace%get_ndf()" in gen
    assert "ndf_any_space_1_op = op_proxy%fs_to%get_ndf()" in gen
    assert "ndf_any_space_5_f2 = f2_proxy%vspace%get_ndf()" in gen
    assert "ndf_any_space_1_op2 = op2_proxy%fs_to%get_ndf()" in gen
    assert "ndf_any_space_3_op3 = op3_proxy%fs_to%get_ndf()" in gen
    assert gen.count("ndf_any_space_4_op4 = op4_proxy%fs_from%get_ndf()") == 1
    assert "ndf_any_space_3_op5" not in gen
    assert "ndf_any_space_4_f1" not in gen
    # testkern_any_space_1_type requires GH_BASIS on ANY_SPACE_1 and 2 and
    # DIFF_BASIS on w0
    # f1 is on ANY_SPACE_1 and f2 is on ANY_SPACE_2. f3 is on W0.
    assert ("CALL qr%compute_function(BASIS, f1_proxy%vspace, "
            "dim_any_space_1_f1, ndf_any_space_1_f1, "
            "basis_any_space_1_f1_qr)" in gen)
    assert ("CALL qr%compute_function(BASIS, f2_proxy%vspace, "
            "dim_any_space_2_f2, ndf_any_space_2_f2, "
            "basis_any_space_2_f2_qr)" in gen)
    # testkern_any_space_4_type needs GH_BASIS on ANY_SPACE_1 which is the
    # to-space of op2
    assert ("CALL qr%compute_function(BASIS, op2_proxy%fs_to, "
            "dim_any_space_1_op2, ndf_any_space_1_op2, "
            "basis_any_space_1_op2_qr)" in gen)
    # Need GH_BASIS and DIFF_BASIS on ANY_SPACE_4 which is to/from-space
    # of op4
    assert ("CALL qr%compute_function(BASIS, op4_proxy%fs_from, "
            "dim_any_space_4_op4, ndf_any_space_4_op4, "
            "basis_any_space_4_op4_qr)" in gen)
    assert ("CALL qr%compute_function(DIFF_BASIS, op4_proxy%fs_from, "
            "diff_dim_any_space_4_op4, ndf_any_space_4_op4, "
            "diff_basis_any_space_4_op4_qr)" in gen)


@pytest.mark.xfail(reason="bug : loop fuse replicates maps in loops")
def test_loopfuse():
    ''' Tests whether loop fuse actually fuses and whether
    multiple maps are produced or not. Multiple maps are not an
    error but it would be nicer if there were only one '''
    _, invoke_info = parse(os.path.join(BASE_PATH,
                                        "4_multikernel_invokes.f90"),
                           api=TEST_API)
    psy = PSyFactory(TEST_API, distributed_memory=True).create(invoke_info)
    invoke = psy.invokes.get("invoke_0")
    schedule = invoke.schedule
    loop1 = schedule.children[0]
    loop2 = schedule.children[1]
    trans = LoopFuseTrans()
    schedule, _ = trans.apply(loop1, loop2)
    invoke.schedule = schedule
    generated_code = psy.gen
    # only one loop
    assert str(generated_code).count("DO cell") == 1
    # only one map for each space
    assert str(generated_code).count("map_w1 =>") == 1
    assert str(generated_code).count("map_w2 =>") == 1
    assert str(generated_code).count("map_w3 =>") == 1
    # kernel call tests
    kern_idxs = []
    for idx, line in enumerate(str(generated_code).split('\n')):
        if "DO cell" in line:
            do_idx = idx
        if "CALL testkern_code(" in line:
            kern_idxs.append(idx)
        if "END DO" in line:
            enddo_idx = idx
    # two kernel calls
    assert len(kern_idxs) == 2
    # both kernel calls are within the loop
    for kern_id in kern_idxs:
        assert kern_id > do_idx and kern_id < enddo_idx


def test_kern_colourmap(monkeypatch):
    ''' Tests for error conditions in the colourmap getter of DynKern. '''
    _, invoke_info = parse(os.path.join(BASE_PATH, "1_single_invoke.f90"),
                           api=TEST_API)
    psy = PSyFactory(TEST_API, distributed_memory=True).create(invoke_info)
    kern = psy.invokes.invoke_list[0].schedule.children[3].loop_body[0]
    with pytest.raises(InternalError) as err:
        _ = kern.colourmap
    assert ("Kernel 'testkern_code' is not inside a coloured loop"
            in str(err.value))
    monkeypatch.setattr(kern, "is_coloured", lambda: True)
    monkeypatch.setattr(kern, "_is_intergrid", True)
    with pytest.raises(InternalError) as err:
        _ = kern.colourmap
    assert ("Colourmap information for kernel 'testkern_code' has not yet "
            "been initialised" in str(err.value))


def test_kern_ncolours(monkeypatch):
    ''' Tests for error conditions in the ncolours getter of DynKern. '''
    _, invoke_info = parse(os.path.join(BASE_PATH, "1_single_invoke.f90"),
                           api=TEST_API)
    psy = PSyFactory(TEST_API, distributed_memory=True).create(invoke_info)
    kern = psy.invokes.invoke_list[0].schedule.children[3].loop_body[0]
    with pytest.raises(InternalError) as err:
        _ = kern.ncolours_var
    assert ("Kernel 'testkern_code' is not inside a coloured loop"
            in str(err.value))
    monkeypatch.setattr(kern, "is_coloured", lambda: True)
    monkeypatch.setattr(kern, "_is_intergrid", True)
    with pytest.raises(InternalError) as err:
        _ = kern.ncolours_var
    assert ("Colourmap information for kernel 'testkern_code' has not yet "
            "been initialised" in str(err.value))


def test_named_psy_routine(dist_mem):
    ''' Check that we generate a subroutine with the expected name
    if an invoke is named '''
    _, invoke_info = parse(os.path.join(BASE_PATH,
                                        "1.0.1_single_named_invoke.f90"),
                           api=TEST_API)
    psy = PSyFactory(TEST_API,
                     distributed_memory=dist_mem).create(invoke_info)
    gen_code = str(psy.gen)
    # Name should be all lower-case and with spaces replaced by underscores
    assert "SUBROUTINE invoke_important_invoke" in gen_code

# tests for dynamo0.3 stub generator


def test_stub_non_existant_filename():
    ''' fail if the file does not exist '''
    with pytest.raises(IOError) as excinfo:
        generate("non_existant_file.f90", api=TEST_API)
    assert "file 'non_existant_file.f90' not found" in str(excinfo.value)


def test_stub_invalid_api():
    ''' fail if the specified api is not supported '''
    with pytest.raises(GenerationError) as excinfo:
        generate(os.path.join(BASE_PATH, "ru_kernel_mod.f90"), api="dynamo0.1")
    assert "Unsupported API 'dynamo0.1' specified" in str(excinfo.value)


def test_stub_file_content_not_fortran():
    ''' fail if the kernel file does not contain fortran '''
    with pytest.raises(ParseError) as excinfo:
        generate(os.path.join(os.path.dirname(os.path.abspath(__file__)),
                              "dynamo0p3_test.py"), api=TEST_API)
    assert 'no parse pattern found' \
        in str(excinfo.value)


def test_stub_file_fortran_invalid():
    ''' fail if the fortran in the kernel is not valid '''
    with pytest.raises(ParseError) as excinfo:
        generate(os.path.join(BASE_PATH, "testkern_invalid_fortran.F90"),
                 api=TEST_API)
    assert 'contain <== no parse pattern found' in str(excinfo.value)


def test_file_fortran_not_kernel():
    ''' fail if file is valid fortran but is not a kernel file '''
    with pytest.raises(ParseError) as excinfo:
        generate(os.path.join(BASE_PATH, "1_single_invoke.f90"),
                 api=TEST_API)
    assert 'file does not contain a module. Is it a Kernel file?' \
        in str(excinfo.value)


def test_module_name_too_short():
    ''' fail if length of kernel module name is too short '''
    with pytest.raises(ParseError) as excinfo:
        generate(os.path.join(BASE_PATH, "testkern_short_name.F90"),
                 api=TEST_API)
    assert "too short to have '_mod' as an extension" in str(excinfo.value)


def test_module_name_convention():
    ''' fail if kernel module name does not have _mod at end '''
    with pytest.raises(ParseError) as excinfo:
        generate(os.path.join(BASE_PATH, "testkern_wrong_mod_name.F90"),
                 api=TEST_API)
    assert "does not have '_mod' as an extension" in str(excinfo.value)


def test_kernel_datatype_not_found():
    ''' fail if kernel datatype is not found '''
    with pytest.raises(ParseError) as excinfo:
        generate(os.path.join(BASE_PATH, "testkern_no_datatype.F90"),
                 api=TEST_API)
    assert 'Kernel type testkern_type does not exist' in str(excinfo.value)


STENCIL_CODE = '''
module stencil_mod
  type, extends(kernel_type) :: stencil_type
     type(arg_type), meta_args(2) =          &
          (/ arg_type(gh_field, gh_inc, w1), &
             arg_type(gh_field, gh_read, w2, stencil(cross)) &
           /)
     integer :: iterates_over = cells
   contains
     procedure, nopass :: code => stencil_code
  end type stencil_type
contains
  subroutine stencil_code()
  end subroutine stencil_code
end module stencil_mod
'''


def test_stencil_metadata():
    ''' Check that we can parse Kernels with stencil metadata '''
    ast = fpapi.parse(STENCIL_CODE, ignore_comments=False)
    metadata = DynKernMetadata(ast)
    stencil_descriptor_0 = metadata.arg_descriptors[0]
    assert stencil_descriptor_0.stencil is None
    stencil_descriptor_1 = metadata.arg_descriptors[1]
    assert stencil_descriptor_1.stencil['type'] == 'cross'
    # stencil extent is not provided in the above metadata
    assert stencil_descriptor_1.stencil['extent'] is None


def test_field_metadata_too_many_arguments():
    '''Check that we raise an exception if more than 4 arguments are
    provided in the metadata for a gh_field arg_type.'''
    result = STENCIL_CODE.replace(
        "gh_field, gh_read, w2, stencil(cross)",
        "gh_field, gh_read, w2, stencil(cross), w1", 1)
    ast = fpapi.parse(result, ignore_comments=False)
    with pytest.raises(ParseError) as excinfo:
        _ = DynKernMetadata(ast)
    assert "each meta_arg entry must have at most 4 arguments" \
        in str(excinfo.value)


def test_invalid_stencil_form_1():
    '''Check that we raise an exception if the stencil does not obey the
    stencil(<type>[,<extent>]) format by being a literal integer or
    just "stencil" '''
    result = STENCIL_CODE.replace("stencil(cross)", "1", 1)
    ast = fpapi.parse(result, ignore_comments=False)
    with pytest.raises(ParseError) as excinfo:
        _ = DynKernMetadata(ast)
    assert "entry must be either a valid stencil specification" \
        in str(excinfo.value)
    assert "Unrecognised meta-data entry" in str(excinfo.value)
    result = STENCIL_CODE.replace("stencil(cross)", "stencil", 1)
    ast = fpapi.parse(result, ignore_comments=False)
    with pytest.raises(ParseError) as excinfo:
        _ = DynKernMetadata(ast)
    assert "entry must be either a valid stencil specification" \
        in str(excinfo.value)
    assert "Expecting format stencil(<type>[,<extent>]) but found stencil" \
        in str(excinfo.value)


def test_invalid_stencil_form_2():
    '''Check that we raise an exception if the stencil does not obey the
    stencil(<type>[,<extent>]) format by having an invalid name'''
    result = STENCIL_CODE.replace("stencil(cross)", "stenci(cross)", 1)
    ast = fpapi.parse(result, ignore_comments=False)
    with pytest.raises(ParseError) as excinfo:
        _ = DynKernMetadata(ast)
    assert "entry must be either a valid stencil specification" \
        in str(excinfo.value)


def test_invalid_stencil_form_3():
    '''Check that we raise an exception if the stencil does not obey the
    stencil(<type>[,<extent>]) format by not having brackets'''
    result = STENCIL_CODE.replace("stencil(cross)", "stencil", 1)
    ast = fpapi.parse(result, ignore_comments=False)
    with pytest.raises(ParseError) as excinfo:
        _ = DynKernMetadata(ast)
    assert "entry must be either a valid stencil specification" \
        in str(excinfo.value)


def test_invalid_stencil_form_4():
    '''Check that we raise an exception if the stencil does not obey the
    stencil(<type>[,<extent>]) format by containing no values in
    the brackets '''
    result = STENCIL_CODE.replace("stencil(cross)", "stencil()", 1)
    ast = fpapi.parse(result, ignore_comments=False)
    with pytest.raises(ParseError) as excinfo:
        _ = DynKernMetadata(ast)
    assert "but found stencil()" in str(excinfo.value)


def test_invalid_stencil_form_5():
    '''Check that we raise an exception if the stencil does not obey the
    stencil(<type>[,<extent>]) format by containing no values in
    the brackets, with a separator '''
    result = STENCIL_CODE.replace("stencil(cross)", "stencil(,)", 1)
    ast = fpapi.parse(result, ignore_comments=False)
    with pytest.raises(ParseError) as excinfo:
        _ = DynKernMetadata(ast)
    assert "Kernel metadata has an invalid format" \
        in str(excinfo.value)


def test_invalid_stencil_form_6():
    '''Check that we raise an exception if the stencil does not obey the
    stencil(<type>[,<extent>]) format by containing more than two
    values in in the brackets '''
    result = STENCIL_CODE.replace("stencil(cross)", "stencil(cross,1,1)", 1)
    ast = fpapi.parse(result, ignore_comments=False)
    with pytest.raises(ParseError) as excinfo:
        _ = DynKernMetadata(ast)
    assert "entry must be either a valid stencil specification" \
        in str(excinfo.value)
    assert "there must be at most two arguments inside the brackets" \
        in str(excinfo.value)


def test_invalid_stencil_first_arg_1():
    '''Check that we raise an exception if the value of the stencil type in
    stencil(<type>[,<extent>]) is not valid and is an integer'''
    result = STENCIL_CODE.replace("stencil(cross)", "stencil(1)", 1)
    ast = fpapi.parse(result, ignore_comments=False)
    with pytest.raises(ParseError) as excinfo:
        _ = DynKernMetadata(ast)
    assert "not one of the valid types" in str(excinfo.value)
    assert "is a literal" in str(excinfo.value)


def test_invalid_stencil_first_arg_2():
    '''Check that we raise an exception if the value of the stencil type in
    stencil(<type>[,<extent>]) is not valid and is a name'''
    result = STENCIL_CODE.replace("stencil(cross)", "stencil(cros)", 1)
    ast = fpapi.parse(result, ignore_comments=False)
    with pytest.raises(ParseError) as excinfo:
        _ = DynKernMetadata(ast)
    assert "not one of the valid types" in str(excinfo.value)


def test_invalid_stencil_first_arg_3():
    '''Check that we raise an exception if the value of the stencil type in
    stencil(<type>[,<extent>]) is not valid and has brackets'''
    result = STENCIL_CODE.replace("stencil(cross)", "stencil(x1d(xx))", 1)
    ast = fpapi.parse(result, ignore_comments=False)
    with pytest.raises(ParseError) as excinfo:
        _ = DynKernMetadata(ast)
    assert "the specified <type>" in str(excinfo.value)
    assert "includes brackets" in str(excinfo.value)


def test_invalid_stencil_second_arg_1():
    '''Check that we raise an exception if the value of the stencil extent in
    stencil(<type>[,<extent>]) is not an integer'''
    result = STENCIL_CODE.replace("stencil(cross)", "stencil(x1d,x1d)", 1)
    ast = fpapi.parse(result, ignore_comments=False)
    with pytest.raises(ParseError) as excinfo:
        _ = DynKernMetadata(ast)
    assert "the specified <extent>" in str(excinfo.value)
    assert "is not an integer" in str(excinfo.value)


def test_invalid_stencil_second_arg_2():
    '''Check that we raise an exception if the value of the stencil extent in
    stencil(<type>[,<extent>]) is less than 1'''
    result = STENCIL_CODE.replace("stencil(cross)", "stencil(x1d,0)", 1)
    ast = fpapi.parse(result, ignore_comments=False)
    with pytest.raises(ParseError) as excinfo:
        _ = DynKernMetadata(ast)
    assert "the specified <extent>" in str(excinfo.value)
    assert "is less than 1" in str(excinfo.value)


def test_unsupported_second_argument():
    '''Check that we raise an exception if stencil extent is specified, as
    we do not currently support it'''
    result = STENCIL_CODE.replace("stencil(cross)", "stencil(x1d,1)", 1)
    ast = fpapi.parse(result, ignore_comments=False)
    with pytest.raises(NotImplementedError) as excinfo:
        _ = DynKernMetadata(ast)
    assert "Kernels with fixed stencil extents are not currently supported" \
        in str(excinfo.value)


def test_valid_stencil_types():
    ''' Check that we successfully parse all valid stencil types '''
    for stencil_type in VALID_STENCIL_TYPES:
        result = STENCIL_CODE.replace("stencil(cross)",
                                      "stencil("+stencil_type+")", 1)
        ast = fpapi.parse(result, ignore_comments=False)
        _ = DynKernMetadata(ast)


def test_arg_descriptor_funcs_method_error():
    ''' Tests that an internal error is raised in DynArgDescriptor03
    when function_spaces is called and the internal type is an
    unexpected value. It should not be possible to get to here so we
    need to mess about with internal values to trip this.'''
    fparser.logging.disable(fparser.logging.CRITICAL)
    ast = fpapi.parse(CODE, ignore_comments=False)
    metadata = DynKernMetadata(ast, name="testkern_qr_type")
    field_descriptor = metadata.arg_descriptors[0]
    field_descriptor._type = "gh_fire_starter"
    with pytest.raises(RuntimeError) as excinfo:
        _ = field_descriptor.function_spaces
    assert 'Internal error, DynArgDescriptor03:function_spaces(), should ' \
        'not get to here' in str(excinfo.value)


def test_DynKernelArgument_intent_invalid():
    '''Tests that an error is raised in DynKernelArgument when an invalid
    intent value is found. Tests with and without distributed memory '''
    _, invoke_info = parse(os.path.join(BASE_PATH, "1_single_invoke.f90"),
                           api=TEST_API)
    for dist_mem in [False, True]:
        if dist_mem:
            idx = 3
        else:
            idx = 0
        psy = PSyFactory(TEST_API,
                         distributed_memory=dist_mem).create(invoke_info)
        invoke = psy.invokes.invoke_list[0]
        schedule = invoke.schedule
        loop = schedule.children[idx]
        call = loop.loop_body[0]
        arg = call.arguments.args[0]
        arg._access = "invalid"
        with pytest.raises(GenerationError) as excinfo:
            _ = arg.intent
        assert "Expecting argument access to be one of 'gh_read," in \
            str(excinfo.value)


def test_arg_ref_name_method_error1():
    ''' Tests that an internal error is raised in DynKernelArgument
    when ref_name() is called with a function space that is not
    associated with this field'''
    _, invoke_info = parse(os.path.join(BASE_PATH, "1_single_invoke.f90"),
                           api=TEST_API)
    psy = PSyFactory(TEST_API, distributed_memory=True).create(invoke_info)
    first_invoke = psy.invokes.invoke_list[0]
    first_kernel = first_invoke.schedule.coded_kernels()[0]
    first_argument = first_kernel.arguments.args[1]
    with pytest.raises(GenerationError) as excinfo:
        # the argument is a field and is on "w1"
        _ = first_argument.ref_name(FunctionSpace("w3", None))
    assert 'not one of the function spaces associated with this argument' \
        in str(excinfo.value)


def test_arg_ref_name_method_error2():
    ''' Tests that an internal error is raised in DynKernelArgument
    when ref_name() is called when the argument type is not one of
    gh_field or gh_operator'''
    _, invoke_info = parse(os.path.join(BASE_PATH, "1_single_invoke.f90"),
                           api=TEST_API)
    psy = PSyFactory(TEST_API, distributed_memory=True).create(invoke_info)
    first_invoke = psy.invokes.invoke_list[0]
    first_kernel = first_invoke.schedule.coded_kernels()[0]
    first_argument = first_kernel.arguments.args[1]
    first_argument._type = "gh_funky_instigator"
    with pytest.raises(GenerationError) as excinfo:
        _ = first_argument.ref_name()
    assert 'ref_name: Error, unsupported arg type' in str(excinfo.value)


def test_arg_intent_error():
    ''' Tests that an internal error is raised in DynKernelArgument
    when intent() is called and the argument access property is not one of
    gh_{read,write,inc,readwrite} '''
    _, invoke_info = parse(os.path.join(BASE_PATH, "1_single_invoke.f90"),
                           api=TEST_API)
    psy = PSyFactory(TEST_API, distributed_memory=True).create(invoke_info)
    first_invoke = psy.invokes.invoke_list[0]
    first_kernel = first_invoke.schedule.coded_kernels()[0]
    first_argument = first_kernel.arguments.args[0]
    # Mess with the internal state of this argument object
    first_argument._access = "gh_not_an_intent"
    with pytest.raises(GenerationError) as excinfo:
        _ = first_argument.intent()
    assert ("Expecting argument access to be one of 'gh_read, gh_write, "
            "gh_inc', 'gh_readwrite' or one of ['gh_sum'], but found "
            "'gh_not_an_intent'" in str(excinfo.value))


@pytest.mark.skipif(
    sys.version_info > (3,),
    reason="Deepcopy of function_space not working in Python 3")
def test_no_arg_on_space(monkeypatch):
    ''' Tests that DynKernelArguments.get_arg_on_space[,_name] raise
    the appropriate error when there is no kernel argument on the
    supplied space. '''
    from psyclone.psyGen import FieldNotFoundError
    _, invoke_info = parse(os.path.join(BASE_PATH, "1_single_invoke.f90"),
                           api=TEST_API)
    psy = PSyFactory(TEST_API, distributed_memory=True).create(invoke_info)
    first_invoke = psy.invokes.invoke_list[0]
    first_kernel = first_invoke.schedule.coded_kernels()[0]
    kernel_args = first_kernel.arguments
    # Test getting the argument by the meta-data name for the function space
    arg, fspace = kernel_args.get_arg_on_space_name("w2")
    assert arg.name == "f2"
    assert fspace.orig_name == "w2"
    with pytest.raises(FieldNotFoundError) as excinfo:
        _ = kernel_args.get_arg_on_space_name("not_a_space")
    assert ("there is no field or operator with function space not_a_space" in
            str(excinfo.value))
    # Now test get_arg_on_space - we need a FunctionSpace object for this
    fspace = arg.function_space
    arg = kernel_args.get_arg_on_space(fspace)
    assert arg.name == "f2"
    # Take a deep copy of the function space object so that we get a new
    # one whose state we can monkeypatch
    import copy
    fspace = copy.deepcopy(arg.function_space)
    monkeypatch.setattr(fspace, "_mangled_name", "not_a_space_name")
    with pytest.raises(FieldNotFoundError) as excinfo:
        _ = kernel_args.get_arg_on_space(fspace)
    assert ("there is no field or operator with function space w2 (mangled "
            "name = 'not_a_space_name')" in str(excinfo.value))


def test_arg_descriptor_func_method_error():
    ''' Tests that an internal error is raised in DynArgDescriptor03
    when function_space is called and the internal type is an
    unexpected value. It should not be possible to get to here so we
    need to mess about with internal values to trip this.'''
    fparser.logging.disable(fparser.logging.CRITICAL)
    ast = fpapi.parse(CODE, ignore_comments=False)
    metadata = DynKernMetadata(ast, name="testkern_qr_type")
    field_descriptor = metadata.arg_descriptors[0]
    field_descriptor._type = "gh_fire_starter"
    with pytest.raises(RuntimeError) as excinfo:
        _ = field_descriptor.function_space
    assert 'Internal error, DynArgDescriptor03:function_space(), should ' \
        'not get to here' in str(excinfo.value)


def test_arg_descriptor_fld_str():
    ''' Tests that the string method for DynArgDescriptor03 works as
    expected for a field argument'''
    fparser.logging.disable(fparser.logging.CRITICAL)
    ast = fpapi.parse(CODE, ignore_comments=False)
    metadata = DynKernMetadata(ast, name="testkern_qr_type")
    field_descriptor = metadata.arg_descriptors[1]
    result = str(field_descriptor)
    expected_output = (
        "DynArgDescriptor03 object\n"
        "  argument_type[0]='gh_field'\n"
        "  access_descriptor[1]='gh_inc'\n"
        "  function_space[2]='w1'")
    assert expected_output in result


def test_arg_descriptor_real_scalar_str():
    ''' Tests that the string method for DynArgDescriptor03 works as
    expected for a real scalar argument'''
    fparser.logging.disable(fparser.logging.CRITICAL)
    ast = fpapi.parse(CODE, ignore_comments=False)
    metadata = DynKernMetadata(ast, name="testkern_qr_type")
    field_descriptor = metadata.arg_descriptors[0]
    result = str(field_descriptor)
    expected_output = (
        "DynArgDescriptor03 object\n"
        "  argument_type[0]='gh_real'\n"
        "  access_descriptor[1]='gh_read'\n")
    assert expected_output in result


def test_arg_descriptor_int_scalar_str():
    ''' Tests that the string method for DynArgDescriptor03 works as
    expected for an integer scalar argument'''
    fparser.logging.disable(fparser.logging.CRITICAL)
    ast = fpapi.parse(CODE, ignore_comments=False)
    metadata = DynKernMetadata(ast, name="testkern_qr_type")
    field_descriptor = metadata.arg_descriptors[5]
    result = str(field_descriptor)
    expected_output = (
        "DynArgDescriptor03 object\n"
        "  argument_type[0]='gh_integer'\n"
        "  access_descriptor[1]='gh_read'\n")
    assert expected_output in result


def test_arg_descriptor_str_error():
    ''' Tests that an internal error is raised in DynArgDescriptor03
    when __str__ is called and the internal type is an
    unexpected value. It should not be possible to get to here so we
    need to mess about with internal values to trip this.'''
    fparser.logging.disable(fparser.logging.CRITICAL)
    ast = fpapi.parse(CODE, ignore_comments=False)
    metadata = DynKernMetadata(ast, name="testkern_qr_type")
    field_descriptor = metadata.arg_descriptors[0]
    field_descriptor._type = "gh_fire_starter"
    with pytest.raises(ParseError) as excinfo:
        _ = str(field_descriptor)
    assert 'Internal error in DynArgDescriptor03.__str__' \
        in str(excinfo.value)


def test_arg_desc_func_space_tofrom_err():
    ''' Tests that an internal error is raised in DynArgDescriptor03
    when function_space_to or function_space_from is called and the
    internal type is not gh_operator.'''
    fparser.logging.disable(fparser.logging.CRITICAL)
    ast = fpapi.parse(CODE, ignore_comments=False)
    metadata = DynKernMetadata(ast, name="testkern_qr_type")
    field_descriptor = metadata.arg_descriptors[0]
    with pytest.raises(RuntimeError) as excinfo:
        _ = field_descriptor.function_space_to
    assert ("function_space_to only makes sense for one of ['gh_operator', "
            "'gh_columnwise_operator']") in str(excinfo.value)
    with pytest.raises(RuntimeError) as excinfo:
        _ = field_descriptor.function_space_from
    assert ("function_space_from only makes sense for one of ['gh_operator', "
            "'gh_columnwise_operator']") in str(excinfo.value)


def test_mangle_no_space_error():
    ''' Tests that an error is raised in mangle_fs_name()
    when none of the provided kernel arguments are on the
    specified space '''
    from psyclone.dynamo0p3 import mangle_fs_name
    from psyclone.psyGen import FieldNotFoundError
    _, invoke_info = parse(os.path.join(BASE_PATH,
                                        "4.5.2_multikernel_invokes.f90"),
                           api=TEST_API)
    psy = PSyFactory(TEST_API, distributed_memory=True).create(invoke_info)
    first_invoke = psy.invokes.invoke_list[0]
    first_kernel = first_invoke.schedule.coded_kernels()[0]
    with pytest.raises(FieldNotFoundError) as excinfo:
        _ = mangle_fs_name(first_kernel.arguments.args, "any_space_7")
    assert "No kernel argument found for function space 'any_space_7'" \
        in str(excinfo.value)


def test_mangle_function_space():
    ''' Tests that we correctly mangle the function space name '''
    from psyclone.dynamo0p3 import mangle_fs_name
    _, invoke_info = parse(os.path.join(BASE_PATH,
                                        "4.5.2_multikernel_invokes.f90"),
                           api=TEST_API)
    psy = PSyFactory(TEST_API, distributed_memory=True).create(invoke_info)
    first_invoke = psy.invokes.invoke_list[0]
    first_kernel = first_invoke.schedule.coded_kernels()[0]
    name = mangle_fs_name(first_kernel.arguments.args, "any_space_2")
    assert name == "any_space_2_f2"


def test_no_mangle_specified_function_space():
    ''' Test that we do not name-mangle a function space that is not
    any_space or any_discontinuous_space '''
    from psyclone.dynamo0p3 import mangle_fs_name
    # Test any_space
    _, invoke_info = parse(os.path.join(BASE_PATH,
                                        "1_single_invoke.f90"),
                           api=TEST_API)
    psy = PSyFactory(TEST_API, distributed_memory=True).create(invoke_info)
    first_invoke = psy.invokes.invoke_list[0]
    first_kernel = first_invoke.schedule.coded_kernels()[0]
    name = mangle_fs_name(first_kernel.arguments.args, "w2")
    assert name == "w2"


def test_fsdescriptors_get_descriptor():
    ''' Test that FSDescriptors.get_descriptor() raises the expected error
    when passed a function space for which there is no corresponding kernel
    argument '''
    _, invoke_info = parse(os.path.join(BASE_PATH,
                                        "1_single_invoke.f90"),
                           api=TEST_API)
    psy = PSyFactory(TEST_API, distributed_memory=True).create(invoke_info)
    first_invoke = psy.invokes.invoke_list[0]
    first_kernel = first_invoke.schedule.coded_kernels()[0]
    fspace = FunctionSpace("w0", None)
    with pytest.raises(GenerationError) as excinfo:
        first_kernel.fs_descriptors.get_descriptor(fspace)
    assert "there is no descriptor for function space w0" in str(excinfo.value)


def test_arg_descriptor_init_error(monkeypatch):
    ''' Tests that an internal error is raised in DynArgDescriptor03
    when an invalid type is provided. However this error never gets
    tripped due to an earlier test so we need to force the error by
    changing the internal state.'''
    fparser.logging.disable(fparser.logging.CRITICAL)
    ast = fpapi.parse(CODE, ignore_comments=False)
    metadata = DynKernMetadata(ast, name="testkern_qr_type")
    field_descriptor = metadata.arg_descriptors[0]
    # extract an arg_type object that we can use to create a
    # DynArgDescriptor03 object
    arg_type = field_descriptor._arg_type
    # Now try to trip the error by making the initial test think
    # that GH_INVALID is actually valid
    from psyclone.dynamo0p3 import GH_VALID_ARG_TYPE_NAMES, DynArgDescriptor03
    monkeypatch.setattr("psyclone.dynamo0p3.GH_VALID_ARG_TYPE_NAMES",
                        GH_VALID_ARG_TYPE_NAMES + ["GH_INVALID"])
    arg_type.args[0].name = "GH_INVALID"
    with pytest.raises(ParseError) as excinfo:
        _ = DynArgDescriptor03(arg_type)
    assert 'Internal error in DynArgDescriptor03.__init__' \
        in str(excinfo.value)


def test_func_descriptor_repr():
    ''' Tests the __repr__ output of a func_descriptor '''
    fparser.logging.disable(fparser.logging.CRITICAL)
    ast = fpapi.parse(CODE, ignore_comments=False)
    metadata = DynKernMetadata(ast, name="testkern_qr_type")
    func_descriptor = metadata.func_descriptors[0]
    func_str = repr(func_descriptor)
    assert "DynFuncDescriptor03(func_type(w1, gh_basis))" in func_str


def test_func_descriptor_str():
    ''' Tests the __str__ output of a func_descriptor '''
    fparser.logging.disable(fparser.logging.CRITICAL)
    ast = fpapi.parse(CODE, ignore_comments=False)
    metadata = DynKernMetadata(ast, name="testkern_qr_type")
    func_descriptor = metadata.func_descriptors[0]
    func_str = str(func_descriptor)
    output = (
        "DynFuncDescriptor03 object\n"
        "  name='func_type'\n"
        "  nargs=2\n"
        "  function_space_name[0] = 'w1'\n"
        "  operator_name[1] = 'gh_basis'")
    assert output in func_str


def test_dynkern_arg_for_fs():
    ''' Test that DynInvoke.arg_for_funcspace() raises an error if
    passed an invalid function space '''
    _, invoke_info = parse(os.path.join(BASE_PATH, "1_single_invoke.f90"),
                           api=TEST_API)
    psy = PSyFactory(TEST_API, distributed_memory=True).create(invoke_info)
    first_invoke = psy.invokes.invoke_list[0]
    with pytest.raises(GenerationError) as err:
        _ = first_invoke.arg_for_funcspace(FunctionSpace("waah", "waah"))
    assert "No argument found on 'waah' space" in str(err.value)


def test_dist_memory_true():
    ''' Test that the distributed memory flag is on by default. '''
    Config._instance = None
    config = Config()
    config.load(config_file=DEFAULT_CFG_FILE)
    assert config.distributed_memory


def test_halo_dirty_1():
    ''' check halo_dirty call is added correctly with a simple example '''
    _, invoke_info = parse(os.path.join(BASE_PATH, "1_single_invoke.f90"),
                           api=TEST_API)
    psy = PSyFactory(TEST_API, distributed_memory=True).create(invoke_info)
    generated_code = str(psy.gen)
    expected = (
        "     END DO\n"
        "      !\n"
        "      ! Set halos dirty/clean for fields modified in the above loop\n"
        "      !\n"
        "      CALL f1_proxy%set_dirty()\n")
    assert expected in generated_code


def test_halo_dirty_2():
    ''' check halo_dirty calls only for write and inc (not for read) '''
    _, invoke_info = parse(os.path.join(BASE_PATH, "14.1_halo_writers.f90"),
                           api=TEST_API)
    psy = PSyFactory(TEST_API, distributed_memory=True).create(invoke_info)
    generated_code = str(psy.gen)
    expected = (
        "      END DO\n"
        "      !\n"
        "      ! Set halos dirty/clean for fields modified in the above loop\n"
        "      !\n"
        "      CALL f1_proxy%set_dirty()\n"
        "      CALL f3_proxy%set_dirty()\n"
        "      CALL f5_proxy%set_dirty()\n"
        "      CALL f6_proxy%set_dirty()\n"
        "      CALL f7_proxy%set_dirty()\n"
        "      CALL f8_proxy%set_dirty()\n")

    assert expected in generated_code


def test_halo_dirty_3():
    ''' check halo_dirty calls with multiple kernel calls '''
    _, invoke_info = parse(os.path.join(BASE_PATH,
                                        "4_multikernel_invokes.f90"),
                           api=TEST_API)
    psy = PSyFactory(TEST_API, distributed_memory=True).create(invoke_info)
    generated_code = psy.gen
    assert str(generated_code).count("CALL f1_proxy%set_dirty()") == 2


def test_halo_dirty_4():
    ''' check halo_dirty calls with field vectors '''
    _, invoke_info = parse(os.path.join(BASE_PATH, "8_vector_field_2.f90"),
                           api=TEST_API)
    psy = PSyFactory(TEST_API, distributed_memory=True).create(invoke_info)
    generated_code = str(psy.gen)
    expected = (
        "      END DO\n"
        "      !\n"
        "      ! Set halos dirty/clean for fields modified in the above loop\n"
        "      !\n"
        "      CALL chi_proxy(1)%set_dirty()\n"
        "      CALL chi_proxy(2)%set_dirty()\n"
        "      CALL chi_proxy(3)%set_dirty()\n"
        "      CALL f1_proxy%set_dirty()\n")
    assert expected in generated_code


def test_halo_dirty_5():
    ''' check no halo_dirty calls for operators '''
    _, invoke_info = parse(os.path.join(BASE_PATH,
                                        "10.1_operator_nofield.f90"),
                           api=TEST_API)
    psy = PSyFactory(TEST_API, distributed_memory=True).create(invoke_info)
    generated_code = str(psy.gen)
    assert "set_dirty()" not in generated_code
    assert "! Set halos dirty/clean" not in generated_code


def test_no_halo_dirty():
    '''check that no halo_dirty code is produced if distributed_memory is
    set to False'''
    _, invoke_info = parse(os.path.join(BASE_PATH, "1_single_invoke.f90"),
                           api=TEST_API)
    psy = PSyFactory(TEST_API, distributed_memory=False).create(invoke_info)
    generated_code = str(psy.gen)
    assert "set_dirty()" not in generated_code
    assert "! Set halos dirty/clean" not in generated_code


def test_halo_exchange():
    ''' test that a halo_exchange call is added for a loop with a
    stencil operation '''
    _, invoke_info = parse(os.path.join(BASE_PATH, "14.2_halo_readers.f90"),
                           api=TEST_API)
    psy = PSyFactory(TEST_API, distributed_memory=True).create(invoke_info)
    generated_code = str(psy.gen)
    output1 = (
        "     IF (f2_proxy%is_dirty(depth=f2_extent+1)) THEN\n"
        "        CALL f2_proxy%halo_exchange(depth=f2_extent+1)\n"
        "      END IF\n"
        "      !\n")
    assert output1 in generated_code
    output2 = ("      DO cell=1,mesh%get_last_halo_cell(1)\n")
    assert output2 in generated_code


def test_halo_exchange_inc(monkeypatch, annexed):
    '''test that appropriate halo exchange calls are added if we have a
    gh_inc operation and that the loop bounds included computation in
    the l1 halo. Test when annexed is False and True as a different
    number of halo exchanges are produced.

    '''
    config = Config.get()
    dyn_config = config.api_conf("dynamo0.3")
    monkeypatch.setattr(dyn_config, "_compute_annexed_dofs", annexed)
    _, invoke_info = parse(os.path.join(BASE_PATH,
                                        "4.6_multikernel_invokes.f90"),
                           api=TEST_API)
    psy = PSyFactory(TEST_API, distributed_memory=True).create(invoke_info)
    result = str(psy.gen)
    output0 = (
        "      IF (a_proxy%is_dirty(depth=1)) THEN\n"
        "        CALL a_proxy%halo_exchange(depth=1)\n"
        "      END IF\n"
        "      !\n")
    output1 = (
        "      IF (b_proxy%is_dirty(depth=1)) THEN\n"
        "        CALL b_proxy%halo_exchange(depth=1)\n"
        "      END IF\n"
        "      !\n"
        "      IF (d_proxy%is_dirty(depth=1)) THEN\n"
        "        CALL d_proxy%halo_exchange(depth=1)\n"
        "      END IF\n"
        "      !\n"
        "      IF (e_proxy(1)%is_dirty(depth=1)) THEN\n"
        "        CALL e_proxy(1)%halo_exchange(depth=1)\n"
        "      END IF\n"
        "      !\n"
        "      IF (e_proxy(2)%is_dirty(depth=1)) THEN\n"
        "        CALL e_proxy(2)%halo_exchange(depth=1)\n"
        "      END IF\n"
        "      !\n"
        "      IF (e_proxy(3)%is_dirty(depth=1)) THEN\n"
        "        CALL e_proxy(3)%halo_exchange(depth=1)\n"
        "      END IF\n"
        "      !\n"
        "      DO cell=1,mesh%get_last_halo_cell(1)\n")
    output2 = (
        "      IF (f_proxy%is_dirty(depth=1)) THEN\n"
        "        CALL f_proxy%halo_exchange(depth=1)\n"
        "      END IF\n"
        "      !\n"
        "      DO cell=1,mesh%get_last_halo_cell(1)\n")
    assert output1 in result
    if annexed:
        assert result.count("halo_exchange") == 5
    else:
        assert output0 in result
        assert output2 in result
        assert result.count("halo_exchange") == 7


def test_no_halo_exchange_for_operator():
    ''' Test that no halo exchange is generated before a kernel that reads
    from an operator '''
    _, invoke_info = parse(os.path.join(BASE_PATH,
                                        "10.7_operator_read.f90"),
                           api=TEST_API)
    psy = PSyFactory(TEST_API, distributed_memory=True).create(invoke_info)
    result = str(psy.gen)
    # This kernel reads from an operator and a scalar and these
    # do not require halos to be updated.
    assert "halo_exchange" not in result


def test_no_set_dirty_for_operator():
    ''' Test that we do not call set_dirty for an operator that is written
    by a kernel. '''
    _, invoke_info = parse(os.path.join(BASE_PATH,
                                        "10.6_operator_no_field_scalar.f90"),
                           api=TEST_API)
    psy = PSyFactory(TEST_API, distributed_memory=True).create(invoke_info)
    result = str(psy.gen)
    # This kernel only writes to an operator and since operators are
    # cell-local this does not require us to call the is_dirty() method.
    assert "is_dirty" not in result


def test_halo_exchange_different_spaces(tmpdir):
    ''' Test that all of our different function spaces with a stencil
    access result in halo calls including any_space, any_w2 and
    any_discontinuous_space '''
    _, invoke_info = parse(os.path.join(BASE_PATH,
                                        "14.3_halo_readers_all_fs.f90"),
                           api=TEST_API)
    psy = PSyFactory(TEST_API, distributed_memory=True).create(invoke_info)
    result = str(psy.gen)
    assert result.count("halo_exchange") == 14
    # Check compilation
    assert LFRicBuild(tmpdir).code_compiles(psy)


def test_halo_exchange_vectors_1(monkeypatch, annexed):
    '''Test that halo exchange produces correct code for vector fields
    including a field with a gh_inc access. Test when annexed = False
    and True as halo exchanges are only produced when annexed = False.

    '''
    config = Config.get()
    dyn_config = config.api_conf("dynamo0.3")
    monkeypatch.setattr(dyn_config, "_compute_annexed_dofs", annexed)

    _, invoke_info = parse(os.path.join(BASE_PATH,
                                        "14.4.1_halo_vector.f90"),
                           api=TEST_API)
    psy = PSyFactory(TEST_API, distributed_memory=True).create(invoke_info)
    result = str(psy.gen)
    if annexed:
        assert result.count("halo_exchange(") == 0
    else:
        assert result.count("halo_exchange(") == 3
        for idx in range(1, 4):
            assert "f1_proxy("+str(idx)+")%halo_exchange(depth=1)" in result
        expected = ("      IF (f1_proxy(3)%is_dirty(depth=1)) THEN\n"
                    "        CALL f1_proxy(3)%halo_exchange(depth=1)\n"
                    "      END IF\n"
                    "      !\n"
                    "      DO cell=1,mesh%get_last_halo_cell(1)\n")
        assert expected in result


def test_halo_exchange_vectors(monkeypatch, annexed):
    '''Test that halo exchange produces correct code for vector
    fields. Test both a field with a stencil and a field with
    gh_inc. Test when annexed = False and True as a different number
    of halo exchanges are produced.

    '''
    config = Config.get()
    dyn_config = config.api_conf("dynamo0.3")
    monkeypatch.setattr(dyn_config, "_compute_annexed_dofs", annexed)
    _, invoke_info = parse(os.path.join(BASE_PATH,
                                        "14.4_halo_vector.f90"),
                           api=TEST_API)
    psy = PSyFactory(TEST_API, distributed_memory=True).create(invoke_info)
    result = str(psy.gen)
    if annexed:
        assert result.count("halo_exchange(") == 4
    else:
        assert result.count("halo_exchange(") == 7
        for idx in range(1, 4):
            assert "f1_proxy("+str(idx)+")%halo_exchange(depth=1)" in result
    for idx in range(1, 4):
        assert ("f2_proxy("+str(idx)+")%halo_exchange("
                "depth=f2_extent+1)" in result)
    expected = ("      IF (f2_proxy(4)%is_dirty(depth=f2_extent+1)) "
                "THEN\n"
                "        CALL f2_proxy(4)%halo_exchange(depth=f2_extent+1)\n"
                "      END IF\n"
                "      !\n"
                "      DO cell=1,mesh%get_last_halo_cell(1)\n")
    assert expected in result


def test_halo_exchange_depths():
    '''test that halo exchange includes the correct halo depth with
    gh_write.

    '''
    _, invoke_info = parse(os.path.join(BASE_PATH,
                                        "14.5_halo_depth.f90"),
                           api=TEST_API)
    psy = PSyFactory(TEST_API, distributed_memory=True).create(invoke_info)
    result = str(psy.gen)
    expected = ("      IF (f2_proxy%is_dirty(depth=extent)) THEN\n"
                "        CALL f2_proxy%halo_exchange(depth=extent)\n"
                "      END IF\n"
                "      !\n"
                "      IF (f3_proxy%is_dirty(depth=extent)) THEN\n"
                "        CALL f3_proxy%halo_exchange(depth=extent)\n"
                "      END IF\n"
                "      !\n"
                "      IF (f4_proxy%is_dirty(depth=extent)) THEN\n"
                "        CALL f4_proxy%halo_exchange(depth=extent)\n"
                "      END IF\n"
                "      !\n"
                "      DO cell=1,mesh%get_last_edge_cell()\n")
    assert expected in result


def test_halo_exchange_depths_gh_inc(monkeypatch, annexed):
    '''test that halo exchange includes the correct halo depth when we
    have a gh_inc as this increases the required depth by 1 (as
    redundant computation is performed in the l1 halo). Test when
    annexed = False and True as a different number of halo exchanges
    are produced.

    '''

    config = Config.get()
    dyn_config = config.api_conf("dynamo0.3")
    monkeypatch.setattr(dyn_config, "_compute_annexed_dofs", annexed)
    _, invoke_info = parse(os.path.join(BASE_PATH,
                                        "14.6_halo_depth_2.f90"),
                           api=TEST_API)
    psy = PSyFactory(TEST_API, distributed_memory=True).create(invoke_info)
    result = str(psy.gen)
    expected1 = (
        "      IF (f1_proxy%is_dirty(depth=1)) THEN\n"
        "        CALL f1_proxy%halo_exchange(depth=1)\n"
        "      END IF\n"
        "      !\n")
    expected2 = (
        "      IF (f2_proxy%is_dirty(depth=f2_extent+1)) THEN\n"
        "        CALL f2_proxy%halo_exchange(depth=f2_extent+1)\n"
        "      END IF\n"
        "      !\n"
        "      IF (f3_proxy%is_dirty(depth=f3_extent+1)) THEN\n"
        "        CALL f3_proxy%halo_exchange(depth=f3_extent+1)\n"
        "      END IF\n"
        "      !\n"
        "      IF (f4_proxy%is_dirty(depth=f4_extent+1)) THEN\n"
        "        CALL f4_proxy%halo_exchange(depth=f4_extent+1)\n"
        "      END IF\n"
        "      !\n"
        "      DO cell=1,mesh%get_last_halo_cell(1)\n")
    if not annexed:
        assert expected1 in result
    assert expected2 in result


def test_stencil_read_only():
    '''test that an error is raised if a field with a stencil is not
    accessed as gh_read'''
    fparser.logging.disable(fparser.logging.CRITICAL)
    code = STENCIL_CODE.replace("gh_read, w2, stencil(cross)",
                                "gh_write, w2, stencil(cross)", 1)
    ast = fpapi.parse(code, ignore_comments=False)
    with pytest.raises(ParseError) as excinfo:
        _ = DynKernMetadata(ast, name="stencil_type")
    assert "a stencil must be read only" in str(excinfo.value)


def test_fs_discontinuous_and_inc_error():
    ''' Test that an error is raised if a discontinuous function space
    and gh_inc are provided for the same field in the metadata '''
    fparser.logging.disable(fparser.logging.CRITICAL)
    for fspace in VALID_DISCONTINUOUS_FUNCTION_SPACE_NAMES:
        code = CODE.replace("arg_type(gh_field, gh_read, w3)",
                            "arg_type(gh_field, gh_inc, " +
                            fspace + ")", 1)
        ast = fpapi.parse(code, ignore_comments=False)
        with pytest.raises(ParseError) as excinfo:
            _ = DynKernMetadata(ast, name="testkern_qr_type")
        assert ("It does not make sense for a field on a discontinuous "
                "space (" + fspace + ") to have a 'gh_inc' access"
                in str(excinfo.value))


def test_fs_continuous_and_readwrite_error():
    ''' Test that an error is raised if a continuous function space and
    gh_readwrite are provided for the same field in the metadata '''
    fparser.logging.disable(fparser.logging.CRITICAL)
    for fspace in CONTINUOUS_FUNCTION_SPACES:
        code = CODE.replace("arg_type(gh_field, gh_read, w2)",
                            "arg_type(gh_field, gh_readwrite, " +
                            fspace + ")", 1)
        ast = fpapi.parse(code, ignore_comments=False)
        with pytest.raises(ParseError) as excinfo:
            _ = DynKernMetadata(ast, name="testkern_qr_type")
        assert ("It does not make sense for a field on a continuous "
                "space (" + fspace + ") to have a 'gh_readwrite' access"
                in str(excinfo.value))


def test_fs_anyspace_and_readwrite_error():
    ''' Test that an error is raised if any_space and
    gh_readwrite are provided for the same field in the metadata '''
    fparser.logging.disable(fparser.logging.CRITICAL)
    for fspace in VALID_ANY_SPACE_NAMES:
        code = CODE.replace("arg_type(gh_field, gh_read, w2)",
                            "arg_type(gh_field, gh_readwrite, " +
                            fspace + ")", 1)
        ast = fpapi.parse(code, ignore_comments=False)
        with pytest.raises(ParseError) as excinfo:
            _ = DynKernMetadata(ast, name="testkern_qr_type")
        assert ("field on any_space cannot have 'gh_readwrite' access"
                in str(excinfo.value))


def test_halo_exchange_view(capsys):
    ''' test that the halo exchange view method returns what we expect '''
    from psyclone.psyir.nodes.node import colored, SCHEDULE_COLOUR_MAP
    _, invoke_info = parse(os.path.join(BASE_PATH, "14.2_halo_readers.f90"),
                           api=TEST_API)
    psy = PSyFactory(TEST_API, distributed_memory=True).create(invoke_info)
    schedule = psy.invokes.get('invoke_0_testkern_stencil_type').schedule
    schedule.view()
    result, _ = capsys.readouterr()

    # Ensure we test for text containing the correct (colour) control codes
    sched = colored("InvokeSchedule", SCHEDULE_COLOUR_MAP["Schedule"])
    exch = colored("HaloExchange", SCHEDULE_COLOUR_MAP["HaloExchange"])

    expected = (
        sched + "[invoke='invoke_0_testkern_stencil_type', dm=True]\n"
        "    0: " + exch + "[field='f2', type='region', depth=f2_extent+1, "
        "check_dirty=True]\n"
        "    1: " + exch + "[field='f3', type='region', depth=1, "
        "check_dirty=True]\n"
        "    2: " + exch + "[field='f4', type='region', depth=1, "
        "check_dirty=True]\n")
    assert expected in result


def test_no_mesh_mod(tmpdir):
    '''test that we do not add a mesh module to the PSy layer if one is
    not required. '''
    _, invoke_info = parse(os.path.join(BASE_PATH,
                                        "4.6_multikernel_invokes.f90"),
                           api=TEST_API)
    psy = PSyFactory(TEST_API, distributed_memory=False).create(invoke_info)
    result = str(psy.gen)

    assert LFRicBuild(tmpdir).code_compiles(psy)
    assert "USE mesh_mod, ONLY: mesh_type" not in result
    assert "TYPE(mesh_type), pointer :: mesh => null()" not in result
    assert "mesh => a_proxy%vspace%get_mesh()" not in result


def test_mesh_mod(tmpdir):
    '''test that a mesh module is added to the PSy layer and a mesh object
    is created when required. One is required when we determine loop
    bounds for distributed memory '''
    _, invoke_info = parse(os.path.join(BASE_PATH,
                                        "4.6_multikernel_invokes.f90"),
                           api=TEST_API)
    psy = PSyFactory(TEST_API, distributed_memory=True).create(invoke_info)
    result = str(psy.gen)
    assert LFRicBuild(tmpdir).code_compiles(psy)
    assert "USE mesh_mod, ONLY: mesh_type" in result
    assert "TYPE(mesh_type), pointer :: mesh => null()" in result
    output = ("      !\n"
              "      ! Create a mesh object\n"
              "      !\n"
              "      mesh => a_proxy%vspace%get_mesh()\n")
    assert output in result

# when we add build tests we should test that we can we get the mesh
# object from an operator


def test_set_lower_bound_functions():
    '''test that we raise appropriate exceptions when the lower bound of
    a loop is set to invalid values '''
    my_loop = DynLoop()
    with pytest.raises(GenerationError) as excinfo:
        my_loop.set_lower_bound("invalid_loop_bounds_name")
    assert "lower bound loop name is invalid" in str(excinfo.value)
    with pytest.raises(GenerationError) as excinfo:
        my_loop.set_lower_bound("inner", index=0)
    assert "specified index" in str(excinfo.value)
    assert "lower loop bound is invalid" in str(excinfo.value)


def test_set_upper_bound_functions():
    '''test that we raise appropriate exceptions when the upper bound of
    a loop is set to invalid values '''
    my_loop = DynLoop()
    with pytest.raises(GenerationError) as excinfo:
        my_loop.set_upper_bound("invalid_loop_bounds_name")
    assert "upper loop bound name is invalid" in str(excinfo.value)
    with pytest.raises(GenerationError) as excinfo:
        my_loop.set_upper_bound("start")
    assert "'start' is not a valid upper bound" in str(excinfo.value)
    with pytest.raises(GenerationError) as excinfo:
        my_loop.set_upper_bound("inner", index=0)
    assert "specified index" in str(excinfo.value)
    assert "upper loop bound is invalid" in str(excinfo.value)


def test_lower_bound_fortran_1():
    '''tests we raise an exception in the DynLoop:_lower_bound_fortran()
    method - first GenerationError'''
    _, invoke_info = parse(os.path.join(BASE_PATH, "1_single_invoke.f90"),
                           api=TEST_API)
    psy = PSyFactory(TEST_API, distributed_memory=False).create(invoke_info)
    my_loop = psy.invokes.invoke_list[0].schedule.children[0]
    my_loop.set_lower_bound("inner", index=1)
    with pytest.raises(GenerationError) as excinfo:
        _ = my_loop._lower_bound_fortran()
    assert ("lower bound must be 'start' if we are sequential" in
            str(excinfo.value))


def test_lower_bound_fortran_2(monkeypatch):
    '''tests we raise an exception in the DynLoop:_lower_bound_fortran()
    method - second GenerationError'''
    _, invoke_info = parse(os.path.join(BASE_PATH, "1_single_invoke.f90"),
                           api=TEST_API)
    psy = PSyFactory(TEST_API, distributed_memory=True).create(invoke_info)
    my_loop = psy.invokes.invoke_list[0].schedule.children[3]
    # we can not use the standard set_lower_bound function as that
    # checks for valid input
    monkeypatch.setattr(my_loop, "_lower_bound_name", value="invalid")
    with pytest.raises(GenerationError) as excinfo:
        _ = my_loop._lower_bound_fortran()
    assert ("Unsupported lower bound name 'invalid' found" in
            str(excinfo.value))


@pytest.mark.parametrize("name, index, output",
                         [("inner", 10, "inner_cell(11)"),
                          ("ncells", 10, "inner_cell(1)"),
                          ("cell_halo", 1, "ncells_cell()"),
                          ("cell_halo", 10, "cell_halo_cell(9)")])
def test_lower_bound_fortran_3(monkeypatch, name, index, output):
    '''test _lower_bound_fortran() with multiple valid iteration spaces'''
    _, invoke_info = parse(os.path.join(BASE_PATH, "1_single_invoke.f90"),
                           api=TEST_API)
    psy = PSyFactory(TEST_API, distributed_memory=True).create(invoke_info)
    my_loop = psy.invokes.invoke_list[0].schedule.children[3]
    # we can not use the standard set_lower_bound function as that
    # checks for valid input
    monkeypatch.setattr(my_loop, "_lower_bound_name", value=name)
    monkeypatch.setattr(my_loop, "_lower_bound_index", value=index)
    assert my_loop._lower_bound_fortran() == "mesh%get_last_" + output + "+1"


def test_upper_bound_fortran_1():
    '''tests we raise an exception in the DynLoop:_upper_bound_fortran()
    method when 'cell_halo', 'dof_halo' or 'inner' are used'''
    _, invoke_info = parse(os.path.join(BASE_PATH, "1_single_invoke.f90"),
                           api=TEST_API)
    psy = PSyFactory(TEST_API, distributed_memory=False).create(invoke_info)
    my_loop = psy.invokes.invoke_list[0].schedule.children[0]
    for option in ["cell_halo", "dof_halo", "inner"]:
        my_loop.set_upper_bound(option, index=1)
        with pytest.raises(GenerationError) as excinfo:
            _ = my_loop._upper_bound_fortran()
            assert (
                "'{0}' is not a valid loop upper bound for sequential/"
                "shared-memory code".format(option) in
                str(excinfo.value))


def test_upper_bound_fortran_2(monkeypatch):
    '''tests we raise an exception in the DynLoop:_upper_bound_fortran()
    method if an invalid value is provided'''
    _, invoke_info = parse(os.path.join(BASE_PATH, "1_single_invoke.f90"),
                           api=TEST_API)
    psy = PSyFactory(TEST_API, distributed_memory=False).create(invoke_info)
    my_loop = psy.invokes.invoke_list[0].schedule.children[0]
    monkeypatch.setattr(my_loop, "_upper_bound_name", value="invalid")
    with pytest.raises(GenerationError) as excinfo:
        _ = my_loop._upper_bound_fortran()
    assert (
        "Unsupported upper bound name 'invalid' found" in str(excinfo.value))
    # Pretend the loop is over colours and does not contain a kernel
    monkeypatch.setattr(my_loop, "_upper_bound_name", value="ncolours")
    monkeypatch.setattr(my_loop, "walk", lambda x: [])
    with pytest.raises(InternalError) as excinfo:
        _ = my_loop._upper_bound_fortran()
    assert ("Failed to find a kernel within a loop over colours"
            in str(excinfo.value))


def test_upper_bound_inner(monkeypatch):
    ''' Check that we get the correct Fortran generated if a loop's upper
    bound is "inner" '''
    _, invoke_info = parse(os.path.join(BASE_PATH, "1_single_invoke.f90"),
                           api=TEST_API)
    psy = PSyFactory(TEST_API, distributed_memory=True).create(invoke_info)
    my_loop = psy.invokes.invoke_list[0].schedule.children[3]
    monkeypatch.setattr(my_loop, "_upper_bound_name", value="inner")
    ubound = my_loop._upper_bound_fortran()
    assert ubound == "mesh%get_last_inner_cell(1)"


def test_field_gh_sum_invalid():
    ''' Tests that an error is raised when a field is specified with
    access type gh_sum '''
    fparser.logging.disable(fparser.logging.CRITICAL)
    code = CODE.replace("arg_type(gh_field, gh_read, w2)",
                        "arg_type(gh_field, gh_sum, w2)", 1)
    ast = fpapi.parse(code, ignore_comments=False)
    name = "testkern_qr_type"
    with pytest.raises(ParseError) as excinfo:
        _ = DynKernMetadata(ast, name=name)
    assert ("reduction access 'gh_sum' is only valid with a real scalar "
            "argument" in str(excinfo.value))
    assert "but 'gh_field' was found" in str(excinfo.value)


def test_operator_gh_sum_invalid():
    ''' Tests that an error is raised when an operator is specified with
    access type gh_sum '''
    fparser.logging.disable(fparser.logging.CRITICAL)
    code = CODE.replace("arg_type(gh_operator, gh_read, w2, w2)",
                        "arg_type(gh_operator, gh_sum, w2, w2)", 1)
    ast = fpapi.parse(code, ignore_comments=False)
    name = "testkern_qr_type"
    with pytest.raises(ParseError) as excinfo:
        _ = DynKernMetadata(ast, name=name)
    assert ("reduction access 'gh_sum' is only valid with a real scalar "
            "argument" in str(excinfo.value))
    assert "but 'gh_operator' was found" in str(excinfo.value)


def test_derived_type_arg(dist_mem):
    ''' Test that we generate a suitable name for a dummy variable
    in the PSy layer when its value in the algorithm layer is
    obtained from the component of a derived type or from a type-bound
    procedure call. '''
    _, invoke_info = parse(
        os.path.join(BASE_PATH,
                     "1.6.2_single_invoke_1_int_from_derived_type.f90"),
        api=TEST_API)
    psy = PSyFactory(TEST_API,
                     distributed_memory=dist_mem).create(invoke_info)
    gen = str(psy.gen)

    # Check the four integer variables are named and declared correctly
    expected = (
        "    SUBROUTINE invoke_0(f1, my_obj_iflag, f2, m1, m2, "
        "my_obj_get_flag, my_obj_get_flag_1, my_obj_get_flag_2)\n")
    assert expected in gen
    expected = (
        "      INTEGER(KIND=i_def), intent(in) :: my_obj_iflag, "
        "my_obj_get_flag, my_obj_get_flag_1, my_obj_get_flag_2\n")
    assert expected in gen
    # Check that they are still named correctly when passed to the
    # kernels
    assert (
        "CALL testkern_code(nlayers, f1_proxy%data, my_obj_iflag, "
        "f2_proxy%data, m1_proxy%data, m2_proxy%data, ndf_w1, undf_w1, "
        "map_w1(:,cell), ndf_w2, undf_w2, map_w2(:,cell), ndf_w3, "
        "undf_w3, map_w3(:,cell))" in gen)
    assert (
        "CALL testkern_code(nlayers, f1_proxy%data, my_obj_get_flag, "
        "f2_proxy%data, m1_proxy%data, m2_proxy%data, ndf_w1, undf_w1, "
        "map_w1(:,cell), ndf_w2, undf_w2, map_w2(:,cell), ndf_w3, "
        "undf_w3, map_w3(:,cell))" in gen)
    assert (
        "CALL testkern_code(nlayers, f1_proxy%data, my_obj_get_flag_1, "
        "f2_proxy%data, m1_proxy%data, m2_proxy%data, ndf_w1, undf_w1, "
        "map_w1(:,cell), ndf_w2, undf_w2, map_w2(:,cell), ndf_w3, "
        "undf_w3, map_w3(:,cell))" in gen)
    assert (
        "CALL testkern_code(nlayers, f1_proxy%data, my_obj_get_flag_2, "
        "f2_proxy%data, m1_proxy%data, m2_proxy%data, ndf_w1, undf_w1, "
        "map_w1(:,cell), ndf_w2, undf_w2, map_w2(:,cell), ndf_w3, "
        "undf_w3, map_w3(:,cell))" in gen)


def test_multiple_derived_type_args(dist_mem):
    ''' Test that we generate correct code when kernel arguments are
    supplied from the algorithm layer as different components of the
    same derived type object '''
    _, invoke_info = parse(
        os.path.join(BASE_PATH,
                     "1.6.3_single_invoke_multiple_derived_types.f90"),
        api=TEST_API)
    psy = PSyFactory(TEST_API,
                     distributed_memory=dist_mem).create(invoke_info)
    gen = str(psy.gen)
    # Check the four integer variables are named and declared correctly
    expected = (
        "    SUBROUTINE invoke_0(f1, obj_a_iflag, f2, m1, m2, "
        "obj_b_iflag, obj_a_obj_b, obj_b_obj_a)\n")
    assert expected in gen
    expected = (
        "      INTEGER(KIND=i_def), intent(in) :: obj_a_iflag, obj_b_iflag, "
        "obj_a_obj_b, obj_b_obj_a\n")
    assert expected in gen
    # Check that they are still named correctly when passed to the
    # kernels
    assert (
        "CALL testkern_code(nlayers, f1_proxy%data, obj_a_iflag, "
        "f2_proxy%data, m1_proxy%data, m2_proxy%data, ndf_w1, undf_w1, "
        "map_w1(:,cell), ndf_w2, undf_w2, map_w2(:,cell), ndf_w3, "
        "undf_w3, map_w3(:,cell))" in gen)
    assert (
        "CALL testkern_code(nlayers, f1_proxy%data, obj_b_iflag, "
        "f2_proxy%data, m1_proxy%data, m2_proxy%data, ndf_w1, undf_w1, "
        "map_w1(:,cell), ndf_w2, undf_w2, map_w2(:,cell), ndf_w3, "
        "undf_w3, map_w3(:,cell))" in gen)
    assert (
        "CALL testkern_code(nlayers, f1_proxy%data, obj_a_obj_b, "
        "f2_proxy%data, m1_proxy%data, m2_proxy%data, ndf_w1, undf_w1, "
        "map_w1(:,cell), ndf_w2, undf_w2, map_w2(:,cell), ndf_w3, "
        "undf_w3, map_w3(:,cell))" in gen)
    assert (
        "CALL testkern_code(nlayers, f1_proxy%data, obj_b_obj_a, "
        "f2_proxy%data, m1_proxy%data, m2_proxy%data, ndf_w1, undf_w1, "
        "map_w1(:,cell), ndf_w2, undf_w2, map_w2(:,cell), ndf_w3, "
        "undf_w3, map_w3(:,cell))" in gen)


def test_single_stencil_extent(dist_mem):
    '''test a single stencil access with an extent value passed from the
    algorithm layer is treated correctly in the PSy layer. Test both
    sequential and distributed memory '''
    _, invoke_info = parse(
        os.path.join(BASE_PATH, "19.1_single_stencil.f90"),
        api=TEST_API)
    psy = PSyFactory(TEST_API,
                     distributed_memory=dist_mem).create(invoke_info)
    result = str(psy.gen)
    output1 = (
        "SUBROUTINE invoke_0_testkern_stencil_type(f1, f2, f3, f4, "
        "f2_extent)")
    assert output1 in result
    assert "USE stencil_dofmap_mod, ONLY: stencil_dofmap_type\n" in result
    assert "USE stencil_dofmap_mod, ONLY: STENCIL_CROSS\n" in result
    output3 = ("      INTEGER(KIND=i_def), intent(in) :: f2_extent\n")
    assert output3 in result
    output4 = (
        "      INTEGER(KIND=i_def) f2_stencil_size\n"
        "      INTEGER(KIND=i_def), pointer :: f2_stencil_dofmap(:,:,:) => "
        "null()\n"
        "      TYPE(stencil_dofmap_type), pointer :: f2_stencil_map => "
        "null()\n")
    assert output4 in result
    output5 = (
        "      !\n"
        "      ! Initialise stencil dofmaps\n"
        "      !\n"
        "      f2_stencil_map => f2_proxy%vspace%get_stencil_dofmap("
        "STENCIL_CROSS,f2_extent)\n"
        "      f2_stencil_dofmap => f2_stencil_map%get_whole_dofmap()\n"
        "      f2_stencil_size = f2_stencil_map%get_size()\n"
        "      !\n")
    assert output5 in result
    output6 = (
        "        CALL testkern_stencil_code(nlayers, f1_proxy%data,"
        " f2_proxy%data, f2_stencil_size, f2_stencil_dofmap(:,:,cell),"
        " f3_proxy%data, f4_proxy%data, ndf_w1, undf_w1, map_w1(:,cell), "
        "ndf_w2, undf_w2, map_w2(:,cell), ndf_w3, undf_w3, "
        "map_w3(:,cell))")
    assert output6 in result


def test_single_stencil_xory1d(dist_mem):
    '''test a single stencil access with an extent and direction value
    passed from the algorithm layer is treated correctly in the PSy
    layer. Test both sequential and distributed memory '''
    _, invoke_info = parse(
        os.path.join(BASE_PATH, "19.3_single_stencil_xory1d.f90"),
        api=TEST_API)
    psy = PSyFactory(TEST_API,
                     distributed_memory=dist_mem).create(invoke_info)
    result = str(psy.gen)

    output1 = (
        "    SUBROUTINE invoke_0_testkern_stencil_xory1d_type(f1, f2, f3, "
        "f4, f2_extent, f2_direction)")
    assert output1 in result
    output2 = (
        "      USE stencil_dofmap_mod, ONLY: STENCIL_1DX, STENCIL_1DY\n"
        "      USE flux_direction_mod, ONLY: x_direction, y_direction\n"
        "      USE stencil_dofmap_mod, ONLY: stencil_dofmap_type\n")
    assert output2 in result
    output3 = (
        "      INTEGER(KIND=i_def), intent(in) :: f2_extent\n"
        "      INTEGER(KIND=i_def), intent(in) :: f2_direction\n")
    assert output3 in result
    output4 = (
        "      INTEGER(KIND=i_def) f2_stencil_size\n"
        "      INTEGER(KIND=i_def), pointer :: f2_stencil_dofmap(:,:,:) => "
        "null()\n"
        "      TYPE(stencil_dofmap_type), pointer :: f2_stencil_map => "
        "null()\n")
    assert output4 in result
    output5 = (
        "      !\n"
        "      ! Initialise stencil dofmaps\n"
        "      !\n"
        "      IF (f2_direction .eq. x_direction) THEN\n"
        "        f2_stencil_map => f2_proxy%vspace%get_stencil_dofmap("
        "STENCIL_1DX,f2_extent)\n"
        "      END IF\n"
        "      IF (f2_direction .eq. y_direction) THEN\n"
        "        f2_stencil_map => f2_proxy%vspace%get_stencil_dofmap("
        "STENCIL_1DY,f2_extent)\n"
        "      END IF\n"
        "      f2_stencil_dofmap => f2_stencil_map%get_whole_dofmap()\n"
        "      f2_stencil_size = f2_stencil_map%get_size()\n"
        "      !\n")
    assert output5 in result
    output6 = (
        "        CALL testkern_stencil_xory1d_code(nlayers, "
        "f1_proxy%data, f2_proxy%data, f2_stencil_size, f2_direction, "
        "f2_stencil_dofmap(:,:,cell), f3_proxy%data, f4_proxy%data, "
        "ndf_w1, undf_w1, map_w1(:,cell), ndf_w2, undf_w2, "
        "map_w2(:,cell), ndf_w3, undf_w3, map_w3(:,cell))")
    assert output6 in result


def test_single_stencil_literal(dist_mem):
    '''test extent value is used correctly from the algorithm layer when
    it is a literal value so is not passed by argument'''
    _, invoke_info = parse(
        os.path.join(BASE_PATH, "19.4_single_stencil_literal.f90"),
        api=TEST_API)
    psy = PSyFactory(TEST_API,
                     distributed_memory=dist_mem).create(invoke_info)
    result = str(psy.gen)

    output1 = ("    SUBROUTINE invoke_0_testkern_stencil_type(f1, f2, "
               "f3, f4)")
    assert output1 in result
    output2 = (
        "      USE stencil_dofmap_mod, ONLY: STENCIL_CROSS\n"
        "      USE stencil_dofmap_mod, ONLY: stencil_dofmap_type\n")
    assert output2 in result
    output3 = (
        "      INTEGER(KIND=i_def) f2_stencil_size\n"
        "      INTEGER(KIND=i_def), pointer :: f2_stencil_dofmap(:,:,:) => "
        "null()\n"
        "      TYPE(stencil_dofmap_type), pointer :: f2_stencil_map => "
        "null()\n")
    assert output3 in result
    output4 = (
        "      !\n"
        "      ! Initialise stencil dofmaps\n"
        "      !\n"
        "      f2_stencil_map => f2_proxy%vspace%get_stencil_dofmap("
        "STENCIL_CROSS,1)\n"
        "      f2_stencil_dofmap => f2_stencil_map%get_whole_dofmap()\n"
        "      f2_stencil_size = f2_stencil_map%get_size()\n"
        "      !\n")
    assert output4 in result
    if dist_mem:
        output5 = (
            "      IF (f2_proxy%is_dirty(depth=2)) THEN\n"
            "        CALL f2_proxy%halo_exchange(depth=2)\n"
            "      END IF\n")
        assert output5 in result
    output6 = (
        "        CALL testkern_stencil_code(nlayers, f1_proxy%data, "
        "f2_proxy%data, f2_stencil_size, f2_stencil_dofmap(:,:,cell), "
        "f3_proxy%data, f4_proxy%data, ndf_w1, undf_w1, map_w1(:,cell), "
        "ndf_w2, undf_w2, map_w2(:,cell), ndf_w3, undf_w3, "
        "map_w3(:,cell))")
    assert output6 in result


def test_stencil_region_unsupported(dist_mem):
    '''Check that we raise an exception if the value of the stencil type
    in stencil(<type>[,<extent>]) is region. This is not a parse error
    as region is a valid value, it is just that the LFRic
    infrastructure does not yet support it. '''
    _, invoke_info = parse(
        os.path.join(BASE_PATH, "19.12_single_stencil_region.f90"),
        api=TEST_API)
    psy = PSyFactory(TEST_API,
                     distributed_memory=dist_mem).create(invoke_info)
    with pytest.raises(GenerationError) as excinfo:
        _ = str(psy.gen)
    assert "Unsupported stencil type 'region' supplied" in \
        str(excinfo.value)


def test_single_stencil_xory1d_literal(dist_mem):
    '''test extent value is used correctly from the algorithm layer when
    it is a literal value so is not passed by argument'''
    _, invoke_info = parse(
        os.path.join(BASE_PATH, "19.5_single_stencil_xory1d_literal.f90"),
        api=TEST_API)
    psy = PSyFactory(TEST_API,
                     distributed_memory=dist_mem).create(invoke_info)
    result = str(psy.gen)

    output1 = ("    SUBROUTINE invoke_0_testkern_stencil_xory1d_type("
               "f1, f2, f3, f4)")
    assert output1 in result
    output2 = (
        "      USE stencil_dofmap_mod, ONLY: STENCIL_1DX, STENCIL_1DY\n"
        "      USE flux_direction_mod, ONLY: x_direction, y_direction\n"
        "      USE stencil_dofmap_mod, ONLY: stencil_dofmap_type\n")
    assert output2 in result
    output3 = (
        "      INTEGER(KIND=i_def) f2_stencil_size\n"
        "      INTEGER(KIND=i_def), pointer :: f2_stencil_dofmap(:,:,:) => "
        "null()\n"
        "      TYPE(stencil_dofmap_type), pointer :: f2_stencil_map => "
        "null()\n")
    assert output3 in result
    output4 = (
        "      ! Initialise stencil dofmaps\n"
        "      !\n"
        "      IF (x_direction .eq. x_direction) THEN\n"
        "        f2_stencil_map => f2_proxy%vspace%get_stencil_dofmap("
        "STENCIL_1DX,2)\n"
        "      END IF\n"
        "      IF (x_direction .eq. y_direction) THEN\n"
        "        f2_stencil_map => f2_proxy%vspace%get_stencil_dofmap("
        "STENCIL_1DY,2)\n"
        "      END IF\n"
        "      f2_stencil_dofmap => f2_stencil_map%get_whole_dofmap()\n"
        "      f2_stencil_size = f2_stencil_map%get_size()\n"
        "      !\n")
    assert output4 in result
    if dist_mem:
        output5 = (
            "      IF (f2_proxy%is_dirty(depth=3)) THEN\n"
            "        CALL f2_proxy%halo_exchange(depth=3)\n"
            "      END IF\n")
        assert output5 in result
    output6 = (
        "        CALL testkern_stencil_xory1d_code(nlayers, "
        "f1_proxy%data, f2_proxy%data, f2_stencil_size, x_direction, "
        "f2_stencil_dofmap(:,:,cell), f3_proxy%data, f4_proxy%data, "
        "ndf_w1, undf_w1, map_w1(:,cell), ndf_w2, undf_w2, "
        "map_w2(:,cell), ndf_w3, undf_w3, map_w3(:,cell))")
    assert output6 in result


def test_single_stencil_xory1d_literal_mixed(dist_mem):
    '''test extent value is used correctly from the algorithm layer when
    it is a literal value so is not passed by argument and the case of the
    literal is specified in mixed case'''
    _, invoke_info = parse(
        os.path.join(BASE_PATH,
                     "19.5.1_single_stencil_xory1d_literal.f90"),
        api=TEST_API)
    psy = PSyFactory(TEST_API,
                     distributed_memory=dist_mem).create(invoke_info)
    result = str(psy.gen)

    output1 = ("    SUBROUTINE invoke_0_testkern_stencil_xory1d_type("
               "f1, f2, f3, f4)")
    assert output1 in result
    output2 = (
        "      USE stencil_dofmap_mod, ONLY: STENCIL_1DX, STENCIL_1DY\n"
        "      USE flux_direction_mod, ONLY: x_direction, y_direction\n"
        "      USE stencil_dofmap_mod, ONLY: stencil_dofmap_type\n")
    assert output2 in result
    output3 = (
        "      INTEGER(KIND=i_def) f2_stencil_size\n"
        "      INTEGER(KIND=i_def), pointer :: f2_stencil_dofmap(:,:,:) => "
        "null()\n"
        "      TYPE(stencil_dofmap_type), pointer :: f2_stencil_map => "
        "null()\n")
    assert output3 in result
    output4 = (
        "      ! Initialise stencil dofmaps\n"
        "      !\n"
        "      IF (x_direction .eq. x_direction) THEN\n"
        "        f2_stencil_map => f2_proxy%vspace%get_stencil_dofmap("
        "STENCIL_1DX,2)\n"
        "      END IF\n"
        "      IF (x_direction .eq. y_direction) THEN\n"
        "        f2_stencil_map => f2_proxy%vspace%get_stencil_dofmap("
        "STENCIL_1DY,2)\n"
        "      END IF\n"
        "      f2_stencil_dofmap => f2_stencil_map%get_whole_dofmap()\n"
        "      f2_stencil_size = f2_stencil_map%get_size()\n"
        "      !\n")
    assert output4 in result
    if dist_mem:
        output5 = (
            "      IF (f2_proxy%is_dirty(depth=3)) THEN\n"
            "        CALL f2_proxy%halo_exchange(depth=3)\n"
            "      END IF\n")
        assert output5 in result
    output6 = (
        "        CALL testkern_stencil_xory1d_code(nlayers, "
        "f1_proxy%data, f2_proxy%data, f2_stencil_size, x_direction, "
        "f2_stencil_dofmap(:,:,cell), f3_proxy%data, f4_proxy%data, "
        "ndf_w1, undf_w1, map_w1(:,cell), ndf_w2, undf_w2, "
        "map_w2(:,cell), ndf_w3, undf_w3, map_w3(:,cell))")
    assert output6 in result


def test_multiple_stencils(dist_mem):
    '''test for correct output when there is more than one stencil in a
    kernel'''
    _, invoke_info = parse(
        os.path.join(BASE_PATH, "19.7_multiple_stencils.f90"),
        api=TEST_API)
    psy = PSyFactory(TEST_API,
                     distributed_memory=dist_mem).create(invoke_info)
    result = str(psy.gen)

    output1 = (
        "    SUBROUTINE invoke_0_testkern_stencil_multi_type(f1, f2, f3, "
        "f4, f2_extent, f3_extent, f3_direction)")
    assert output1 in result
    output2 = (
        "      USE stencil_dofmap_mod, ONLY: STENCIL_1DX, STENCIL_1DY\n"
        "      USE flux_direction_mod, ONLY: x_direction, y_direction\n"
        "      USE stencil_dofmap_mod, ONLY: STENCIL_CROSS\n"
        "      USE stencil_dofmap_mod, ONLY: stencil_dofmap_type\n")
    assert output2 in result
    output3 = (
        "      INTEGER(KIND=i_def), intent(in) :: f2_extent, f3_extent\n"
        "      INTEGER(KIND=i_def), intent(in) :: f3_direction\n")
    assert output3 in result
    output4 = (
        "      INTEGER(KIND=i_def) f4_stencil_size\n"
        "      INTEGER(KIND=i_def), pointer :: f4_stencil_dofmap(:,:,:) => "
        "null()\n"
        "      TYPE(stencil_dofmap_type), pointer :: f4_stencil_map => "
        "null()\n"
        "      INTEGER(KIND=i_def) f3_stencil_size\n"
        "      INTEGER(KIND=i_def), pointer :: f3_stencil_dofmap(:,:,:) => "
        "null()\n"
        "      TYPE(stencil_dofmap_type), pointer :: f3_stencil_map => "
        "null()\n"
        "      INTEGER(KIND=i_def) f2_stencil_size\n"
        "      INTEGER(KIND=i_def), pointer :: f2_stencil_dofmap(:,:,:) => "
        "null()\n"
        "      TYPE(stencil_dofmap_type), pointer :: f2_stencil_map => "
        "null()\n")
    assert output4 in result
    output5 = (
        "      ! Initialise stencil dofmaps\n"
        "      !\n"
        "      f2_stencil_map => f2_proxy%vspace%get_stencil_dofmap("
        "STENCIL_CROSS,f2_extent)\n"
        "      f2_stencil_dofmap => f2_stencil_map%get_whole_dofmap()\n"
        "      f2_stencil_size = f2_stencil_map%get_size()\n"
        "      IF (f3_direction .eq. x_direction) THEN\n"
        "        f3_stencil_map => f3_proxy%vspace%get_stencil_dofmap("
        "STENCIL_1DX,f3_extent)\n"
        "      END IF\n"
        "      IF (f3_direction .eq. y_direction) THEN\n"
        "        f3_stencil_map => f3_proxy%vspace%get_stencil_dofmap("
        "STENCIL_1DY,f3_extent)\n"
        "      END IF\n"
        "      f3_stencil_dofmap => f3_stencil_map%get_whole_dofmap()\n"
        "      f3_stencil_size = f3_stencil_map%get_size()\n"
        "      f4_stencil_map => f4_proxy%vspace%get_stencil_dofmap("
        "STENCIL_1DX,1)\n"
        "      f4_stencil_dofmap => f4_stencil_map%get_whole_dofmap()\n"
        "      f4_stencil_size = f4_stencil_map%get_size()\n"
        "      !\n")
    assert output5 in result
    if dist_mem:
        output6 = (
            "      IF (f2_proxy%is_dirty(depth=f2_extent+1)) THEN\n"
            "        CALL f2_proxy%halo_exchange(depth=f2_extent+1)\n"
            "      END IF\n"
            "      !\n"
            "      IF (f3_proxy%is_dirty(depth=f3_extent+1)) THEN\n"
            "        CALL f3_proxy%halo_exchange(depth=f3_extent+1)\n"
            "      END IF\n")
        assert output6 in result
    output7 = (
        "        CALL testkern_stencil_multi_code(nlayers, f1_proxy%data, "
        "f2_proxy%data, f2_stencil_size, f2_stencil_dofmap(:,:,cell), "
        "f3_proxy%data, f3_stencil_size, f3_direction, "
        "f3_stencil_dofmap(:,:,cell), f4_proxy%data, f4_stencil_size, "
        "f4_stencil_dofmap(:,:,cell), ndf_w1, undf_w1, map_w1(:,cell), "
        "ndf_w2, undf_w2, map_w2(:,cell), ndf_w3, undf_w3, "
        "map_w3(:,cell))")
    assert output7 in result


def test_multiple_stencil_same_name(dist_mem):
    '''test the case when there is more than one stencil in a kernel with
    the same name for extent'''
    _, invoke_info = parse(
        os.path.join(BASE_PATH, "19.8_multiple_stencils_same_name.f90"),
        api=TEST_API)
    psy = PSyFactory(TEST_API,
                     distributed_memory=dist_mem).create(invoke_info)
    result = str(psy.gen)

    output1 = (
        "    SUBROUTINE invoke_0_testkern_stencil_multi_type(f1, f2, f3, "
        "f4, extent, f3_direction)")
    assert output1 in result
    output2 = (
        "      INTEGER(KIND=i_def), intent(in) :: extent\n"
        "      INTEGER(KIND=i_def), intent(in) :: f3_direction\n")
    assert output2 in result
    output3 = (
        "      INTEGER(KIND=i_def) f4_stencil_size\n"
        "      INTEGER(KIND=i_def), pointer :: f4_stencil_dofmap(:,:,:) => "
        "null()\n"
        "      TYPE(stencil_dofmap_type), pointer :: f4_stencil_map => "
        "null()\n"
        "      INTEGER(KIND=i_def) f3_stencil_size\n"
        "      INTEGER(KIND=i_def), pointer :: f3_stencil_dofmap(:,:,:) => "
        "null()\n"
        "      TYPE(stencil_dofmap_type), pointer :: f3_stencil_map => "
        "null()\n"
        "      INTEGER(KIND=i_def) f2_stencil_size\n"
        "      INTEGER(KIND=i_def), pointer :: f2_stencil_dofmap(:,:,:) => "
        "null()\n"
        "      TYPE(stencil_dofmap_type), pointer :: f2_stencil_map => "
        "null()\n")
    assert output3 in result
    output4 = (
        "      ! Initialise stencil dofmaps\n"
        "      !\n"
        "      f2_stencil_map => f2_proxy%vspace%get_stencil_dofmap("
        "STENCIL_CROSS,extent)\n"
        "      f2_stencil_dofmap => f2_stencil_map%get_whole_dofmap()\n"
        "      f2_stencil_size = f2_stencil_map%get_size()\n"
        "      IF (f3_direction .eq. x_direction) THEN\n"
        "        f3_stencil_map => f3_proxy%vspace%get_stencil_dofmap("
        "STENCIL_1DX,extent)\n"
        "      END IF\n"
        "      IF (f3_direction .eq. y_direction) THEN\n"
        "        f3_stencil_map => f3_proxy%vspace%get_stencil_dofmap("
        "STENCIL_1DY,extent)\n"
        "      END IF\n"
        "      f3_stencil_dofmap => f3_stencil_map%get_whole_dofmap()\n"
        "      f3_stencil_size = f3_stencil_map%get_size()\n"
        "      f4_stencil_map => f4_proxy%vspace%get_stencil_dofmap("
        "STENCIL_1DX,extent)\n"
        "      f4_stencil_dofmap => f4_stencil_map%get_whole_dofmap()\n"
        "      f4_stencil_size = f4_stencil_map%get_size()\n"
        "      !\n")
    assert output4 in result
    output5 = (
        "        CALL testkern_stencil_multi_code(nlayers, f1_proxy%data, "
        "f2_proxy%data, f2_stencil_size, f2_stencil_dofmap(:,:,cell), "
        "f3_proxy%data, f3_stencil_size, f3_direction, "
        "f3_stencil_dofmap(:,:,cell), f4_proxy%data, f4_stencil_size, "
        "f4_stencil_dofmap(:,:,cell), ndf_w1, undf_w1, map_w1(:,cell), "
        "ndf_w2, undf_w2, map_w2(:,cell), ndf_w3, undf_w3, "
        "map_w3(:,cell))")
    assert output5 in result


def test_multi_stencil_same_name_direction(dist_mem, tmpdir):
    '''test the case where there is more than one stencil in a kernel with
    the same name for direction'''
    _, invoke_info = parse(
        os.path.join(BASE_PATH, "19.9_multiple_stencils_same_name.f90"),
        api=TEST_API)
    psy = PSyFactory(TEST_API,
                     distributed_memory=dist_mem).create(invoke_info)
    result = str(psy.gen)

    output1 = (
        "SUBROUTINE invoke_0_testkern_stencil_multi_2_type(f1, f2, f3, "
        "f4, extent, direction)")
    assert output1 in result
    output2 = (
        "      INTEGER(KIND=i_def), intent(in) :: extent\n"
        "      INTEGER(KIND=i_def), intent(in) :: direction\n")
    assert output2 in result
    output3 = (
        "      INTEGER(KIND=i_def) f4_stencil_size\n"
        "      INTEGER(KIND=i_def), pointer :: f4_stencil_dofmap(:,:,:) => "
        "null()\n"
        "      TYPE(stencil_dofmap_type), pointer :: f4_stencil_map => "
        "null()\n"
        "      INTEGER(KIND=i_def) f3_stencil_size\n"
        "      INTEGER(KIND=i_def), pointer :: f3_stencil_dofmap(:,:,:) => "
        "null()\n"
        "      TYPE(stencil_dofmap_type), pointer :: f3_stencil_map => "
        "null()\n"
        "      INTEGER(KIND=i_def) f2_stencil_size\n"
        "      INTEGER(KIND=i_def), pointer :: f2_stencil_dofmap(:,:,:) => "
        "null()\n"
        "      TYPE(stencil_dofmap_type), pointer :: f2_stencil_map => "
        "null()\n")
    assert output3 in result
    output4 = (
        "      ! Initialise stencil dofmaps\n"
        "      !\n"
        "      IF (direction .eq. x_direction) THEN\n"
        "        f2_stencil_map => f2_proxy%vspace%get_stencil_dofmap("
        "STENCIL_1DX,extent)\n"
        "      END IF\n"
        "      IF (direction .eq. y_direction) THEN\n"
        "        f2_stencil_map => f2_proxy%vspace%get_stencil_dofmap("
        "STENCIL_1DY,extent)\n"
        "      END IF\n"
        "      f2_stencil_dofmap => f2_stencil_map%get_whole_dofmap()\n"
        "      f2_stencil_size = f2_stencil_map%get_size()\n"
        "      IF (direction .eq. x_direction) THEN\n"
        "        f3_stencil_map => f3_proxy%vspace%get_stencil_dofmap("
        "STENCIL_1DX,extent)\n"
        "      END IF\n"
        "      IF (direction .eq. y_direction) THEN\n"
        "        f3_stencil_map => f3_proxy%vspace%get_stencil_dofmap("
        "STENCIL_1DY,extent)\n"
        "      END IF\n"
        "      f3_stencil_dofmap => f3_stencil_map%get_whole_dofmap()\n"
        "      f3_stencil_size = f3_stencil_map%get_size()\n"
        "      IF (direction .eq. x_direction) THEN\n"
        "        f4_stencil_map => f4_proxy%vspace%get_stencil_dofmap("
        "STENCIL_1DX,extent)\n"
        "      END IF\n"
        "      IF (direction .eq. y_direction) THEN\n"
        "        f4_stencil_map => f4_proxy%vspace%get_stencil_dofmap("
        "STENCIL_1DY,extent)\n"
        "      END IF\n"
        "      f4_stencil_dofmap => f4_stencil_map%get_whole_dofmap()\n"
        "      f4_stencil_size = f4_stencil_map%get_size()\n"
        "      !\n")
    assert output4 in result
    output5 = (
        "     CALL testkern_stencil_multi_2_code(nlayers, f1_proxy%data, "
        "f2_proxy%data, f2_stencil_size, direction, "
        "f2_stencil_dofmap(:,:,cell), "
        "f3_proxy%data, f3_stencil_size, direction, "
        "f3_stencil_dofmap(:,:,cell), "
        "f4_proxy%data, f4_stencil_size, direction, "
        "f4_stencil_dofmap(:,:,cell), "
        "ndf_w1, undf_w1, map_w1(:,cell), ndf_w2, undf_w2, "
        "map_w2(:,cell), ndf_any_discontinuous_space_1_f4, "
        "undf_any_discontinuous_space_1_f4, "
        "map_any_discontinuous_space_1_f4(:,cell))")
    assert output5 in result

    # Check compilation
    assert LFRicBuild(tmpdir).code_compiles(psy)


def test_multi_kerns_stencils_diff_fields(dist_mem):
    '''Test the case where we have multiple kernels with stencils and
    different fields for each. We also test extent names by having both
    shared and individual names.'''
    _, invoke_info = parse(
        os.path.join(BASE_PATH, "19.20_multiple_kernels_stencils.f90"),
        api=TEST_API)
    psy = PSyFactory(TEST_API,
                     distributed_memory=dist_mem).create(invoke_info)
    result = str(psy.gen)
    output1 = (
        "    SUBROUTINE invoke_0(f1, f2a, f3, f4, f2b, f2c, f2a_extent, "
        "extent)")
    assert output1 in result
    assert "USE testkern_stencil_mod, ONLY: testkern_stencil_code\n" in result
    output2 = (
        "      USE stencil_dofmap_mod, ONLY: STENCIL_CROSS\n"
        "      USE stencil_dofmap_mod, ONLY: stencil_dofmap_type\n")
    assert output2 in result
    output3 = (
        "      INTEGER(KIND=i_def), intent(in) :: f2a_extent, extent\n")
    assert output3 in result
    output4 = (
        "      INTEGER(KIND=i_def) f2b_stencil_size\n"
        "      INTEGER(KIND=i_def), pointer :: f2b_stencil_dofmap(:,:,:) "
        "=> null()\n"
        "      TYPE(stencil_dofmap_type), pointer :: f2b_stencil_map "
        "=> null()\n"
        "      INTEGER(KIND=i_def) f2a_stencil_size\n"
        "      INTEGER(KIND=i_def), pointer :: f2a_stencil_dofmap(:,:,:) "
        "=> null()\n"
        "      TYPE(stencil_dofmap_type), pointer :: f2a_stencil_map "
        "=> null()\n")
    assert output4 in result
    output5 = (
        "      !\n"
        "      f2a_stencil_map => f2a_proxy%vspace%get_stencil_dofmap("
        "STENCIL_CROSS,f2a_extent)\n"
        "      f2a_stencil_dofmap => f2a_stencil_map%get_whole_dofmap()\n"
        "      f2a_stencil_size = f2a_stencil_map%get_size()\n"
        "      f2b_stencil_map => f2b_proxy%vspace%get_stencil_dofmap("
        "STENCIL_CROSS,extent)\n"
        "      f2b_stencil_dofmap => f2b_stencil_map%get_whole_dofmap()\n"
        "      f2b_stencil_size = f2b_stencil_map%get_size()\n"
        "      !\n")
    assert output5 in result
    output6 = (
        "        CALL testkern_stencil_code(nlayers, f1_proxy%data, "
        "f2a_proxy%data, f2a_stencil_size, f2a_stencil_dofmap(:,:,cell), "
        "f3_proxy%data, f4_proxy%data, ndf_w1, undf_w1, map_w1(:,cell), "
        "ndf_w2, undf_w2, map_w2(:,cell), ndf_w3, undf_w3, "
        "map_w3(:,cell))")
    assert output6 in result
    output7 = (
        "        CALL testkern_stencil_code(nlayers, f1_proxy%data, "
        "f2b_proxy%data, f2b_stencil_size, f2b_stencil_dofmap(:,:,cell), "
        "f3_proxy%data, f4_proxy%data, ndf_w1, undf_w1, map_w1(:,cell), "
        "ndf_w2, undf_w2, map_w2(:,cell), ndf_w3, undf_w3, "
        "map_w3(:,cell))")
    assert output7 in result
    output8 = (
        "        CALL testkern_stencil_code(nlayers, f1_proxy%data, "
        "f2c_proxy%data, f2b_stencil_size, f2b_stencil_dofmap(:,:,cell), "
        "f3_proxy%data, f4_proxy%data, ndf_w1, undf_w1, map_w1(:,cell), "
        "ndf_w2, undf_w2, map_w2(:,cell), ndf_w3, undf_w3, "
        "map_w3(:,cell))")
    assert output8 in result


def test_extent_name_clash(dist_mem):
    '''Test we can deal with name clashes for stencils. We have a single
    kernel with argument names passed from the algorithm layer that
    would clash with stencil-name, stencil-dofmap and stencil-size
    variables.'''
    _, invoke_info = parse(
        os.path.join(BASE_PATH, "19.13_single_stencil.f90"),
        api=TEST_API)
    psy = PSyFactory(TEST_API,
                     distributed_memory=dist_mem).create(invoke_info)
    result = str(psy.gen)

    output1 = (
        "    SUBROUTINE invoke_0(f2_stencil_map, f2, f2_stencil_dofmap, "
        "stencil_cross_1, f3_stencil_map, f3, f3_stencil_dofmap, "
        "f2_extent, f3_stencil_size)")
    assert output1 in result
    output2 = (
        "      USE stencil_dofmap_mod, ONLY: STENCIL_CROSS\n"
        "      USE stencil_dofmap_mod, ONLY: stencil_dofmap_type")
    assert output2 in result
    assert ("INTEGER(KIND=i_def), intent(in) :: f2_extent, f3_stencil_size\n"
            in result)
    output3 = (
        "      TYPE(field_type), intent(in) :: f2_stencil_map, f2, "
        "f2_stencil_dofmap, stencil_cross_1, f3_stencil_map, f3, "
        "f3_stencil_dofmap\n")
    assert output3 in result
    output4 = (
        "      INTEGER(KIND=i_def) f3_stencil_size_1\n"
        "      INTEGER(KIND=i_def), pointer :: f3_stencil_dofmap_1(:,:,:) => "
        "null()\n"
        "      TYPE(stencil_dofmap_type), pointer :: f3_stencil_map_1 => "
        "null()\n"
        "      INTEGER(KIND=i_def) f2_stencil_size\n"
        "      INTEGER(KIND=i_def), pointer :: f2_stencil_dofmap_1(:,:,:) => "
        "null()\n"
        "      TYPE(stencil_dofmap_type), pointer :: f2_stencil_map_1 => "
        "null()\n")
    assert output4 in result
    output5 = (
        "      TYPE(field_proxy_type) f2_stencil_map_proxy, f2_proxy, "
        "f2_stencil_dofmap_proxy, stencil_cross_1_proxy, "
        "f3_stencil_map_proxy, f3_proxy, f3_stencil_dofmap_proxy\n")
    assert output5 in result
    output6 = (
        "      stencil_cross_1_proxy = stencil_cross_1%get_proxy()")
    assert output6 in result
    output7 = (
        "      ! Initialise stencil dofmaps\n"
        "      !\n"
        "      f2_stencil_map_1 => f2_proxy%vspace%get_stencil_dofmap("
        "STENCIL_CROSS,f2_extent)\n"
        "      f2_stencil_dofmap_1 => "
        "f2_stencil_map_1%get_whole_dofmap()\n"
        "      f2_stencil_size = f2_stencil_map_1%get_size()\n"
        "      f3_stencil_map_1 => f3_proxy%vspace%get_stencil_dofmap("
        "STENCIL_CROSS,f3_stencil_size)\n"
        "      f3_stencil_dofmap_1 => "
        "f3_stencil_map_1%get_whole_dofmap()\n"
        "      f3_stencil_size_1 = f3_stencil_map_1%get_size()\n"
        "      !\n")
    assert output7 in result
    output8 = (
        "        CALL testkern_stencil_code(nlayers, "
        "f2_stencil_map_proxy%data, f2_proxy%data, f2_stencil_size, "
        "f2_stencil_dofmap_1(:,:,cell), f2_stencil_dofmap_proxy%data, "
        "stencil_cross_1_proxy%data, ndf_w1, undf_w1, map_w1(:,cell), "
        "ndf_w2, undf_w2, map_w2(:,cell), ndf_w3, undf_w3, "
        "map_w3(:,cell))")
    assert output8 in result
    output9 = (
        "        CALL testkern_stencil_code(nlayers, "
        "f3_stencil_map_proxy%data, f3_proxy%data, f3_stencil_size_1, "
        "f3_stencil_dofmap_1(:,:,cell), f3_stencil_dofmap_proxy%data, "
        "stencil_cross_1_proxy%data, ndf_w1, undf_w1, map_w1(:,cell), "
        "ndf_w2, undf_w2, map_w2(:,cell), ndf_w3, undf_w3, "
        "map_w3(:,cell))")
    assert output9 in result


def test_two_stencils_same_field(dist_mem):
    '''Test two Kernels within an invoke, with the same field having a
    stencil access in each kernel. f2_w2 is the field we care
    about. '''
    _, invoke_info = parse(
        os.path.join(BASE_PATH, "19.14_two_stencils_same_field.f90"),
        api=TEST_API)
    psy = PSyFactory(TEST_API,
                     distributed_memory=dist_mem).create(invoke_info)
    result = str(psy.gen)

    output1 = (
        "    SUBROUTINE invoke_0(f1_w1, f2_w2, f3_w2, f4_w3, f1_w3, "
        "f2_extent, extent)")
    assert output1 in result
    output2 = (
        "      INTEGER(KIND=i_def) f2_w2_stencil_size_1\n"
        "      INTEGER(KIND=i_def), pointer :: f2_w2_stencil_dofmap_1(:,:,:) "
        "=> null()\n"
        "      TYPE(stencil_dofmap_type), pointer :: f2_w2_stencil_map_1 "
        "=> null()")
    assert output2 in result
    output3 = (
        "      INTEGER(KIND=i_def) f2_w2_stencil_size\n"
        "      INTEGER(KIND=i_def), pointer :: f2_w2_stencil_dofmap(:,:,:) "
        "=> null()\n"
        "      TYPE(stencil_dofmap_type), pointer :: f2_w2_stencil_map "
        "=> null()")
    assert output3 in result
    output4 = (
        "      f2_w2_stencil_map => f2_w2_proxy%vspace%get_stencil_dofmap"
        "(STENCIL_CROSS,f2_extent)\n"
        "      f2_w2_stencil_dofmap => "
        "f2_w2_stencil_map%get_whole_dofmap()\n"
        "      f2_w2_stencil_size = f2_w2_stencil_map%get_size()\n")
    assert output4 in result
    output5 = (
        "      f2_w2_stencil_map_1 => "
        "f2_w2_proxy%vspace%get_stencil_dofmap(STENCIL_CROSS,extent)\n"
        "      f2_w2_stencil_dofmap_1 => "
        "f2_w2_stencil_map_1%get_whole_dofmap()\n"
        "      f2_w2_stencil_size_1 = f2_w2_stencil_map_1%get_size()\n")
    assert output5 in result
    output6 = (
        "        CALL testkern_stencil_code(nlayers, f1_w1_proxy%data, "
        "f2_w2_proxy%data, f2_w2_stencil_size, "
        "f2_w2_stencil_dofmap(:,:,cell), "
        "f3_w2_proxy%data, f4_w3_proxy%data, ndf_w1, undf_w1, "
        "map_w1(:,cell), ndf_w2, undf_w2, map_w2(:,cell), ndf_w3, "
        "undf_w3, map_w3(:,cell))")
    assert output6 in result
    output7 = (
        "        CALL testkern_stencil_depth_code(nlayers, "
        "f1_w3_proxy%data, f1_w1_proxy%data, f1_w1_stencil_size, "
        "f1_w1_stencil_dofmap(:,:,cell), f2_w2_proxy%data, "
        "f2_w2_stencil_size_1, "
        "f2_w2_stencil_dofmap_1(:,:,cell), f4_w3_proxy%data, "
        "f4_w3_stencil_size, "
        "f4_w3_stencil_dofmap(:,:,cell), ndf_w3, undf_w3, map_w3(:,cell), "
        "ndf_w1, undf_w1, map_w1(:,cell), ndf_w2, undf_w2, "
        "map_w2(:,cell))")
    assert output7 in result


def test_stencils_same_field_literal_extent(dist_mem):
    '''Test three Kernels within an invoke, with the same field having a
    stencil access in each kernel and the extent being passed as a
    literal value. Extent is the same in two kernels and different in
    the third. '''
    _, invoke_info = parse(
        os.path.join(BASE_PATH,
                     "19.15_stencils_same_field_literal_extent.f90"),
        api=TEST_API)
    psy = PSyFactory(TEST_API,
                     distributed_memory=dist_mem).create(invoke_info)
    result = str(psy.gen)

    output1 = (
        "      INTEGER(KIND=i_def) f2_stencil_size_1\n"
        "      INTEGER(KIND=i_def), pointer :: f2_stencil_dofmap_1(:,:,:) "
        "=> null()\n"
        "      TYPE(stencil_dofmap_type), pointer :: f2_stencil_map_1 "
        "=> null()\n"
        "      INTEGER(KIND=i_def) f2_stencil_size\n"
        "      INTEGER(KIND=i_def), pointer :: f2_stencil_dofmap(:,:,:) "
        "=> null()\n"
        "      TYPE(stencil_dofmap_type), pointer :: f2_stencil_map "
        "=> null()")
    assert output1 in result
    output2 = (
        "      !\n"
        "      f2_stencil_map => f2_proxy%vspace%get_stencil_dofmap("
        "STENCIL_CROSS,1)\n"
        "      f2_stencil_dofmap => f2_stencil_map%get_whole_dofmap()\n"
        "      f2_stencil_size = f2_stencil_map%get_size()\n"
        "      f2_stencil_map_1 => f2_proxy%vspace%get_stencil_dofmap("
        "STENCIL_CROSS,2)\n"
        "      f2_stencil_dofmap_1 => "
        "f2_stencil_map_1%get_whole_dofmap()\n"
        "      f2_stencil_size_1 = f2_stencil_map_1%get_size()\n"
        "      !")
    assert output2 in result
    output3 = (
        "        CALL testkern_stencil_code(nlayers, f1_proxy%data, "
        "f2_proxy%data, f2_stencil_size, f2_stencil_dofmap(:,:,cell), "
        "f3_proxy%data, f4_proxy%data, ndf_w1, undf_w1, map_w1(:,cell), "
        "ndf_w2, undf_w2, map_w2(:,cell), ndf_w3, undf_w3, "
        "map_w3(:,cell))")
    assert result.count(output3) == 2
    output4 = (
        "        CALL testkern_stencil_code(nlayers, f1_proxy%data, "
        "f2_proxy%data, f2_stencil_size_1, f2_stencil_dofmap_1(:,:,cell), "
        "f3_proxy%data, f4_proxy%data, ndf_w1, undf_w1, map_w1(:,cell), "
        "ndf_w2, undf_w2, map_w2(:,cell), ndf_w3, undf_w3, "
        "map_w3(:,cell))")
    assert result.count(output4) == 1

    if dist_mem:
        assert "IF (f2_proxy%is_dirty(depth=3)) THEN" in result
        assert "CALL f2_proxy%halo_exchange(depth=3)" in result
        assert "IF (f3_proxy%is_dirty(depth=1)) THEN" in result
        assert "CALL f3_proxy%halo_exchange(depth=1)" in result
        assert "IF (f4_proxy%is_dirty(depth=1)) THEN" in result
        assert "CALL f4_proxy%halo_exchange(depth=1)" in result


def test_stencils_same_field_literal_direct(dist_mem):
    '''Test three Kernels within an invoke, with the same field having a
    stencil access in each kernel and the direction being passed as a
    literal value. In two kernels the direction value is the same and
    in the third it is different. '''
    _, invoke_info = parse(
        os.path.join(BASE_PATH,
                     "19.16_stencils_same_field_literal_direction.f90"),
        api=TEST_API)
    psy = PSyFactory(TEST_API,
                     distributed_memory=dist_mem).create(invoke_info)
    result = str(psy.gen)
    output1 = (
        "      INTEGER(KIND=i_def) f2_stencil_size_1\n"
        "      INTEGER(KIND=i_def), pointer :: f2_stencil_dofmap_1(:,:,:) "
        "=> null()\n"
        "      TYPE(stencil_dofmap_type), pointer :: f2_stencil_map_1 "
        "=> null()\n"
        "      INTEGER(KIND=i_def) f2_stencil_size\n"
        "      INTEGER(KIND=i_def), pointer :: f2_stencil_dofmap(:,:,:) "
        "=> null()\n"
        "      TYPE(stencil_dofmap_type), pointer :: f2_stencil_map "
        "=> null()")
    assert output1 in result
    output2 = (
        "      !\n"
        "      IF (x_direction .eq. x_direction) THEN\n"
        "        f2_stencil_map => f2_proxy%vspace%get_stencil_dofmap("
        "STENCIL_1DX,2)\n"
        "      END IF\n"
        "      IF (x_direction .eq. y_direction) THEN\n"
        "        f2_stencil_map => f2_proxy%vspace%get_stencil_dofmap("
        "STENCIL_1DY,2)\n"
        "      END IF\n"
        "      f2_stencil_dofmap => f2_stencil_map%get_whole_dofmap()\n"
        "      f2_stencil_size = f2_stencil_map%get_size()\n"
        "      IF (y_direction .eq. x_direction) THEN\n"
        "        f2_stencil_map_1 => f2_proxy%vspace%get_stencil_dofmap("
        "STENCIL_1DX,2)\n"
        "      END IF\n"
        "      IF (y_direction .eq. y_direction) THEN\n"
        "        f2_stencil_map_1 => f2_proxy%vspace%get_stencil_dofmap("
        "STENCIL_1DY,2)\n"
        "      END IF\n"
        "      f2_stencil_dofmap_1 => "
        "f2_stencil_map_1%get_whole_dofmap()\n"
        "      f2_stencil_size_1 = f2_stencil_map_1%get_size()\n"
        "      !")
    assert output2 in result
    output3 = (
        "        CALL testkern_stencil_xory1d_code(nlayers, "
        "f1_proxy%data, f2_proxy%data, f2_stencil_size, x_direction, "
        "f2_stencil_dofmap(:,:,cell), f3_proxy%data, f4_proxy%data, "
        "ndf_w1, undf_w1, map_w1(:,cell), ndf_w2, undf_w2, "
        "map_w2(:,cell), ndf_w3, undf_w3, map_w3(:,cell))")
    assert result.count(output3) == 2
    output4 = (
        "        CALL testkern_stencil_xory1d_code(nlayers, "
        "f1_proxy%data, f2_proxy%data, f2_stencil_size_1, y_direction, "
        "f2_stencil_dofmap_1(:,:,cell), f3_proxy%data, f4_proxy%data, "
        "ndf_w1, undf_w1, map_w1(:,cell), ndf_w2, undf_w2, "
        "map_w2(:,cell), ndf_w3, undf_w3, map_w3(:,cell))")
    assert result.count(output4) == 1

    if dist_mem:
        assert "IF (f2_proxy%is_dirty(depth=3)) THEN" in result
        assert "CALL f2_proxy%halo_exchange(depth=3)" in result
        assert "IF (f3_proxy%is_dirty(depth=1)) THEN" in result
        assert "CALL f3_proxy%halo_exchange(depth=1)" in result
        assert "IF (f4_proxy%is_dirty(depth=1)) THEN" in result
        assert "CALL f4_proxy%halo_exchange(depth=1)" in result


def test_stencil_extent_specified():
    ''' The function stencil_unique_str() raises an error if a stencil
    with an extent provided in the metadata is passed in. This is because
    this is not currently supported. This test checks that the appropriate
    error is raised. '''
    # load an example with an argument that has stencil metadata
    _, invoke_info = parse(
        os.path.join(BASE_PATH, "19.1_single_stencil.f90"),
        api=TEST_API)
    psy = PSyFactory(TEST_API, distributed_memory=True).create(invoke_info)
    # access the argument with stencil metadata
    schedule = psy.invokes.invoke_list[0].schedule
    kernel = schedule.children[3].loop_body[0]
    stencil_arg = kernel.arguments.args[1]
    # artificially add an extent to the stencil metadata info
    stencil_arg.descriptor.stencil['extent'] = 1
    from psyclone.dynamo0p3 import DynStencils
    stencils = DynStencils(psy.invokes.invoke_list[0])
    with pytest.raises(GenerationError) as err:
        stencils.stencil_unique_str(stencil_arg, "")
    assert ("Found a stencil with an extent specified in the metadata. "
            "This is not coded for." in str(err.value))


def test_haloexchange_unknown_halo_depth():
    '''If a stencil extent is provided in the kernel metadata then the
    value is stored in an instance of the DynHaloExchange class. This test
    checks that the value is stored as expected (although stencil extents
    in metadata are not currently supported in PSyclone).'''
    # load an example with an argument that has stencil metadata
    _, invoke_info = parse(
        os.path.join(BASE_PATH, "19.1_single_stencil.f90"),
        api=TEST_API)
    psy = PSyFactory(TEST_API, distributed_memory=True).create(invoke_info)
    # access the argument with stencil metadata
    schedule = psy.invokes.invoke_list[0].schedule
    kernel = schedule.children[3].loop_body[0]
    stencil_arg = kernel.arguments.args[1]
    # artificially add an extent to the stencil metadata info
    stencil_arg.descriptor.stencil['extent'] = 10
    halo_exchange = schedule.children[0]
    assert halo_exchange._compute_halo_depth() == '11'


def test_haloexchange_correct_parent():
    '''Test that a dynamo haloexchange has the correct parent once it has
    been added to a schedule.'''
    _, invoke_info = parse(
        os.path.join(BASE_PATH, "1_single_invoke.f90"),
        api=TEST_API)
    psy = PSyFactory(TEST_API, distributed_memory=True).create(invoke_info)
    schedule = psy.invokes.invoke_list[0].schedule
    for child in schedule.children:
        assert child.parent == schedule


def test_one_kern_multi_field_same_stencil(dist_mem):
    '''This test checks for the case where we have the same stencil used
    by more than one field in a kernel'''
    _, invoke_info = parse(
        os.path.join(BASE_PATH,
                     "19.17_single_kernel_multi_field_same_stencil.f90"),
        api=TEST_API)
    psy = PSyFactory(TEST_API,
                     distributed_memory=dist_mem).create(invoke_info)
    result = str(psy.gen)

    output1 = (
        "    SUBROUTINE invoke_0_testkern_multi_field_same_stencil_type("
        "f0, f1, f2, f3, f4, extent, direction)")
    assert output1 in result
    output2 = (
        "      INTEGER(KIND=i_def), intent(in) :: extent\n"
        "      INTEGER(KIND=i_def), intent(in) :: direction\n")
    assert output2 in result
    output3 = (
        "      INTEGER(KIND=i_def) f3_stencil_size\n"
        "      INTEGER(KIND=i_def), pointer :: f3_stencil_dofmap(:,:,:) => "
        "null()\n"
        "      TYPE(stencil_dofmap_type), pointer :: f3_stencil_map => "
        "null()\n"
        "      INTEGER(KIND=i_def) f1_stencil_size\n"
        "      INTEGER(KIND=i_def), pointer :: f1_stencil_dofmap(:,:,:) => "
        "null()\n"
        "      TYPE(stencil_dofmap_type), pointer :: f1_stencil_map => "
        "null()\n")
    assert output3 in result
    output4 = (
        "      ! Initialise stencil dofmaps\n"
        "      !\n"
        "      f1_stencil_map => f1_proxy%vspace%get_stencil_dofmap("
        "STENCIL_CROSS,extent)\n"
        "      f1_stencil_dofmap => f1_stencil_map%get_whole_dofmap()\n"
        "      f1_stencil_size = f1_stencil_map%get_size()\n"
        "      IF (direction .eq. x_direction) THEN\n"
        "        f3_stencil_map => f3_proxy%vspace%get_stencil_dofmap("
        "STENCIL_1DX,extent)\n"
        "      END IF\n"
        "      IF (direction .eq. y_direction) THEN\n"
        "        f3_stencil_map => f3_proxy%vspace%get_stencil_dofmap("
        "STENCIL_1DY,extent)\n"
        "      END IF\n"
        "      f3_stencil_dofmap => f3_stencil_map%get_whole_dofmap()\n"
        "      f3_stencil_size = f3_stencil_map%get_size()\n"
        "      !\n")
    assert output4 in result
    output5 = (
        "        CALL testkern_multi_field_same_stencil_code(nlayers, "
        "f0_proxy%data, f1_proxy%data, f1_stencil_size, "
        "f1_stencil_dofmap(:,:,cell), f2_proxy%data, f1_stencil_size, "
        "f1_stencil_dofmap(:,:,cell), f3_proxy%data, f3_stencil_size, "
        "direction, f3_stencil_dofmap(:,:,cell), f4_proxy%data, "
        "f3_stencil_size, direction, f3_stencil_dofmap(:,:,cell), "
        "ndf_w1, undf_w1, map_w1(:,cell), ndf_w2, undf_w2, "
        "map_w2(:,cell))")
    assert output5 in result


def test_single_kernel_any_space_stencil(dist_mem):
    '''This is a test for stencils and any_space within a single kernel
    and between kernels. We test when any_space is the same and when
    it is different within kernels and between kernels for the case of
    different fields. When it is the same we should have the same
    stencil dofmap (as all other stencil information is the same) and
    when it is different we should have a different stencil dofmap (as
    we do not know whether they are on the same space). '''
    _, invoke_info = parse(
        os.path.join(BASE_PATH,
                     "19.18_anyspace_stencil_1.f90"),
        api=TEST_API)
    psy = PSyFactory(TEST_API,
                     distributed_memory=dist_mem).create(invoke_info)
    result = str(psy.gen)
    output1 = (
        "      f1_stencil_map => f1_proxy%vspace%get_stencil_dofmap("
        "STENCIL_CROSS,extent)\n"
        "      f1_stencil_dofmap => f1_stencil_map%get_whole_dofmap()\n"
        "      f1_stencil_size = f1_stencil_map%get_size()\n"
        "      f4_stencil_map => f4_proxy%vspace%get_stencil_dofmap("
        "STENCIL_CROSS,extent)\n"
        "      f4_stencil_dofmap => f4_stencil_map%get_whole_dofmap()\n"
        "      f4_stencil_size = f4_stencil_map%get_size()\n"
        "      f5_stencil_map => f5_proxy%vspace%get_stencil_dofmap("
        "STENCIL_CROSS,extent)\n"
        "      f5_stencil_dofmap => f5_stencil_map%get_whole_dofmap()\n"
        "      f5_stencil_size = f5_stencil_map%get_size()\n"
        "      !\n")
    assert output1 in result
    # use the same stencil dofmap
    output2 = (
        "        CALL testkern_same_anyspace_stencil_code(nlayers, "
        "f0_proxy%data, f1_proxy%data, f1_stencil_size, "
        "f1_stencil_dofmap(:,:,cell), f2_proxy%data, f1_stencil_size, "
        "f1_stencil_dofmap(:,:,cell), ndf_w1, undf_w1, map_w1(:,cell), "
        "ndf_any_space_1_f1, undf_any_space_1_f1, "
        "map_any_space_1_f1(:,cell))")
    assert output2 in result
    output3 = (
        "        CALL testkern_different_anyspace_stencil_code(nlayers, "
        "f3_proxy%data, f4_proxy%data, f4_stencil_size, "
        "f4_stencil_dofmap(:,:,cell), f5_proxy%data, f5_stencil_size, "
        "f5_stencil_dofmap(:,:,cell), ndf_w1, undf_w1, map_w1(:,cell), "
        "ndf_any_space_1_f4, undf_any_space_1_f4, "
        "map_any_space_1_f4(:,cell), ndf_any_space_2_f5, "
        "undf_any_space_2_f5, map_any_space_2_f5(:,cell))")
    # use a different stencil dofmap
    assert output3 in result


@pytest.mark.xfail(reason="stencils and any_space produces too many dofmaps")
def test_multi_kernel_any_space_stencil_1(dist_mem):
    '''This is a test for stencils and any_space with two kernels. We test
    when any_space is the same and when it is different for the same
    field. In our example we should have a single dofmap. However, at
    the moment we produce two. This is valid but not optimal. It is
    not a big deal at the moment as the Met Office do not plan to use
    any_space but it should be able to be fixed when we get dependence
    analysis within invokes working. Therefore making it xfail for the
    moment. '''
    _, invoke_info = parse(
        os.path.join(BASE_PATH,
                     "19.19_anyspace_stencil_2.f90"),
        api=TEST_API)
    psy = PSyFactory(TEST_API,
                     distributed_memory=dist_mem).create(invoke_info)
    result = str(psy.gen)

    output1 = (
        "      f1_stencil_map => f1_proxy%vspace%get_stencil_dofmap("
        "STENCIL_CROSS,extent)\n"
        "      f1_stencil_dofmap => f1_stencil_map%get_whole_dofmap()\n"
        "      f1_stencil_size = f1_stencil_map%get_size()\n"
        "      !\n")
    assert output1 in result
    output2 = (
        "        CALL testkern_same_anyspace_stencil_code(nlayers, "
        "f0_proxy%data, f1_proxy%data, f1_stencil_size, "
        "f1_stencil_dofmap(:,:,cell), f2_proxy%data, f1_stencil_size, "
        "f1_stencil_dofmap(:,:,cell), ndf_w1, undf_w1, map_w1(:,cell), "
        "ndf_any_space_1_f1, undf_any_space_1_f1, map_any_space_1_f1)")
    assert output2 in result
    output3 = (
        "        CALL testkern_different_anyspace_stencil_code(nlayers, "
        "f3_proxy%data, f1_proxy%data, f1_stencil_size, "
        "f1_stencil_dofmap(:,:,cell), f2_proxy%data, f1_stencil_size, "
        "f1_stencil_dofmap(:,:,cell), ndf_w1, undf_w1, map_w1(:,cell), "
        "ndf_any_space_1_f1, undf_any_space_1_f1, map_any_space_1_f1, "
        "ndf_any_space_2_f2, undf_any_space_2_f2, map_any_space_2_f2)")
    assert output3 in result


def test_single_kernel_any_dscnt_space_stencil(dist_mem, tmpdir):
    ''' Tests for stencils and any_discontinuous_space space within
    a single kernel and between kernels. We test when
    any_discontinuous_space is the same and when it is different
    within kernels and between kernels for the case of different fields.
    When it is the same we should have the same stencil dofmap
    (as all other stencil information is the same) and when it is
    different we should have a different stencil dofmap (as we do not
    know whether they are on the same space). '''
    _, invoke_info = parse(
        os.path.join(BASE_PATH,
                     "19.24_any_discontinuous_space_stencil.f90"),
        api=TEST_API)
    psy = PSyFactory(TEST_API,
                     distributed_memory=dist_mem).create(invoke_info)
    result = str(psy.gen)

    # Check compilation
    assert LFRicBuild(tmpdir).code_compiles(psy)

    # Use the same stencil dofmap
    output1 = (
        "        CALL testkern_same_any_dscnt_space_stencil_code("
        "nlayers, f0_proxy%data, f1_proxy%data, f1_stencil_size, "
        "f1_stencil_dofmap(:,:,cell), f2_proxy%data, f1_stencil_size, "
        "f1_stencil_dofmap(:,:,cell), ndf_wtheta, undf_wtheta, "
        "map_wtheta(:,cell), ndf_any_discontinuous_space_1_f1, "
        "undf_any_discontinuous_space_1_f1, "
        "map_any_discontinuous_space_1_f1(:,cell))")
    assert output1 in result
    # Use a different stencil dofmap
    output2 = (
        "        CALL testkern_different_any_dscnt_space_stencil_code("
        "nlayers, f3_proxy%data, f4_proxy%data, f4_stencil_size, "
        "f4_stencil_dofmap(:,:,cell), f5_proxy%data, f5_stencil_size, "
        "f5_stencil_dofmap(:,:,cell), ndf_wtheta, undf_wtheta, "
        "map_wtheta(:,cell), ndf_any_discontinuous_space_1_f4, "
        "undf_any_discontinuous_space_1_f4, "
        "map_any_discontinuous_space_1_f4(:,cell), "
        "ndf_any_discontinuous_space_2_f5, "
        "undf_any_discontinuous_space_2_f5, "
        "map_any_discontinuous_space_2_f5(:,cell))")
    assert output2 in result
    # Check for halo exchanges and correct loop bounds
    if dist_mem:
        assert result.count("_proxy%halo_exchange(depth=extent)") == 4
        assert result.count("DO cell=1,mesh%get_last_edge_cell()") == 2
    else:
        assert "halo_exchange(depth=extent)" not in result
        assert "DO cell=1,f0_proxy%vspace%get_ncell()" in result
        assert "DO cell=1,f3_proxy%vspace%get_ncell()" in result


def test_stencil_args_unique_1(dist_mem):
    '''This test checks that stencil extent and direction arguments do not
    clash with internal names generated in the PSy-layer. f2_stencil_size
    and nlayers are chosen as the names that would clash.'''
    _, invoke_info = parse(
        os.path.join(BASE_PATH,
                     "19.21_stencil_names_clash.f90"),
        api=TEST_API)
    psy = PSyFactory(TEST_API,
                     distributed_memory=dist_mem).create(invoke_info)
    result = str(psy.gen)

    # we use f2_stencil_size for extent and nlayers for direction
    # as arguments
    output1 = ("    SUBROUTINE invoke_0_testkern_stencil_xory1d_type(f1, "
               "f2, f3, f4, f2_stencil_size, nlayers)")
    assert output1 in result
    output2 = ("      INTEGER(KIND=i_def), intent(in) :: f2_stencil_size\n"
               "      INTEGER(KIND=i_def), intent(in) :: nlayers")
    assert output2 in result
    output3 = "      INTEGER(KIND=i_def) f2_stencil_size_1"
    assert output3 in result
    # therefore the local variable is now declared as nlayers_1"
    output4 = "      INTEGER(KIND=i_def) nlayers_1"
    assert output4 in result
    output5 = "      nlayers_1 = f1_proxy%vspace%get_nlayers()"
    assert output5 in result
    output6 = (
        "      IF (nlayers .eq. x_direction) THEN\n"
        "        f2_stencil_map => f2_proxy%vspace%get_stencil_dofmap("
        "STENCIL_1DX,f2_stencil_size)\n"
        "      END IF\n"
        "      IF (nlayers .eq. y_direction) THEN\n"
        "        f2_stencil_map => f2_proxy%vspace%get_stencil_dofmap("
        "STENCIL_1DY,f2_stencil_size)\n"
        "      END IF\n"
        "      f2_stencil_dofmap => f2_stencil_map%get_whole_dofmap()\n"
        "      f2_stencil_size_1 = f2_stencil_map%get_size()")
    assert output6 in result
    output7 = (
        "        CALL testkern_stencil_xory1d_code(nlayers_1, "
        "f1_proxy%data, f2_proxy%data, f2_stencil_size_1, nlayers, "
        "f2_stencil_dofmap(:,:,cell), f3_proxy%data, f4_proxy%data, "
        "ndf_w1, undf_w1, map_w1(:,cell), ndf_w2, undf_w2, "
        "map_w2(:,cell), ndf_w3, undf_w3, map_w3(:,cell))")
    assert output7 in result


def test_stencil_args_unique_2(dist_mem):
    '''This test checks that stencil extent and direction arguments are
    unique within the generated PSy-layer when they are accessed as
    indexed arrays, with the same array name, from the algorithm
    layer.'''
    _, invoke_info = parse(
        os.path.join(BASE_PATH,
                     "19.22_stencil_names_indexed.f90"),
        api=TEST_API)
    psy = PSyFactory(TEST_API,
                     distributed_memory=dist_mem).create(invoke_info)
    result = str(psy.gen)

    output1 = ("    SUBROUTINE invoke_0(f1, f2, f3, f4, f2_info, "
               "f2_info_2, f2_info_1, f2_info_3)")
    assert output1 in result
    output2 = (
        "      INTEGER(KIND=i_def), intent(in) :: f2_info, f2_info_2\n"
        "      INTEGER(KIND=i_def), intent(in) :: f2_info_1, f2_info_3")
    assert output2 in result
    output3 = (
        "      IF (f2_info_1 .eq. x_direction) THEN\n"
        "        f2_stencil_map => f2_proxy%vspace%get_stencil_dofmap("
        "STENCIL_1DX,f2_info)\n"
        "      END IF\n"
        "      IF (f2_info_1 .eq. y_direction) THEN\n"
        "        f2_stencil_map => f2_proxy%vspace%get_stencil_dofmap("
        "STENCIL_1DY,f2_info)\n"
        "      END IF\n"
        "      f2_stencil_dofmap => f2_stencil_map%get_whole_dofmap()\n"
        "      f2_stencil_size = f2_stencil_map%get_size()\n"
        "      IF (f2_info_3 .eq. x_direction) THEN\n"
        "        f2_stencil_map_1 => f2_proxy%vspace%get_stencil_dofmap("
        "STENCIL_1DX,f2_info_2)\n"
        "      END IF\n"
        "      IF (f2_info_3 .eq. y_direction) THEN\n"
        "        f2_stencil_map_1 => f2_proxy%vspace%get_stencil_dofmap("
        "STENCIL_1DY,f2_info_2)\n"
        "      END IF")
    assert output3 in result
    output4 = (
        "        CALL testkern_stencil_xory1d_code(nlayers, "
        "f1_proxy%data, f2_proxy%data, f2_stencil_size, f2_info_1, "
        "f2_stencil_dofmap(:,:,cell), f3_proxy%data, f4_proxy%data, "
        "ndf_w1, undf_w1, map_w1(:,cell), ndf_w2, undf_w2, "
        "map_w2(:,cell), ndf_w3, undf_w3, map_w3(:,cell))")
    assert output4 in result
    output5 = (
        "        CALL testkern_stencil_xory1d_code(nlayers, "
        "f1_proxy%data, f2_proxy%data, f2_stencil_size_1, f2_info_3, "
        "f2_stencil_dofmap_1(:,:,cell), f3_proxy%data, f4_proxy%data, "
        "ndf_w1, undf_w1, map_w1(:,cell), ndf_w2, undf_w2, "
        "map_w2(:,cell), ndf_w3, undf_w3, map_w3(:,cell))")
    assert output5 in result
    if dist_mem:
        assert (
            "IF (f2_proxy%is_dirty(depth=max(f2_info+1,"
            "f2_info_2+1))) THEN" in result)
        assert (
            "CALL f2_proxy%halo_exchange(depth=max(f2_info+1,"
            "f2_info_2+1))" in result)
        assert "IF (f3_proxy%is_dirty(depth=1)) THEN" in result
        assert "CALL f3_proxy%halo_exchange(depth=1)" in result
        assert "IF (f4_proxy%is_dirty(depth=1)) THEN" in result
        assert "CALL f4_proxy%halo_exchange(depth=1)" in result


def test_stencil_args_unique_3(dist_mem):
    '''This test checks that stencil extent and direction arguments are
    unique within the generated PSy-layer when they are dereferenced,
    with the same type/class name, from the algorithm layer. '''
    _, invoke_info = parse(
        os.path.join(BASE_PATH,
                     "19.23_stencil_names_deref.f90"),
        api=TEST_API)
    psy = PSyFactory(TEST_API,
                     distributed_memory=dist_mem).create(invoke_info)
    result = str(psy.gen)
    assert (
        "      INTEGER(KIND=i_def), intent(in) :: my_info_f2_info, "
        "my_info_f2_info_2\n"
        "      INTEGER(KIND=i_def), intent(in) :: my_info_f2_info_1, "
        "my_info_f2_info_3\n"
        in result)
    assert (
        "f2_stencil_map => f2_proxy%vspace%get_stencil_dofmap(STENCIL_1DX,"
        "my_info_f2_info)" in result)
    if dist_mem:
        assert (
            "IF (f2_proxy%is_dirty(depth=max(my_info_f2_info+1,"
            "my_info_f2_info_2+1))) THEN" in result)
        assert (
            "CALL f2_proxy%halo_exchange(depth=max(my_info_f2_info+1,"
            "my_info_f2_info_2+1))" in result)
        assert "IF (f3_proxy%is_dirty(depth=1)) THEN" in result
        assert "CALL f3_proxy%halo_exchange(depth=1)" in result
        assert "IF (f4_proxy%is_dirty(depth=1)) THEN" in result
        assert "CALL f4_proxy%halo_exchange(depth=1)" in result


def test_stencil_vector(dist_mem, tmpdir):
    '''Test that the expected declarations and lookups are produced when
    we have a stencil access with a vector field. Any stencil could be
    chosen here (other than xory1d) as they all produce the same code
    structure, but STENCIL_CROSS is chosen as it is already used in an
    existing suitable example (14.4).

    '''
    _, invoke_info = parse(
        os.path.join(BASE_PATH, "14.4_halo_vector.f90"),
        api=TEST_API)
    psy = PSyFactory(TEST_API,
                     distributed_memory=dist_mem).create(invoke_info)
    result = str(psy.gen)
    assert (
        "      USE stencil_dofmap_mod, ONLY: STENCIL_CROSS\n"
        "      USE stencil_dofmap_mod, ONLY: stencil_dofmap_type\n") \
        in str(result)
    assert(
        "      INTEGER(KIND=i_def) f2_stencil_size\n"
        "      INTEGER(KIND=i_def), pointer :: f2_stencil_dofmap(:,:,:) => "
        "null()\n"
        "      TYPE(stencil_dofmap_type), pointer :: f2_stencil_map => "
        "null()\n") \
        in str(result)
    assert(
        "      f2_stencil_map => f2_proxy(1)%vspace%get_stencil_dofmap"
        "(STENCIL_CROSS,f2_extent)\n"
        "      f2_stencil_dofmap => f2_stencil_map%get_whole_dofmap()\n"
        "      f2_stencil_size = f2_stencil_map%get_size()\n") \
        in str(result)
    assert(
        "f2_proxy(1)%data, f2_proxy(2)%data, f2_proxy(3)%data, "
        "f2_proxy(4)%data, f2_stencil_size, f2_stencil_dofmap(:,:,cell)") \
        in str(result)

    assert LFRicBuild(tmpdir).code_compiles(psy)


def test_stencil_xory_vector(dist_mem, tmpdir):
    '''Test that the expected declarations and lookups are produced when
    we have a stencil access of type x or y with a vector field.

    '''
    _, invoke_info = parse(
        os.path.join(BASE_PATH,
                     "14.4.2_halo_vector_xory.f90"),
        api=TEST_API)
    psy = PSyFactory(TEST_API,
                     distributed_memory=dist_mem).create(invoke_info)
    result = str(psy.gen)
    assert(
        "      USE stencil_dofmap_mod, ONLY: STENCIL_1DX, STENCIL_1DY\n"
        "      USE flux_direction_mod, ONLY: x_direction, y_direction\n"
        "      USE stencil_dofmap_mod, ONLY: stencil_dofmap_type\n") \
        in result
    assert(
        "      INTEGER(KIND=i_def), intent(in) :: f2_extent\n"
        "      INTEGER(KIND=i_def), intent(in) :: f2_direction\n") \
        in result
    assert(
        "      INTEGER(KIND=i_def) f2_stencil_size\n"
        "      INTEGER(KIND=i_def), pointer :: f2_stencil_dofmap(:,:,:) => "
        "null()\n"
        "      TYPE(stencil_dofmap_type), pointer :: f2_stencil_map => "
        "null()\n") \
        in result
    assert(
        "      IF (f2_direction .eq. x_direction) THEN\n"
        "        f2_stencil_map => f2_proxy(1)%vspace%get_stencil_dofmap"
        "(STENCIL_1DX,f2_extent)\n"
        "      END IF\n"
        "      IF (f2_direction .eq. y_direction) THEN\n"
        "        f2_stencil_map => f2_proxy(1)%vspace%get_stencil_dofmap"
        "(STENCIL_1DY,f2_extent)\n"
        "      END IF\n"
        "      f2_stencil_dofmap => f2_stencil_map%get_whole_dofmap()\n"
        "      f2_stencil_size = f2_stencil_map%get_size()\n") \
        in result
    assert(
        "f2_proxy(1)%data, f2_proxy(2)%data, f2_proxy(3)%data, "
        "f2_proxy(4)%data, f2_stencil_size, f2_direction, "
        "f2_stencil_dofmap(:,:,cell)") \
        in result

    assert LFRicBuild(tmpdir).code_compiles(psy)


def test_dynloop_load_unexpected_func_space():
    ''' The load function of an instance of the DynLoop class raises an
    error if an unexpected function space is found. This test makes
    sure this error works correctly. It's a little tricky to raise
    this error as it is unreachable. However, we can sabotage an
    earlier function to make it return an invalid value. '''
    # first create a working instance of the DynLoop class
    _, invoke_info = parse(
        os.path.join(BASE_PATH, "19.1_single_stencil.f90"),
        api=TEST_API)
    psy = PSyFactory(TEST_API, distributed_memory=True).create(invoke_info)
    # now get access to the DynLoop class, the associated kernel class
    # and the associated field.
    schedule = psy.invokes.invoke_list[0].schedule
    loop = schedule.children[3]
    kernel = loop.loop_body[0]
    field = kernel.arguments.iteration_space_arg()
    # break the fields function space
    field._function_spaces[0]._orig_name = "broken"
    # create a function which always returns the broken field

    def broken_func():
        ''' Returns the above field no matter what '''
        return field
    # Replace the iteration_space_arg method with our broke
    # function. This is required as iteration_space_arg currently
    # never returns a field with an invalid function space.
    from psyclone.dynamo0p3 import VALID_FUNCTION_SPACES
    kernel.arguments.iteration_space_arg = broken_func
    # We can now raise the exception.
    with pytest.raises(GenerationError) as err:
        loop.load(kernel)
    assert ("Generation Error: Unexpected function space found. Expecting "
            "one of " + str(VALID_FUNCTION_SPACES) + " but found 'broken'"
            in str(err.value))


def test_dynkernargs_unexpect_stencil_extent():
    '''This test checks that we raise an error in DynKernelArguments if
    metadata is provided with an extent value. This is a litle tricky to
    raise as the parser does not not allow this to happen. We therefore
    modify the results from the parser to raise the error.'''
    # parse some valid code with a stencil
    _, invoke_info = parse(
        os.path.join(BASE_PATH, "19.1_single_stencil.f90"),
        api=TEST_API)
    # find the parsed code's call class
    call = invoke_info.calls[0].kcalls[0]
    # add an extent to the stencil metadata
    kernel_metadata = call.ktype
    kernel_metadata._arg_descriptors[1].stencil['extent'] = 2
    # remove the extra argument (as the extent value no longer needs
    # to be passed so an associated error will be raised)
    del call.args[2]
    # finally call our object to raise the error
    from psyclone.dynamo0p3 import DynKernelArguments
    with pytest.raises(GenerationError) as err:
        _ = DynKernelArguments(call, None)
    assert "extent metadata not yet supported" in str(err.value)


def test_unsupported_halo_read_access():
    '''This test checks that we raise an error if the halo_read_access
    method finds an upper bound other than halo or ncells. The
    particular issue at the moment is that if inner is specified we do
    not know whether the stencil accesses the halo or not. However,
    this limitation is not going to affect anyone until we add in loop
    iteration space splitting transformations.
    '''
    # create a valid loop with a stencil access
    _, invoke_info = parse(
        os.path.join(BASE_PATH, "19.1_single_stencil.f90"),
        api=TEST_API)
    psy = PSyFactory(TEST_API, distributed_memory=True).create(invoke_info)
    # get access to the DynLoop object
    schedule = psy.invokes.invoke_list[0].schedule
    loop = schedule.children[3]
    # access to the argument that has a stencil access in the kernel
    kernel = loop.loop_body[0]
    stencil_arg = kernel.arguments.args[1]
    loop.set_upper_bound("inner", 1)
    # call our method
    with pytest.raises(GenerationError) as err:
        _ = loop._halo_read_access(stencil_arg)
    assert ("Loop bounds other than cell_halo and ncells are currently "
            "unsupported for kernels with stencil accesses. Found "
            "'inner'." in str(err.value))


def test_dynglobalsum_unsupported_scalar():
    '''Check that an instance of the DynGlobalSum class raises an
    exception if an unsupported scalar type is provided when
    dm=True '''
    # get an instance of an integer scalar
    _, invoke_info = parse(
        os.path.join(BASE_PATH,
                     "1.6.1_single_invoke_1_int_scalar.f90"),
        api=TEST_API)
    psy = PSyFactory(TEST_API, distributed_memory=True).create(invoke_info)
    schedule = psy.invokes.invoke_list[0].schedule
    loop = schedule.children[3]
    kernel = loop.loop_body[0]
    argument = kernel.arguments.args[1]
    with pytest.raises(GenerationError) as err:
        _ = DynGlobalSum(argument)
    assert ("DynGlobalSum currently only supports '['gh_real']'"
            in str(err.value))


def test_dynglobalsum_nodm_error():
    '''Check that an instance of the DynGlobalSum class raises an
    exception if it is instantiated when dm=False'''
    # get an instance of a real scalar
    _, invoke_info = parse(
        os.path.join(BASE_PATH,
                     "1.9_single_invoke_2_real_scalars.f90"),
        api=TEST_API)
    psy = PSyFactory(TEST_API, distributed_memory=False).create(invoke_info)
    schedule = psy.invokes.invoke_list[0].schedule
    loop = schedule.children[0]
    kernel = loop.loop_body[0]
    argument = kernel.arguments.args[0]
    with pytest.raises(GenerationError) as err:
        _ = DynGlobalSum(argument)
    assert ("It makes no sense to create a DynGlobalSum object when "
            "dm=False") in str(err.value)


def test_no_updated_args():
    ''' Check that we raise the expected exception when we encounter a
    kernel that does not write to any of its arguments '''
    fparser.logging.disable(fparser.logging.CRITICAL)
    code = CODE.replace("arg_type(gh_field, gh_inc, w1)",
                        "arg_type(gh_field, gh_read, w1)", 1)
    ast = fpapi.parse(code, ignore_comments=False)
    name = "testkern_qr_type"
    with pytest.raises(ParseError) as excinfo:
        _ = DynKernMetadata(ast, name=name)
    assert ("A Dynamo 0.3 kernel must have at least one argument that is "
            "updated (written to) but found none for kernel "
            "testkern_qr_type" in str(excinfo.value))


def test_scalars_only_invalid():
    ''' Check that we raise the expected exception if we encounter a
    kernel that only has (read-only) scalar arguments '''
    fparser.logging.disable(fparser.logging.CRITICAL)
    code = '''
module testkern
  type, extends(kernel_type) :: testkern_type
     type(arg_type), meta_args(2) =                 &
          (/ arg_type(gh_real, gh_read),            &
             arg_type(gh_integer, gh_read)          &
           /)
     integer :: iterates_over = cells
   contains
     procedure, nopass :: code => testkern_code
  end type testkern_type
contains
  subroutine testkern_code(a,b)
  end subroutine testkern_code
end module testkern
'''
    ast = fpapi.parse(code, ignore_comments=False)
    name = "testkern_type"
    with pytest.raises(ParseError) as excinfo:
        _ = DynKernMetadata(ast, name=name)
    assert ("A Dynamo 0.3 kernel must have at least one argument that is "
            "updated (written to) but found none for kernel "
            "testkern_type" in str(excinfo.value))


def test_multiple_updated_field_args():
    ''' Check that we successfully parse a kernel that writes to more
    than one of its field arguments '''
    fparser.logging.disable(fparser.logging.CRITICAL)
    code = CODE.replace("arg_type(gh_field, gh_read, w2)",
                        "arg_type(gh_field, gh_inc, w1)", 1)
    ast = fpapi.parse(code, ignore_comments=False)
    name = "testkern_qr_type"
    metadata = DynKernMetadata(ast, name=name)
    count = 0
    for descriptor in metadata.arg_descriptors:
        if descriptor.type == "gh_field" and \
                descriptor.access != AccessType.READ:
            count += 1
    assert count == 2


def test_multiple_updated_op_args():
    ''' Check that we successfully parse the metadata for a kernel that
    writes to more than one of its field and operator arguments '''
    fparser.logging.disable(fparser.logging.CRITICAL)
    code = CODE.replace("arg_type(gh_operator, gh_read, w2, w2)",
                        "arg_type(gh_operator, gh_write, w1, w1)", 1)
    ast = fpapi.parse(code, ignore_comments=False)
    name = "testkern_qr_type"
    metadata = DynKernMetadata(ast, name=name)
    count = 0
    for descriptor in metadata.arg_descriptors:
        if ((descriptor.type == "gh_field" or
             descriptor.type == "gh_operator") and
                descriptor.access != AccessType.READ):
            count += 1
    assert count == 2


def test_multiple_updated_scalar_args():
    ''' Check that we raise the expected exception when we encounter a
    kernel that writes to more than one of its field and scalar arguments '''
    fparser.logging.disable(fparser.logging.CRITICAL)
    code = CODE.replace("arg_type(gh_real, gh_read)",
                        "arg_type(gh_real, gh_sum)", 1)
    ast = fpapi.parse(code, ignore_comments=False)
    name = "testkern_qr_type"
    with pytest.raises(ParseError) as excinfo:
        _ = DynKernMetadata(ast, name=name)
    assert ("A user-supplied Dynamo 0.3 kernel must not write/update a scalar "
            "argument but kernel testkern_qr_type has" in
            str(excinfo.value))


def test_itn_space_write_w2broken_w1(dist_mem, tmpdir):
    ''' Check that generated loop over cells in the PSy layer has the
    correct upper bound when a kernel writes to two fields, the first on
    a discontinuous space (w2broken) and the second on a continuous space (w1).
    The resulting loop (when dm=True) must include the L1 halo because of
    the second field argument which is continuous '''
    _, invoke_info = parse(
        os.path.join(BASE_PATH, "1.5.1_single_invoke_write_multi_fs.f90"),
        api=TEST_API)
    psy = PSyFactory(TEST_API,
                     distributed_memory=dist_mem).create(invoke_info)
    generated_code = str(psy.gen)

    if dist_mem:
        output = (
            "      !\n"
            "      DO cell=1,mesh%get_last_halo_cell(1)\n")
        assert output in generated_code
    else:
        output = (
            "      ! Call our kernels\n"
            "      !\n"
            "      DO cell=1,m2_proxy%vspace%get_ncell()\n")
        assert output in generated_code

    assert LFRicBuild(tmpdir).code_compiles(psy)


def test_itn_space_fld_and_op_writers(tmpdir):
    ''' Check that generated loop over cells in the psy layer has the
    correct upper bound when a kernel writes to both an operator and a
    field, the latter on a discontinuous space and first in the list
    of args. (Loop must include L1 halo because we're writing to an
    operator.) '''
    _, invoke_info = parse(
        os.path.join(BASE_PATH, "1.5.2_single_invoke_write_fld_op.f90"),
        api=TEST_API)
    for dist_mem in [False, True]:
        psy = PSyFactory(TEST_API,
                         distributed_memory=dist_mem).create(invoke_info)
        generated_code = str(psy.gen)
        if dist_mem:
            output = (
                "      !\n"
                "      DO cell=1,mesh%get_last_halo_cell(1)\n")
            assert output in generated_code
        else:
            output = (
                "      ! Call our kernels\n"
                "      !\n"
                "      DO cell=1,op1_proxy%fs_from%get_ncell()\n")
            assert output in generated_code

        assert LFRicBuild(tmpdir).code_compiles(psy)


def test_itn_space_any_any_discontinuous(tmpdir):
    ''' Check that generated loop over cells has correct upper
    bound when a kernel writes to fields on any_space (continuous)
    and any_discontinuous_space '''
    _, invoke_info = parse(
        os.path.join(BASE_PATH,
                     "1.5.3_single_invoke_write_any_anyd_space.f90"),
        api=TEST_API)
    for dist_mem in [False, True]:
        psy = PSyFactory(TEST_API,
                         distributed_memory=dist_mem).create(invoke_info)
        generated_code = str(psy.gen)
        if dist_mem:
            output = (
                "      !\n"
                "      DO cell=1,mesh%get_last_halo_cell(1)\n")
            assert output in generated_code
        else:
            output = (
                "      ! Call our kernels\n"
                "      !\n"
                "      DO cell=1,f1_proxy%vspace%get_ncell()\n")
            assert output in generated_code

        assert LFRicBuild(tmpdir).code_compiles(psy)


def test_itn_space_any_w2trace(dist_mem, tmpdir):
    ''' Check generated loop over cells has correct upper bound when a
    kernel writes to fields on any_space and W2trace (both continuous) '''
    _, invoke_info = parse(
        os.path.join(BASE_PATH,
                     "1.5.4_single_invoke_write_anyspace_w2trace.f90"),
        api=TEST_API)

    psy = PSyFactory(TEST_API,
                     distributed_memory=dist_mem).create(invoke_info)
    generated_code = str(psy.gen)
    if dist_mem:
        output = (
            "      !\n"
            "      DO cell=1,mesh%get_last_halo_cell(1)\n")
        assert output in generated_code
    else:
        # Loop upper bound should use f2 as that field is *definitely*
        # on a continuous space (as opposed to the one on any_space
        # that might be).
        output = (
            "      ! Call our kernels\n"
            "      !\n"
            "      DO cell=1,f2_proxy%vspace%get_ncell()\n")
        assert output in generated_code

    assert LFRicBuild(tmpdir).code_compiles(psy)


def test_unexpected_type_error():
    '''Check that we raise an exception if an unexpected datatype is found
    when running the ArgOrdering generate method. As it is abstract we use
    the KernCallArgList sub class'''
    for distmem in [False, True]:
        _, invoke_info = parse(
            os.path.join(BASE_PATH,
                         "1.0.1_single_named_invoke.f90"),
            api=TEST_API)
        psy = PSyFactory(TEST_API,
                         distributed_memory=distmem).create(invoke_info)
        schedule = psy.invokes.invoke_list[0].schedule
        if distmem:
            index = 3
        else:
            index = 0
        loop = schedule.children[index]
        kernel = loop.loop_body[0]
        # sabotage one of the arguments to make it have an invalid type.
        kernel.arguments.args[0]._type = "invalid"
        # Now call KernCallArgList to raise an exception
        create_arg_list = KernCallArgList(kernel)
        with pytest.raises(GenerationError) as excinfo:
            create_arg_list.generate()
        assert (
            "Unexpected arg type found in dynamo0p3.py:ArgOrdering:"
            "generate()") in str(excinfo.value)


def test_argordering_exceptions():
    '''Check that we raise an exception if the abstract methods are called
    in an instance of the ArgOrdering class '''
    for distmem in [False, True]:
        _, invoke_info = parse(
            os.path.join(BASE_PATH,
                         "1.0.1_single_named_invoke.f90"),
            api=TEST_API)
        psy = PSyFactory(TEST_API,
                         distributed_memory=distmem).create(invoke_info)
        schedule = psy.invokes.invoke_list[0].schedule
        if distmem:
            index = 3
        else:
            index = 0
        loop = schedule.children[index]
        kernel = loop.loop_body[0]
        from psyclone.dynamo0p3 import ArgOrdering
        create_arg_list = ArgOrdering(kernel)
        for method in [create_arg_list.cell_map,
                       create_arg_list.cell_position,
                       create_arg_list.mesh_height,
                       create_arg_list.mesh_ncell2d]:
            with pytest.raises(NotImplementedError):
                method()
        for method in [create_arg_list.field_vector,
                       create_arg_list.field,
                       create_arg_list.stencil_unknown_extent,
                       create_arg_list.stencil_unknown_direction,
                       create_arg_list.stencil,
                       create_arg_list.operator,
                       create_arg_list.scalar,
                       create_arg_list.fs_common,
                       create_arg_list.fs_compulsory_field,
                       create_arg_list.basis,
                       create_arg_list.diff_basis,
                       create_arg_list.orientation,
                       create_arg_list.field_bcs_kernel,
                       create_arg_list.operator_bcs_kernel,
                       create_arg_list.banded_dofmap,
                       create_arg_list.indirection_dofmap,
                       create_arg_list.cma_operator]:
            with pytest.raises(NotImplementedError):
                method(None)


def test_kernel_args_has_op():
    ''' Check that we raise an exception if the arg. type supplied to
    DynKernelArguments.has_operator() is not a valid operator '''
    _, invoke_info = parse(
        os.path.join(BASE_PATH, "19.1_single_stencil.f90"),
        api=TEST_API)
    # find the parsed code's call class
    call = invoke_info.calls[0].kcalls[0]
    from psyclone.dynamo0p3 import DynKernelArguments
    dka = DynKernelArguments(call, None)
    with pytest.raises(GenerationError) as excinfo:
        _ = dka.has_operator(op_type="gh_field")
    assert "op_type must be a valid operator type" in str(excinfo.value)


def test_kerncallarglist_args_error(dist_mem):
    '''Check that we raise an exception if we call the methods that return
    information in kerncallarglist without first calling the generate
    method

    '''
    _, invoke_info = parse(
        os.path.join(BASE_PATH,
                     "1.0.1_single_named_invoke.f90"),
        api=TEST_API)
    psy = PSyFactory(TEST_API,
                     distributed_memory=dist_mem).create(invoke_info)
    schedule = psy.invokes.invoke_list[0].schedule
    if dist_mem:
        loop = schedule.children[3]
    else:
        loop = schedule.children[0]
    create_arg_list = KernCallArgList(loop.loop_body[0])

    # nlayers_positions method
    with pytest.raises(InternalError) as excinfo:
        _ = create_arg_list.nlayers_positions
    assert (
        "KernCallArgList: the generate() method should be called before "
        "the nlayers_positions() method") in str(excinfo.value)

    # nqp_positions method
    with pytest.raises(InternalError) as excinfo:
        _ = create_arg_list.nqp_positions
    assert (
        "KernCallArgList: the generate() method should be called before "
        "the nqp_positions() method") in str(excinfo.value)

    # ndf_positions method
    with pytest.raises(InternalError) as excinfo:
        _ = create_arg_list.ndf_positions
    assert (
        "KernCallArgList: the generate() method should be called before "
        "the ndf_positions() method") in str(excinfo.value)

    # arglist method
    with pytest.raises(InternalError) as excinfo:
        _ = create_arg_list.arglist
    assert (
        "KernCallArgList: the generate() method should be called before "
        "the arglist() method") in str(excinfo.value)


def test_kerncallarglist_quad_rule_error(dist_mem, tmpdir):
    ''' Check that we raise the expected exception if we encounter an
    unsupported quadrature shape in the quad_rule() method. '''
    _, invoke_info = parse(
        os.path.join(BASE_PATH, "6_multiple_QR_per_invoke.f90"),
        api=TEST_API)
    psy = PSyFactory(TEST_API,
                     distributed_memory=dist_mem).create(invoke_info)

    assert LFRicBuild(tmpdir).code_compiles(psy)

    schedule = psy.invokes.invoke_list[0].schedule
    loop = schedule.walk(DynLoop)[0]
    create_arg_list = KernCallArgList(loop.loop_body[0])
    # Add an invalid shape to the dict of qr rules
    create_arg_list._kern.qr_rules["broken"] = None
    with pytest.raises(NotImplementedError) as err:
        create_arg_list.quad_rule()
    assert ("no support implemented for quadrature with a shape of 'broken'"
            in str(err.value))


def test_multi_anyw2():
    '''Check generated code works correctly when we have multiple any_w2
    fields. Particularly check that we only generate a single lookup.'''
    _, invoke_info = parse(
        os.path.join(BASE_PATH, "21.1_single_invoke_multi_anyw2.f90"),
        api=TEST_API)
    for dist_mem in [False, True]:
        psy = PSyFactory(TEST_API,
                         distributed_memory=dist_mem).create(invoke_info)
        generated_code = str(psy.gen)
        if dist_mem:
            output = (
                "      ! Look-up dofmaps for each function space\n"
                "      !\n"
                "      map_any_w2 => f1_proxy%vspace%get_whole_dofmap()\n"
                "      !\n"
                "      ! Initialise number of DoFs "
                "for any_w2\n"
                "      !\n"
                "      ndf_any_w2 = f1_proxy%vspace%get_ndf()\n"
                "      undf_any_w2 = f1_proxy%vspace%get_undf()\n"
                "      !\n"
                "      ! Call kernels and communication routines\n"
                "      !\n"
                "      IF (f2_proxy%is_dirty(depth=1)) THEN\n"
                "        CALL f2_proxy%halo_exchange(depth=1)\n"
                "      END IF\n"
                "      !\n"
                "      IF (f3_proxy%is_dirty(depth=1)) THEN\n"
                "        CALL f3_proxy%halo_exchange(depth=1)\n"
                "      END IF\n"
                "      !\n"
                "      DO cell=1,mesh%get_last_halo_cell(1)\n"
                "        !\n"
                "        CALL testkern_multi_anyw2_code(nlayers, "
                "f1_proxy%data, f2_proxy%data, f3_proxy%data, ndf_any_w2, "
                "undf_any_w2, map_any_w2(:,cell))\n"
                "      END DO\n"
                "      !\n"
                "      ! Set halos dirty/clean for fields modified in the "
                "above loop\n"
                "      !\n"
                "      CALL f1_proxy%set_dirty()")
            assert output in generated_code
        else:
            output = (
                "      ! Look-up dofmaps for each function space\n"
                "      !\n"
                "      map_any_w2 => f1_proxy%vspace%get_whole_dofmap()\n"
                "      !\n"
                "      ! Initialise number of DoFs for "
                "any_w2\n"
                "      !\n"
                "      ndf_any_w2 = f1_proxy%vspace%get_ndf()\n"
                "      undf_any_w2 = f1_proxy%vspace%get_undf()\n"
                "      !\n"
                "      ! Call our kernels\n"
                "      !\n"
                "      DO cell=1,f1_proxy%vspace%get_ncell()\n"
                "        !\n"
                "        CALL testkern_multi_anyw2_code(nlayers, "
                "f1_proxy%data, f2_proxy%data, f3_proxy%data, ndf_any_w2, "
                "undf_any_w2, map_any_w2(:,cell))\n"
                "      END DO")
            assert output in generated_code


def test_anyw2_vectors():
    '''Check generated code works correctly when we have any_w2 field
    vectors'''
    _, invoke_info = parse(
        os.path.join(BASE_PATH, "21.3_single_invoke_anyw2_vector.f90"),
        api=TEST_API)
    for dist_mem in [False, True]:
        psy = PSyFactory(TEST_API,
                         distributed_memory=dist_mem).create(invoke_info)
        generated_code = str(psy.gen)
        assert "f3_proxy(1) = f3(1)%get_proxy()" in generated_code
        assert "f3_proxy(2) = f3(2)%get_proxy()" in generated_code
        assert "f3_proxy(1)%data, f3_proxy(2)%data" in generated_code


def test_anyw2_operators():
    '''Check generated code works correctly when we have any_w2 fields
    with operators'''
    _, invoke_info = parse(
        os.path.join(BASE_PATH, "21.4_single_invoke_anyw2_operator.f90"),
        api=TEST_API)
    for dist_mem in [False, True]:
        psy = PSyFactory(TEST_API,
                         distributed_memory=dist_mem).create(invoke_info)
        generated_code = str(psy.gen)
        output = (
            "      ! Initialise number of DoFs for any_w2\n"
            "      !\n"
            "      ndf_any_w2 = mm_w2_proxy%fs_from%get_ndf()\n"
            "      undf_any_w2 = mm_w2_proxy%fs_from%get_undf()\n")
        assert output in generated_code
        output = (
            "      dim_any_w2 = mm_w2_proxy%fs_from%get_dim_space()\n"
            "      ALLOCATE (basis_any_w2_qr(dim_any_w2, ndf_any_w2, "
            "np_xy_qr, np_z_qr))\n"
            "      !\n"
            "      ! Compute basis/diff-basis arrays\n"
            "      !\n"
            "      CALL qr%compute_function(BASIS, mm_w2_proxy%fs_from, "
            "dim_any_w2, ndf_any_w2, basis_any_w2_qr)")
        assert output in generated_code


def test_anyw2_stencils():
    '''Check generated code works correctly when we have any_w2 fields
    with stencils'''
    _, invoke_info = parse(
        os.path.join(BASE_PATH, "21.5_single_invoke_anyw2_stencil.f90"),
        api=TEST_API)
    for dist_mem in [False, True]:
        psy = PSyFactory(TEST_API,
                         distributed_memory=dist_mem).create(invoke_info)
        generated_code = str(psy.gen)
        output = (
            "      ! Initialise stencil dofmaps\n"
            "      !\n"
            "      f2_stencil_map => f2_proxy%vspace%get_stencil_dofmap"
            "(STENCIL_CROSS,extent)\n"
            "      f2_stencil_dofmap => f2_stencil_map%get_whole_dofmap()\n"
            "      f2_stencil_size = f2_stencil_map%get_size()\n"
            "      !\n")
        assert output in generated_code


def test_no_halo_for_discontinuous(tmpdir):
    ''' Test that we do not create halo exchange calls when our loop
    only iterates over owned cells (e.g. it writes to a discontinuous
    field), we only read from a discontinuous field and there are no
    stencil accesses '''
    _, info = parse(os.path.join(BASE_PATH,
                                 "1_single_invoke_w2v.f90"),
                    api=TEST_API)
    psy = PSyFactory(TEST_API, distributed_memory=True).create(info)
    result = str(psy.gen)
    assert "halo_exchange" not in result

    assert LFRicBuild(tmpdir).code_compiles(psy)


def test_halo_for_discontinuous(tmpdir, monkeypatch, annexed):
    '''This test checks the case when our loop iterates over owned cells
    (e.g. it writes to a discontinuous field), we read from a
    continuous field, there are no stencil accesses, but we do not
    know anything about the previous writer.

    As we don't know anything about the previous writer we have to
    assume that it may have been over dofs. If so, we could have dirty
    annexed dofs so need to add a halo exchange (for the three
    continuous fields being read (f1, f2 and m1). This is the case
    when api_config.compute_annexed_dofs is False.

    If we always iterate over annexed dofs by default, our annexed
    dofs will always be clean. Therefore we do not need to add a halo
    exchange. This is the case when
    api_config.compute_annexed_dofs is True.

    '''
    api_config = Config.get().api_conf(TEST_API)
    monkeypatch.setattr(api_config, "_compute_annexed_dofs", annexed)
    _, info = parse(os.path.join(BASE_PATH,
                                 "1_single_invoke_w3.f90"),
                    api=TEST_API)
    psy = PSyFactory(TEST_API, distributed_memory=True).create(info)
    result = str(psy.gen)
    if annexed:
        assert "halo_exchange" not in result
    else:
        assert "IF (f1_proxy%is_dirty(depth=1)) THEN" in result
        assert "CALL f1_proxy%halo_exchange(depth=1)" in result
        assert "IF (f2_proxy%is_dirty(depth=1)) THEN" in result
        assert "CALL f2_proxy%halo_exchange(depth=1)" in result
        assert "IF (m1_proxy%is_dirty(depth=1)) THEN" in result
        assert "CALL m1_proxy%halo_exchange(depth=1)" in result

    assert LFRicBuild(tmpdir).code_compiles(psy)


def test_halo_for_discontinuous_2(tmpdir, monkeypatch, annexed):
    '''This test checks the case when our loop iterates over owned cells
    (e.g. it writes to a discontinuous field), we read from a
    continuous field, there are no stencil accesses, and the previous
    writer iterates over ndofs or nannexed.

    When the previous writer iterates over ndofs we have dirty annexed
    dofs so need to add a halo exchange. This is the case when
    api_config.compute_annexed_dofs is False.

    When the previous writer iterates over nannexed we have clean
    annexed dofs so do not need to add a halo exchange. This is the
    case when api_config.compute_annexed_dofs is True

    '''
    api_config = Config.get().api_conf(TEST_API)
    monkeypatch.setattr(api_config, "_compute_annexed_dofs", annexed)
    _, info = parse(os.path.join(BASE_PATH,
                                 "14.7_halo_annexed.f90"),
                    api=TEST_API)
    psy = PSyFactory(TEST_API, distributed_memory=True).create(info)
    result = str(psy.gen)
    if annexed:
        assert "halo_exchange" not in result
    else:
        assert "IF (f1_proxy%is_dirty(depth=1)) THEN" not in result
        assert "CALL f1_proxy%halo_exchange(depth=1)" in result
        assert "IF (f2_proxy%is_dirty(depth=1)) THEN" not in result
        assert "CALL f2_proxy%halo_exchange(depth=1)" in result
        assert "IF (m1_proxy%is_dirty(depth=1)) THEN" in result
        assert "CALL m1_proxy%halo_exchange(depth=1)" in result

    assert LFRicBuild(tmpdir).code_compiles(psy)


def test_arg_discontinuous(monkeypatch, annexed):
    ''' Test that the discontinuous method in the Dynamo0.3 API argument
    class returns the correct values. Check that the code is generated
    correctly when annexed dofs are and are not computed by default as
    the number of halo exchanges produced is different in the two
    cases. '''

    # 1) Discontinuous fields return true
    # 1a) Check w3, wtheta and w2v in turn
    api_config = Config.get().api_conf(TEST_API)
    monkeypatch.setattr(api_config, "_compute_annexed_dofs", annexed)
    if annexed:
        # no halo exchanges produced for the w3 example (reads from
        # continuous spaces)
        idchld_list = [0, 0, 0]
    else:
        # 3 halo exchanges produced for the w3 example (reads from
        # continuous spaces)
        idchld_list = [3, 0, 0]
    idarg_list = [4, 0, 0]
    fs_dict = dict(zip(DISCONTINUOUS_FUNCTION_SPACES[0:3],
                       zip(idchld_list, idarg_list)))
    for fspace in fs_dict.keys():
        filename = "1_single_invoke_" + fspace + ".f90"
        idchld = fs_dict[fspace][0]
        idarg = fs_dict[fspace][1]
        _, info = parse(os.path.join(BASE_PATH, filename),
                        api=TEST_API)
        psy = PSyFactory(TEST_API, distributed_memory=True).create(info)
        schedule = psy.invokes.invoke_list[0].schedule
        kernel = schedule.children[idchld].loop_body[0]
        field = kernel.arguments.args[idarg]
        assert field.space == fspace
        assert field.discontinuous

    # 1b) w2broken and Wchi return true
    _, info = parse(
        os.path.join(BASE_PATH, "1.5.1_single_invoke_write_multi_fs.f90"),
        api=TEST_API)
    psy = PSyFactory(TEST_API, distributed_memory=True).create(info)
    schedule = psy.invokes.invoke_list[0].schedule
    if annexed:
        index = 8
    else:
        index = 9
    kernel = schedule.children[index].loop_body[0]
    # Test w2broken
    field = kernel.arguments.args[7]
    assert field.space == 'w2broken'
    assert field.discontinuous
    # Test wchi
    field = kernel.arguments.args[4]
    assert field.space == 'wchi'
    assert field.discontinuous

    # 1c) any_discontinuous_space returns true
    _, info = parse(
        os.path.join(BASE_PATH,
                     "1_single_invoke_any_discontinuous_space.f90"),
        api=TEST_API)
    psy = PSyFactory(TEST_API, distributed_memory=True).create(info)
    schedule = psy.invokes.invoke_list[0].schedule
    if annexed:
        index = 0
    else:
        index = 2
    kernel = schedule.children[index].loop_body[0]
    field = kernel.arguments.args[0]
    assert field.space == 'any_discontinuous_space_1'
    assert field.discontinuous

    # 2) any_space field returns false
    _, info = parse(os.path.join(BASE_PATH, "11_any_space.f90"),
                    api=TEST_API)
    psy = PSyFactory(TEST_API, distributed_memory=True).create(info)
    schedule = psy.invokes.invoke_list[0].schedule
    if annexed:
        index = 4
    else:
        index = 5
    kernel = schedule.children[index].loop_body[0]
    field = kernel.arguments.args[0]
    assert field.space == 'any_space_1'
    assert not field.discontinuous

    # 3) Continuous field returns false
    # 3a) Test w1
    _, info = parse(os.path.join(BASE_PATH, "1_single_invoke.f90"),
                    api=TEST_API)
    psy = PSyFactory(TEST_API, distributed_memory=True).create(info)
    schedule = psy.invokes.invoke_list[0].schedule
    kernel = schedule.children[3].loop_body[0]
    field = kernel.arguments.args[1]
    assert field.space == 'w1'
    assert not field.discontinuous
    # 3b) Test w2trace
    _, info = parse(
        os.path.join(BASE_PATH,
                     "1.5.4_single_invoke_write_anyspace_w2trace.f90"),
        api=TEST_API)
    psy = PSyFactory(TEST_API, distributed_memory=True).create(info)
    schedule = psy.invokes.invoke_list[0].schedule
    if annexed:
        index = 5
    else:
        index = 7
    kernel = schedule.children[index].loop_body[0]
    field = kernel.arguments.args[3]
    assert field.space == 'w2trace'
    assert not field.discontinuous


def test_halo_stencil_redundant_computation():
    '''If a loop contains a kernel with a stencil access and the loop
    computes redundantly into the halo then the value of the stencil
    in the associated halo exchange is returned as type region
    irrespective of the type of kernel stencil. This is because the
    redundant computation will be performed all points (equivalent
    to a full halo) and there is no support for mixing accesses at
    different levels. In this example the kernel stencil is cross.'''

    _, info = parse(os.path.join(BASE_PATH,
                                 "19.1_single_stencil.f90"),
                    api=TEST_API)
    psy = PSyFactory(TEST_API, distributed_memory=True).create(info)
    schedule = psy.invokes.invoke_list[0].schedule
    stencil_halo_exchange = schedule.children[0]
    assert stencil_halo_exchange._compute_stencil_type() == "region"


def test_halo_same_stencils_no_red_comp():
    '''If a halo has two or more different halo reads associated with it
    and the type of stencils are the same and the loops do not
    redundantly compute into the halo then the chosen stencil type for
    the halo exchange is the same as the kernel stencil type. In this
    case both are cross'''
    _, info = parse(os.path.join(BASE_PATH,
                                 "14.8_halo_same_stencils.f90"),
                    api=TEST_API)
    psy = PSyFactory(TEST_API, distributed_memory=True).create(info)
    schedule = psy.invokes.invoke_list[0].schedule
    stencil_halo_exchange = schedule.children[1]
    assert stencil_halo_exchange._compute_stencil_type() == "cross"


def test_halo_different_stencils_no_red_comp():
    '''If a halo has two or more different halo reads associated with it
    and the type of stencils are different and the loops do not
    redundantly compute into the halo then the chosen stencil type is
    region. In this case, one is xory and the other is cross, We could
    try to be more clever here in the future as the actual minimum is
    cross!'''
    _, info = parse(os.path.join(BASE_PATH,
                                 "14.9_halo_different_stencils.f90"),
                    api=TEST_API)
    psy = PSyFactory(TEST_API, distributed_memory=True).create(info)
    schedule = psy.invokes.invoke_list[0].schedule
    stencil_halo_exchange = schedule.children[1]
    assert stencil_halo_exchange._compute_stencil_type() == "region"


def test_comp_halo_intern_err(monkeypatch):
    '''Check that we raise an exception if the compute_halo_read_info method in
    dynhaloexchange does not find any read dependencies. This should
    never be the case. We use monkeypatch to force the exception to be
    raised'''
    _, invoke_info = parse(os.path.join(BASE_PATH, "1_single_invoke.f90"),
                           api=TEST_API)
    psy = PSyFactory(TEST_API, distributed_memory=True).create(invoke_info)
    schedule = psy.invokes.invoke_list[0].schedule
    halo_exchange = schedule.children[0]
    field = halo_exchange.field
    monkeypatch.setattr(field, "forward_read_dependencies", lambda: [])
    with pytest.raises(GenerationError) as excinfo:
        halo_exchange._compute_halo_read_info()
    assert ("Internal logic error. There should be at least one read "
            "dependence for a halo exchange") in str(excinfo.value)


def test_halo_exch_1_back_dep(monkeypatch):
    '''Check that an internal error is raised if a halo exchange returns
    with more than one write dependency. It should only ever be 0 or 1.'''
    _, invoke_info = parse(os.path.join(BASE_PATH, "1_single_invoke.f90"),
                           api=TEST_API)
    psy = PSyFactory(TEST_API, distributed_memory=True).create(invoke_info)
    schedule = psy.invokes.invoke_list[0].schedule
    halo_exchange = schedule.children[0]
    field = halo_exchange.field
    #
    monkeypatch.setattr(field, "backward_write_dependencies",
                        lambda ignore_halos=False: [1, 1])
    with pytest.raises(GenerationError) as excinfo:
        halo_exchange._compute_halo_write_info()
    assert ("Internal logic error. There should be at most one "
            "write dependence for a halo exchange. Found "
            "'2'") in str(excinfo.value)
    #
    monkeypatch.setattr(field, "backward_write_dependencies",
                        lambda ignore_halos=False: [])
    assert not halo_exchange._compute_halo_write_info()


def test_halo_ex_back_dep_no_call(monkeypatch):
    '''Check that an internal error is raised if a halo exchange
    write dependency is not a call.'''
    _, invoke_info = parse(os.path.join(BASE_PATH,
                                        "14.9_halo_different_stencils.f90"),
                           api=TEST_API)
    psy = PSyFactory(TEST_API, distributed_memory=True).create(invoke_info)
    schedule = psy.invokes.invoke_list[0].schedule
    halo_exchange = schedule.children[1]
    field = halo_exchange.field
    write_dependencies = field.backward_write_dependencies()
    write_dependency = write_dependencies[0]
    monkeypatch.setattr(write_dependency, "_call",
                        lambda: halo_exchange)
    with pytest.raises(GenerationError) as excinfo:
        halo_exchange._compute_halo_write_info()
    # Note, we would expect the call type returned from HaloInfo to be
    # DynHaloExchange as that is the type of the halo_exchange
    # variable but lambda seems to result in the returning object
    # being of type 'function'. I'm not sure why. However, this does
    # not matter in practice as we are just trying to get PSyclone to
    # raise the appropriate exception.
    assert ("Generation Error: In HaloInfo class, field 'f2' should be from a "
            "call but found %s" % type(lambda: halo_exchange)
            in str(excinfo.value))


def test_HaloReadAccess_input_field():
    '''The HaloReadAccess class expects a DynKernelArgument or equivalent
    object as input. If this is not the case an exception is raised. This
    test checks that this exception is raised correctly.'''
    with pytest.raises(GenerationError) as excinfo:
        _ = HaloReadAccess(None)
    assert (
        "Generation Error: HaloInfo class expects an argument of type "
        "DynArgument, or equivalent, on initialisation, but found, "
        "'%s'" % type(None) in str(excinfo.value))


def test_HaloReadAccess_field_in_call():
    '''The field passed to HaloReadAccess should be within a kernel or
    builtin. If it is not then an exception is raised. This test
    checks that this exception is raised correctly'''
    _, invoke_info = parse(os.path.join(BASE_PATH, "1_single_invoke.f90"),
                           api=TEST_API)
    psy = PSyFactory(TEST_API, distributed_memory=True).create(invoke_info)
    schedule = psy.invokes.invoke_list[0].schedule
    halo_exchange = schedule.children[0]
    field = halo_exchange.field
    with pytest.raises(GenerationError) as excinfo:
        _ = HaloReadAccess(field)
    assert ("field 'f2' should be from a call but found "
            "<class 'psyclone.dynamo0p3.DynHaloExchange'>"
            in str(excinfo.value))


def test_HaloReadAccess_field_not_reader():
    ''' The field passed to HaloReadAccess should be read within its
    associated kernel or builtin. If it is not then an exception is raised.
    This test checks that this exception is raised correctly

    '''
    _, invoke_info = parse(os.path.join(BASE_PATH,
                                        "1_single_invoke_wtheta.f90"),
                           api=TEST_API)
    psy = PSyFactory(TEST_API, distributed_memory=True).create(invoke_info)
    schedule = psy.invokes.invoke_list[0].schedule
    loop = schedule.children[0]
    kernel = loop.loop_body[0]
    argument = kernel.arguments.args[0]
    with pytest.raises(GenerationError) as excinfo:
        _ = HaloReadAccess(argument)
    assert (
        "In HaloInfo class, field 'f1' should be one of ['gh_read', "
        "'gh_readwrite', 'gh_inc'], but found 'gh_write'"
        in str(excinfo.value))


def test_HaloRead_inv_loop_upper(monkeypatch):
    '''The upper bound of a loop in the compute_halo_read_info method within
    the HaloReadAccesss class should be recognised by the logic. If not an
    exception is raised and this test checks that this exception is
    raised correctly
    '''
    _, invoke_info = parse(os.path.join(BASE_PATH, "1_single_invoke.f90"),
                           api=TEST_API)
    psy = PSyFactory(TEST_API, distributed_memory=True).create(invoke_info)
    schedule = psy.invokes.invoke_list[0].schedule
    halo_exchange = schedule.children[0]
    field = halo_exchange.field
    read_dependencies = field.forward_read_dependencies()
    read_dependency = read_dependencies[0]
    loop = read_dependency.call.parent.parent
    monkeypatch.setattr(loop, "_upper_bound_name", "invalid")
    with pytest.raises(GenerationError) as excinfo:
        halo_exchange._compute_halo_read_info()
    assert ("Internal error in HaloReadAccess._compute_from_field. Found "
            "unexpected loop upper bound name 'invalid'") in str(excinfo.value)


def test_HaloReadAccess_discontinuous_field(tmpdir):
    ''' When a discontinuous argument is read in a loop with an iteration
    space over 'ncells' then it only accesses local dofs. This test
    checks that HaloReadAccess works correctly in this situation '''
    _, info = parse(os.path.join(BASE_PATH,
                                 "1_single_invoke_wtheta.f90"),
                    api=TEST_API)
    psy = PSyFactory(TEST_API, distributed_memory=True).create(info)
    schedule = psy.invokes.invoke_list[0].schedule
    loop = schedule.children[0]
    kernel = loop.loop_body[0]
    arg = kernel.arguments.args[1]
    halo_access = HaloReadAccess(arg)
    assert not halo_access.max_depth
    assert halo_access.var_depth is None
    assert halo_access.literal_depth == 0
    assert halo_access.stencil_type is None

    assert LFRicBuild(tmpdir).code_compiles(psy)


def test_loop_cont_read_inv_bound(monkeypatch, annexed, tmpdir):
    '''When a continuous argument is read it may access the halo. The
    logic for this is in _halo_read_access. If the loop type in this
    routine is not known then an exception is raised. This test checks
    that this exception is raised correctly. We test separately for
    annexed dofs being computed or not as this affects the number of
    halo exchanges produced.

    '''
    api_config = Config.get().api_conf(TEST_API)
    monkeypatch.setattr(api_config, "_compute_annexed_dofs", annexed)
    _, invoke_info = parse(
        os.path.join(BASE_PATH,
                     "1_single_invoke_any_discontinuous_space.f90"),
        api=TEST_API)
    psy = PSyFactory(TEST_API, distributed_memory=True).create(invoke_info)
    schedule = psy.invokes.invoke_list[0].schedule
    # First test compilation ...
    assert LFRicBuild(tmpdir).code_compiles(psy)
    # and then proceed to checks
    if annexed:
        # no halo exchanges generated
        loop = schedule.children[0]
    else:
        # 2 halo exchanges generated
        loop = schedule.children[2]
    kernel = loop.loop_body[0]
    f2_arg = kernel.arguments.args[1]
    #
    monkeypatch.setattr(loop, "_upper_bound_name", "invalid")
    with pytest.raises(GenerationError) as excinfo:
        _ = loop._halo_read_access(f2_arg)
    assert ("Internal error in _halo_read_access. It should not be "
            "possible to get to here. loop upper bound name is 'invalid' "
            "and arg 'f2' access is 'gh_read'.") in str(excinfo.value)


def test_new_halo_exch_vect_field(monkeypatch):
    '''If a field requires (or may require) a halo exchange before it is
    accessed and it has more than one backward write dependency then it
    must be a vector (as a vector field requiring a halo exchange
    should have a halo exchange for each vector). The method
    create_halo_exchanges raises an exception if this is not the
    case. This test checks that the exception is raised
    correctly. This test relies on annexed = False as the required
    halo exchanges are not generated when annexed = True.

    '''
    config = Config.get()
    dyn_config = config.api_conf("dynamo0.3")
    monkeypatch.setattr(dyn_config, "_compute_annexed_dofs", False)
    _, invoke_info = parse(os.path.join(BASE_PATH,
                                        "14.4_halo_vector.f90"),
                           api=TEST_API)
    psy = PSyFactory(TEST_API, distributed_memory=True).create(invoke_info)
    invoke = psy.invokes.invoke_list[0]
    schedule = invoke.schedule
    loop = schedule.children[7]
    kernel = loop.loop_body[0]
    f1_field = kernel.arguments.args[0]
    # by changing vector size we change
    # backward_write_dependencies. Therefore also patch this function
    # to return 3 arguments
    monkeypatch.setattr(f1_field, "backward_write_dependencies",
                        lambda ignore_halos=False: [1, 1, 1])
    monkeypatch.setattr(f1_field, "_vector_size", 1)
    with pytest.raises(GenerationError) as excinfo:
        loop.create_halo_exchanges()
    assert ("Error in create_halo_exchanges. Expecting field 'f1' to "
            "be a vector as it has multiple previous dependencies"
            in str(excinfo.value))


def test_new_halo_exch_vect_deps(monkeypatch):
    '''if a field requires (or may require) a halo exchange before it is
    called and it has more than one backward write dependencies then
    it must be a vector (as a vector field requiring a halo exchange
    should have a halo exchange for each vector) and its vector size
    must equal the number of dependencies. The method
    create_halo_exchanges raises an exception if this is not the
    case. This test checks that the exception is raised
    correctly. This test relies on annexed = False as the required
    halo exchanges are not generated when annexed = True.

    '''
    config = Config.get()
    dyn_config = config.api_conf("dynamo0.3")
    monkeypatch.setattr(dyn_config, "_compute_annexed_dofs", False)
    _, invoke_info = parse(os.path.join(BASE_PATH,
                                        "14.4_halo_vector.f90"),
                           api=TEST_API)
    psy = PSyFactory(TEST_API, distributed_memory=True).create(invoke_info)
    invoke = psy.invokes.invoke_list[0]
    schedule = invoke.schedule
    loop = schedule.children[7]
    kernel = loop.loop_body[0]
    f1_field = kernel.arguments.args[0]
    # by changing vector size we change
    # backward_write_dependencies. Therefore also patch this function
    # to return 3 arguments
    monkeypatch.setattr(f1_field, "backward_write_dependencies",
                        lambda ignore_halos=False: [1, 1, 1])
    monkeypatch.setattr(f1_field, "_vector_size", 2)
    with pytest.raises(GenerationError) as excinfo:
        loop.create_halo_exchanges()
    assert (
        "Error in create_halo_exchanges. Expecting a dependence for each "
        "vector index for field 'f1' but the number of dependencies is '2' "
        "and the vector size is '3'." in str(excinfo.value))


def test_new_halo_exch_vect_deps2(monkeypatch):
    '''if a field requires (or may require) a halo exchange before it is
    called and it has more than one backward write dependencies then
    it must be a vector (as a vector field requiring a halo exchange
    should have a halo exchange for each component) and each
    dependency should be a halo exchange. The method
    create_halo_exchanges raises an exception if this is not the
    case. This test checks that the exception is raised
    correctly. This test relies on annexed = False as the required
    halo exchanges are not generated when annexed = True.

    '''
    config = Config.get()
    dyn_config = config.api_conf("dynamo0.3")
    monkeypatch.setattr(dyn_config, "_compute_annexed_dofs", False)
    _, invoke_info = parse(os.path.join(BASE_PATH,
                                        "14.4_halo_vector.f90"),
                           api=TEST_API)
    psy = PSyFactory(TEST_API, distributed_memory=True).create(invoke_info)
    invoke = psy.invokes.invoke_list[0]
    schedule = invoke.schedule
    loop = schedule.children[7]
    kernel = loop.loop_body[0]
    f1_field = kernel.arguments.args[0]
    dependencies = f1_field.backward_write_dependencies()
    new_dependencies = []
    new_dependencies.extend(dependencies)
    # make one of the dependencies be me (an argument from a kernel)
    new_dependencies[2] = f1_field
    monkeypatch.setattr(f1_field, "backward_write_dependencies",
                        lambda ignore_halos=False: new_dependencies)
    with pytest.raises(GenerationError) as excinfo:
        loop.create_halo_exchanges()
    assert (
        "Error in create_halo_exchanges. Expecting all dependent nodes to be "
        "halo exchanges" in str(excinfo.value))


def test_halo_req_no_read_deps(monkeypatch):
    '''If the required method in a halo exchange object does not find any
    read dependencies then there has been an internal error and an
    exception will be raised. This test checks that this exception is
    raised correctly.'''

    _, invoke_info = parse(os.path.join(BASE_PATH, "1_single_invoke.f90"),
                           api=TEST_API)
    psy = PSyFactory(TEST_API, distributed_memory=True).create(invoke_info)
    schedule = psy.invokes.invoke_list[0].schedule
    halo_exchange = schedule.children[0]
    field = halo_exchange.field

    monkeypatch.setattr(field, "_name", "unique")

    with pytest.raises(GenerationError) as excinfo:
        _, _ = halo_exchange.required()
    assert ("Internal logic error. There should be at least one read "
            "dependence for a halo exchange" in str(excinfo.value))


def test_no_halo_exchange_annex_dofs(tmpdir, monkeypatch,
                                     annexed):
    '''If a kernel writes to a discontinuous field and also reads from a
    continuous field then that fields annexed dofs are read (but not
    the rest of its level1 halo). If the previous modification of this
    continuous field makes the annexed dofs valid then no halo
    exchange is required. This is the case when the previous loop
    iterates over cells as it computes into the l1 halo by default
    precisely in order to ensure that the annexed dofs are correct for
    subsequent reading (whilst the rest of the l1 halo ends up being
    dirty).

    We test that this is True both when annexed dofs are computed by
    default and when they are not. In the former case we also get one
    fewer halo exchange call generated.

    '''
    api_config = Config.get().api_conf(TEST_API)
    monkeypatch.setattr(api_config, "_compute_annexed_dofs", annexed)
    _, invoke_info = parse(os.path.join(BASE_PATH,
                                        "14.7.1_halo_annexed.f90"),
                           api=TEST_API)
    psy = PSyFactory(TEST_API, distributed_memory=True).create(invoke_info)
    result = str(psy.gen)
    assert LFRicBuild(tmpdir).code_compiles(psy)
    if annexed:
        assert "CALL f1_proxy%halo_exchange" not in result
    else:
        assert "CALL f1_proxy%halo_exchange" in result
    assert "CALL f2_proxy%halo_exchange" not in result


def test_annexed_default():
    ''' Test that we do not compute annexed dofs by default (i.e. when
    using the default configuration file). '''
    Config._instance = None
    config = Config()
    config.load(config_file=DEFAULT_CFG_FILE)
    assert not config.api_conf(TEST_API).compute_annexed_dofs


def test_haloex_not_required(monkeypatch):
    '''The dynamic halo exchange required() logic should always return
    False if read dependencies are to annexed dofs and
    Config.compute_annexed_dofs is True, as they are computed by
    default when iterating over dofs and kept up-to-date by redundant
    computation when iterating over cells. However, it should return
    True if there are no previous write dependencies and
    Config.compute_annexed_dofs is False, as a previous writer may
    have iterated over dofs and only written to its own dofs, leaving
    the annexed dofs dirty. This test checks these two cases. Note the
    former case should currently never happen in real code as a halo
    exchange would not be added in the first place.
    '''
    api_config = Config.get().api_conf(TEST_API)
    monkeypatch.setattr(api_config, "_compute_annexed_dofs", False)
    _, info = parse(os.path.join(
        BASE_PATH, "1_single_invoke_w3.f90"),
                    api=TEST_API)
    psy = PSyFactory(TEST_API, distributed_memory=True).create(info)
    invoke = psy.invokes.invoke_list[0]
    schedule = invoke.schedule
    for index in range(3):
        haloex = schedule.children[index]
        assert haloex.required() == (True, False)
    monkeypatch.setattr(api_config, "_compute_annexed_dofs", True)
    for index in range(3):
        haloex = schedule.children[index]
        assert haloex.required() == (False, True)


def test_dyncollection_err1():
    ''' Check that the DynCollection constructor raises the expected
    error if it is not provided with a DynKern or DynInvoke. '''
    from psyclone.dynamo0p3 import DynProxies
    _, info = parse(os.path.join(BASE_PATH, "1_single_invoke.f90"),
                    api=TEST_API)
    psy = PSyFactory(TEST_API, distributed_memory=True).create(info)
    with pytest.raises(InternalError) as err:
        _ = DynProxies(psy)
    assert ("DynCollection takes only a DynInvoke or a DynKern but"
            in str(err.value))


def test_dyncollection_err2(monkeypatch):
    ''' Check that the DynCollection constructor raises the expected
    error if it is not provided with a DynKern or DynInvoke. '''
    from psyclone.dynamo0p3 import DynProxies
    from psyclone.f2pygen import ModuleGen
    _, info = parse(os.path.join(BASE_PATH, "1_single_invoke.f90"),
                    api=TEST_API)
    psy = PSyFactory(TEST_API, distributed_memory=True).create(info)
    invoke = psy.invokes.invoke_list[0]
    # Create a valid sub-class of a DynCollection
    proxies = DynProxies(invoke)
    # Monkeypatch it to break internal state
    monkeypatch.setattr(proxies, "_invoke", None)
    with pytest.raises(InternalError) as err:
        proxies.declarations(ModuleGen(name="testmodule"))
    assert "DynCollection has neither a Kernel or an Invoke" in str(err.value)


def test_dynstencils_extent_vars_err(monkeypatch):
    ''' Check that the _unique_extent_vars method of DynStencils raises
    the expected internal error. '''
    from psyclone.dynamo0p3 import DynStencils
    _, info = parse(os.path.join(BASE_PATH, "1_single_invoke.f90"),
                    api=TEST_API)
    psy = PSyFactory(TEST_API, distributed_memory=True).create(info)
    invoke = psy.invokes.invoke_list[0]
    stencils = DynStencils(invoke)
    # Monkeypatch it to break internal state
    monkeypatch.setattr(stencils, "_invoke", None)
    with pytest.raises(InternalError) as err:
        _ = stencils._unique_extent_vars
    assert ("_unique_extent_vars: have neither Invoke or Kernel"
            in str(err.value))


def test_dynstencils_initialise_err():
    ''' Check that DynStencils.initialise raises the expected InternalError
    if an unsupported stencil type is encountered. '''
    from psyclone.f2pygen import ModuleGen
    from psyclone.dynamo0p3 import DynStencils
    _, info = parse(os.path.join(BASE_PATH, "19.1_single_stencil.f90"),
                    api=TEST_API)
    psy = PSyFactory(TEST_API, distributed_memory=True).create(info)
    invoke = psy.invokes.invoke_list[0]
    stencils = DynStencils(invoke)
    # Break internal state
    stencils._kern_args[0].descriptor.stencil['type'] = "not-a-type"
    with pytest.raises(GenerationError) as err:
        stencils.initialise(ModuleGen(name="testmodule"))
    assert "Unsupported stencil type 'not-a-type' supplied." in str(err.value)


def test_dyncelliterators_err(monkeypatch):
    ''' Check that the DynCellIterators constructor raises the expected
    error if it fails to find any field or operator arguments. '''
    from psyclone.dynamo0p3 import DynCellIterators
    _, info = parse(os.path.join(BASE_PATH, "1_single_invoke.f90"),
                    api=TEST_API)
    psy = PSyFactory(TEST_API, distributed_memory=True).create(info)
    invoke = psy.invokes.invoke_list[0]
    monkeypatch.setattr(invoke, "_psy_unique_vars", [])
    with pytest.raises(GenerationError) as err:
        _ = DynCellIterators(invoke)
    assert ("Cannot create an Invoke with no field/operator arguments"
            in str(err.value))

# tests for class kerncallarglist position methods


def test_kerncallarglist_positions_noquad(dist_mem):
    '''Check that the positions methods (nlayers_positions, nqp_positions,
    ndf_positions) return the expected values when a kernel has no
    quadrature.

    '''
    _, invoke_info = parse(os.path.join(BASE_PATH, "1_single_invoke.f90"),
                           api=TEST_API)
    psy = PSyFactory(TEST_API,
                     distributed_memory=dist_mem).create(invoke_info)
    schedule = psy.invokes.invoke_list[0].schedule
    index = 0
    if dist_mem:
        index = 3
    loop = schedule.children[index]
    kernel = loop.loop_body[0]
    create_arg_list = KernCallArgList(kernel)
    create_arg_list.generate()
    assert create_arg_list.nlayers_positions == [1]
    assert not create_arg_list.nqp_positions
    assert len(create_arg_list.ndf_positions) == 3
    assert create_arg_list.ndf_positions[0] == (7, "w1")
    assert create_arg_list.ndf_positions[1] == (10, "w2")
    assert create_arg_list.ndf_positions[2] == (13, "w3")


def test_kerncallarglist_positions_quad(dist_mem):
    '''Check that the positions methods (nlayers_positions,
    nqp_positions, nqp_positions, ndf_positions) return the
    expected values when a kernel has xyoz quadrature.

    '''
    _, invoke_info = parse(
        os.path.join(BASE_PATH, "1.1.0_single_invoke_xyoz_qr.f90"),
        api=TEST_API)
    psy = PSyFactory(TEST_API,
                     distributed_memory=dist_mem).create(invoke_info)
    schedule = psy.invokes.invoke_list[0].schedule
    index = 0
    if dist_mem:
        index = 3
    loop = schedule.children[index]
    kernel = loop.loop_body[0]
    create_arg_list = KernCallArgList(kernel)
    create_arg_list.generate()
    assert create_arg_list.nlayers_positions == [1]
    assert len(create_arg_list.nqp_positions) == 1
    assert create_arg_list.nqp_positions[0]["horizontal"] == 21
    assert create_arg_list.nqp_positions[0]["vertical"] == 22
    assert len(create_arg_list.ndf_positions) == 3
    assert create_arg_list.ndf_positions[0] == (8, "w1")
    assert create_arg_list.ndf_positions[1] == (12, "w2")
    assert create_arg_list.ndf_positions[2] == (16, "w3")

# Class DynKernelArguments start


# (1/4) Method acc_args
def test_dynkernelarguments_acc_args_1():
    '''Test that the acc_args method in the DynKernelArguments class
    returns the expected arguments.

    '''
    _, info = parse(os.path.join(BASE_PATH, "1_single_invoke.f90"))
    psy = PSyFactory(distributed_memory=False).create(info)
    sched = psy.invokes.get('invoke_0_testkern_type').schedule
    kern = sched.kernels()[0]
    kern_args = kern.arguments
    acc_args = kern_args.acc_args
    assert acc_args == [
        'nlayers', 'a', 'f1_proxy', 'f1_proxy%data', 'f2_proxy',
        'f2_proxy%data', 'm1_proxy', 'm1_proxy%data', 'm2_proxy',
        'm2_proxy%data', 'ndf_w1', 'undf_w1', 'map_w1', 'ndf_w2', 'undf_w2',
        'map_w2', 'ndf_w3', 'undf_w3', 'map_w3']


# (2/4) Method acc_args
def test_dynkernelarguments_acc_args_2():
    '''Test that the acc_args method in the DynKernelArguments class
    returns the expected arguments when there is a field vector.

    '''
    _, info = parse(os.path.join(BASE_PATH,
                                 "1_single_invoke_w3_only_vector.f90"))
    psy = PSyFactory(distributed_memory=False).create(info)
    sched = psy.invokes.get('invoke_0_testkern_w3_only_vector_type').schedule
    kern = sched.kernels()[0]
    kern_args = kern.arguments
    acc_args = kern_args.acc_args
    assert acc_args == [
        'nlayers', 'f1_proxy(1)', 'f1_proxy(1)%data', 'f1_proxy(2)',
        'f1_proxy(2)%data', 'f1_proxy(3)', 'f1_proxy(3)%data', 'f2_proxy(1)',
        'f2_proxy(1)%data', 'f2_proxy(2)', 'f2_proxy(2)%data', 'f2_proxy(3)',
        'f2_proxy(3)%data', 'ndf_w3', 'undf_w3', 'map_w3']


# (3/4) Method acc_args
def test_dynkernelarguments_acc_args_3():
    '''Test that the acc_args method in the DynKernelArguments class
    returns the expected arguments when there is a stencil.

    '''
    _, info = parse(os.path.join(BASE_PATH,
                                 "19.1_single_stencil.f90"))
    psy = PSyFactory(distributed_memory=False).create(info)
    sched = psy.invokes.get('invoke_0_testkern_stencil_type').schedule
    kern = sched.kernels()[0]
    kern_args = kern.arguments
    acc_args = kern_args.acc_args
    assert acc_args == [
        'nlayers', 'f1_proxy', 'f1_proxy%data', 'f2_proxy', 'f2_proxy%data',
        'f2_stencil_size', 'f2_stencil_dofmap', 'f3_proxy', 'f3_proxy%data',
        'f4_proxy', 'f4_proxy%data', 'ndf_w1', 'undf_w1', 'map_w1', 'ndf_w2',
        'undf_w2', 'map_w2', 'ndf_w3', 'undf_w3', 'map_w3']


# (4/4) Method acc_args
def test_dynkernelarguments_acc_args_4():
    '''Test that the acc_args method in the DynKernelArguments class
    returns the expected arguments when there is an operator.

    '''
    _, info = parse(os.path.join(BASE_PATH,
                                 "10_operator.f90"))
    psy = PSyFactory(distributed_memory=False).create(info)
    sched = psy.invokes.get('invoke_0_testkern_operator_type').schedule
    kern = sched.kernels()[0]
    kern_args = kern.arguments
    acc_args = kern_args.acc_args
    assert acc_args == [
        'cell', 'nlayers', 'mm_w0_proxy', 'mm_w0_proxy%ncell_3d',
        'mm_w0_proxy%local_stencil', 'chi_proxy(1)', 'chi_proxy(1)%data',
        'chi_proxy(2)', 'chi_proxy(2)%data', 'chi_proxy(3)',
        'chi_proxy(3)%data', 'a', 'ndf_w0', 'undf_w0', 'map_w0',
        'basis_w0_qr', 'diff_basis_w0_qr', 'np_xy_qr', 'np_z_qr',
        'weights_xy_qr', 'weights_z_qr']


# (1/1) Method scalars
def test_dynkernelarguments_scalars():
    '''Test that the scalars method in the DynKernelArguments class
    returns an empty string. This is because dynamo0p3 currently does
    nothing with scalars when adding in OpenACC directives (which is
    where this method is used).

    '''
    _, info = parse(os.path.join(BASE_PATH, "1_single_invoke.f90"))
    psy = PSyFactory(distributed_memory=False).create(info)
    sched = psy.invokes.get('invoke_0_testkern_type').schedule
    kern = sched.kernels()[0]
    kern_args = kern.arguments
    assert kern_args.scalars == []


# (1/1) Method data_on_device
def test_dynaccenterdatadirective_dataondevice():
    '''Test that the data_on_device method in the DynACCEnterDataDirective
    class returns None. This is because dynamo0p3 currently does not
    make use of this option.

    '''
    directive = DynACCEnterDataDirective()
    assert directive.data_on_device(None) is None

# Class DynKernelArguments end<|MERGE_RESOLUTION|>--- conflicted
+++ resolved
@@ -686,15 +686,8 @@
         "m3, m4, f5, m5, m6)\n"
         "      USE testkern_fs_mod, ONLY: testkern_fs_code\n"
         "      USE mesh_mod, ONLY: mesh_type\n"
-<<<<<<< HEAD
-        "      TYPE(field_type), intent(inout) :: f1\n"
-        "      TYPE(field_type), intent(inout) :: f3\n"
-        "      TYPE(field_type), intent(in) :: f2, m1, m2, f4, m3, m4, f5, "
-        "m5, m6\n"
-=======
         "      TYPE(field_type), intent(in) :: f1, f2, m1, m2, f3, f4, m3, "
-        "m4, f5, m5\n"
->>>>>>> a20edbaa
+        "m4, f5, m5, m6\n"
         "      INTEGER(KIND=i_def) cell\n"
         "      INTEGER(KIND=i_def) nlayers\n"
         "      TYPE(field_proxy_type) f1_proxy, f2_proxy, m1_proxy, "
@@ -5654,7 +5647,7 @@
         assert field.space == fspace
         assert field.discontinuous
 
-    # 1b) w2broken and Wchi return true
+    # 1b) w2broken and wchi return true
     _, info = parse(
         os.path.join(BASE_PATH, "1.5.1_single_invoke_write_multi_fs.f90"),
         api=TEST_API)
