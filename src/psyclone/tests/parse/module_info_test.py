--- conflicted
+++ resolved
@@ -88,15 +88,6 @@
 def test_module_info_get_psyir(tmpdir, monkeypatch, capsys):
     '''Tests that we can get the PSyIR from the module info object:
     '''
-<<<<<<< HEAD
-
-    mod_man = ModuleManager.get()
-    mod_man.add_search_path("d2")
-    mod_info = mod_man.get_module_info("g_mod")
-
-    psyir = mod_info.get_psyir().get_routine_psyir("myfunc1")[0]
-    assert psyir.name == "myfunc1"
-=======
     filepath = os.path.join(tmpdir, "my_mod.f90")
     with open(filepath, "w", encoding="utf-8") as fout:
         fout.write('''
@@ -108,7 +99,6 @@
 end module my_mod''')
 
     mod_info = ModuleInfo("my_mod", FileInfo(filepath))
->>>>>>> 08e762d3
 
     psyir = mod_info.get_psyir()
     assert isinstance(psyir, Container)
