# -----------------------------------------------------------------------------
# BSD 3-Clause License
#
# Copyright (c) 2021, Science and Technology Facilities Council
# All rights reserved.
#
# Redistribution and use in source and binary forms, with or without
# modification, are permitted provided that the following conditions are met:
#
# * Redistributions of source code must retain the above copyright notice, this
#   list of conditions and the following disclaimer.
#
# * Redistributions in binary form must reproduce the above copyright notice,
#   this list of conditions and the following disclaimer in the documentation
#   and/or other materials provided with the distribution.
#
# * Neither the name of the copyright holder nor the names of its
#   contributors may be used to endorse or promote products derived from
#   this software without specific prior written permission.
#
# THIS SOFTWARE IS PROVIDED BY THE COPYRIGHT HOLDERS AND CONTRIBUTORS
# "AS IS" AND ANY EXPRESS OR IMPLIED WARRANTIES, INCLUDING, BUT NOT
# LIMITED TO, THE IMPLIED WARRANTIES OF MERCHANTABILITY AND FITNESS
# FOR A PARTICULAR PURPOSE ARE DISCLAIMED. IN NO EVENT SHALL THE
# COPYRIGHT HOLDER OR CONTRIBUTORS BE LIABLE FOR ANY DIRECT, INDIRECT,
# INCIDENTAL, SPECIAL, EXEMPLARY, OR CONSEQUENTIAL DAMAGES (INCLUDING,
# BUT NOT LIMITED TO, PROCUREMENT OF SUBSTITUTE GOODS OR SERVICES;
# LOSS OF USE, DATA, OR PROFITS; OR BUSINESS INTERRUPTION) HOWEVER
# CAUSED AND ON ANY THEORY OF LIABILITY, WHETHER IN CONTRACT, STRICT
# LIABILITY, OR TORT (INCLUDING NEGLIGENCE OR OTHERWISE) ARISING IN
# ANY WAY OUT OF THE USE OF THIS SOFTWARE, EVEN IF ADVISED OF THE
# POSSIBILITY OF SUCH DAMAGE.
# -----------------------------------------------------------------------------
# Author R. W. Ford, STFC Daresbury Lab
# Modified by S. Siso, STFC Daresbury Lab

'''Module containing tests for the translation of PSyIR to PSyclone
Algorithm PSyIR.

'''
from __future__ import absolute_import
import pytest

from psyclone.psyir.transformations import TransformationError
from psyclone.psyir.nodes import CodeBlock, Literal, Reference

from psyclone.domain.lfric.transformations import LFRicInvokeCallTrans
from psyclone.domain.lfric.algorithm import LFRicAlgorithmInvokeCall, \
    LFRicKernelFunctor, LFRicBuiltinFunctor


def check_invoke(call, kern_info, description=None):
    '''Utility routine to check that the call argument is the expected
    type, the optional description argument has the expected value and
    contains children of the expected type and name.

    :param call: the LFRicAlgorithmInvokeCall to be checked.
    :type call: :py:class:`psyclone.domain.lfric.algorithm.psyir.` \
        `LFRicAlgorithmInvokeCall`
    :param kern_info: a list of tuples containing information about \
        the expected structure of the call argument's children.
    :type kern_info: list of (class of :py:class:`psyclone.psyir.nodes.Node`, \
         str)
    :param str description: an optional description of the calls \
        contents. Defaults to None.

    '''
    assert isinstance(call, LFRicAlgorithmInvokeCall)
    if call._description:
        assert call._description == "'{0}'".format(description)
    else:
        assert call._description is None
    assert len(call.children) == len(kern_info)
    for index, (kern_type, kern_name) in enumerate(kern_info):
        assert isinstance(call.children[index], kern_type)
        assert call.children[index].symbol.name == kern_name


def check_args(args, arg_info):
    '''Utility routine to check that the arguments for a kernel call or
    builtin are the expected type

    :param args: a list of kernel or builtin arguments.
    :type args: list of :py:class:`psyclone.psyir.nodes.Node`
    :param arg_info: a list of tuples containing information about the \
        expected structure of the args arguments.
    :type arg_info: list of (class of :py:class:`psyclone.psyir.nodes.Node`, \
         str)

    '''
    assert len(args) == len(arg_info)
    for index, (arg_type, arg_value) in enumerate(arg_info):
        assert isinstance(args[index], arg_type)
        if isinstance(args[index], Reference):
            assert args[index].symbol.name == arg_value
        else:
            # It's a literal
            assert args[index].value == arg_value


def test_init():
    '''Check that an LFRicInvokeCallTrans instance can be created
    correctly, has the expected defaults, deals with any __init__
    arguments and its name method returns the expected value.

    '''
    invoke_trans = LFRicInvokeCallTrans()
    assert invoke_trans.name == "LFRicInvokeCallTrans"
    assert isinstance(invoke_trans, LFRicInvokeCallTrans)


<<<<<<< HEAD
def test_apply_codedkern_arrayref():
=======
def test_structure_contructor(fortran_reader):
    '''Test that validation does not raise an exception if the fparser2
    node is a structure constructor.

    '''
    code = (
        "subroutine alg()\n"
        "  use kern_mod\n"
        "  call invoke(kern(1.0))\n"
        "end subroutine alg\n")

    psyir = fortran_reader.psyir_from_source(code)
    subroutine = psyir.children[0]
    lfric_invoke_trans = LFRicInvokeCallTrans()

    lfric_invoke_trans.validate(subroutine.children[0])
    lfric_invoke_trans._validate_fp2_node(
        subroutine[0].children[0]._fp2_nodes[0])


@pytest.mark.parametrize("string", ["error = 'hello'", "name = 0"])
def test_named_arg_error(string, fortran_reader):
    '''Test that the validation method raises an exception if a named
    argument has an unsupported format.

    '''
    code = (
        "subroutine alg()\n"
        "  use kern_mod\n"
        "  call invoke({0})\n"
        "end subroutine alg\n".format(string))

    psyir = fortran_reader.psyir_from_source(code)
    subroutine = psyir.children[0]
    lfric_invoke_trans = LFRicInvokeCallTrans()

    with pytest.raises(TransformationError) as info:
        lfric_invoke_trans.validate(subroutine[0])
    assert ("Error in LFRicInvokeCallTrans transformation. If there is a "
            "named argument, it must take the form name='str', but found "
            "'{0}'.".format(string) in str(info.value))

    with pytest.raises(TransformationError) as info:
        lfric_invoke_trans._validate_fp2_node(
            subroutine[0].children[0]._fp2_nodes[0])
    assert ("Error in LFRicInvokeCallTrans transformation. If there is a "
            "named argument, it must take the form name='str', but found "
            "'{0}'.".format(string) in str(info.value))


def test_multi_named_arg_error(fortran_reader):
    '''Test that the validation method raises an exception if more than
    one named argument is specified in an invoke call. Also check that
    the apply method calls the validate method.

    '''
    code = (
        "subroutine alg()\n"
        "  use kern_mod\n"
        "  call invoke(name='first', name='second')\n"
        "end subroutine alg\n")

    psyir = fortran_reader.psyir_from_source(code)
    subroutine = psyir.children[0]
    lfric_invoke_trans = LFRicInvokeCallTrans()

    with pytest.raises(TransformationError) as info:
        lfric_invoke_trans.validate(subroutine[0])
    assert ("Error in LFRicInvokeCallTrans transformation. There should be at "
            "most one named argument in an invoke, but there are at least "
            "two: 'first' and 'second'." in str(info.value))

    with pytest.raises(TransformationError) as info:
        lfric_invoke_trans.apply(subroutine[0], 0)
    assert ("Error in LFRicInvokeCallTrans transformation. There should be at "
            "most one named argument in an invoke, but there are at least "
            "two: 'first' and 'second'." in str(info.value))


def test_codeblock_invalid(monkeypatch, fortran_reader):
    '''Test that the expected exception is raised if unsupported content
    is found within a codeblock. Use monkeypatch to sabotage the
    codeblock to cause the exception.

    '''
    code = (
        "subroutine alg()\n"
        "  use kern_mod\n"
        "  call invoke(name='tallulah')\n"
        "end subroutine alg\n")

    psyir = fortran_reader.psyir_from_source(code)
    subroutine = psyir.children[0]
    code_block = subroutine[0].children[0]
    assert isinstance(code_block, CodeBlock)
    monkeypatch.setattr(code_block, "_fp2_nodes", [None])

    lfric_invoke_trans = LFRicInvokeCallTrans()

    with pytest.raises(TransformationError) as info:
        lfric_invoke_trans.validate(subroutine[0])
    assert ("Expecting an algorithm invoke codeblock to contain either "
            "Structure-Constructor or actual-arg-spec, but found "
            "'NoneType'." in str(info.value))


def test_apply_codedkern_arrayref(fortran_reader):
>>>>>>> 86fc32c4
    '''Test that a kernel call within an invoke that is mistakenly encoded
    as an ArrayRef in the PSyIR is translated into an
    LFRicKernelFunctor and expected children. This test also checks
    that an optional name is captured correctly. Also checks that the
    index argument is captured correctly.

    '''
    code = (
        "subroutine alg()\n"
        "  use kern_mod\n"
        "  use field_mod, only : field\n"
        "  type(field) :: field1\n"
        "  call invoke(kern(field1), name='hello')\n"
        "end subroutine alg\n")

    psyir = fortran_reader.psyir_from_source(code)
    subroutine = psyir.children[0]
    lfric_invoke_trans = LFRicInvokeCallTrans()

    lfric_invoke_trans.apply(subroutine[0], 1)

    check_invoke(subroutine[0], [(LFRicKernelFunctor, "kern")],
                 description="hello")
    assert subroutine[0]._index == 1
    args = subroutine[0].children[0].children
    check_args(args, [(Reference, "field1")])


def test_apply_codedkern_structconstruct(fortran_reader):
    '''Test that a kernel call within an invoke that is encoded within a
    PSyIR code block as an fparser2 Structure Constructor is
    translated into an LFRicKernelFunctor and expected children.

    '''
    code = (
        "subroutine alg()\n"
        "  use kern_mod\n"
        "  use field_mod, only : field\n"
        "  type(field) :: field1\n"
        "  call invoke(kern(1.0))\n"
        "end subroutine alg\n")

    psyir = fortran_reader.psyir_from_source(code)
    subroutine = psyir.children[0]
    lfric_invoke_trans = LFRicInvokeCallTrans()

    lfric_invoke_trans.apply(subroutine[0], 2)

    check_invoke(subroutine[0], [(LFRicKernelFunctor, "kern")])
    args = subroutine[0].children[0].children
    check_args(args, [(Literal, "1.0")])


def test_apply_builtin_structconstruct(fortran_reader):
    '''Test that a builtin call within an invoke that is encoded within a
    PSyIR code block as an fparser2 Structure Constructor is
    translated into an LFRicBuiltinFunctor and expected children. This
    test also checks that an optional name is captured correctly.

    '''
    code = (
        "subroutine alg()\n"
        "  use kern_mod\n"
        "  use field_mod, only : field\n"
        "  type(field) :: field1\n"
        "  call invoke(setval_c(field1, 1.0))\n"
        "end subroutine alg\n")

    psyir = fortran_reader.psyir_from_source(code)
    subroutine = psyir.children[0]
    lfric_invoke_trans = LFRicInvokeCallTrans()

    lfric_invoke_trans.apply(subroutine[0], 3)

    check_invoke(subroutine[0], [(LFRicBuiltinFunctor, "setval_c")])
    args = subroutine[0].children[0].children
    check_args(args, [(Reference, "field1"), (Literal, "1.0")])


def test_apply_builtin_arrayref(fortran_reader):
    '''Test that a builtin call within an invoke that is mistakenly
    encoded as an ArrayRef in the PSyIR is translated into an
    LFRicBuiltinFunctor and expected children. This test also checks
    that an optional name is captured correctly.

    '''
    code = (
        "subroutine alg()\n"
        "  use kern_mod\n"
        "  use field_mod, only : field\n"
        "  type(field) :: field1\n"
        "  integer :: value\n"
        "  call invoke(setval_c(field1, value), name='test')\n"
        "end subroutine alg\n")

    psyir = fortran_reader.psyir_from_source(code)
    subroutine = psyir.children[0]
    lfric_invoke_trans = LFRicInvokeCallTrans()

    lfric_invoke_trans.apply(subroutine[0], 4)

    check_invoke(subroutine[0], [(LFRicBuiltinFunctor, "setval_c")],
                 description="test")
    args = subroutine[0].children[0].children
    check_args(args, [(Reference, "field1"), (Reference, "value")])


def test_apply_mixed(fortran_reader):
    '''Test that an invoke with a mixture of kernels and builtins, with a
    number of the kernels and an optional name being within a single
    codeblock, are translated into an LFRicBuiltinFunctor and expected
    children.

    '''
    code = (
        "subroutine alg()\n"
        "  use kern_mod\n"
        "  use field_mod, only : field\n"
        "  type(field) :: field1\n"
        "  integer :: value\n"
        "  call invoke(kern(field1), setval_c(field1, 1.0), name='test', "
        "setval_c(field1, 1.0), setval_c(field1, value))\n"
        "end subroutine alg\n")

    psyir = fortran_reader.psyir_from_source(code)
    subroutine = psyir.children[0]
    lfric_invoke_trans = LFRicInvokeCallTrans()

    lfric_invoke_trans.apply(subroutine[0], 5)

    check_invoke(
        subroutine[0],
        [(LFRicKernelFunctor, "kern"), (LFRicBuiltinFunctor, "setval_c"),
         (LFRicBuiltinFunctor, "setval_c"), (LFRicBuiltinFunctor, "setval_c")],
        description="test")
    args = subroutine[0].children[0].children
    check_args(args, [(Reference, "field1")])
    args = subroutine[0].children[1].children
    check_args(args, [(Reference, "field1"), (Literal, "1.0")])
    args = subroutine[0].children[2].children
    check_args(args, [(Reference, "field1"), (Literal, "1.0")])
    args = subroutine[0].children[3].children
    check_args(args, [(Reference, "field1"), (Reference, "value")])<|MERGE_RESOLUTION|>--- conflicted
+++ resolved
@@ -109,9 +109,6 @@
     assert isinstance(invoke_trans, LFRicInvokeCallTrans)
 
 
-<<<<<<< HEAD
-def test_apply_codedkern_arrayref():
-=======
 def test_structure_contructor(fortran_reader):
     '''Test that validation does not raise an exception if the fparser2
     node is a structure constructor.
@@ -219,7 +216,6 @@
 
 
 def test_apply_codedkern_arrayref(fortran_reader):
->>>>>>> 86fc32c4
     '''Test that a kernel call within an invoke that is mistakenly encoded
     as an ArrayRef in the PSyIR is translated into an
     LFRicKernelFunctor and expected children. This test also checks
