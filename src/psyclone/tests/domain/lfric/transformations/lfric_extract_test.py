--- conflicted
+++ resolved
@@ -544,13 +544,8 @@
       CALL extract_psy_data%ProvideVariable("loop1_stop", loop1_stop)
       CALL extract_psy_data%PreEnd
       !$omp parallel do default(shared), private(df), schedule(static)
-<<<<<<< HEAD
-      DO df=1,undf_aspc1_f1
-        f1_proxy%data(df) = 0.5_r_def * f1_proxy%data(df) + f2_proxy%data(df)
-=======
       DO df=loop1_start,loop1_stop
         f1_proxy%data(df) = 0.5_r_def*f1_proxy%data(df) + f2_proxy%data(df)
->>>>>>> 5f4177ad
       END DO
       !$omp end parallel do
       CALL extract_psy_data%PostStart
