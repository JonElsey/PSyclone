--- conflicted
+++ resolved
@@ -254,12 +254,8 @@
                 "  f2_proxy%data(df) = a + f1_proxy%data(df)\n"
                 "enddo" in code)
     else:
-<<<<<<< HEAD
-        output_dm_2 = (
+        output_dm = (
             "      loop0_stop = f2_proxy%vspace%get_last_dof_annexed()\n"
-=======
-        output_dm = (
->>>>>>> 8458f03c
             "      !\n"
             "      ! Call kernels and communication routines\n"
             "      !\n"
@@ -322,12 +318,8 @@
                 "  f1_proxy%data(df) = a + f1_proxy%data(df)\n"
                 "enddo" in code)
     else:
-<<<<<<< HEAD
-        output_dm_2 = (
+        output_dm = (
             "      loop0_stop = f1_proxy%vspace%get_last_dof_annexed()\n"
-=======
-        output_dm = (
->>>>>>> 8458f03c
             "      !\n"
             "      ! Call kernels and communication routines\n"
             "      !\n"
@@ -808,12 +800,8 @@
                 "  f2_proxy%data(df) = a_scalar * f1_proxy%data(df)\n"
                 "enddo" in code)
     else:
-<<<<<<< HEAD
-        output_dm_2 = (
+        output_dm = (
             "      loop0_stop = f2_proxy%vspace%get_last_dof_annexed()\n"
-=======
-        output_dm = (
->>>>>>> 8458f03c
             "      !\n"
             "      ! Call kernels and communication routines\n"
             "      !\n"
@@ -863,16 +851,9 @@
             "      INTEGER(KIND=i_def), intent(in) :: a_scalar\n"
             "      TYPE(integer_field_type), intent(in) :: f1\n"
             "      INTEGER df\n"
-<<<<<<< HEAD
             "      INTEGER(KIND=i_def) loop0_start, loop0_stop\n"
-            "      INTEGER(KIND=i_def) ndf_aspc1_f1, "
-            "undf_aspc1_f1\n"
-            "      INTEGER(KIND=i_def) nlayers\n"
-            "      TYPE(field_proxy_type) f1_proxy, f2_proxy, f3_proxy\n"
-=======
             "      TYPE(integer_field_proxy_type) f1_proxy\n"
             "      INTEGER(KIND=i_def) undf_aspc1_f1\n"
->>>>>>> 8458f03c
             "      !\n"
             "      ! Initialise field and/or operator proxies\n"
             "      !\n"
@@ -903,13 +884,9 @@
                 "  f1_proxy%data(df) = a_scalar * f1_proxy%data(df)\n"
                 "enddo" in code)
     else:
-<<<<<<< HEAD
-        output = (
+        output_dm = (
             "      loop0_stop = f1_proxy%vspace%get_last_dof_annexed()\n"
             "      !\n"
-=======
-        output_dm = (
->>>>>>> 8458f03c
             "      ! Call kernels and communication routines\n"
             "      !\n"
             "      DO df=loop0_start,loop0_stop\n"
