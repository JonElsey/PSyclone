--- conflicted
+++ resolved
@@ -64,13 +64,8 @@
     kcial.generate()
     assert len(kcial.fields) == 5
     # Check that an unsupported scalar type gives the expected error.
-<<<<<<< HEAD
-    dynkern.arguments.args[0]._intrinsic_type = 'boolean'
-    kcial = KernCallInvokeArgList(dynkern)
-=======
     dynkern.arguments.args[0]._intrinsic_type = 'wrong'
     kcial = KernCallInvokeArgList(dynkern, table)
->>>>>>> f753ab8e
     with pytest.raises(NotImplementedError) as err:
         kcial.generate()
     assert "Scalar of type 'wrong' not supported" in str(err.value)
