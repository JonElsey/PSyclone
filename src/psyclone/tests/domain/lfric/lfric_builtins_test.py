# -----------------------------------------------------------------------------
# BSD 3-Clause License
#
# Copyright (c) 2017-2025, Science and Technology Facilities Council.
# All rights reserved.
#
# Redistribution and use in source and binary forms, with or without
# modification, are permitted provided that the following conditions are met:
#
# * Redistributions of source code must retain the above copyright notice, this
#   list of conditions and the following disclaimer.
#
# * Redistributions in binary form must reproduce the above copyright notice,
#   this list of conditions and the following disclaimer in the documentation
#   and/or other materials provided with the distribution.
#
# * Neither the name of the copyright holder nor the names of its
#   contributors may be used to endorse or promote products derived from
#   this software without specific prior written permission.
#
# THIS SOFTWARE IS PROVIDED BY THE COPYRIGHT HOLDERS AND CONTRIBUTORS
# "AS IS" AND ANY EXPRESS OR IMPLIED WARRANTIES, INCLUDING, BUT NOT
# LIMITED TO, THE IMPLIED WARRANTIES OF MERCHANTABILITY AND FITNESS
# FOR A PARTICULAR PURPOSE ARE DISCLAIMED. IN NO EVENT SHALL THE
# COPYRIGHT HOLDER OR CONTRIBUTORS BE LIABLE FOR ANY DIRECT, INDIRECT,
# INCIDENTAL, SPECIAL, EXEMPLARY, OR CONSEQUENTIAL DAMAGES (INCLUDING,
# BUT NOT LIMITED TO, PROCUREMENT OF SUBSTITUTE GOODS OR SERVICES;
# LOSS OF USE, DATA, OR PROFITS; OR BUSINESS INTERRUPTION) HOWEVER
# CAUSED AND ON ANY THEORY OF LIABILITY, WHETHER IN CONTRACT, STRICT
# LIABILITY, OR TORT (INCLUDING NEGLIGENCE OR OTHERWISE) ARISING IN
# ANY WAY OUT OF THE USE OF THIS SOFTWARE, EVEN IF ADVISED OF THE
# POSSIBILITY OF SUCH DAMAGE.
# -----------------------------------------------------------------------------
# Author: A. R. Porter, STFC Daresbury Lab
# Modified: I. Kavcic and O. Brunt, Met Office
# Modified: R. W. Ford and N. Nobre, STFC Daresbury Lab
# Modified: by J. Henrichs, Bureau of Meteorology

''' This module tests the support for built-in operations in the LFRic API
    using pytest. Currently all built-in operations are 'pointwise' in that
    they iterate over DoFs. However this may change in the future.
 '''

import re
import os
import pytest

from psyclone.core import Signature, VariablesAccessInfo
from psyclone.domain.lfric import lfric_builtins, LFRicConstants
from psyclone.domain.lfric.kernel import (
    LFRicKernelMetadata, FieldArgMetadata, ScalarArgMetadata)
from psyclone.domain.lfric.lfric_builtins import (
    LFRicBuiltInCallFactory, LFRicBuiltIn)
from psyclone.dynamo0p3 import DynKernelArgument
from psyclone.errors import GenerationError, InternalError
from psyclone.parse.algorithm import BuiltInCall, parse
from psyclone.parse.utils import ParseError
from psyclone.psyGen import PSyFactory
from psyclone.psyir.nodes import (
    ArrayReference, Loop, Reference, UnaryOperation, Literal, Routine)
from psyclone.psyir.symbols import (
    ArrayType, ScalarType, UnsupportedFortranType)
from psyclone.tests.lfric_build import LFRicBuild
from psyclone.tests.utilities import get_invoke

# The tests in this file use the Builtin capitalisations, which makes them
# non-conformant to test naming guidelines
# pylint: disable=invalid-name

# Constants
BASE_PATH = os.path.join(
    os.path.dirname(os.path.dirname(os.path.dirname(
        os.path.abspath(__file__)))),
    "test_files", "dynamo0p3")

# The PSyclone API under test
API = "lfric"


def builtin_from_file(filename):
    '''
    :param str filename: the name of the file to check for the builtin.
    :returns: the first builtin in the first invoke.
    '''
    _, invoke_info = parse(os.path.join(BASE_PATH, filename), api=API)
    psy = PSyFactory(API).create(invoke_info)
    first_invoke = psy.invokes.invoke_list[0]
    return first_invoke.schedule.children[0].loop_body[0]


def dummy_func(self, _1, _2=True):
    '''Dummy routine that replaces '_init_data_type_properties' when used
    with monkeypatch and sets the minimum needed values to return
    without error for the associated tests.

    '''
    self._data_type = "dummy1"
    self._precision = "dummy2"
    self._proxy_data_type = "dummy3"
    self._module_name = "dummy4"


class Dummy1(LFRicBuiltIn):
    '''Utility subclass to enable the raising of an exception in the
    '__init__' method of abstract LFRicBuiltIn class.

    '''
    @staticmethod
    def metadata():
        '''Subclass abstract method.

        :returns: None
        :rtype: NoneType

        '''
        return None


class Dummy2(Dummy1):
    '''Utility subclass to allow instances of the abstract LFRicBuiltIn
    class to be tested.

    '''
    _datatype = "dummy"


class Dummy3(Dummy2):
    '''Utility subclass to allow abstract LFRicBuiltIn class
    '_builtin_metadata' method to be tested.

    '''
    # pylint: disable=too-many-ancestors
    _case_name = "test"


# ------------- Tests for built-ins methods and arguments ------------------- #


def test_lfric_builtin_abstract_method():
    '''Check that the 'LFRicBuiltIn' class is abstract and that the
    'metadata()' method is abstract.

    '''
    with pytest.raises(TypeError) as err:
        # pylint: disable=abstract-class-instantiated
        lfric_builtins.LFRicBuiltIn()
    assert "abstract class LFRicBuiltIn" in str(err.value)
    assert "metadata" in str(err.value)


def test_lfric_builtin_init():
    '''Check initiaisation of the abstract 'LFRicBuiltIn' class.'''
    instance = Dummy2()
    # Check '__init__'
    assert not instance.qr_rules
    assert instance.mesh is None
    assert instance._idx_name is None
    # Check 'super' is called from '__init__'
    assert instance._arg_descriptors is None
    # Check static values
    assert instance._case_name is None
    assert instance._datatype == "dummy"
    # Check for exception if '_datatype' is not specified in the subclass.
    with pytest.raises(NotImplementedError) as info:
        _ = Dummy1()
    assert ("An LFRicBuiltIn should be overridden by a subclass that sets "
            "the value of '_datatype', but '_datatype' is not set."
            in str(info.value))


def test_lfric_builtin_builtin_metadata():
    '''Check the '_builtin_metadata' method in the abstract 'LFRicBuiltIn'
    class.

    '''
    meta_args = [FieldArgMetadata("gh_real", "gh_write", "w0")]
    kernel_metadata = Dummy3._builtin_metadata(meta_args)
    assert isinstance(kernel_metadata, LFRicKernelMetadata)
    assert kernel_metadata.meta_args == meta_args
    assert kernel_metadata.operates_on == "dof"
    assert kernel_metadata.procedure_name == "test_code"
    assert kernel_metadata.name == "test"


def test_lfric_builtin_qr_required():
    '''Check the 'qr_required' method in the abstract 'LFRicBuiltIn'
    class.

    '''
    instance = Dummy2()
    assert not instance.qr_required


def test_lfric_builtin_fs_descriptors():
    '''Check the 'fs_descriptors' method in the abstract 'LFRicBuiltIn'
    class.

    '''
    instance = Dummy2()
    assert not instance.fs_descriptors


def test_lfricbuiltin_missing_defs(monkeypatch):
    '''Check that we raise an appropriate error if we cannot find the file
    specifying meta-data for built-in kernels.

    '''
    monkeypatch.setattr(lfric_builtins, "BUILTIN_DEFINITIONS_FILE",
                        "broken")
    with pytest.raises(ParseError) as excinfo:
        _, _ = parse(os.path.join(BASE_PATH,
                                  "15.12.3_single_pointwise_builtin.f90"),
                     api=API)
    assert ("broken' containing the meta-data describing the "
            "Built-in operations" in str(excinfo.value))


def test_lfricbuiltin_validate_not_over_dofs(monkeypatch):
    '''Check that we raise an appropriate error if we encounter a built-in
    that does not iterate over DoFs.

    '''
    _, invoke_info = parse(
        os.path.join(BASE_PATH,
                     "15.12.3_single_pointwise_builtin.f90"),
        api=API)
    psy = PSyFactory(API, distributed_memory=False).create(invoke_info)
    # Get a valid built-in kernel and then monkeypatch it.
    kern = psy.invokes.invoke_list[0].schedule.walk(LFRicBuiltIn)[0]
    monkeypatch.setattr(kern, "_iterates_over", "broken")
    with pytest.raises(ParseError) as err:
        kern._validate()
    assert ("built-in calls must operate on one of ['dof'] but found 'broken' "
            "for Built-in: setval_c (set a real-valued field "
            in str(err.value))


def test_builtin_multiple_writes():
    '''Check that we raise an appropriate error if we encounter a built-in
    that writes to more than one argument.

    '''
    # The file containing broken meta-data for the built-ins
    old_name = lfric_builtins.BUILTIN_DEFINITIONS_FILE[:]
    # Define the built-in name and test file
    test_builtin_name = "aX_plus_Y"
    test_builtin_file = "15.13.1_" + test_builtin_name + \
                        "_builtin_set_by_value.f90"
    lfric_builtins.BUILTIN_DEFINITIONS_FILE = \
        os.path.join(BASE_PATH, "invalid_builtins_mod.f90")
    _, invoke_info = parse(os.path.join(BASE_PATH,
                                        test_builtin_file),
                           api=API)
    lfric_builtins.BUILTIN_DEFINITIONS_FILE = old_name
    with pytest.raises(ParseError) as excinfo:
        _ = PSyFactory(API,
                       distributed_memory=False).create(invoke_info)
    assert (f"A built-in kernel in the LFRic API must have one and only "
            f"one argument that is written to but found 2 for kernel "
            f"'{test_builtin_name.lower()}'" in str(excinfo.value))


def test_builtin_write_and_readwrite():
    '''Check that we raise an appropriate error if we encounter a built-in
    that updates more than one argument where one is 'gh_write' and
    one is 'gh_readwrite'.

    '''
    # The file containing broken meta-data for the built-ins
    old_name = lfric_builtins.BUILTIN_DEFINITIONS_FILE[:]
    # Define the built-in name and test file
    test_builtin_name = "inc_aX_plus_bY"
    test_builtin_file = "15.1.7_" + test_builtin_name + "_builtin.f90"
    lfric_builtins.BUILTIN_DEFINITIONS_FILE = \
        os.path.join(BASE_PATH, "invalid_builtins_mod.f90")
    _, invoke_info = parse(os.path.join(BASE_PATH,
                                        test_builtin_file),
                           api=API)
    lfric_builtins.BUILTIN_DEFINITIONS_FILE = old_name
    with pytest.raises(ParseError) as excinfo:
        _ = PSyFactory(API,
                       distributed_memory=False).create(invoke_info)
    assert (f"A built-in kernel in the LFRic API must have one and only "
            f"one argument that is written to but found 2 for kernel "
            f"'{test_builtin_name.lower()}'" in str(excinfo.value))


def test_builtin_sum_and_readwrite():
    '''Check that we raise an appropriate error if we encounter a built-in
    that updates more than one argument where one is 'gh_sum' and one
    is 'gh_readwrite'.

    '''
    # The file containing broken meta-data for the built-ins
    old_name = lfric_builtins.BUILTIN_DEFINITIONS_FILE[:]
    # Define the built-in name and test file
    test_builtin_name = "inc_aX_plus_Y"
    test_builtin_file = "15.1.4_" + test_builtin_name + "_builtin.f90"
    lfric_builtins.BUILTIN_DEFINITIONS_FILE = \
        os.path.join(BASE_PATH, "invalid_builtins_mod.f90")
    _, invoke_info = parse(os.path.join(BASE_PATH,
                                        test_builtin_file),
                           api=API)
    lfric_builtins.BUILTIN_DEFINITIONS_FILE = old_name
    with pytest.raises(ParseError) as excinfo:
        _ = PSyFactory(API,
                       distributed_memory=False).create(invoke_info)
    assert (f"A built-in kernel in the LFRic API must have one and only "
            f"one argument that is written to but found 2 for kernel "
            f"'{test_builtin_name.lower()}'" in str(excinfo.value))


def test_builtin_zero_writes(monkeypatch):
    '''Check that we raise an appropriate error if we encounter a built-in
    that does not write to any field.

    '''
    # Use pytest's monkeypatch support to change our configuration to
    # point to a file containing broken meta-data for the
    # built-ins. The definition for aX_plus_bY that it contains erroneously
    # has no argument that is written to.
    # Define the built-in name and test file
    test_builtin_name = "aX_plus_bY"
    test_builtin_file = "15.1.6_" + test_builtin_name + "_builtin.f90"
    monkeypatch.setattr(lfric_builtins, "BUILTIN_DEFINITIONS_FILE",
                        value=os.path.join(BASE_PATH,
                                           "invalid_builtins_mod.f90"))
    with pytest.raises(ParseError) as excinfo:
        _, _ = parse(os.path.join(BASE_PATH,
                                  test_builtin_file),
                     api=API)
    assert (f"An LFRic kernel must have at least one argument that is "
            f"updated (written to) but found none for kernel "
            f"'{test_builtin_name.lower()}'." in str(excinfo.value))


def test_builtin_no_field_args(monkeypatch):
    '''Check that we raise appropriate error if we encounter a built-in
    that does not have any field arguments.

    '''
    # It is not possible to raise the required exception in normal
    # circumstances as PSyclone will complain that the datatype and
    # the metadata do not match. Therefore monkeypatch.
    monkeypatch.setattr(
        DynKernelArgument, "_init_data_type_properties",
        dummy_func)
    old_name = lfric_builtins.BUILTIN_DEFINITIONS_FILE[:]
    # Define the built-in name and test file
    test_builtin_name = "setval_X"
    test_builtin_file = "15.7.2_" + test_builtin_name + "_builtin.f90"
    lfric_builtins.BUILTIN_DEFINITIONS_FILE = \
        os.path.join(BASE_PATH, "invalid_builtins_mod.f90")
    _, invoke_info = parse(os.path.join(BASE_PATH,
                                        test_builtin_file),
                           api=API)
    lfric_builtins.BUILTIN_DEFINITIONS_FILE = old_name
    with pytest.raises(ParseError) as excinfo:
        _ = PSyFactory(API,
                       distributed_memory=False).create(invoke_info)
    assert (f"A built-in kernel in the LFRic API must have at least "
            f"one field as an argument but kernel "
            f"'{test_builtin_name.lower()}' has none" in str(excinfo.value))


def test_builtin_invalid_argument_type(monkeypatch):
    '''Check that we raise appropriate error if we encounter a built-in
    that takes something other than a field or scalar argument.

    '''
    # Define the built-in name and test file
    test_builtin_name = "a_times_X"
    test_builtin_file = "15.4.1_" + test_builtin_name + "_builtin.f90"
    # Change the built-in-definitions file to point to one that has
    # various invalid definitions
    monkeypatch.setattr(
        lfric_builtins, "BUILTIN_DEFINITIONS_FILE",
        os.path.join(BASE_PATH, "invalid_builtins_mod.f90"))
    _, invoke_info = parse(os.path.join(BASE_PATH, test_builtin_file), api=API)
    # Restore the actual built-in-definitions file name
    monkeypatch.undo()
    # It is not possible to raise the required exception in normal
    # circumstances as PSyclone will complain that the datatype and
    # the metadata do not match. Therefore monkeypatch.
    monkeypatch.setattr(
        DynKernelArgument, "_init_data_type_properties",
        dummy_func)
    with pytest.raises(ParseError) as excinfo:
        _ = PSyFactory(API, distributed_memory=False).create(invoke_info)
    const = LFRicConstants()
    assert (f"In the LFRic API an argument to a built-in kernel must be one "
            f"of {const.VALID_BUILTIN_ARG_TYPES} but kernel "
            f"'{test_builtin_name.lower()}' has an argument of type "
            f"'gh_operator'." in str(excinfo.value))


def test_builtin_invalid_data_type(monkeypatch):
    '''Check that we raise appropriate error if we encounter a built-in
    that takes something other than an argument of a 'real' or an
    'integer' data type.

    '''
    # Define the built-in name and test file
    test_builtin_name = "inc_a_divideby_X"
    test_builtin_file = "15.5.4_" + test_builtin_name + "_builtin.f90"
    # Change the built-in-definitions file to point to one that has
    # various invalid definitions
    monkeypatch.setattr(
        lfric_builtins, "BUILTIN_DEFINITIONS_FILE",
        os.path.join(BASE_PATH, "invalid_builtins_mod.f90"))
    _, invoke_info = parse(os.path.join(BASE_PATH, test_builtin_file), api=API)
    # Restore the actual built-in-definitions file name
    monkeypatch.undo()
    # It is not possible to raise the required exception in normal
    # circumstances as PSyclone will complain that the datatype and
    # the metadata do not match. Therefore monkeypatch.
    monkeypatch.setattr(
        DynKernelArgument, "_init_data_type_properties",
        dummy_func)
    with pytest.raises(ParseError) as excinfo:
        _ = PSyFactory(API, distributed_memory=False).create(invoke_info)
    const = LFRicConstants()
    assert (f"In the LFRic API an argument to a built-in kernel must have "
            f"one of {const.VALID_BUILTIN_DATA_TYPES} as a data type but "
            f"kernel '{test_builtin_name.lower()}' has an argument of "
            f"data type 'gh_logical'." in str(excinfo.value))


def test_builtin_args_not_same_space():
    '''Check that we raise the correct error if we encounter a built-in
    that has arguments on different function spaces.

    '''
    # Save the name of the actual built-in-definitions file
    old_name = lfric_builtins.BUILTIN_DEFINITIONS_FILE[:]
    # Define the built-in name and test file
    test_builtin_name = "inc_X_divideby_Y"
    test_builtin_file = "15.5.2_" + test_builtin_name + "_builtin.f90"
    # Change the built-in-definitions file to point to one that has
    # various invalid definitions
    lfric_builtins.BUILTIN_DEFINITIONS_FILE = \
        os.path.join(BASE_PATH, "invalid_builtins_mod.f90")
    _, invoke_info = parse(
        os.path.join(BASE_PATH,
                     test_builtin_file),
        api=API)
    lfric_builtins.BUILTIN_DEFINITIONS_FILE = old_name
    with pytest.raises(ParseError) as excinfo:
        _ = PSyFactory(API,
                       distributed_memory=False).create(invoke_info)
    assert (f"All field arguments to a built-in in the LFRic API must "
            f"be on the same space. However, found spaces ['any_space_1', "
            f"'any_space_2'] for arguments to '{test_builtin_name.lower()}'"
            in str(excinfo.value))


def test_builtin_fld_args_different_data_type(monkeypatch):
    '''Check that we raise the correct error if we encounter a built-in
    that has has different data type of its field arguments and is not
    one of the data type conversion built-ins ('real_to_int_X',
    'real_to_real_X', and 'int_to_real_X').

    '''
    # Define the built-in name and test file
    test_builtin_name = "X_minus_Y"
    test_builtin_file = "15.2.1_" + test_builtin_name + "_builtin.f90"
    # Change the built-in-definitions file to point to one that has
    # various invalid definitions
    monkeypatch.setattr(
        lfric_builtins, "BUILTIN_DEFINITIONS_FILE",
        os.path.join(BASE_PATH, "invalid_builtins_mod.f90"))
    _, invoke_info = parse(
        os.path.join(BASE_PATH,
                     test_builtin_file),
        api=API)
    # Restore the actual built-in-definitions file name
    monkeypatch.undo()
    # It is not possible to raise the required exception in normal
    # circumstances as PSyclone will complain that the datatype and
    # the metadata do not match. Therefore monkeypatch.
    monkeypatch.setattr(
        DynKernelArgument, "_init_data_type_properties",
        dummy_func)
    with pytest.raises(ParseError) as excinfo:
        _ = PSyFactory(API,
                       distributed_memory=False).create(invoke_info)
    assert (f"In the LFRic API only the data type conversion built-ins "
            f"['real_to_int_X', 'real_to_real_X', 'int_to_real_X'] are "
            f"allowed to have field arguments of different data types. "
            f"However, found different data types ['gh_integer', 'gh_real'] "
            f"for field arguments to '{test_builtin_name.lower()}'."
            in str(excinfo.value))


def test_lfricbuiltincallfactory_str():
    '''Check that the '__str__' method of 'LFRicBuiltInCallFactory' works
    as expected.

    '''
    lfricinf = LFRicBuiltInCallFactory()
    assert str(lfricinf) == "Factory for a call to an LFRic built-in."


def test_lfricbuiltin_wrong_name():
    '''Check that 'LFRicBuiltInCallFactory.create()' raises an error if it
    doesn't recognise the name of the kernel it is passed.

    '''
    lfricinf = LFRicBuiltInCallFactory()
    # We use 'duck-typing' - rather than attempt to create a rather
    # complex Kernel object we use a ParseError object and monkeypatch
    # it so that it has a 'func_name' member.
    fake_kern = ParseError("blah")
    fake_kern.func_name = "pw_blah"
    with pytest.raises(ParseError) as excinfo:
        _ = lfricinf.create(fake_kern)
    assert ("Unrecognised built-in call in LFRic API: found 'pw_blah' "
            "but expected one of [" in str(excinfo.value))


def test_lfricbuiltin_not_dofs():
    '''Check that 'LFRicBuiltInCallFactory.create()' raises an error if
    the built-in doesn't iterate over DoFs.

    '''

    class KtypeDummy():
        '''A fake KernelType class which provides the required variables
        (including an invalid value of iterates_over) to
        allow the BuiltInCall class to be instantiated and passed to the
        LFRicBuiltInCallFactory.

        '''
        def __init__(self):
            self.nargs = 2
            self.name = "x_plus_y"
            self.iterates_over = "wrong"

    factory = LFRicBuiltInCallFactory()
    bincall = BuiltInCall(KtypeDummy(), ["a", "b"])
    with pytest.raises(InternalError) as err:
        factory.create(bincall)
    assert ("An LFRic built-in must iterate over DoFs but kernel 'x_plus_y' "
            "iterates over 'wrong'" in str(err.value))


def test_invalid_builtin_kernel():
    '''Check that we raise an appropriate error if an unrecognised
    built-in is specified in the algorithm layer.

    '''
    with pytest.raises(ParseError) as excinfo:
        _, _ = parse(os.path.join(BASE_PATH,
                                  "15.12.1_invalid_builtin_kernel.f90"),
                     api=API)
    assert ("kernel call 'setva_c' must either be named in a use "
            "statement (found ['constants_mod', 'field_mod']) or be a "
            "recognised built-in" in str(excinfo.value))


def test_lfricbuiltin_cma(dist_mem):
    '''Check that an 'LFRicBuiltIn' returns 'None' for CMA type (because
    built-ins don't work with CMA operators).

    '''
    _, invoke_info = parse(
        os.path.join(BASE_PATH,
                     "15.12.3_single_pointwise_builtin.f90"),
        api=API)
    psy = PSyFactory(API, distributed_memory=dist_mem).create(invoke_info)
    first_invoke = psy.invokes.invoke_list[0]
    kern = first_invoke.schedule.children[0].loop_body[0]
    assert kern.cma_operation is None


def test_lfricbuiltfactory_str():
    '''Check that the '__str__' method of 'LFRicBuiltInCallFactory' works
    as expected.

    '''
    factory = LFRicBuiltInCallFactory()
    assert "Factory for a call to an LFRic built-in." in str(factory)


def test_get_indexed_field_argument_refs():
    '''Test the 'LFRicBuiltIn.get_indexed_field_argument_references()'
    method.

    '''
    _, invoke_info = parse(os.path.join(BASE_PATH,
                                        "15.1.8_a_plus_X_builtin.f90"),
                           api=API)
    psy = PSyFactory(API, distributed_memory=False).create(invoke_info)
    loop = psy.invokes.invoke_list[0].schedule[0]
    kern = loop.loop_body[0]
    refs = kern.get_indexed_field_argument_references()
    # Kernel has two field arguments
    assert len(refs) == 2
    for ref in refs:
        assert isinstance(ref, ArrayReference)
        assert isinstance(ref.symbol.datatype, UnsupportedFortranType)
        assert isinstance(ref.symbol.datatype.partial_datatype, ArrayType)
        assert len(ref.symbol.datatype.partial_datatype.shape) == 1
        # The reference in a built-in will have a data type hard coded
        assert isinstance(ref.datatype, ScalarType)
        assert ref.datatype.precision.name == "r_def"


def test_get_scalar_argument_references():
    '''Test the 'LFRicBuiltIn.get_scalar_argument_references()' method.'''
    _, invoke_info = parse(os.path.join(BASE_PATH,
                                        "15.6.2_inc_X_powint_n_builtin.f90"),
                           api=API)
    psy = PSyFactory(API, distributed_memory=False).create(invoke_info)
    sched = psy.invokes.invoke_list[0].schedule
    kern = sched[0].loop_body[0]
    refs = kern.get_scalar_argument_references()
    assert len(refs) == 1
    assert isinstance(refs[0], Reference)
    assert refs[0].symbol.name == "i_scalar"
    kern = sched[1].loop_body[0]
    refs = kern.get_scalar_argument_references()
    assert len(refs) == 1
    assert isinstance(refs[0], UnaryOperation)
    assert refs[0].operator == UnaryOperation.Operator.MINUS
    assert isinstance(refs[0].children[0], Literal)
    assert refs[0].children[0].value == "2"


def test_get_dof_loop_index_symbol():
    '''Test the 'LFRicBuiltIn.get_dof_loop_index_symbol()' method.'''
    _, invoke_info = parse(os.path.join(BASE_PATH,
                                        "15.1.8_a_plus_X_builtin.f90"),
                           api=API)
    psy = PSyFactory(API, distributed_memory=False).create(invoke_info)
    loop = psy.invokes.invoke_list[0].schedule[0]
    kern = loop.loop_body[0]
    sym = kern.get_dof_loop_index_symbol()
    assert sym.name == "df"
    assert sym.datatype.intrinsic == ScalarType.Intrinsic.INTEGER


def test_reference_accesses(monkeypatch):
    '''Test the 'reference_accesses()' method.'''
    _, invoke_info = parse(os.path.join(BASE_PATH,
                                        "15.1.8_a_plus_X_builtin.f90"),
                           api=API)
    psy = PSyFactory(API, distributed_memory=False).create(invoke_info)
    loop = psy.invokes.invoke_list[0].schedule[0]
    kern = loop.loop_body[0]
    var_info = VariablesAccessInfo()
    kern.reference_accesses(var_info)
    # f2_data(df) = a + f1_data(df)
    assert var_info.is_written(Signature("f2_data"))
    assert var_info.is_read(Signature("f1_data"))
    assert var_info.is_read(Signature("a"))
    # Check for the expected error if an unsupported type of argument
    # is encountered. Use monkeypatch to break one of the existing args.
    monkeypatch.setattr(kern.args[0], "_argument_type", "gh_wrong")
    with pytest.raises(InternalError) as err:
        kern.reference_accesses(var_info)
    assert ("LFRicBuiltin.reference_accesses only supports field and scalar "
            "arguments but got 'f2' of type 'gh_wrong'" in str(err.value))


# ------------- Adding (scaled) real fields --------------------------------- #


def test_X_plus_Y_and_its_int_version(fortran_writer):
    ''' Test the metadata, str and lower_to_language_level builtin methods. '''
    # pylint: disable=unidiomatic-typecheck
    metadata = lfric_builtins.LFRicXPlusYKern.metadata()
    assert isinstance(metadata, LFRicKernelMetadata)
    # Test the metadata values in this test. Future tests will just
    # check that an LFRicKernelMetadata instance is returned.
    assert metadata.operates_on == "dof"
    assert metadata.name == "X_plus_Y"
    assert metadata.procedure_name == "X_plus_Y_code"
    assert len(metadata.meta_args) == 3
    assert type(metadata.meta_args[0]) is FieldArgMetadata
    assert metadata.meta_args[0].datatype == "gh_real"
    assert metadata.meta_args[0].access == "gh_write"
    assert metadata.meta_args[0].function_space == "any_space_1"
    assert type(metadata.meta_args[1]) is FieldArgMetadata
    assert metadata.meta_args[1].datatype == "gh_real"
    assert metadata.meta_args[1].access == "gh_read"
    assert metadata.meta_args[1].function_space == "any_space_1"
    assert type(metadata.meta_args[2]) is FieldArgMetadata
    assert metadata.meta_args[2].datatype == "gh_real"
    assert metadata.meta_args[2].access == "gh_read"
    assert metadata.meta_args[2].function_space == "any_space_1"

    kern = builtin_from_file("15.1.1_X_plus_Y_builtin.f90")
    assert str(kern) == "Built-in: X_plus_Y (add real-valued fields)"

    # Test the 'lower_to_language_level()' method
    code = fortran_writer(kern)
    assert ("! Built-in: X_plus_Y (add real-valued fields)\n"
            "f3_data(df) = f1_data(df) + f2_data(df)\n") in code

    # The integer version has the datatype changed to integer in the metadata
    # and string representation
    kern = builtin_from_file("15.21.1_int_X_plus_Y_builtin.f90")
    assert str(kern) == "Built-in: int_X_plus_Y (add integer-valued fields)"
    assert kern.metadata().meta_args[0].datatype == "gh_integer"
    assert kern.metadata().meta_args[1].datatype == "gh_integer"
    assert kern.metadata().meta_args[2].datatype == "gh_integer"


def test_inc_X_plus_Y_and_its_int_version(fortran_writer):
    ''' Test the metadata, str and lower_to_language_level builtin methods. '''
    metadata = lfric_builtins.LFRicIncXPlusYKern.metadata()
    assert isinstance(metadata, LFRicKernelMetadata)
    assert len(metadata.meta_args) == 2
    assert metadata.meta_args[0].access == "gh_readwrite"
    assert metadata.meta_args[0].function_space == "any_space_1"
    assert metadata.meta_args[1].access == "gh_read"
    assert metadata.meta_args[1].function_space == "any_space_1"

    kern = builtin_from_file("15.1.2_inc_X_plus_Y_builtin.f90")
    assert (str(kern) == "Built-in: inc_X_plus_Y (increment a "
            "real-valued field)")

    # Test the 'lower_to_language_level()' method
    code = fortran_writer(kern)
    assert ("! Built-in: inc_X_plus_Y (increment a real-valued field)\n"
            "f1_data(df) = f1_data(df) + f2_data(df)\n" in code)

    # The integer version has the datatype changed to integer in the metadata
    # and string representation
    kern = builtin_from_file("15.21.2_int_inc_X_plus_Y_builtin.f90")
    assert str(kern) == ("Built-in: int_inc_X_plus_Y (increment an integer"
                         "-valued field)")
    assert kern.metadata().meta_args[0].datatype == "gh_integer"
    assert kern.metadata().meta_args[1].datatype == "gh_integer"


def test_a_plus_X_and_its_int_version(fortran_writer):
    ''' Test the metadata, str and lower_to_language_level builtin methods. '''
    metadata = lfric_builtins.LFRicAPlusXKern.metadata()
    assert isinstance(metadata, LFRicKernelMetadata)
    assert len(metadata.meta_args) == 3
    assert metadata.meta_args[0].access == "gh_write"
    assert metadata.meta_args[0].function_space == "any_space_1"
    assert isinstance(metadata.meta_args[1], ScalarArgMetadata)
    assert metadata.meta_args[1].access == "gh_read"
    assert metadata.meta_args[2].access == "gh_read"
    assert metadata.meta_args[2].function_space == "any_space_1"

    kern = builtin_from_file("15.1.8_a_plus_X_builtin.f90")
    assert str(kern) == "Built-in: a_plus_X (real-valued fields)"

    # Test the 'lower_to_language_level()' method
    lowered = kern.lower_to_language_level()
    # Check the type of the scalar
    scalar = lowered.scope.symbol_table.lookup("a")
    assert isinstance(scalar.datatype, ScalarType)
    assert scalar.datatype.intrinsic == ScalarType.Intrinsic.REAL
    assert scalar.datatype.precision.name == "r_def"
    code = fortran_writer(lowered)
    assert ("! Built-in: a_plus_X (real-valued fields)\n"
            "f2_data(df) = a + f1_data(df)\n") in code

    # The integer version has the datatype changed to integer in the metadata
    # and string representation
    kern = builtin_from_file("15.21.3_int_a_plus_X_builtin.f90")
    assert str(kern) == "Built-in: int_a_plus_X (integer-valued fields)"
    assert kern.metadata().meta_args[0].datatype == "gh_integer"
    assert kern.metadata().meta_args[1].datatype == "gh_integer"
    assert kern.metadata().meta_args[2].datatype == "gh_integer"


def test_inc_a_plus_X_and_its_int_version(fortran_writer):
    ''' Test the metadata, str and lower_to_language_level builtin methods. '''
    metadata = lfric_builtins.LFRicIncAPlusXKern.metadata()
    assert isinstance(metadata, LFRicKernelMetadata)
    assert len(metadata.meta_args) == 2
    assert isinstance(metadata.meta_args[0], ScalarArgMetadata)
    assert metadata.meta_args[0].access == "gh_read"
    assert metadata.meta_args[1].access == "gh_readwrite"
    assert metadata.meta_args[1].function_space == "any_space_1"

    kern = builtin_from_file("15.1.9_inc_a_plus_X_builtin.f90")
    assert str(kern) == "Built-in: inc_a_plus_X (real-valued field)"

    # Test the 'lower_to_language_level()' method
    code = fortran_writer(kern)
    assert ("! Built-in: inc_a_plus_X (real-valued field)\n"
            "f1_data(df) = a + f1_data(df)\n") in code

    # The integer version has the datatype changed to integer in the metadata
    # and string representation
    kern = builtin_from_file("15.21.4_int_inc_a_plus_X_builtin.f90")
    assert str(kern) == "Built-in: int_inc_a_plus_X (integer-valued field)"
    assert kern.metadata().meta_args[0].datatype == "gh_integer"
    assert kern.metadata().meta_args[1].datatype == "gh_integer"


def test_aX_plus_Y(fortran_writer):
    ''' Test the metadata, str and lower_to_language_level builtin methods. '''
    metadata = lfric_builtins.LFRicAXPlusYKern.metadata()
    assert isinstance(metadata, LFRicKernelMetadata)
    assert len(metadata.meta_args) == 4
    assert metadata.meta_args[0].access == "gh_write"
    assert metadata.meta_args[0].function_space == "any_space_1"
    assert isinstance(metadata.meta_args[1], ScalarArgMetadata)
    assert metadata.meta_args[1].access == "gh_read"
    assert metadata.meta_args[2].access == "gh_read"
    assert metadata.meta_args[2].function_space == "any_space_1"
    assert metadata.meta_args[3].access == "gh_read"
    assert metadata.meta_args[3].function_space == "any_space_1"

    kern = builtin_from_file("15.1.3_aX_plus_Y_builtin.f90")
    assert str(kern) == "Built-in: aX_plus_Y (real-valued fields)"

    # Test the 'lower_to_language_level()' method
    code = fortran_writer(kern)
    assert ("! Built-in: aX_plus_Y (real-valued fields)\n"
            "f3_data(df) = a * f1_data(df) + f2_data(df)\n") in code


def test_inc_aX_plus_Y(fortran_writer):
    ''' Test the metadata, str and lower_to_language_level builtin methods. '''
    metadata = lfric_builtins.LFRicIncAXPlusYKern.metadata()
    assert isinstance(metadata, LFRicKernelMetadata)
    assert len(metadata.meta_args) == 3
    assert isinstance(metadata.meta_args[0], ScalarArgMetadata)
    assert metadata.meta_args[0].access == "gh_read"
    assert metadata.meta_args[1].access == "gh_readwrite"
    assert metadata.meta_args[1].function_space == "any_space_1"
    assert metadata.meta_args[2].access == "gh_read"
    assert metadata.meta_args[2].function_space == "any_space_1"

    kern = builtin_from_file("15.1.4_inc_aX_plus_Y_builtin.f90")
    assert str(kern) == "Built-in: inc_aX_plus_Y (real-valued fields)"

    # Test the 'lower_to_language_level()' method
    code = fortran_writer(kern)
    assert ("! Built-in: inc_aX_plus_Y (real-valued fields)\n"
            "f1_data(df) = a * f1_data(df) + f2_data(df)\n") in code

    # Also with a literal
    kern = builtin_from_file("15.13.1_aX_plus_Y_builtin_set_by_value.f90")
    assert str(kern) == "Built-in: aX_plus_Y (real-valued fields)"

    # Test the 'lower_to_language_level()' method
    code = fortran_writer(kern)
    assert ("! Built-in: aX_plus_Y (real-valued fields)\n"
            "f3_data(df) = 0.5_r_def * f1_data(df) + f2_data(df)\n") in code


def test_inc_X_plus_bY(fortran_writer):
    ''' Test the metadata, str and lower_to_language_level builtin methods. '''
    metadata = lfric_builtins.LFRicIncXPlusBYKern.metadata()
    assert isinstance(metadata, LFRicKernelMetadata)
    assert len(metadata.meta_args) == 3
    assert metadata.meta_args[0].access == "gh_readwrite"
    assert metadata.meta_args[0].function_space == "any_space_1"
    assert isinstance(metadata.meta_args[1], ScalarArgMetadata)
    assert metadata.meta_args[1].access == "gh_read"
    assert metadata.meta_args[2].access == "gh_read"
    assert metadata.meta_args[2].function_space == "any_space_1"

    kern = builtin_from_file("15.1.5_inc_X_plus_bY_builtin.f90")
    assert str(kern) == "Built-in: inc_X_plus_bY (real-valued fields)"

    # Test the 'lower_to_language_level()' method
    code = fortran_writer(kern)
    assert ("! Built-in: inc_X_plus_bY (real-valued fields)\n"
            "f1_data(df) = f1_data(df) + b * f2_data(df)\n") in code


def test_aX_plus_bY(fortran_writer):
    ''' Test the metadata, str and lower_to_language_level builtin methods. '''
    metadata = lfric_builtins.LFRicAXPlusBYKern.metadata()
    assert isinstance(metadata, LFRicKernelMetadata)
    assert len(metadata.meta_args) == 5
    assert metadata.meta_args[0].access == "gh_write"
    assert metadata.meta_args[0].function_space == "any_space_1"
    assert isinstance(metadata.meta_args[1], ScalarArgMetadata)
    assert metadata.meta_args[1].access == "gh_read"
    assert metadata.meta_args[2].access == "gh_read"
    assert metadata.meta_args[2].function_space == "any_space_1"
    assert isinstance(metadata.meta_args[3], ScalarArgMetadata)
    assert metadata.meta_args[3].access == "gh_read"
    assert metadata.meta_args[4].access == "gh_read"
    assert metadata.meta_args[4].function_space == "any_space_1"

    kern = builtin_from_file("15.1.6_aX_plus_bY_builtin.f90")
    assert str(kern) == "Built-in: aX_plus_bY (real-valued fields)"

    # Test the 'lower_to_language_level()' method
    code = fortran_writer(kern)
    assert ("! Built-in: aX_plus_bY (real-valued fields)\n"
            "f3_data(df) = a * f1_data(df) + b * f2_data(df)\n") in code

    # Also with a literal
    kern = builtin_from_file("15.13.2_aX_plus_bY_builtin_set_by_value.f90")
    assert str(kern) == "Built-in: aX_plus_bY (real-valued fields)"

    code = fortran_writer(kern)
    assert ("! Built-in: aX_plus_bY (real-valued fields)\n"
            "f3_data(df) = 0.5d0 * f1_data(df) + 0.8 * f2_data(df)\n" in code)


def test_inc_aX_plus_bY(fortran_writer):
    ''' Test the metadata, str and lower_to_language_level builtin methods. '''
    metadata = lfric_builtins.LFRicIncAXPlusBYKern.metadata()
    assert isinstance(metadata, LFRicKernelMetadata)
    assert len(metadata.meta_args) == 4
    assert isinstance(metadata.meta_args[0], ScalarArgMetadata)
    assert metadata.meta_args[0].access == "gh_read"
    assert metadata.meta_args[1].access == "gh_readwrite"
    assert metadata.meta_args[1].function_space == "any_space_1"
    assert isinstance(metadata.meta_args[2], ScalarArgMetadata)
    assert metadata.meta_args[2].access == "gh_read"
    assert metadata.meta_args[3].access == "gh_read"
    assert metadata.meta_args[3].function_space == "any_space_1"

    kern = builtin_from_file("15.1.7_inc_aX_plus_bY_builtin.f90")
    assert str(kern) == "Built-in: inc_aX_plus_bY (real-valued fields)"

    # Test the 'lower_to_language_level()' method
    code = fortran_writer(kern)
    assert ("! Built-in: inc_aX_plus_bY (real-valued fields)\n"
            "f1_data(df) = a * f1_data(df) + b * f2_data(df)\n") in code


def test_aX_plus_aY(fortran_writer):
    ''' Test the metadata, str and lower_to_language_level builtin methods. '''
    metadata = lfric_builtins.LFRicAXPlusAYKern.metadata()
    assert isinstance(metadata, LFRicKernelMetadata)
    assert len(metadata.meta_args) == 4
    assert metadata.meta_args[0].access == "gh_write"
    assert metadata.meta_args[0].function_space == "any_space_1"
    assert isinstance(metadata.meta_args[1], ScalarArgMetadata)
    assert metadata.meta_args[1].access == "gh_read"
    assert metadata.meta_args[2].access == "gh_read"
    assert metadata.meta_args[2].function_space == "any_space_1"
    assert metadata.meta_args[3].access == "gh_read"
    assert metadata.meta_args[3].function_space == "any_space_1"

    kern = builtin_from_file("15.1.10_aX_plus_aY_builtin.f90")
    assert str(kern) == "Built-in: aX_plus_aY (real-valued fields)"

    # Test the 'lower_to_language_level()' method
    code = fortran_writer(kern)
    assert ("! Built-in: aX_plus_aY (real-valued fields)\n"
            "f3_data(df) = a * (f1_data(df) + f2_data(df))\n") in code


# ------------- Subtracting (scaled) real fields ---------------------------- #


def test_X_minus_Y_and_its_int_version(fortran_writer):
    ''' Test the metadata, str and lower_to_language_level builtin methods. '''
    metadata = lfric_builtins.LFRicXMinusYKern.metadata()
    assert isinstance(metadata, LFRicKernelMetadata)
    assert len(metadata.meta_args) == 3
    assert metadata.meta_args[0].access == "gh_write"
    assert metadata.meta_args[0].function_space == "any_space_1"
    assert metadata.meta_args[1].access == "gh_read"
    assert metadata.meta_args[1].function_space == "any_space_1"
    assert metadata.meta_args[2].access == "gh_read"
    assert metadata.meta_args[2].function_space == "any_space_1"

    kern = builtin_from_file("15.2.1_X_minus_Y_builtin.f90")
    assert str(kern) == "Built-in: X_minus_Y (subtract real-valued fields)"

    # Test the 'lower_to_language_level()' method
    code = fortran_writer(kern)
    assert ("! Built-in: X_minus_Y (subtract real-valued fields)\n"
            "f3_data(df) = f1_data(df) - f2_data(df)\n") in code

    # The integer version has the datatype changed to integer in the metadata
    # and string representation
    kern = builtin_from_file("15.22.1_int_X_minus_Y_builtin.f90")
    assert str(kern) == ("Built-in: int_X_minus_Y (subtract integer-valued "
                         "fields)")
    assert kern.metadata().meta_args[0].datatype == "gh_integer"
    assert kern.metadata().meta_args[1].datatype == "gh_integer"
    assert kern.metadata().meta_args[2].datatype == "gh_integer"


def test_inc_X_minus_Y_and_its_int_version(fortran_writer):
    ''' Test the metadata, str and lower_to_language_level builtin methods. '''
    metadata = lfric_builtins.LFRicIncXMinusYKern.metadata()
    assert isinstance(metadata, LFRicKernelMetadata)
    assert len(metadata.meta_args) == 2
    assert metadata.meta_args[0].access == "gh_readwrite"
    assert metadata.meta_args[0].function_space == "any_space_1"
    assert metadata.meta_args[1].access == "gh_read"
    assert metadata.meta_args[1].function_space == "any_space_1"

    kern = builtin_from_file("15.2.2_inc_X_minus_Y_builtin.f90")
    assert (str(kern) == "Built-in: inc_X_minus_Y (decrement a "
            "real-valued field)")

    # Test the 'lower_to_language_level()' method
    code = fortran_writer(kern)
    assert ("! Built-in: inc_X_minus_Y (decrement a real-valued field)\n"
            "f1_data(df) = f1_data(df) - f2_data(df)\n") in code

    # The integer version has the datatype changed to integer in the metadata
    # and string representation
    kern = builtin_from_file("15.22.2_int_inc_X_minus_Y_builtin.f90")
    assert str(kern) == ("Built-in: int_inc_X_minus_Y (decrement an integer-"
                         "valued field)")
    assert kern.metadata().meta_args[0].datatype == "gh_integer"
    assert kern.metadata().meta_args[1].datatype == "gh_integer"


def test_a_minus_X_and_its_int_version(fortran_writer):
    ''' Test the metadata, str and lower_to_language_level builtin methods. '''
    metadata = lfric_builtins.LFRicAMinusXKern.metadata()
    assert isinstance(metadata, LFRicKernelMetadata)
    assert len(metadata.meta_args) == 3
    assert metadata.meta_args[0].access == "gh_write"
    assert metadata.meta_args[0].function_space == "any_space_1"
    assert isinstance(metadata.meta_args[1], ScalarArgMetadata)
    assert metadata.meta_args[1].access == "gh_read"
    assert metadata.meta_args[2].access == "gh_read"
    assert metadata.meta_args[2].function_space == "any_space_1"

    kern = builtin_from_file("15.2.7_a_minus_X_builtin.f90")
    assert str(kern) == "Built-in: a_minus_X (real-valued fields)"

    # Test the 'lower_to_language_level()' method
    code = fortran_writer(kern)
    assert ("! Built-in: a_minus_X (real-valued fields)\n"
            "f2_data(df) = a - f1_data(df)\n") in code

    # The integer version has the datatype changed to integer in the metadata
    # and string representation
    kern = builtin_from_file("15.22.3_int_a_minus_X_builtin.f90")
    assert str(kern) == "Built-in: int_a_minus_X (integer-valued fields)"
    assert kern.metadata().meta_args[0].datatype == "gh_integer"
    assert kern.metadata().meta_args[1].datatype == "gh_integer"
    assert kern.metadata().meta_args[2].datatype == "gh_integer"


def test_inc_a_minus_X_and_its_int_version(fortran_writer):
    ''' Test the metadata, str and lower_to_language_level builtin methods. '''
    metadata = lfric_builtins.LFRicIncAMinusXKern.metadata()
    assert isinstance(metadata, LFRicKernelMetadata)
    assert len(metadata.meta_args) == 2
    assert isinstance(metadata.meta_args[0], ScalarArgMetadata)
    assert metadata.meta_args[0].access == "gh_read"
    assert metadata.meta_args[1].access == "gh_readwrite"
    assert metadata.meta_args[1].function_space == "any_space_1"

    kern = builtin_from_file("15.2.8_inc_a_minus_X_builtin.f90")
    assert str(kern) == "Built-in: inc_a_minus_X (real-valued field)"

    # Test the 'lower_to_language_level()' method
    code = fortran_writer(kern)
    assert ("! Built-in: inc_a_minus_X (real-valued field)\n"
            "f1_data(df) = a - f1_data(df)\n") in code

    # The integer version has the datatype changed to integer in the metadata
    # and string representation
    kern = builtin_from_file("15.22.4_int_inc_a_minus_X_builtin.f90")
    assert str(kern) == "Built-in: int_inc_a_minus_X (integer-valued field)"
    assert kern.metadata().meta_args[0].datatype == "gh_integer"
    assert kern.metadata().meta_args[1].datatype == "gh_integer"


def test_X_minus_a_and_its_int_version(fortran_writer):
    ''' Test the metadata, str and lower_to_language_level builtin methods. '''
    metadata = lfric_builtins.LFRicXMinusAKern.metadata()
    assert isinstance(metadata, LFRicKernelMetadata)
    assert len(metadata.meta_args) == 3
    assert metadata.meta_args[0].access == "gh_write"
    assert metadata.meta_args[0].function_space == "any_space_1"
    assert metadata.meta_args[1].access == "gh_read"
    assert metadata.meta_args[1].function_space == "any_space_1"
    assert isinstance(metadata.meta_args[2], ScalarArgMetadata)
    assert metadata.meta_args[2].access == "gh_read"

    kern = builtin_from_file("15.2.9_X_minus_a_builtin.f90")
    assert str(kern) == "Built-in: X_minus_a (real-valued fields)"

    # Test the 'lower_to_language_level()' method
    code = fortran_writer(kern)
    assert ("! Built-in: X_minus_a (real-valued fields)\n"
            "f2_data(df) = f1_data(df) - a\n") in code

    # The integer version has the datatype changed to integer in the metadata
    # and string representation
    kern = builtin_from_file("15.22.5_int_X_minus_a_builtin.f90")
    assert str(kern) == "Built-in: int_X_minus_a (integer-valued fields)"
    assert kern.metadata().meta_args[0].datatype == "gh_integer"
    assert kern.metadata().meta_args[1].datatype == "gh_integer"
    assert kern.metadata().meta_args[2].datatype == "gh_integer"


def test_inc_X_minus_a_and_its_int_version(fortran_writer):
    ''' Test the metadata, str and lower_to_language_level builtin methods. '''
    metadata = lfric_builtins.LFRicIncXMinusAKern.metadata()
    assert isinstance(metadata, LFRicKernelMetadata)
    assert len(metadata.meta_args) == 2
    assert metadata.meta_args[0].access == "gh_readwrite"
    assert metadata.meta_args[0].function_space == "any_space_1"
    assert isinstance(metadata.meta_args[1], ScalarArgMetadata)
    assert metadata.meta_args[1].access == "gh_read"

    kern = builtin_from_file("15.2.10_inc_X_minus_a_builtin.f90")
    assert str(kern) == "Built-in: inc_X_minus_a (real-valued field)"

    # Test the 'lower_to_language_level()' method
    code = fortran_writer(kern)
    assert ("! Built-in: inc_X_minus_a (real-valued field)\n"
            "f1_data(df) = f1_data(df) - a\n") in code

    # The integer version has the datatype changed to integer in the metadata
    # and string representation
    kern = builtin_from_file("15.22.6_int_inc_X_minus_a_builtin.f90")
    assert str(kern) == "Built-in: int_inc_X_minus_a (integer-valued field)"
    assert kern.metadata().meta_args[0].datatype == "gh_integer"
    assert kern.metadata().meta_args[1].datatype == "gh_integer"


def test_aX_minus_Y(fortran_writer):
    ''' Test the metadata, str and lower_to_language_level builtin methods. '''
    metadata = lfric_builtins.LFRicAXMinusYKern.metadata()
    assert isinstance(metadata, LFRicKernelMetadata)
    assert len(metadata.meta_args) == 4
    assert metadata.meta_args[0].access == "gh_write"
    assert metadata.meta_args[0].function_space == "any_space_1"
    assert isinstance(metadata.meta_args[1], ScalarArgMetadata)
    assert metadata.meta_args[1].access == "gh_read"
    assert metadata.meta_args[2].access == "gh_read"
    assert metadata.meta_args[2].function_space == "any_space_1"
    assert metadata.meta_args[3].access == "gh_read"
    assert metadata.meta_args[3].function_space == "any_space_1"

    kern = builtin_from_file("15.2.3_aX_minus_Y_builtin.f90")
    assert str(kern) == "Built-in: aX_minus_Y (real-valued fields)"

    # Test the 'lower_to_language_level()' method
    code = fortran_writer(kern)
    assert ("! Built-in: aX_minus_Y (real-valued fields)\n"
            "f3_data(df) = a * f1_data(df) - f2_data(df)\n") in code


def test_X_minus_bY(fortran_writer):
    ''' Test the metadata, str and lower_to_language_level builtin methods. '''
    metadata = lfric_builtins.LFRicXMinusBYKern.metadata()
    assert isinstance(metadata, LFRicKernelMetadata)
    assert len(metadata.meta_args) == 4
    assert metadata.meta_args[0].access == "gh_write"
    assert metadata.meta_args[0].function_space == "any_space_1"
    assert metadata.meta_args[1].access == "gh_read"
    assert metadata.meta_args[1].function_space == "any_space_1"
    assert isinstance(metadata.meta_args[2], ScalarArgMetadata)
    assert metadata.meta_args[2].access == "gh_read"
    assert metadata.meta_args[3].access == "gh_read"
    assert metadata.meta_args[3].function_space == "any_space_1"

    kern = builtin_from_file("15.2.4_X_minus_bY_builtin.f90")
    assert str(kern) == "Built-in: X_minus_bY (real-valued fields)"

    # Test the 'lower_to_language_level()' method
    code = fortran_writer(kern)
    assert ("! Built-in: X_minus_bY (real-valued fields)\n"
            "f3_data(df) = f1_data(df) - b * f2_data(df)\n") in code


def test_inc_X_minus_bY(fortran_writer):
    ''' Test the metadata, str and lower_to_language_level builtin methods. '''
    metadata = lfric_builtins.LFRicIncXMinusBYKern.metadata()
    assert isinstance(metadata, LFRicKernelMetadata)
    assert len(metadata.meta_args) == 3
    assert metadata.meta_args[0].access == "gh_readwrite"
    assert metadata.meta_args[0].function_space == "any_space_1"
    assert isinstance(metadata.meta_args[1], ScalarArgMetadata)
    assert metadata.meta_args[1].access == "gh_read"
    assert metadata.meta_args[2].access == "gh_read"
    assert metadata.meta_args[2].function_space == "any_space_1"

    kern = builtin_from_file("15.2.5_inc_X_minus_bY_builtin.f90")
    assert str(kern) == "Built-in: inc_X_minus_bY (real-valued fields)"

    # Test the 'lower_to_language_level()' method
    code = fortran_writer(kern)
    assert ("! Built-in: inc_X_minus_bY (real-valued fields)\n"
            "f1_data(df) = f1_data(df) - b * f2_data(df)\n") in code


def test_aX_minus_bY(fortran_writer):
    ''' Test the metadata, str and lower_to_language_level builtin methods. '''
    metadata = lfric_builtins.LFRicAXMinusBYKern.metadata()
    assert isinstance(metadata, LFRicKernelMetadata)
    assert len(metadata.meta_args) == 5
    assert metadata.meta_args[0].access == "gh_write"
    assert metadata.meta_args[0].function_space == "any_space_1"
    assert isinstance(metadata.meta_args[1], ScalarArgMetadata)
    assert metadata.meta_args[1].access == "gh_read"
    assert metadata.meta_args[2].access == "gh_read"
    assert metadata.meta_args[2].function_space == "any_space_1"
    assert isinstance(metadata.meta_args[3], ScalarArgMetadata)
    assert metadata.meta_args[3].access == "gh_read"
    assert metadata.meta_args[4].access == "gh_read"
    assert metadata.meta_args[4].function_space == "any_space_1"

    kern = builtin_from_file("15.2.6_aX_minus_bY_builtin.f90")
    assert str(kern) == "Built-in: aX_minus_bY (real-valued fields)"

    # Test the 'lower_to_language_level()' method
    code = fortran_writer(kern)
    assert ("! Built-in: aX_minus_bY (real-valued fields)\n"
            "f3_data(df) = a * f1_data(df) - b * f2_data(df)\n") in code


# ------------- Multiplying (scaled) real fields ---------------------------- #


def test_X_times_Y_and_its_int_version(fortran_writer):
    ''' Test the metadata, str and lower_to_language_level builtin methods. '''
    metadata = lfric_builtins.LFRicXTimesYKern.metadata()
    assert isinstance(metadata, LFRicKernelMetadata)
    assert len(metadata.meta_args) == 3
    assert metadata.meta_args[0].access == "gh_write"
    assert metadata.meta_args[0].function_space == "any_space_1"
    assert metadata.meta_args[1].access == "gh_read"
    assert metadata.meta_args[1].function_space == "any_space_1"
    assert metadata.meta_args[2].access == "gh_read"
    assert metadata.meta_args[2].function_space == "any_space_1"

    kern = builtin_from_file("15.3.1_X_times_Y_builtin.f90")
    assert str(kern) == "Built-in: X_times_Y (multiply real-valued fields)"

    # Test the 'lower_to_language_level()' method
    code = fortran_writer(kern)
    assert ("! Built-in: X_times_Y (multiply real-valued fields)\n"
            "f3_data(df) = f1_data(df) * f2_data(df)\n") in code

    # The integer version has the datatype changed to integer in the metadata
    # and string representation
    kern = builtin_from_file("15.23.1_int_X_times_Y_builtin.f90")
    assert str(kern) == ("Built-in: int_X_times_Y (multiply integer-valued "
                         "fields)")
    assert kern.metadata().meta_args[0].datatype == "gh_integer"
    assert kern.metadata().meta_args[1].datatype == "gh_integer"
    assert kern.metadata().meta_args[2].datatype == "gh_integer"


def test_inc_X_times_Y_and_its_int_version(fortran_writer):
    ''' Test the metadata, str and lower_to_language_level builtin methods. '''
    metadata = lfric_builtins.LFRicIncXTimesYKern.metadata()
    assert isinstance(metadata, LFRicKernelMetadata)
    assert len(metadata.meta_args) == 2
    assert metadata.meta_args[0].access == "gh_readwrite"
    assert metadata.meta_args[0].function_space == "any_space_1"
    assert metadata.meta_args[1].access == "gh_read"
    assert metadata.meta_args[1].function_space == "any_space_1"

    kern = builtin_from_file("15.3.2_inc_X_times_Y_builtin.f90")
    assert (str(kern) == "Built-in: inc_X_times_Y (multiply one real-valued "
            "field by another)")

    # Test the 'lower_to_language_level()' method
    code = fortran_writer(kern)
    assert ("! Built-in: inc_X_times_Y (multiply one real-valued "
            "field by another)\n"
            "f1_data(df) = f1_data(df) * f2_data(df)\n" in code)

    # The integer version has the datatype changed to integer in the metadata
    # and string representation
    kern = builtin_from_file("15.23.2_int_inc_X_times_Y_builtin.f90")
    assert str(kern) == ("Built-in: int_inc_X_times_Y (multiply one integer"
                         "-valued field by another)")
    assert kern.metadata().meta_args[0].datatype == "gh_integer"
    assert kern.metadata().meta_args[1].datatype == "gh_integer"


def test_inc_aX_times_Y(fortran_writer):
    ''' Test the metadata, str and lower_to_language_level builtin methods. '''
    metadata = lfric_builtins.LFRicIncAXTimesYKern.metadata()
    assert isinstance(metadata, LFRicKernelMetadata)
    assert len(metadata.meta_args) == 3
    assert metadata.meta_args[0].access == "gh_read"
    assert metadata.meta_args[1].access == "gh_readwrite"
    assert metadata.meta_args[1].function_space == "any_space_1"
    assert metadata.meta_args[2].access == "gh_read"
    assert metadata.meta_args[2].function_space == "any_space_1"

    kern = builtin_from_file("15.3.3_inc_aX_times_Y_builtin.f90")
    assert str(kern) == "Built-in: inc_aX_times_Y (real-valued fields)"

    # Test the 'lower_to_language_level()' method
    code = fortran_writer(kern)
    assert ("! Built-in: inc_aX_times_Y (real-valued fields)\n"
            "f1_data(df) = a * f1_data(df) * f2_data(df)\n") in code


# ------------- Scaling real fields (multiplying by a real scalar) ---------- #


def test_a_times_X_and_its_int_version(fortran_writer):
    ''' Test the metadata, str and lower_to_language_level builtin methods. '''
    metadata = lfric_builtins.LFRicATimesXKern.metadata()
    assert isinstance(metadata, LFRicKernelMetadata)
    assert len(metadata.meta_args) == 3
    assert metadata.meta_args[0].access == "gh_write"
    assert metadata.meta_args[0].function_space == "any_space_1"
    assert isinstance(metadata.meta_args[1], ScalarArgMetadata)
    assert metadata.meta_args[1].access == "gh_read"
    assert metadata.meta_args[2].access == "gh_read"
    assert metadata.meta_args[2].function_space == "any_space_1"

    kern = builtin_from_file("15.4.1_a_times_X_builtin.f90")
    assert str(kern) == "Built-in: a_times_X (copy a scaled real-valued field)"

    # Test the 'lower_to_language_level()' method
    code = fortran_writer(kern)
    assert ("! Built-in: a_times_X (copy a scaled real-valued field)\n"
            "f2_data(df) = a_scalar * f1_data(df)\n") in code

    # The integer version has the datatype changed to integer in the metadata
    # and string representation
    kern = builtin_from_file("15.24.1_int_a_times_X_builtin.f90")
    assert str(kern) == ("Built-in: int_a_times_X (copy a scaled integer"
                         "-valued field)")
    assert kern.metadata().meta_args[0].datatype == "gh_integer"
    assert kern.metadata().meta_args[1].datatype == "gh_integer"
    assert kern.metadata().meta_args[2].datatype == "gh_integer"


def test_inc_a_times_X_and_its_int_version(fortran_writer):
    ''' Test the metadata, str and lower_to_language_level builtin methods. '''
    metadata = lfric_builtins.LFRicIncATimesXKern.metadata()
    assert isinstance(metadata, LFRicKernelMetadata)
    assert len(metadata.meta_args) == 2
    assert isinstance(metadata.meta_args[1], ScalarArgMetadata)
    assert metadata.meta_args[0].access == "gh_read"
    assert metadata.meta_args[1].access == "gh_readwrite"
    assert metadata.meta_args[1].function_space == "any_space_1"

    kern = builtin_from_file("15.4.2_inc_a_times_X_builtin.f90")
    assert str(kern) == "Built-in: inc_a_times_X (scale a real-valued field)"

    # Test the 'lower_to_language_level()' method
    code = fortran_writer(kern)
    assert ("! Built-in: inc_a_times_X (scale a real-valued field)\n"
            "f1_data(df) = a_scalar * f1_data(df)\n") in code

    # The integer version has the datatype changed to integer in the metadata
    # and string representation
    kern = builtin_from_file("15.24.2_int_inc_a_times_X_builtin.f90")
    assert str(kern) == ("Built-in: int_inc_a_times_X (scale an integer"
                         "-valued field)")
    assert kern.metadata().meta_args[0].datatype == "gh_integer"
    assert kern.metadata().meta_args[1].datatype == "gh_integer"

# ------------- Dividing real fields ---------------------------------------- #


def test_X_divideby_Y(fortran_writer):
    ''' Test the metadata, str and lower_to_language_level builtin methods. '''
    metadata = lfric_builtins.LFRicXDividebyYKern.metadata()
    assert isinstance(metadata, LFRicKernelMetadata)
    assert len(metadata.meta_args) == 3
    assert metadata.meta_args[0].access == "gh_write"
    assert metadata.meta_args[0].function_space == "any_space_1"
    assert metadata.meta_args[1].access == "gh_read"
    assert metadata.meta_args[1].function_space == "any_space_1"
    assert metadata.meta_args[2].access == "gh_read"
    assert metadata.meta_args[2].function_space == "any_space_1"

    kern = builtin_from_file("15.5.1_X_divideby_Y_builtin.f90")
    assert str(kern) == "Built-in: X_divideby_Y (divide real-valued fields)"

    # Test the 'lower_to_language_level()' method
    code = fortran_writer(kern)
    assert ("! Built-in: X_divideby_Y (divide real-valued fields)\n"
            "f3_data(df) = f1_data(df) / f2_data(df)\n") in code


def test_inc_X_divideby_Y(fortran_writer):
    ''' Test the metadata, str and lower_to_language_level builtin methods. '''
    metadata = lfric_builtins.LFRicIncXDividebyYKern.metadata()
    assert isinstance(metadata, LFRicKernelMetadata)
    assert len(metadata.meta_args) == 2
    assert metadata.meta_args[0].access == "gh_readwrite"
    assert metadata.meta_args[0].function_space == "any_space_1"
    assert metadata.meta_args[1].access == "gh_read"
    assert metadata.meta_args[1].function_space == "any_space_1"

    kern = builtin_from_file("15.5.2_inc_X_divideby_Y_builtin.f90")
    assert (str(kern) == "Built-in: inc_X_divideby_Y (divide one real-valued "
            "field by another)")

    # Test the 'lower_to_language_level()' method
    code = fortran_writer(kern)
    assert ("! Built-in: inc_X_divideby_Y (divide one real-valued "
            "field by another)\n"
            "f1_data(df) = f1_data(df) / f2_data(df)\n" in code)


def test_X_divideby_a(fortran_writer):
    ''' Test the metadata, str and lower_to_language_level builtin methods. '''
    metadata = lfric_builtins.LFRicXDividebyAKern.metadata()
    assert isinstance(metadata, LFRicKernelMetadata)
    assert len(metadata.meta_args) == 3
    assert metadata.meta_args[0].access == "gh_write"
    assert metadata.meta_args[0].function_space == "any_space_1"
    assert metadata.meta_args[1].access == "gh_read"
    assert metadata.meta_args[1].function_space == "any_space_1"
    assert isinstance(metadata.meta_args[2], ScalarArgMetadata)
    assert metadata.meta_args[2].access == "gh_read"

    kern = builtin_from_file("15.5.5_X_divideby_a_builtin.f90")
    assert str(kern) == ("Built-in: X_divideby_a (divide a real-valued field "
                         "by a real scalar (Y = X/a))")

    # Test the 'lower_to_language_level()' method
    code = fortran_writer(kern)
    assert ("! Built-in: X_divideby_a (divide a real-valued field "
            "by a real scalar (Y = X/a))\n"
            "f2_data(df) = f1_data(df) / a_scalar\n") in code


def test_inc_X_divideby_a(fortran_writer):
    ''' Test the metadata, str and lower_to_language_level builtin methods. '''
    metadata = lfric_builtins.LFRicIncXDividebyAKern.metadata()
    assert isinstance(metadata, LFRicKernelMetadata)
    assert len(metadata.meta_args) == 2
    assert metadata.meta_args[0].access == "gh_readwrite"
    assert metadata.meta_args[0].function_space == "any_space_1"
    assert isinstance(metadata.meta_args[1], ScalarArgMetadata)
    assert metadata.meta_args[1].access == "gh_read"

    kern = builtin_from_file("15.5.6_inc_X_divideby_a_builtin.f90")
    assert str(kern) == ("Built-in: inc_X_divideby_a (divide a real-valued "
                         "field by a real scalar (X = X/a))")

    # Test the 'lower_to_language_level()' method
    code = fortran_writer(kern)
    assert ("! Built-in: inc_X_divideby_a (divide a real-valued "
            "field by a real scalar (X = X/a))\n"
            "f1_data(df) = f1_data(df) / a_scalar\n") in code


# ------------- Inverse scaling of real fields ------------------------------ #


def test_a_divideby_X(fortran_writer):
    ''' Test the metadata, str and lower_to_language_level builtin methods. '''
    metadata = lfric_builtins.LFRicADividebyXKern.metadata()
    assert isinstance(metadata, LFRicKernelMetadata)
    assert len(metadata.meta_args) == 3
    assert metadata.meta_args[0].access == "gh_write"
    assert metadata.meta_args[0].function_space == "any_space_1"
    assert isinstance(metadata.meta_args[1], ScalarArgMetadata)
    assert metadata.meta_args[1].access == "gh_read"
    assert metadata.meta_args[2].access == "gh_read"
    assert metadata.meta_args[2].function_space == "any_space_1"

    kern = builtin_from_file("15.5.3_a_divideby_X_builtin.f90")
    assert (str(kern) == "Built-in: a_divideby_X (inverse scaling of a "
            "real-valued field (Y = a/X))")

    # Test the 'lower_to_language_level()' method
    code = fortran_writer(kern)
    assert ("! Built-in: a_divideby_X (inverse scaling of a "
            "real-valued field (Y = a/X))\n"
            "f2_data(df) = a_scalar / f1_data(df)\n") in code


def test_inc_a_divideby_X(fortran_writer):
    ''' Test the metadata, str and lower_to_language_level builtin methods. '''
    metadata = lfric_builtins.LFRicIncADividebyXKern.metadata()
    assert isinstance(metadata, LFRicKernelMetadata)
    assert len(metadata.meta_args) == 2
    assert isinstance(metadata.meta_args[0], ScalarArgMetadata)
    assert metadata.meta_args[0].access == "gh_read"
    assert metadata.meta_args[1].access == "gh_readwrite"
    assert metadata.meta_args[1].function_space == "any_space_1"

    kern = builtin_from_file("15.5.4_inc_a_divideby_X_builtin.f90")
    assert (str(kern) == "Built-in: inc_a_divideby_X (inverse scaling of a "
            "real-valued field (X = a/X))")

    # Test the 'lower_to_language_level()' method
    code = fortran_writer(kern)
    assert ("! Built-in: inc_a_divideby_X (inverse scaling of a "
            "real-valued field (X = a/X))\n"
            "f1_data(df) = a_scalar / f1_data(df)\n") in code


# ------------- Raising a real field to a scalar ---------------------------- #


def test_inc_X_powreal_a(fortran_writer):
    ''' Test the metadata, str and lower_to_language_level builtin methods. '''
    metadata = lfric_builtins.LFRicIncXPowrealAKern.metadata()
    assert isinstance(metadata, LFRicKernelMetadata)
    assert len(metadata.meta_args) == 2
    assert metadata.meta_args[0].access == "gh_readwrite"
    assert metadata.meta_args[0].function_space == "any_space_1"
    assert metadata.meta_args[1].access == "gh_read"
    assert metadata.meta_args[1].datatype == "gh_real"

    kern = builtin_from_file("15.6.1_inc_X_powreal_a_builtin.f90")
    assert (str(kern) == "Built-in: inc_X_powreal_a (raise a real-valued "
            "field to a real power)")

    # Test the 'lower_to_language_level()' method
    lowered = kern.lower_to_language_level()
    # Check the type of the scalar power
    scalar = lowered.scope.symbol_table.lookup("a_scalar")
    assert isinstance(scalar.datatype, ScalarType)
    assert scalar.datatype.intrinsic == ScalarType.Intrinsic.REAL
    assert scalar.datatype.precision.name == "r_def"
    code = fortran_writer(lowered)
    assert ("! Built-in: inc_X_powreal_a (raise a real-valued "
            "field to a real power)\n"
            "f1_data(df) = f1_data(df) ** a_scalar\n") in code


def test_inc_X_powint_n(fortran_writer):
    ''' Test the metadata, str and lower_to_language_level builtin methods. '''
    metadata = lfric_builtins.LFRicIncXPowintNKern.metadata()
    assert isinstance(metadata, LFRicKernelMetadata)
    assert len(metadata.meta_args) == 2
    assert metadata.meta_args[0].access == "gh_readwrite"
    assert metadata.meta_args[0].function_space == "any_space_1"
    assert metadata.meta_args[1].access == "gh_read"
    assert metadata.meta_args[1].datatype == "gh_integer"

    kern = builtin_from_file("15.6.2_inc_X_powint_n_builtin.f90")
    assert str(kern) == ("Built-in: inc_X_powint_n (raise a real-valued field "
                         "to an integer power)")

    # Test the 'lower_to_language_level()' method
    lowered = kern.lower_to_language_level()
    # Check the type of the scalar power
    scalar = lowered.scope.symbol_table.lookup("i_scalar")
    assert isinstance(scalar.datatype, ScalarType)
    assert scalar.datatype.intrinsic == ScalarType.Intrinsic.INTEGER
    assert scalar.datatype.precision.name == "i_def"
    code = fortran_writer(lowered)
    assert ("! Built-in: inc_X_powint_n (raise a real-valued field "
            "to an integer power)\n"
            "f1_data(df) = f1_data(df) ** i_scalar\n") in code


# ------------- Setting real field elements to a real value ----------------- #


def test_setval_c_and_its_int_version(fortran_writer):
    ''' Test the metadata, str and lower_to_language_level builtin methods. '''
    metadata = lfric_builtins.LFRicSetvalCKern.metadata()
    assert isinstance(metadata, LFRicKernelMetadata)
    assert len(metadata.meta_args) == 2
    assert metadata.meta_args[0].access == "gh_write"
    assert metadata.meta_args[0].function_space == "any_space_1"
    assert isinstance(metadata.meta_args[1], ScalarArgMetadata)
    assert metadata.meta_args[1].access == "gh_read"

    kern = builtin_from_file("15.7.1_setval_c_builtin.f90")
    assert str(kern) == ("Built-in: setval_c (set a real-valued field to "
                         "a real scalar value)")

    # Test the 'lower_to_language_level()' method
    lowered = kern.lower_to_language_level()
    # Check the type of the scalar
    scalar = lowered.scope.symbol_table.lookup("c")
    assert isinstance(scalar.datatype, ScalarType)
    assert scalar.datatype.intrinsic == ScalarType.Intrinsic.REAL
    assert scalar.datatype.precision.name == "r_def"
    code = fortran_writer(lowered)
    assert ("! Built-in: setval_c (set a real-valued field to "
            "a real scalar value)\n"
            "f1_data(df) = c\n") in code

    # The integer version has the datatype changed to integer in the metadata
    # and string representation
    kern = builtin_from_file("15.27.1_int_setval_c_builtin.f90")
    assert str(kern) == ("Built-in: int_setval_c (set an integer"
                         "-valued field to a integer scalar value)")
    assert kern.metadata().meta_args[0].datatype == "gh_integer"
    assert kern.metadata().meta_args[1].datatype == "gh_integer"


def test_setval_X_and_its_int_version(fortran_writer):
    ''' Test the metadata, str and lower_to_language_level builtin methods. '''
    metadata = lfric_builtins.LFRicSetvalXKern.metadata()
    assert isinstance(metadata, LFRicKernelMetadata)
    assert len(metadata.meta_args) == 2
    assert metadata.meta_args[0].access == "gh_write"
    assert metadata.meta_args[0].function_space == "any_space_1"
    assert metadata.meta_args[1].access == "gh_read"
    assert metadata.meta_args[1].function_space == "any_space_1"

    kern = builtin_from_file("15.7.2_setval_X_builtin.f90")
    assert str(kern) == ("Built-in: setval_X (set a real-valued field "
                         "equal to another such field)")

    # Test the 'lower_to_language_level()' method
    code = fortran_writer(kern)
    assert ("! Built-in: setval_X (set a real-valued field "
            "equal to another such field)\n"
            "f2_data(df) = f1_data(df)\n") in code

    # The integer version has the datatype changed to integer in the metadata
    # and string representation
    kern = builtin_from_file("15.27.2_int_setval_X_builtin.f90")
    assert str(kern) == ("Built-in: int_setval_X (set an integer"
                         "-valued field equal to another such field)")
    assert kern.metadata().meta_args[0].datatype == "gh_integer"
    assert kern.metadata().meta_args[1].datatype == "gh_integer"


def test_setval_random(fortran_writer):
    ''' Test the metadata, str and lower_to_language_level builtin methods. '''
    metadata = lfric_builtins.LFRicSetvalRandomKern.metadata()
    assert isinstance(metadata, LFRicKernelMetadata)
    assert len(metadata.meta_args) == 1
    assert metadata.meta_args[0].access == "gh_write"
    assert metadata.meta_args[0].function_space == "any_space_1"

    kern = builtin_from_file("15.7.4_setval_random_builtin.f90")
    assert str(kern) == ("Built-in: setval_random (fill a real-valued field"
                         " with pseudo-random numbers)")

    # Test the 'lower_to_language_level()' method
    code = fortran_writer(kern)
    assert ("! Built-in: setval_random (fill a real-valued field "
            "with pseudo-random numbers)\n"
            "call RANDOM_NUMBER(f1_data(df))\n") in code


# ------------- Sign of real field elements --------------------------------- #


def test_sign_X_and_its_int_version(fortran_writer):
    ''' Test the metadata, str and lower_to_language_level builtin methods. '''
    metadata = lfric_builtins.LFRicSignXKern.metadata()
    assert isinstance(metadata, LFRicKernelMetadata)
    assert len(metadata.meta_args) == 3
    assert metadata.meta_args[0].access == "gh_write"
    assert metadata.meta_args[0].function_space == "any_space_1"
    assert isinstance(metadata.meta_args[1], ScalarArgMetadata)
    assert metadata.meta_args[1].access == "gh_read"
    assert metadata.meta_args[2].access == "gh_read"
    assert metadata.meta_args[2].function_space == "any_space_1"

    kern = builtin_from_file("15.10.1_sign_X_builtin.f90")
    assert str(kern) == ("Built-in: sign_X (sign of a real-valued field, "
                         "applied to a scalar argument)")

    # Test the 'lower_to_language_level()' method
    code = fortran_writer(kern)
    assert ("! Built-in: sign_X (sign of a real-valued field, applied to a "
            "scalar argument)\n"
            "f2_data(df) = SIGN(a, f1_data(df))\n") in code

    # Also with a literal
    kern = builtin_from_file("15.10.2_sign_X_builtin_set_by_value.f90")
    assert str(kern) == ("Built-in: sign_X (sign of a real-valued field, "
                         "applied to a scalar argument)")

    # Test the 'lower_to_language_level()' method
    code = fortran_writer(kern)
    assert ("! Built-in: sign_X (sign of a real-valued field, applied to a "
            "scalar argument)\n"
            "f2_data(df) = SIGN(-2.0_r_def, f1_data(df))\n" in code)

    # The integer version has the datatype changed to integer in the metadata
    # and string representation
    kern = builtin_from_file("15.28.1_int_sign_X_builtin.f90")
    assert str(kern) == ("Built-in: int_sign_X (sign of an integer"
                         "-valued field, applied to a scalar argument)")
    assert kern.metadata().meta_args[0].datatype == "gh_integer"
    assert kern.metadata().meta_args[1].datatype == "gh_integer"
    assert kern.metadata().meta_args[2].datatype == "gh_integer"

# ------------- Maximum of (real scalar, real field elements) --------------- #


def test_max_aX_and_its_int_version(fortran_writer):
    ''' Test the metadata, str and lower_to_language_level builtin methods. '''
    metadata = lfric_builtins.LFRicMaxAXKern.metadata()
    assert isinstance(metadata, LFRicKernelMetadata)
    assert len(metadata.meta_args) == 3
    assert metadata.meta_args[0].access == "gh_write"
    assert metadata.meta_args[0].function_space == "any_space_1"
    assert isinstance(metadata.meta_args[1], ScalarArgMetadata)
    assert metadata.meta_args[1].access == "gh_read"
    assert metadata.meta_args[2].access == "gh_read"
    assert metadata.meta_args[2].function_space == "any_space_1"

    kern = builtin_from_file("15.10.4_max_aX_builtin.f90")
    assert str(kern) == "Built-in: max_aX (real-valued fields)"

    # Test the 'lower_to_language_level()' method
    code = fortran_writer(kern)
    assert ("! Built-in: max_aX (real-valued fields)\n"
            "f2_data(df) = MAX(a, f1_data(df))\n") in code

    # The integer version has the datatype changed to integer in the metadata
    # and string representation
    kern = builtin_from_file("15.28.3_int_max_aX_builtin.f90")
    assert str(kern) == ("Built-in: int_max_aX (integer-valued fields)")
    assert kern.metadata().meta_args[0].datatype == "gh_integer"
    assert kern.metadata().meta_args[1].datatype == "gh_integer"
    assert kern.metadata().meta_args[2].datatype == "gh_integer"


def test_inc_max_aX_and_its_int_version(fortran_writer):
    ''' Test the metadata, str and lower_to_language_level builtin methods. '''
    metadata = lfric_builtins.LFRicIncMaxAXKern.metadata()
    assert isinstance(metadata, LFRicKernelMetadata)
    assert len(metadata.meta_args) == 2
    assert isinstance(metadata.meta_args[0], ScalarArgMetadata)
    assert metadata.meta_args[0].access == "gh_read"
    assert metadata.meta_args[1].access == "gh_readwrite"
    assert metadata.meta_args[1].function_space == "any_space_1"

    kern = builtin_from_file("15.10.5_inc_max_aX_builtin.f90")
    assert str(kern) == "Built-in: inc_max_aX (real-valued field)"

    # Test the 'lower_to_language_level()' method
    code = fortran_writer(kern)
    assert ("! Built-in: inc_max_aX (real-valued field)\n"
            "f1_data(df) = MAX(a, f1_data(df))\n") in code

    # The integer version has the datatype changed to integer in the metadata
    # and string representation
    kern = builtin_from_file("15.28.4_int_inc_max_aX_builtin.f90")
    assert str(kern) == ("Built-in: int_inc_max_aX (integer-valued field)")
    assert kern.metadata().meta_args[0].datatype == "gh_integer"
    assert kern.metadata().meta_args[1].datatype == "gh_integer"

# ------------- Minimum of (real scalar, real field elements) --------------- #


def test_min_aX_and_its_int_version(fortran_writer):
    ''' Test the metadata, str and lower_to_language_level builtin methods. '''
    metadata = lfric_builtins.LFRicMinAXKern.metadata()
    assert isinstance(metadata, LFRicKernelMetadata)
    assert len(metadata.meta_args) == 3
    assert metadata.meta_args[0].access == "gh_write"
    assert metadata.meta_args[0].function_space == "any_space_1"
    assert isinstance(metadata.meta_args[1], ScalarArgMetadata)
    assert metadata.meta_args[1].access == "gh_read"
    assert metadata.meta_args[2].access == "gh_read"
    assert metadata.meta_args[2].function_space == "any_space_1"

    kern = builtin_from_file("15.10.6_min_aX_builtin.f90")
    assert str(kern) == "Built-in: min_aX (real-valued fields)"

    # Test the 'lower_to_language_level()' method
    code = fortran_writer(kern)
    assert ("! Built-in: min_aX (real-valued fields)\n"
            "f2_data(df) = MIN(a, f1_data(df))\n") in code

    # The integer version has the datatype changed to integer in the metadata
    # and string representation
    kern = builtin_from_file("15.28.5_int_min_aX_builtin.f90")
    assert str(kern) == ("Built-in: int_min_aX (integer-valued fields)")
    assert kern.metadata().meta_args[0].datatype == "gh_integer"
    assert kern.metadata().meta_args[1].datatype == "gh_integer"
    assert kern.metadata().meta_args[2].datatype == "gh_integer"


def test_inc_min_aX_and_its_int_version(fortran_writer):
    ''' Test the metadata, str and lower_to_language_level builtin methods. '''
    metadata = lfric_builtins.LFRicIncMinAXKern.metadata()
    assert isinstance(metadata, LFRicKernelMetadata)
    assert len(metadata.meta_args) == 2
    assert isinstance(metadata.meta_args[0], ScalarArgMetadata)
    assert metadata.meta_args[0].access == "gh_read"
    assert metadata.meta_args[1].access == "gh_readwrite"
    assert metadata.meta_args[1].function_space == "any_space_1"

    kern = builtin_from_file("15.10.7_inc_min_aX_builtin.f90")
    assert str(kern) == "Built-in: inc_min_aX (real-valued field)"

    # Test the 'lower_to_language_level()' method
    code = fortran_writer(kern)
    assert ("! Built-in: inc_min_aX (real-valued field)\n"
            "f1_data(df) = MIN(a, f1_data(df))\n") in code

    # The integer version has the datatype changed to integer in the metadata
    # and string representation
    kern = builtin_from_file("15.28.6_int_inc_min_aX_builtin.f90")
    assert str(kern) == ("Built-in: int_inc_min_aX (integer-valued field)")
    assert kern.metadata().meta_args[0].datatype == "gh_integer"
    assert kern.metadata().meta_args[1].datatype == "gh_integer"

# ------------- Xfail built-ins --------------------------------------------- #


@pytest.mark.xfail(
    reason="Requires kernel-argument dependency analysis to deduce the "
    "spaces of the fields passed to the built-in kernel")
def test_X_times_Y_on_different_spaces():
    '''Test that we raise an error if 'X_times_Y()' is called for two
    fields that are on different spaces.

    '''
    _, invoke_info = parse(
        os.path.join(BASE_PATH,
                     "15.11.2_X_times_Y_different_spaces.f90"),
        api=API)
    psy = PSyFactory(API).create(invoke_info)
    with pytest.raises(GenerationError) as excinfo:
        _ = str(psy.gen)
    assert "some string" in str(excinfo.value)


@pytest.mark.xfail(
    reason="Dependency analysis of kernel arguments within an invoke is "
    "not yet implemented")
def test_X_times_Y_deduce_space(dist_mem):
    '''Test that we generate correct code if 'X_times_Y()' is called in an
    'invoke' containing another kernel that allows the space of the
    fields to be deduced.

    '''
    _, invoke_info = parse(
        os.path.join(BASE_PATH,
                     "15.11.1_X_times_Y_deduce_space.f90"),
        api=API)
    psy = PSyFactory(API,
                     distributed_memory=dist_mem).create(invoke_info)
    code = str(psy.gen)

    output = (
        "some fortran\n"
    )
    assert output in code


# ------------- Other builtins   --------- #


def test_sum_x(fortran_writer):
    ''' Test the metadata, str and lower_to_language_level builtin methods. '''
    metadata = lfric_builtins.LFRicSumXKern.metadata()
    assert isinstance(metadata, LFRicKernelMetadata)
    assert len(metadata.meta_args) == 2
    assert isinstance(metadata.meta_args[0], ScalarArgMetadata)
    assert metadata.meta_args[0].access == "gh_sum"
    assert metadata.meta_args[1].access == "gh_read"
    assert metadata.meta_args[1].function_space == "any_space_1"

    kern = builtin_from_file("15.8.1_sum_X_builtin.f90")
    assert str(kern) == "Built-in: sum_X (sum a real-valued field)"

    # Test the 'lower_to_language_level()' method
    code = fortran_writer(kern)
    assert ("! Built-in: sum_X (sum a real-valued field)\n"
            "asum = asum + f1_data(df)\n") in code


def test_x_innerproduct_x(fortran_writer):
    ''' Test the metadata, str and lower_to_language_level builtin methods. '''
    metadata = lfric_builtins.LFRicXInnerproductXKern.metadata()
    assert isinstance(metadata, LFRicKernelMetadata)
    assert len(metadata.meta_args) == 2
    assert isinstance(metadata.meta_args[0], ScalarArgMetadata)
    assert metadata.meta_args[0].access == "gh_sum"
    assert metadata.meta_args[1].access == "gh_read"
    assert metadata.meta_args[1].function_space == "any_space_1"

    kern = builtin_from_file("15.9.2_X_innerproduct_X_builtin.f90")
    assert str(kern) == "Built-in: X_innerproduct_X (real-valued field)"

    # Test the 'lower_to_language_level()' method
    code = fortran_writer(kern)
    assert ("! Built-in: X_innerproduct_X (real-valued field)\n"
            "asum = asum + f1_data(df) * f1_data(df)\n") in code


def test_x_innerproduct_y(fortran_writer):
    ''' Test the metadata, str and lower_to_language_level builtin methods. '''
    metadata = lfric_builtins.LFRicXInnerproductYKern.metadata()
    assert isinstance(metadata, LFRicKernelMetadata)
    assert len(metadata.meta_args) == 3
    assert isinstance(metadata.meta_args[0], ScalarArgMetadata)
    assert metadata.meta_args[0].access == "gh_sum"
    assert metadata.meta_args[1].access == "gh_read"
    assert metadata.meta_args[1].function_space == "any_space_1"
    assert metadata.meta_args[2].access == "gh_read"
    assert metadata.meta_args[2].function_space == "any_space_1"

    kern = builtin_from_file("15.9.1_X_innerproduct_Y_builtin.f90")
    assert str(kern) == "Built-in: X_innerproduct_Y (real-valued fields)"

    # Test the 'lower_to_language_level()' method
    code = fortran_writer(kern)
    assert ("! Built-in: X_innerproduct_Y (real-valued fields)\n"
            "asum = asum + f1_data(df) * f2_data(df)\n") in code


def test_int_to_real_x(fortran_writer):
    ''' Test the metadata, str and lower_to_language_level builtin methods. '''
    metadata = lfric_builtins.LFRicIntToRealXKern.metadata()
    assert isinstance(metadata, LFRicKernelMetadata)
    assert len(metadata.meta_args) == 2
    assert metadata.meta_args[0].access == "gh_write"
    assert metadata.meta_args[0].datatype == "gh_real"
    assert metadata.meta_args[0].function_space == "any_space_1"
    assert metadata.meta_args[1].access == "gh_read"
    assert metadata.meta_args[1].datatype == "gh_integer"
    assert metadata.meta_args[1].function_space == "any_space_1"

    kern = builtin_from_file("15.28.2_int_to_real_X_builtin.f90")
    assert str(kern) == ("Built-in: int_to_real_X (convert an integer-valued "
                         "to a real-valued field)")

    # Test the 'lower_to_language_level()' method
    code = fortran_writer(kern)
    assert (
        "! Built-in: int_to_real_X (convert an integer-valued to a "
        "real-valued field)\n"
        "f2_data(df) = REAL(f1_data(df), kind=r_def)\n") in code


@pytest.mark.parametrize("kind_name", ["r_solver", "r_tran", "r_bl", "r_phys"])
def test_int_to_real_x_precision(tmpdir, kind_name):
    '''
    Test that the built-in picks up and creates correct code for field
    data with precision that is not the default, i.e. not 'r_def'. Try with
    all supported LFRic real-valued field precisions to make sure all work.

    '''
    # Note that monkeypatching required to change field type, field proxy
    # type and the field data precisions is extensive and complicated.
    # Modifying the test algorithm is easier and more effective.
    with open(os.path.join(BASE_PATH, "15.28.2_int_to_real_X_builtin.f90"),
              "r", encoding='utf-8') as alg_file:
        alg_code = alg_file.read()

    # Modify the 'real'-valued field type and precision, and store the
    # modified temporary algorithm
    pattern = re.compile(r"\bfield_")
    alg_code = re.sub(pattern, f"{kind_name}_field_", alg_code)
    os.mkdir(str(tmpdir.join("tmp")))
    tmp_fname = str(tmpdir.join("tmp", f"real_{kind_name}_X_builtin_alg.f90"))
    with open(tmp_fname, "w", encoding='utf-8') as tmp_file:
        tmp_file.write(alg_code)
    tmp_file.close()

    # Read and parse the modified algorithm
    with open(tmp_fname, "r", encoding='utf-8') as alg_file:
        _, invoke_info = parse(alg_file, api=API)
    psy = PSyFactory(API).create(invoke_info)
    code = str(psy.gen)

    # Test code generation
    assert "use constants_mod\n" in code
    assert (f"use {kind_name}_field_mod, only : {kind_name}_field_proxy_type, "
            f"{kind_name}_field_type") in code
    assert f"type({kind_name}_field_type), intent(in) :: f2" in code
    assert (f"real(kind={kind_name}), pointer, dimension(:) :: "
            "f2_data => null()") in code
    assert f"type({kind_name}_field_proxy_type) :: f2_proxy" in code
    assert f"f2_data(df) = REAL(f1_data(df), kind={kind_name})" in code

    # Test compilation of generated code
    assert LFRicBuild(tmpdir).code_compiles(psy)


def test_real_to_int_x(fortran_writer):
    ''' Test the metadata, str and lower_to_language_level builtin methods. '''
    metadata = lfric_builtins.LFRicRealToIntXKern.metadata()
    assert isinstance(metadata, LFRicKernelMetadata)
    assert len(metadata.meta_args) == 2
    assert metadata.meta_args[0].access == "gh_write"
    assert metadata.meta_args[0].datatype == "gh_integer"
    assert metadata.meta_args[0].function_space == "any_space_1"
    assert metadata.meta_args[1].access == "gh_read"
    assert metadata.meta_args[1].datatype == "gh_real"
    assert metadata.meta_args[1].function_space == "any_space_1"

    kern = builtin_from_file("15.10.3_real_to_int_X_builtin.f90")
    assert str(kern) == ("Built-in: real_to_int_X (convert a real-valued to "
                         "an integer-valued field)")

    # Test the 'lower_to_language_level()' method
    code = fortran_writer(kern)
    assert (
        "! Built-in: real_to_int_X (convert a real-valued to an "
        "integer-valued field)\n"
        "f2_data(df) = INT(f1_data(df), kind=i_def)\n") in code


@pytest.mark.parametrize("kind_name", ["i_native", "i_ncdf"])
def test_real_to_int_x_precision(monkeypatch, tmpdir, kind_name):
    '''
    Test that the built-in picks up and creates correct code for field
    data with precision that is not the default, i.e. not 'i_def'.
    At the moment there is no other integer precision for field data
    so we use random integer precisions from 'constants_mod'.
    However, this does mean that we are not able to check whether the
    generated PSy layer compiles.

    '''
    _, invoke_info = parse(os.path.join(BASE_PATH,
                                        "15.10.3_real_to_int_X_builtin.f90"),
                           api=API)
    psy = PSyFactory(API).create(invoke_info)
    first_invoke = psy.invokes.invoke_list[0]
    table = first_invoke.schedule.symbol_table
    arg = first_invoke.schedule.children[0].loop_body[0].args[0]
    # Set 'f2_data' to another 'i_<prec>'
    sym_kern = table.lookup_with_tag(f"{arg.name}:data")
    monkeypatch.setattr(sym_kern.datatype.partial_datatype.precision,
                        "_name", f"{kind_name}")

    # Test limited code generation (no equivalent field type)
    code = str(psy.gen)
    assert "use constants_mod\n" in code
    assert f"f2_data(df) = INT(f1_data(df), kind={kind_name})" in code

    # Test compilation of generated code
    assert LFRicBuild(tmpdir).code_compiles(psy)


def test_real_to_real_x(fortran_writer):
    ''' Test the metadata, str and lower_to_language_level builtin methods. '''
    metadata = lfric_builtins.LFRicRealToRealXKern.metadata()
    assert isinstance(metadata, LFRicKernelMetadata)
    assert len(metadata.meta_args) == 2
    assert metadata.meta_args[0].access == "gh_write"
    assert metadata.meta_args[0].datatype == "gh_real"
    assert metadata.meta_args[0].function_space == "any_space_1"
    assert metadata.meta_args[1].access == "gh_read"
    assert metadata.meta_args[1].datatype == "gh_real"
    assert metadata.meta_args[1].function_space == "any_space_1"

    kern = builtin_from_file("15.10.8_real_to_real_X_builtin.f90")
    assert str(kern) == ("Built-in: real_to_real_X (convert a real-valued to "
                         "a real-valued field)")

    loops = kern.ancestor(Routine).walk(Loop)
    # Test the 'lower_to_language_level()' method
    for idx, loop in enumerate(loops):
        kern = loop.loop_body[0]
        code = fortran_writer(kern)
        if idx == 0:
            assert (
                "! Built-in: real_to_real_X (convert a real-valued to a "
                "real-valued field)\n"
                "f2_data(df) = REAL(f1_data(df), kind=r_tran)\n") in code
        elif idx == 1:
            assert (
                "! Built-in: real_to_real_X (convert a real-valued to a "
                "real-valued field)\n"
                "f1_data(df) = REAL(f3_data(df), kind=r_def)\n") in code
        elif idx == 2:
            assert (
                "! Built-in: real_to_real_X (convert a real-valued to a "
                "real-valued field)\n"
                "f3_data(df) = REAL(f2_data(df), kind=r_solver)\n") in code
        else:
            assert False, code  # There are only 3 kern


@pytest.mark.parametrize("kind_name", ["r_bl", "r_phys", "r_um"])
def test_real_to_real_x_lowering(monkeypatch, tmpdir, kind_name):
    '''
    Test that the lower_to_language_level() method works as expected.

    '''
    _, invoke_info = parse(os.path.join(BASE_PATH,
                                        "15.10.8_real_to_real_X_builtin.f90"),
                           api=API)
    psy = PSyFactory(API,
                     distributed_memory=False).create(invoke_info)
    first_invoke = psy.invokes.invoke_list[0]
    table = first_invoke.schedule.symbol_table
    arg = first_invoke.schedule.children[0].loop_body[0].args[0]
    # Set 'f2_data' to another 'r_<prec>'
    sym_kern = table.lookup_with_tag(f"{arg.name}:data")
    monkeypatch.setattr(sym_kern.datatype.partial_datatype.precision,
                        "_name", f"{kind_name}")

    # Test limited code generation (no equivalent field type)
    code = str(psy.gen)

    # Due to the reverse alphabetical ordering performed by PSyclone,
    # different cases will arise depending on the substitution
    assert "use constants_mod\n" in code

    # Assert correct type is set
    assert f"f2_data(df) = REAL(f1_data(df), kind={kind_name})" in code

    # Test compilation of generated code
    assert LFRicBuild(tmpdir).code_compiles(psy)


# ------------- Invalid built-in with an integer scalar reduction ----------- #

def test_scalar_int_builtin_error(monkeypatch):
    '''
    Test that specifying incorrect meta-data for a built-in such that it
    claims to perform a reduction into an integer variable raises the
    expected error.

    '''
    monkeypatch.setattr(lfric_builtins, "BUILTIN_DEFINITIONS_FILE",
                        value=os.path.join(BASE_PATH,
                                           "int_reduction_builtins_mod.f90"))
    with pytest.raises(ParseError) as excinfo:
        _, _ = parse(os.path.join(BASE_PATH,
                                  "16.2_integer_scalar_sum.f90"),
                     api=API)
    assert ("In the LFRic API a reduction access 'gh_sum' is only valid "
            "with a real scalar argument, but a scalar argument with "
            "'gh_integer' data type was found" in str(excinfo.value))


def test_field_access_info_for_arrays_in_builtins():
    '''Tests that array of fields in LFRic built-ins properly report access
    information. For example, 'call invoke( a_plus_X(f2(i), a, f1) )'
    must report the access to 'f2' (which will be 'f2_data', the pointer to
    the data array associated with the field).

    '''
    _, invoke = get_invoke("15.1.8_a_plus_X_builtin_array_of_fields.f90",
                           api=API, idx=0, dist_mem=False)
    schedule = invoke.schedule
    vai = VariablesAccessInfo(schedule)

    assert Signature("f2_data") in vai

<<<<<<< HEAD
    assert ("a: READ, df: READ+WRITE, f1_data: READ, f2_data: WRITE, "
            "loop0_start: READ, loop0_stop: READ"
            == str(vai))
=======
    assert (
        "a: READ, df: READ+WRITE, f1_data: READ, f2_data: WRITE, "
        "field_type: NO_DATA_ACCESS, i_def: NO_DATA_ACCESS, loop0_start: "
        "READ, loop0_stop: READ, r_def: NO_DATA_ACCESS" == str(vai))
>>>>>>> 06e0257f
<|MERGE_RESOLUTION|>--- conflicted
+++ resolved
@@ -2130,13 +2130,7 @@
 
     assert Signature("f2_data") in vai
 
-<<<<<<< HEAD
-    assert ("a: READ, df: READ+WRITE, f1_data: READ, f2_data: WRITE, "
-            "loop0_start: READ, loop0_stop: READ"
-            == str(vai))
-=======
     assert (
         "a: READ, df: READ+WRITE, f1_data: READ, f2_data: WRITE, "
         "field_type: NO_DATA_ACCESS, i_def: NO_DATA_ACCESS, loop0_start: "
-        "READ, loop0_stop: READ, r_def: NO_DATA_ACCESS" == str(vai))
->>>>>>> 06e0257f
+        "READ, loop0_stop: READ, r_def: NO_DATA_ACCESS" == str(vai))