--- conflicted
+++ resolved
@@ -218,15 +218,9 @@
     sched = psyir.walk(Schedule)[0]
     sched.lower_to_language_level()
     driver_creator = LFRicExtractDriverCreator()
-<<<<<<< HEAD
-    program = Routine("routine", is_program=True)
+    program = Routine.create("routine", is_program=True)
     driver_creator.import_modules(program.scope.symbol_table, sched)
-    # Only the program routine itself should be in the symbol table after
-=======
-    program = Routine.create("routine", is_program=True)
-    driver_creator._import_modules(program.scope.symbol_table, sched)
     # No symbols other than the routine should be in the symbol table after
->>>>>>> d6dc2bd3
     # calling `import_modules`.
     assert (['routine'] == [sym.name for sym in program.symbol_table.symbols])
 
