--- conflicted
+++ resolved
@@ -84,8 +84,6 @@
 
 
 # ----------------------------------------------------------------------------
-<<<<<<< HEAD
-=======
 @pytest.mark.usefixtures("change_into_tmpdir", "init_module_manager")
 def test_create_read_in_code_missing_symbol(capsys, monkeypatch):
     '''
@@ -125,31 +123,6 @@
 
 
 # ----------------------------------------------------------------------------
-def test_lfric_driver_valid_unit_name():
-    '''Tests that we create valid unit names, i.e. less than 64 characters,
-    and no ":" in name.'''
-
-    long_name = "A"*100
-    new_name = LFRicExtractDriverCreator._make_valid_unit_name(long_name)
-    assert new_name == "A"*63
-
-    special_characters = "aaa-bbb"
-    new_name = \
-        LFRicExtractDriverCreator._make_valid_unit_name(special_characters)
-    assert new_name == "aaabbb"
-
-
-# ----------------------------------------------------------------------------
-def test_lfric_driver_flatten_signature():
-    '''Tests that a user-defined type access is correctly converted
-    to a 'flattened' string.'''
-
-    new_name = LFRicExtractDriverCreator._flatten_signature(Signature("a%b%c"))
-    assert new_name == "a_b_c"
-
-
-# ----------------------------------------------------------------------------
->>>>>>> c58a3db1
 def test_lfric_driver_get_proxy_mapping():
     '''Tests that a kernel returns the right proxy mapping.'''
 
