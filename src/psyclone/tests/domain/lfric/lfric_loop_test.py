--- conflicted
+++ resolved
@@ -68,19 +68,11 @@
 
 def test_constructor_loop_bound_names():
     ''' Check that the constructor creates the appropriate loop bound
-<<<<<<< HEAD
-    references (with names with a sequencially ascending index)
-    '''
-    with pytest.raises(InternalError) as err:
-        _ = LFRicLoop(loop_type="null")
-    assert ("LFRic loops can only be inside a InvokeSchedule, a parent "
-=======
     references (with names with a sequentially ascending index)
     '''
     with pytest.raises(InternalError) as err:
         _ = LFRicLoop(loop_type="null")
     assert ("LFRic loops must be inside an InvokeSchedule, a parent "
->>>>>>> 17b73c1c
             "argument is mandatory when they are created." in str(err.value))
 
     schedule = LFRicInvokeSchedule.create("test")
