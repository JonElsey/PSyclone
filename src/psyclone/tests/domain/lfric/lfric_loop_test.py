--- conflicted
+++ resolved
@@ -1055,24 +1055,12 @@
                         lambda _1: [Message("just a test",
                                             DTCode.ERROR_WRITE_WRITE_RACE)])
     assert not loop.independent_iterations()
-<<<<<<< HEAD
-    # Test when the DA warns about a variable that is not a field or operator.
-    # Add a new symbol to the table so that we can refer to it.
-    # ARPDBG get rid of this test
-    #schedule.symbol_table.add(DataSymbol("fake", INTEGER_TYPE))
-    #monkeypatch.setattr(DependencyTools, "get_all_messages",
-    #                    lambda _1: [Message("just a test",
-    #                                        DTCode.ERROR_WRITE_WRITE_RACE,
-    #                                        var_names=["fake"])])
-    #assert not loop.independent_iterations()
-=======
     # Test that DA warnings about a scalar variable are ignored if the loop is
     # over DoFs.
     monkeypatch.setattr(DependencyTools, "get_all_messages",
                         lambda _1: [Message("just a test",
                                             DTCode.WARN_SCALAR_REDUCTION)])
     assert loop.independent_iterations()
->>>>>>> b07816c0
     # Test when the DA returns True. Since this currently never happens for an
     # LFRic kernel we use monkeypatch.
     monkeypatch.setattr(DependencyTools, "can_loop_be_parallelised",
