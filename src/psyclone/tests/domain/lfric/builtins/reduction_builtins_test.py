--- conflicted
+++ resolved
@@ -134,22 +134,14 @@
             "      !\n"
             "      asum = 0.0_r_def\n"
             "      !\n"
-<<<<<<< HEAD
-            "      DO df=loop0_start,loop0_stop\n"
+            "      DO df = loop0_start, loop0_stop, 1\n"
             "        ! Built-in: X_innerproduct_Y (real-valued fields)\n"
-=======
-            "      DO df = loop0_start, loop0_stop, 1\n"
->>>>>>> e044ba92
             "        asum = asum + f1_data(df) * f2_data(df)\n"
             "      END DO\n"
             "      global_sum%value = asum\n"
             "      asum = global_sum%get_sum()\n"
-<<<<<<< HEAD
-            "      DO df=loop1_start,loop1_stop\n"
-            "        ! Built-in: inc_a_times_X (scale a real-valued field)\n"
-=======
             "      DO df = loop1_start, loop1_stop, 1\n"
->>>>>>> e044ba92
+            "        ! Built-in: inc_a_times_X (scale a real-valued field)\n"
             "        f1_data(df) = b * f1_data(df)\n"
             "      END DO\n"
             "      !\n"
@@ -158,12 +150,8 @@
             "      !\n"
             "      CALL f1_proxy%set_dirty()\n"
             "      !\n"
-<<<<<<< HEAD
-            "      DO df=loop2_start,loop2_stop\n"
-            "        ! Built-in: inc_a_times_X (scale a real-valued field)\n"
-=======
             "      DO df = loop2_start, loop2_stop, 1\n"
->>>>>>> e044ba92
+            "        ! Built-in: inc_a_times_X (scale a real-valued field)\n"
             "        f1_data(df) = asum * f1_data(df)\n"
             "      END DO\n"
             "      !\n"
@@ -209,26 +197,16 @@
         assert (
             "      asum = 0.0_r_def\n"
             "      !\n"
-<<<<<<< HEAD
-            "      DO df=loop0_start,loop0_stop\n"
+            "      DO df = loop0_start, loop0_stop, 1\n"
             "        ! Built-in: X_innerproduct_Y (real-valued fields)\n"
             "        asum = asum + f1_data(df) * f2_data(df)\n"
             "      END DO\n"
-            "      DO df=loop1_start,loop1_stop\n"
+            "      DO df = loop1_start, loop1_stop, 1\n"
             "        ! Built-in: inc_a_times_X (scale a real-valued field)\n"
             "        f1_data(df) = b * f1_data(df)\n"
             "      END DO\n"
-            "      DO df=loop2_start,loop2_stop\n"
-            "        ! Built-in: inc_a_times_X (scale a real-valued field)\n"
-=======
-            "      DO df = loop0_start, loop0_stop, 1\n"
-            "        asum = asum + f1_data(df) * f2_data(df)\n"
-            "      END DO\n"
-            "      DO df = loop1_start, loop1_stop, 1\n"
-            "        f1_data(df) = b * f1_data(df)\n"
-            "      END DO\n"
             "      DO df = loop2_start, loop2_stop, 1\n"
->>>>>>> e044ba92
+            "        ! Built-in: inc_a_times_X (scale a real-valued field)\n"
             "        f1_data(df) = asum * f1_data(df)\n"
             "      END DO\n") in code
 
