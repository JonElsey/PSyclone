--- conflicted
+++ resolved
@@ -83,13 +83,9 @@
     # Test code generation
     code = str(psy.gen)
     output = (
-<<<<<<< HEAD
-        "      DO df=loop0_start,loop0_stop\n"
+        "      DO df = loop0_start, loop0_stop, 1\n"
         "        ! Built-in: setval_random (fill a real-valued field "
         "with pseudo-random numbers)\n"
-=======
-        "      DO df = loop0_start, loop0_stop, 1\n"
->>>>>>> e044ba92
         "        CALL RANDOM_NUMBER(f1_data(df))\n"
         "      END DO\n")
     assert output in code
