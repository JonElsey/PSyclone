# -----------------------------------------------------------------------------
# BSD 3-Clause License
#
# Copyright (c) 2020-2024, Science and Technology Facilities Council.
# All rights reserved.
#
# Redistribution and use in source and binary forms, with or without
# modification, are permitted provided that the following conditions are met:
#
# * Redistributions of source code must retain the above copyright notice, this
#   list of conditions and the following disclaimer.
#
# * Redistributions in binary form must reproduce the above copyright notice,
#   this list of conditions and the following disclaimer in the documentation
#   and/or other materials provided with the distribution.
#
# * Neither the name of the copyright holder nor the names of its
#   contributors may be used to endorse or promote products derived from
#   this software without specific prior written permission.
#
# THIS SOFTWARE IS PROVIDED BY THE COPYRIGHT HOLDERS AND CONTRIBUTORS
# "AS IS" AND ANY EXPRESS OR IMPLIED WARRANTIES, INCLUDING, BUT NOT
# LIMITED TO, THE IMPLIED WARRANTIES OF MERCHANTABILITY AND FITNESS
# FOR A PARTICULAR PURPOSE ARE DISCLAIMED. IN NO EVENT SHALL THE
# COPYRIGHT HOLDER OR CONTRIBUTORS BE LIABLE FOR ANY DIRECT, INDIRECT,
# INCIDENTAL, SPECIAL, EXEMPLARY, OR CONSEQUENTIAL DAMAGES (INCLUDING,
# BUT NOT LIMITED TO, PROCUREMENT OF SUBSTITUTE GOODS OR SERVICES;
# LOSS OF USE, DATA, OR PROFITS; OR BUSINESS INTERRUPTION) HOWEVER
# CAUSED AND ON ANY THEORY OF LIABILITY, WHETHER IN CONTRACT, STRICT
# LIABILITY, OR TORT (INCLUDING NEGLIGENCE OR OTHERWISE) ARISING IN
# ANY WAY OUT OF THE USE OF THIS SOFTWARE, EVEN IF ADVISED OF THE
# POSSIBILITY OF SUCH DAMAGE.
# -----------------------------------------------------------------------------
# Author: A. R. Porter, STFC Daresbury Lab
# Modified: I. Kavcic and L. Turner, Met Office
# Modified: J. Henrichs, Bureau of Meteorology


''' This module contains pytest tests for LFRic kernels which operate on
    the 'domain'. '''

import os
import pytest
from fparser import api as fpapi
from psyclone.domain.lfric import LFRicKern, LFRicKernMetadata
from psyclone.parse.algorithm import parse
from psyclone.parse.utils import ParseError
from psyclone.psyGen import PSyFactory
from psyclone.tests.lfric_build import LFRicBuild

BASE_PATH = os.path.join(
    os.path.dirname(os.path.dirname(os.path.dirname(
        os.path.abspath(__file__)))),
    "test_files", "dynamo0p3")
TEST_API = "lfric"


def test_domain_kernel():
    ''' Check that we can successfully parse metadata that specifies a
    kernel with operates_on = DOMAIN. '''
    ast = fpapi.parse('''
module testkern_domain_mod
  type, extends(kernel_type) :: testkern_domain_type
     type(arg_type), meta_args(5) =                             &
          (/ arg_type(gh_scalar, gh_real,    gh_read),          &
             arg_type(gh_field,  gh_real,    gh_readwrite, w3), &
             arg_type(gh_field,  gh_real,    gh_read,      w3), &
             arg_type(gh_field,  gh_real,    gh_read,      w3), &
             arg_type(gh_scalar, gh_integer, gh_read)           &
           /)
     integer :: operates_on = domain
   contains
     procedure, nopass :: code => testkern_domain_code
  end type testkern_domain_type
contains
  subroutine testkern_domain_code(a, b, c, d)
  end subroutine testkern_domain_code
end module testkern_domain_mod
''', ignore_comments=False)
    dkm = LFRicKernMetadata(ast, name="testkern_domain_type")
    assert dkm.iterates_over == "domain"


def test_invalid_arg_domain_kernel():
    ''' Check that we reject a domain kernel if its metadata specifies
    an operator argument. '''
    ast = fpapi.parse('''module testkern_domain_mod
  type, extends(kernel_type) :: testkern_domain_type
     type(arg_type), meta_args(4) =                               &
          (/ arg_type(gh_scalar,   gh_real, gh_read),             &
             arg_type(gh_field,    gh_real, gh_readwrite, w3),    &
             arg_type(gh_field,    gh_real, gh_read,      w3),    &
             arg_type(gh_operator, gh_real, gh_read,      w2, w2) &
           /)
     integer :: operates_on = domain
   contains
     procedure, nopass :: code => testkern_domain_code
  end type testkern_domain_type
contains
  subroutine testkern_domain_code(a, b, c, d)
  end subroutine testkern_domain_code
end module testkern_domain_mod
''', ignore_comments=False)
    with pytest.raises(ParseError) as err:
        LFRicKernMetadata(ast, name="testkern_domain_type")
    assert ("In the LFRic API a kernel that operates on 'domain' is only "
            "permitted to accept scalar and field arguments but the "
            "metadata for kernel 'testkern_domain_type' includes an "
            "argument of type 'gh_operator'" in str(err.value))


def test_invalid_space_domain_kernel():
    ''' Check that we reject a domain kernel if its metadata specifies a
    field argument on a continuous space. '''
    ast = fpapi.parse('''module testkern_domain_mod
  type, extends(kernel_type) :: testkern_domain_type
     type(arg_type), meta_args(3) =                          &
          (/ arg_type(gh_scalar, gh_real, gh_read),          &
             arg_type(gh_field,  gh_real, gh_readwrite, w3), &
             arg_type(gh_field,  gh_real, gh_read,      w2)  &
           /)
     integer :: operates_on = domain
   contains
     procedure, nopass :: code => testkern_domain_code
  end type testkern_domain_type
contains
  subroutine testkern_domain_code(a, b, c, d)
  end subroutine testkern_domain_code
end module testkern_domain_mod
''', ignore_comments=False)
    with pytest.raises(ParseError) as err:
        LFRicKernMetadata(ast, name="testkern_domain_type")
    assert ("domain only accept field arguments on discontinuous function "
            "spaces but found 'w2' in 'arg_type(gh_field, gh_real, "
            "gh_read, w2)'" in str(err.value))


def test_no_stencil_domain_kernel():
    ''' Check that we reject a domain kernel if it has an argument with a
    stencil access. '''
    ast = fpapi.parse('''module testkern_domain_mod
  type, extends(kernel_type) :: testkern_domain_type
     type(arg_type), meta_args(3) =                                         &
          (/ arg_type(gh_scalar, gh_real, gh_read),                         &
             arg_type(gh_field,  gh_real, gh_readwrite, w3),                &
             arg_type(gh_field,  gh_real, gh_read,      w3, stencil(cross)) &
           /)
     integer :: operates_on = domain
   contains
     procedure, nopass :: code => testkern_domain_code
  end type testkern_domain_type
contains
  subroutine testkern_domain_code(a, b, c, d)
  end subroutine testkern_domain_code
end module testkern_domain_mod
''', ignore_comments=False)
    with pytest.raises(ParseError) as err:
        LFRicKernMetadata(ast, name="testkern_domain_type")
    assert ("domain are not permitted to have arguments with a stencil "
            "access but found: 'arg_type(gh_field, gh_real, gh_read, "
            "w3, stencil(cross))'" in str(err.value))


def test_invalid_basis_domain_kernel():
    ''' Check that we reject a kernel with operates_on=domain if it requires
    basis functions. '''
    ast = fpapi.parse('''
module testkern_domain_mod
  type, extends(kernel_type) :: testkern_domain_type
     type(arg_type), meta_args(3) =                          &
          (/ arg_type(gh_scalar, gh_real, gh_read),          &
             arg_type(gh_field,  gh_real, gh_readwrite, w3), &
             arg_type(gh_field,  gh_real, gh_read,      w3)  &
           /)
     type(func_type), dimension(1) :: meta_funcs =  &
          (/ func_type(w3, gh_basis)                &
           /)
     integer :: operates_on = domain
     integer :: gh_shape = gh_quadrature_XYoZ
   contains
     procedure, nopass :: code => testkern_domain_code
  end type testkern_domain_type
contains
  subroutine testkern_domain_code(a, b, c, d)
  end subroutine testkern_domain_code
end module testkern_domain_mod
''')
    with pytest.raises(ParseError) as err:
        LFRicKernMetadata(ast, name="testkern_domain_type")
    assert ("'domain' cannot be passed basis/differential basis functions "
            "but the metadata for kernel 'testkern_domain_type' contains an "
            "entry for 'meta_funcs'" in str(err.value))


def test_invalid_mesh_props_domain_kernel():
    ''' Check that we reject a kernel with operates_on=domain if it requires
    properties of the mesh. '''
    ast = fpapi.parse('''
module testkern_domain_mod
  type, extends(kernel_type) :: testkern_domain_type
     type(arg_type), meta_args(2) =                         &
          (/ arg_type(gh_scalar, gh_real, gh_read),         &
             arg_type(gh_field,  gh_real, gh_readwrite, w3) &
           /)
     type(mesh_data_type), dimension(1) :: meta_mesh = &
                        (/ mesh_data_type(adjacent_face) /)
     integer :: operates_on = domain
   contains
     procedure, nopass :: code => testkern_domain_code
  end type testkern_domain_type
contains
  subroutine testkern_domain_code(a, b, c, d)
  end subroutine testkern_domain_code
end module testkern_domain_mod
''')
    with pytest.raises(ParseError) as err:
        LFRicKernMetadata(ast, name="testkern_domain_type")
    assert ("Kernel 'testkern_domain_type' operates on 'domain' but requests "
            "properties of the mesh ([" in str(err.value))
    assert "ADJACENT_FACE" in str(err.value)


def test_invalid_ref_elem_props_domain_kernel():
    ''' Check that we reject a kernel with operates_on=domain if it requires
    properties of the reference element. '''
    ast = fpapi.parse('''
module testkern_domain_mod
  type, extends(kernel_type) :: testkern_domain_type
     type(arg_type), meta_args(2) =                         &
          (/ arg_type(gh_scalar, gh_real, gh_read),         &
             arg_type(gh_field,  gh_real, gh_readwrite, w3) &
           /)
     type(reference_element_data_type), dimension(1) :: &
         meta_reference_element =                       &
            (/ reference_element_data_type(normals_to_horizontal_faces) /)
     integer :: operates_on = domain
   contains
     procedure, nopass :: code => testkern_domain_code
  end type testkern_domain_type
contains
  subroutine testkern_domain_code(a, b, c, d)
  end subroutine testkern_domain_code
end module testkern_domain_mod
''')
    with pytest.raises(ParseError) as err:
        LFRicKernMetadata(ast, name="testkern_domain_type")
    assert ("Kernel 'testkern_domain_type' operates on 'domain' but requests "
            "properties of the reference element ([" in str(err.value))
    assert "NORMALS_TO_HORIZONTAL_FACES" in str(err.value)


def test_invalid_mg_domain_kernel():
    ''' Check that we reject a kernel with operates_on=domain if it involves
    multi-grid (fields on different grids). '''
    ast = fpapi.parse('''
module restrict_mod
type, public, extends(kernel_type) :: restrict_kernel_type
   private
   type(arg_type) :: meta_args(2) = (/                          &
       arg_type(GH_FIELD, GH_REAL, GH_READWRITE,                &
                ANY_DISCONTINUOUS_SPACE_1, mesh_arg=GH_COARSE), &
       arg_type(GH_FIELD, GH_REAL, GH_READ,                     &
                ANY_DISCONTINUOUS_SPACE_2, mesh_arg=GH_FINE  )  &
       /)
  integer :: operates_on = domain
contains
  procedure, nopass :: restrict_kernel_code
end type restrict_kernel_type
contains
  subroutine restrict_kernel_code()
  end subroutine restrict_kernel_code
end module restrict_mod
''')
    with pytest.raises(ParseError) as err:
        LFRicKernMetadata(ast, name="restrict_kernel_type")
    assert ("'restrict_kernel_type' operates on 'domain' but has fields on "
            "different mesh resolutions" in str(err.value))


def test_psy_gen_domain_kernel(dist_mem, tmpdir, fortran_writer):
    ''' Check the generation of the PSy layer for an invoke consisting of a
    single kernel with operates_on=domain. '''
    _, info = parse(os.path.join(BASE_PATH, "25.0_domain.f90"),
                    api=TEST_API)
    psy = PSyFactory(TEST_API, distributed_memory=dist_mem).create(info)
    gen_code = str(psy.gen).lower()

    # A domain kernel needs the number of columns in the mesh. Therefore
    # we require a mesh object.
    assert "type(mesh_type), pointer :: mesh => null()" in gen_code
    assert "mesh => f1_proxy%vspace%get_mesh()" in gen_code
    assert "integer(kind=i_def) :: ncell_2d_no_halos" in gen_code
    assert "ncell_2d_no_halos = mesh%get_last_edge_cell()" in gen_code

    # Kernel call should include whole dofmap and not be within a loop
<<<<<<< HEAD
    # if dist_mem:
    #     expected = "    ! call kernels and communication routines\n"
    # else:
    #     expected = "    ! call our kernels\n"
    assert ("    call testkern_domain_code(nlayers, ncell_2d_no_halos, b, "
            "f1_data, ndf_w3, undf_w3, map_w3)" in gen_code)

    assert LFRicBuild(tmpdir).code_compiles(psy)

=======
    if dist_mem:
        expected = "      ! call kernels and communication routines\n"
    else:
        expected = "      ! call our kernels\n"
    assert (expected + "      !\n"
            "      call testkern_domain_code(nlayers_f1, ncell_2d_no_halos, "
            "b, f1_data, ndf_w3, undf_w3, map_w3)" in gen_code)

    assert LFRicBuild(tmpdir).code_compiles(psy)

    # Also test that the FortranWriter handles domain kernels as expected.
    # ATM we have a `lower_to_language_level method` for LFRicLoop which
    # removes the loop node for a domain kernel entirely and only leaves the
    # body. So we can't call the FortranWriter directly, since it will first
    # lower the tree, which removes the domain kernel.
    # In order to test the actual writer atm, we have to call the
    # `loop_node` directly. But in order for this to work, we need to
    # lower the actual kernel call. Once #1731 is fixed, the temporary
    # `lower_to_language_level` method in LFRicLoop can (likely) be removed,
    # and then we can just call `fortran_writer(schedule)` here.
    schedule = psy.invokes.invoke_list[0].schedule
    # Lower the LFRicKern:
    for kern in schedule.walk(LFRicKern):
        kern.lower_to_language_level()
    # Now call the loop handling method directly.
    out = fortran_writer.loop_node(schedule.children[0])
    assert ("call testkern_domain_code(nlayers_f1, ncell_2d_no_halos, b, "
            "f1_data, ndf_w3, undf_w3, map_w3)" in out)

>>>>>>> dd350006

def test_psy_gen_domain_two_kernel(dist_mem, tmpdir):
    ''' Check the generation of the PSy layer for an invoke consisting of a
    kernel with operates_on=domain and another with operates_on=cell_column.
    '''
    _, info = parse(os.path.join(BASE_PATH, "25.1_2kern_domain.f90"),
                    api=TEST_API)
    psy = PSyFactory(TEST_API, distributed_memory=dist_mem).create(info)
    gen_code = str(psy.gen).lower()

    assert "mesh => f2_proxy%vspace%get_mesh()" in gen_code
    assert "integer(kind=i_def) :: ncell_2d_no_halos" in gen_code

    expected = (
        "    enddo\n")
    if dist_mem:
        expected += (
            # "\n"
            # "    ! set halos dirty/clean for fields modified in the above "
            # "loop\n"
            "    call f2_proxy%set_dirty()\n")
    expected += (
<<<<<<< HEAD
        "    call testkern_domain_code(nlayers, ncell_2d_no_halos, b, "
=======
        "      call testkern_domain_code(nlayers_f1, ncell_2d_no_halos, b, "
>>>>>>> dd350006
        "f1_data, ndf_w3, undf_w3, map_w3)\n")
    assert expected in gen_code
    if dist_mem:
        assert (
                # "    ! set halos dirty/clean for fields modified in the "
                # "above kernel\n"
                "  call f1_proxy%set_dirty()\n" in gen_code)

    assert LFRicBuild(tmpdir).code_compiles(psy)


def test_psy_gen_domain_multi_kernel(dist_mem, tmpdir):
    ''' Check the generation of the PSy layer for an invoke consisting of
    several kernels, two with operates_on=domain and another with
    operates_on=cell_column.
    '''
    _, info = parse(os.path.join(BASE_PATH, "25.2_multikern_domain.f90"),
                    api=TEST_API)
    psy = PSyFactory(TEST_API, distributed_memory=dist_mem).create(info)
    gen_code = str(psy.gen).lower()

    # Check that we only have one last-edge-cell assignment
    assert gen_code.count("ncell_2d_no_halos = mesh%get_last_edge_cell()") == 1

<<<<<<< HEAD
    expected = (
                "    call testkern_domain_code(nlayers, ncell_2d_no_halos, "
                "b, f1_data, ndf_w3, undf_w3, map_w3)\n")
=======
    expected = ("      !\n"
                "      call testkern_domain_code(nlayers_f1, "
                "ncell_2d_no_halos, b, f1_data, ndf_w3, undf_w3, map_w3)\n")
>>>>>>> dd350006
    if dist_mem:
        assert "loop1_stop = mesh%get_last_halo_cell(1)\n" in gen_code
        expected += (
                     # "\n"
                     # "    ! set halos dirty/clean for fields modified in "
                     # "the above kernel\n"
                     "    call f1_proxy%set_dirty()\n"
                     "    if (f2_proxy%is_dirty(depth=1)) then\n"
                     "      call f2_proxy%halo_exchange(depth=1)\n"
                     "    end if\n"
                     "    if (f3_proxy%is_dirty(depth=1)) then\n"
                     "      call f3_proxy%halo_exchange(depth=1)\n"
                     "    end if\n"
                     "    if (f4_proxy%is_dirty(depth=1)) then\n"
                     "      call f4_proxy%halo_exchange(depth=1)\n"
                     "    end if\n"
                     "    call f1_proxy%halo_exchange(depth=1)\n")
    else:
        assert "loop1_stop = f2_proxy%vspace%get_ncell()\n" in gen_code
    expected += "    do cell = loop1_start, loop1_stop, 1\n"
    assert expected in gen_code

    expected = (
        "    enddo\n")
    if dist_mem:
        expected += (
            # "\n"
            # "      ! set halos dirty/clean for fields modified in the above "
            # "loop\n"
            "    call f1_proxy%set_dirty()\n")
    expected += (
<<<<<<< HEAD
        "    call testkern_domain_code(nlayers, ncell_2d_no_halos, c, "
=======
        "      call testkern_domain_code(nlayers_f1, ncell_2d_no_halos, c, "
>>>>>>> dd350006
        "f1_data, ndf_w3, undf_w3, map_w3)\n")
    assert expected in gen_code
    if dist_mem:
        assert (
                # "    ! set halos dirty/clean for fields modified in the "
                # "above kernel\n"
                "    call f5_proxy%set_dirty()\n"
                "\n"
                "  end subroutine invoke_0" in gen_code)

    assert LFRicBuild(tmpdir).code_compiles(psy)


def test_domain_plus_cma_kernels(dist_mem, tmpdir):
    '''
    Check that we look-up and use the number of columns with and without halos
    when an invoke contains both a domain and a CMA kernel.
    '''
    _, info = parse(os.path.join(BASE_PATH, "25.3_multikern_domain_cma.f90"),
                    api=TEST_API)
    psy = PSyFactory(TEST_API, distributed_memory=dist_mem).create(info)
    gen_code = str(psy.gen).lower()

    assert "type(mesh_type), pointer :: mesh => null()" in gen_code
    assert "integer(kind=i_def) :: ncell_2d" in gen_code
    assert "integer(kind=i_def) :: ncell_2d_no_halos" in gen_code
    assert "mesh => f1_proxy%vspace%get_mesh()" in gen_code
    assert "ncell_2d = mesh%get_ncells_2d()" in gen_code
    assert "ncell_2d_no_halos = mesh%get_last_edge_cell()" in gen_code
    assert ("call testkern_domain_code(nlayers_f1, ncell_2d_no_halos, b, "
            "f1_data, ndf_w3, undf_w3, map_w3)" in gen_code)
    assert ("call columnwise_op_asm_kernel_code(cell, nlayers_cma_op1, "
            "ncell_2d, lma_op1_proxy%ncell_3d," in gen_code)

    assert LFRicBuild(tmpdir).code_compiles(psy)<|MERGE_RESOLUTION|>--- conflicted
+++ resolved
@@ -293,26 +293,15 @@
     assert "ncell_2d_no_halos = mesh%get_last_edge_cell()" in gen_code
 
     # Kernel call should include whole dofmap and not be within a loop
-<<<<<<< HEAD
     # if dist_mem:
     #     expected = "    ! call kernels and communication routines\n"
     # else:
     #     expected = "    ! call our kernels\n"
-    assert ("    call testkern_domain_code(nlayers, ncell_2d_no_halos, b, "
-            "f1_data, ndf_w3, undf_w3, map_w3)" in gen_code)
+    assert ("    call testkern_domain_code(nlayers_f1, ncell_2d_no_halos, "
+            "b, f1_data, ndf_w3, undf_w3, map_w3)" in gen_code)
 
     assert LFRicBuild(tmpdir).code_compiles(psy)
 
-=======
-    if dist_mem:
-        expected = "      ! call kernels and communication routines\n"
-    else:
-        expected = "      ! call our kernels\n"
-    assert (expected + "      !\n"
-            "      call testkern_domain_code(nlayers_f1, ncell_2d_no_halos, "
-            "b, f1_data, ndf_w3, undf_w3, map_w3)" in gen_code)
-
-    assert LFRicBuild(tmpdir).code_compiles(psy)
 
     # Also test that the FortranWriter handles domain kernels as expected.
     # ATM we have a `lower_to_language_level method` for LFRicLoop which
@@ -325,15 +314,11 @@
     # `lower_to_language_level` method in LFRicLoop can (likely) be removed,
     # and then we can just call `fortran_writer(schedule)` here.
     schedule = psy.invokes.invoke_list[0].schedule
-    # Lower the LFRicKern:
-    for kern in schedule.walk(LFRicKern):
-        kern.lower_to_language_level()
     # Now call the loop handling method directly.
-    out = fortran_writer.loop_node(schedule.children[0])
+    out = fortran_writer(schedule)
     assert ("call testkern_domain_code(nlayers_f1, ncell_2d_no_halos, b, "
             "f1_data, ndf_w3, undf_w3, map_w3)" in out)
 
->>>>>>> dd350006
 
 def test_psy_gen_domain_two_kernel(dist_mem, tmpdir):
     ''' Check the generation of the PSy layer for an invoke consisting of a
@@ -356,11 +341,7 @@
             # "loop\n"
             "    call f2_proxy%set_dirty()\n")
     expected += (
-<<<<<<< HEAD
-        "    call testkern_domain_code(nlayers, ncell_2d_no_halos, b, "
-=======
-        "      call testkern_domain_code(nlayers_f1, ncell_2d_no_halos, b, "
->>>>>>> dd350006
+        "    call testkern_domain_code(nlayers_f1, ncell_2d_no_halos, b, "
         "f1_data, ndf_w3, undf_w3, map_w3)\n")
     assert expected in gen_code
     if dist_mem:
@@ -385,15 +366,9 @@
     # Check that we only have one last-edge-cell assignment
     assert gen_code.count("ncell_2d_no_halos = mesh%get_last_edge_cell()") == 1
 
-<<<<<<< HEAD
     expected = (
-                "    call testkern_domain_code(nlayers, ncell_2d_no_halos, "
+                "    call testkern_domain_code(nlayers_f1, ncell_2d_no_halos, "
                 "b, f1_data, ndf_w3, undf_w3, map_w3)\n")
-=======
-    expected = ("      !\n"
-                "      call testkern_domain_code(nlayers_f1, "
-                "ncell_2d_no_halos, b, f1_data, ndf_w3, undf_w3, map_w3)\n")
->>>>>>> dd350006
     if dist_mem:
         assert "loop1_stop = mesh%get_last_halo_cell(1)\n" in gen_code
         expected += (
@@ -425,11 +400,7 @@
             # "loop\n"
             "    call f1_proxy%set_dirty()\n")
     expected += (
-<<<<<<< HEAD
-        "    call testkern_domain_code(nlayers, ncell_2d_no_halos, c, "
-=======
-        "      call testkern_domain_code(nlayers_f1, ncell_2d_no_halos, c, "
->>>>>>> dd350006
+        "    call testkern_domain_code(nlayers_f1, ncell_2d_no_halos, c, "
         "f1_data, ndf_w3, undf_w3, map_w3)\n")
     assert expected in gen_code
     if dist_mem:
