--- conflicted
+++ resolved
@@ -239,13 +239,8 @@
     assert qrule.datatype is qtype
     # Check that the constructor is called in the generated code.
     gen = fortran_writer(prog)
-<<<<<<< HEAD
     assert ("qr = quadrature_xyoz_type(element_order_h + 3,element_order_h + "
             "3,element_order_v + 3,quadrature_rule)"
-=======
-    assert ("qr = quadrature_xyoz_type(MAX(element_order_h, element_order_v) "
-            "+ 3,quadrature_rule)"
->>>>>>> 6afc06af
             in gen)
 
 
@@ -342,13 +337,8 @@
                 f"get_fs(mesh,element_order_h,element_order_v,{space})" in gen)
     for idx in range(2, 7):
         assert f"call field_{idx}" in gen
-<<<<<<< HEAD
     assert ("qr_xyoz = quadrature_xyoz_type(element_order_h + 3,"
             "element_order_h + 3,element_order_v + 3,quadrature_rule)" in gen)
-=======
-    assert ("qr_xyoz = quadrature_xyoz_type(MAX(element_order_h, "
-            "element_order_v) + 3,quadrature_rule)" in gen)
->>>>>>> 6afc06af
     # TODO #240 - test for compilation.
 
 
