# -----------------------------------------------------------------------------
# BSD 3-Clause License
#
# Copyright (c) 2024-2025, Science and Technology Facilities Council.
# All rights reserved.
#
# Redistribution and use in source and binary forms, with or without
# modification, are permitted provided that the following conditions are met:
#
# * Redistributions of source code must retain the above copyright notice, this
#   list of conditions and the following disclaimer.
#
# * Redistributions in binary form must reproduce the above copyright notice,
#   this list of conditions and the following disclaimer in the documentation
#   and/or other materials provided with the distribution.
#
# * Neither the name of the copyright holder nor the names of its
#   contributors may be used to endorse or promote products derived from
#   this software without specific prior written permission.
#
# THIS SOFTWARE IS PROVIDED BY THE COPYRIGHT HOLDERS AND CONTRIBUTORS
# "AS IS" AND ANY EXPRESS OR IMPLIED WARRANTIES, INCLUDING, BUT NOT
# LIMITED TO, THE IMPLIED WARRANTIES OF MERCHANTABILITY AND FITNESS
# FOR A PARTICULAR PURPOSE ARE DISCLAIMED. IN NO EVENT SHALL THE
# COPYRIGHT HOLDER OR CONTRIBUTORS BE LIABLE FOR ANY DIRECT, INDIRECT,
# INCIDENTAL, SPECIAL, EXEMPLARY, OR CONSEQUENTIAL DAMAGES (INCLUDING,
# BUT NOT LIMITED TO, PROCUREMENT OF SUBSTITUTE GOODS OR SERVICES;
# LOSS OF USE, DATA, OR PROFITS; OR BUSINESS INTERRUPTION) HOWEVER
# CAUSED AND ON ANY THEORY OF LIABILITY, WHETHER IN CONTRACT, STRICT
# LIABILITY, OR TORT (INCLUDING NEGLIGENCE OR OTHERWISE) ARISING IN
# ANY WAY OUT OF THE USE OF THIS SOFTWARE, EVEN IF ADVISED OF THE
# POSSIBILITY OF SUCH DAMAGE.
# -----------------------------------------------------------------------------
# Author O. Brunt, Met Office
# Modified A. Pirrie, Met Office

'''
This module tests metadata validation and code generation of
user-supplied kernels operating on degrees of freedom (dofs)
'''
import os
import pytest

from fparser import api as fpapi

from psyclone.configuration import Config
from psyclone.domain.lfric import LFRicKernMetadata, LFRicLoop
from psyclone.dynamo0p3 import LFRicHaloExchange
from psyclone.parse.algorithm import parse
from psyclone.parse.utils import ParseError
from psyclone.psyGen import PSyFactory
from psyclone.tests.lfric_build import LFRicBuild
from psyclone.transformations import Dynamo0p3RedundantComputationTrans


@pytest.fixture(scope="module", autouse=True)
def setup():
    '''Make sure that all tests here use lfric as API.'''
    Config.get().api = "lfric"
    yield
    Config._instance = None


BASE_PATH = os.path.join(os.path.dirname(os.path.dirname(os.path.dirname(
                os.path.abspath(__file__)))), "test_files", "dynamo0p3")
TEST_API = "lfric"

CODE = '''
        module testkern_dofs_mod
            type, extends(kernel_type) :: testkern_dofs_type
                type(arg_type), dimension(2) :: meta_args =        &
                    (/ arg_type(gh_field, gh_real, gh_write, w1),  &
                        arg_type(gh_field, gh_real, gh_read, w2)   &
                    /)
                integer :: operates_on = dof
            contains
                procedure, nopass :: code => testkern_dofs_code
            end type testkern_dofs_type

        contains

        subroutine testkern_dofs_code(a, b)
        end subroutine testkern_dofs_code

        end module testkern_dofs_mod
        '''


def test_dof_kernel_mixed_function_spaces():
    '''
    Check that we raise an exception if we encounter a dof kernel
    call with arguments of different function spaces.

    '''

    ast = fpapi.parse(CODE, ignore_comments=False)
    name = "testkern_dofs_type"
    with pytest.raises(ParseError) as excinfo:
        _ = LFRicKernMetadata(ast, name=name)
    assert ("Kernel 'testkern_dofs_type' operates on 'dof' but has "
            "fields on different function spaces: ['w1', 'w2']. This is not "
            "permitted in the LFRic API."
            in str(excinfo.value))


def test_dof_kernel_invalid_arg():
    '''
    Check that we raise an exception if we find metadata for a dof kernel
    which specifies arguments that are not fields or scalars.

    '''
    # Substitute field for operator, an invalid arg type for dof kernels
    code = CODE.replace(
        """
                    (/ arg_type(gh_field, gh_real, gh_write, w1),  &
                        arg_type(gh_field, gh_real, gh_read, w2)   &
        """,
        """
                   (/ arg_type(gh_operator, gh_real, gh_write, w1, w1), &
                      arg_type(gh_scalar, gh_real, gh_read)             &
        """,
        1)
    ast = fpapi.parse(code, ignore_comments=False)
    name = "testkern_dofs_type"
    with pytest.raises(ParseError) as excinfo:
        _ = LFRicKernMetadata(ast, name=name)
    assert ("In the LFRic API a kernel that operates on 'dof' is only "
            "permitted to accept scalar and field arguments but the "
            "metadata for kernel 'testkern_dofs_type' includes an "
            "argument of type 'gh_operator'"
            in str(excinfo.value))


def test_upper_bounds(monkeypatch, annexed, dist_mem, tmpdir):
    '''
    Checks that the correct upper bound is generated for a dof-kernel for all
    permutations of the `DISTRIBUTED_MEMORY` and `COMPUTE_ANNEXED_DOFS`
    configuration settings.

    '''
    # Set up annexed dofs
    config = Config.get()
    lfric_config = config.api_conf("lfric")
    monkeypatch.setattr(lfric_config, "_compute_annexed_dofs", annexed)

    _, invoke_info = parse(os.path.join(BASE_PATH,
                                        "1.14_single_invoke_dofs.f90"),
                           api=TEST_API)
    psy = PSyFactory(TEST_API, distributed_memory=dist_mem).create(invoke_info)
    code = str(psy.gen)

    # Distributed memory
    if annexed and dist_mem:
        expected = ("    loop0_start = 1\n"
                    "    loop0_stop = f1_proxy%vspace%get_last_dof_annexed()"
                    )
    elif not annexed and dist_mem:
        expected = ("    loop0_start = 1\n"
                    "    loop0_stop = f1_proxy%vspace%get_last_dof_owned()"
                    )

    # Shared memory
    elif not dist_mem:
        expected = ("    loop0_start = 1\n"
                    "    loop0_stop = undf_w1"
                    )

    assert expected in code
    # Check compilation
    assert LFRicBuild(tmpdir).code_compiles(psy)


def test_indexed_field_args(tmpdir):
    '''
    Checks that the correct array references are generated for all field
    arguments in a dof kernel. The index should be the same as the loop
    index - 'df'.

    '''
    _, invoke_info = parse(os.path.join(BASE_PATH,
                                        "1.14_single_invoke_dofs.f90"),
                           api=TEST_API)
    psy = PSyFactory(TEST_API, distributed_memory=False).create(invoke_info)
    code = str(psy.gen)

<<<<<<< HEAD
    expected = ("call testkern_dofs_code(f1_data(df), f2_data(df), "
                "f3_data(df), f4_data(df), scalar_arg)")
=======
    expected = ("CALL testkern_dofs_code(f1_data(df), f2_data(df), "
                "f3_data(df), f4_data(df), field_vec_1_data(df), "
                "field_vec_2_data(df), field_vec_3_data(df), scalar_arg)")
>>>>>>> f7bce312

    assert expected in code
    # Check compilation
    assert LFRicBuild(tmpdir).code_compiles(psy)


def test_redundant_comp_trans(tmpdir, monkeypatch):
    '''
    Check that the correct halo exchanges are added if redundant
    computation is enabled for a dof kernel called before a
    user-supplied kernel.

    '''
    api_config = Config.get().api_conf(TEST_API)
    monkeypatch.setattr(api_config, "_compute_annexed_dofs", True)
    _, invoke_info = parse(os.path.join(BASE_PATH,
                                        "1.14_single_invoke_dofs.f90"),
                           api=TEST_API)
    psy = PSyFactory(TEST_API, distributed_memory=True).create(invoke_info)

    first_invoke = psy.invokes.invoke_list[0]

    # Since (redundant) computation over annexed dofs is enabled, there
    # should be no halo exchange before the first kernel call
    assert isinstance(first_invoke.schedule[0], LFRicLoop)

    # Now transform the first loop to perform redundant computation out to
    # the level-3 halo
    rtrans = Dynamo0p3RedundantComputationTrans()
    rtrans.apply(first_invoke.schedule[0], options={"depth": 3})

    # There should now be a halo exchange for f2
    assert isinstance(first_invoke.schedule[0], LFRicHaloExchange)
    assert first_invoke.schedule[0].field.name == "f2"
    # Check the correct depth is set
    assert "halo_exchange(depth=3)" in str(psy.gen)
    assert "halo_exchange(depth=1)" not in str(psy.gen)

    # There should be one halo exchange for each field that is not f1
    # (f2, f3, f4)
    assert len([node for node in first_invoke.schedule.walk(LFRicHaloExchange)
                if node.field.name == "f2"]) == 1
    assert len([node for node in first_invoke.schedule.walk(LFRicHaloExchange)
                if node.field.name == "f3"]) == 1
    assert len([node for node in first_invoke.schedule.walk(LFRicHaloExchange)
                if node.field.name == "f4"]) == 1
    # Check compiles
    assert LFRicBuild(tmpdir).code_compiles(psy)


def test_multi_invoke_cell_dof_builtin(tmpdir, monkeypatch, annexed, dist_mem):
    '''
    Check that the expected code is generated from a multi-kernel invoke with
    kernels operating on different domains.

    '''
    # Set up annexed dofs
    config = Config.get()
    lfric_config = config.api_conf("lfric")
    monkeypatch.setattr(lfric_config, "_compute_annexed_dofs", annexed)

    _, invoke_info = parse(os.path.join(
        BASE_PATH, "4.17_multikernel_invokes_cell_dof_builtin.f90"),
        api=TEST_API)
    psy = PSyFactory(TEST_API, distributed_memory=dist_mem).create(invoke_info)
    code = str(psy.gen)

    # Work through the generated code and compare what is expected to what is
    # generated

    # Use statements
    assert "    use testkern_mod, only : testkern_code\n" in code
    assert "    use testkern_dofs_mod, only : testkern_dofs_code\n" in code
    if dist_mem:
        # Check mesh_mod is added to use statements
        assert "    use mesh_mod, only : mesh_type\n" in code

    # Consistent declarations
<<<<<<< HEAD
    assert """
    type(field_type), intent(in) :: f1
    type(field_type), intent(in) :: f2
    type(field_type), intent(in) :: f3
    type(field_type), intent(in) :: f4
    real(kind=r_def), intent(in) :: scalar_arg
    real(kind=r_def), intent(in) :: a
    type(field_type), intent(in) :: m1
    type(field_type), intent(in) :: m2
    """ in code
    assert """
    real(kind=r_def), pointer, dimension(:) :: f1_data => null()
    real(kind=r_def), pointer, dimension(:) :: f2_data => null()
    real(kind=r_def), pointer, dimension(:) :: f3_data => null()
    real(kind=r_def), pointer, dimension(:) :: f4_data => null()
    real(kind=r_def), pointer, dimension(:) :: m1_data => null()
    real(kind=r_def), pointer, dimension(:) :: m2_data => null()
    """ in code

    # Check that dof kernel is called correctly
    output = (
        "    do df = loop0_start, loop0_stop, 1\n"
        "      call testkern_dofs_code(f1_data(df), f2_data(df), "
        "f3_data(df), f4_data(df), scalar_arg)\n"
        "    enddo\n"
=======
    output = (
        "      REAL(KIND=r_def), intent(in) :: scalar_arg, a\n"
        "      TYPE(field_type), intent(in) :: f1, f2, f3, f4, "
        "field_vec(3), m1, m2\n"
        "      INTEGER(KIND=i_def) cell\n"
        "      INTEGER(KIND=i_def) df\n"
        "      INTEGER(KIND=i_def) loop2_start, loop2_stop\n"
        "      INTEGER(KIND=i_def) loop1_start, loop1_stop\n"
        "      INTEGER(KIND=i_def) loop0_start, loop0_stop\n"
        "      INTEGER(KIND=i_def) nlayers_f1\n"
        "      REAL(KIND=r_def), pointer, dimension(:) :: m2_data => null()\n"
        "      REAL(KIND=r_def), pointer, dimension(:) :: m1_data => null()\n"
        "      REAL(KIND=r_def), pointer, dimension(:) :: field_vec_1_data =>"
        " null(), field_vec_2_data => null(), field_vec_3_data => null()\n"
        "      REAL(KIND=r_def), pointer, dimension(:) :: f4_data => null()\n"
        "      REAL(KIND=r_def), pointer, dimension(:) :: f3_data => null()\n"
        "      REAL(KIND=r_def), pointer, dimension(:) :: f2_data => null()\n"
        "      REAL(KIND=r_def), pointer, dimension(:) :: f1_data => null()\n"
        )
    assert output in code

    # Check that dof kernel is called correctly
    output = (
        "      DO df = loop0_start, loop0_stop, 1\n"
        "        CALL testkern_dofs_code(f1_data(df), f2_data(df), "
        "f3_data(df), f4_data(df), field_vec_1_data(df), "
        "field_vec_2_data(df), field_vec_3_data(df), scalar_arg)\n"
        "      END DO\n"
>>>>>>> f7bce312
    )
    assert output in code

    # Now check that correct halo exchanges and set clean/dirty are
    # performed after the dof kernel call and before the next kernel (cell)
    if dist_mem:
        if not annexed:
            # Check f1 field has halo exchange performed when annexed == False
            output = (
<<<<<<< HEAD
                "    do df = loop0_start, loop0_stop, 1\n"
                "      call testkern_dofs_code(f1_data(df), f2_data(df), "
                "f3_data(df), f4_data(df), scalar_arg)\n"
                "    enddo\n"
                "\n"
                "    ! Set halos dirty/clean for fields modified in the "
                "above loop(s)\n"
                "    call f1_proxy%set_dirty()\n"
                "    call f1_proxy%halo_exchange(depth=1)\n"
=======
                "      DO df = loop0_start, loop0_stop, 1\n"
                "        CALL testkern_dofs_code(f1_data(df), f2_data(df), "
                "f3_data(df), f4_data(df), field_vec_1_data(df), "
                "field_vec_2_data(df), field_vec_3_data(df), scalar_arg)\n"
                "      END DO\n"
                "      !\n"
                "      ! Set halos dirty/clean for fields modified in the "
                "above loop\n"
                "      !\n"
                "      CALL f1_proxy%set_dirty()\n"
                "      !\n"
                "      CALL f1_proxy%halo_exchange(depth=1)\n"
>>>>>>> f7bce312
                )
        else:
            # Check f1 field is set dirty but no halo exchange is performed
            output = (
<<<<<<< HEAD
                "    do df = loop0_start, loop0_stop, 1\n"
                "      call testkern_dofs_code(f1_data(df), f2_data(df), "
                "f3_data(df), f4_data(df), scalar_arg)\n"
                "    enddo\n"
                "\n"
                "    ! Set halos dirty/clean for fields modified in the "
                "above loop(s)\n"
                "    call f1_proxy%set_dirty()\n"
=======
                "      DO df = loop0_start, loop0_stop, 1\n"
                "        CALL testkern_dofs_code(f1_data(df), f2_data(df), "
                "f3_data(df), f4_data(df), field_vec_1_data(df), "
                "field_vec_2_data(df), field_vec_3_data(df), scalar_arg)\n"
                "      END DO\n"
                "      !\n"
                "      ! Set halos dirty/clean for fields modified in the "
                "above loop\n"
                "      !\n"
                "      CALL f1_proxy%set_dirty()\n"
                "      !\n"
>>>>>>> f7bce312
                )
        # This should be present in all distributed memory cases:
        # Check halos are set dirty/clean for modified fields in dof
        # kernel (above) and happen before the next kernel (cell_column)
        common_halo_exchange_code = (
                "    if (f2_proxy%is_dirty(depth=1)) then\n"
                "      call f2_proxy%halo_exchange(depth=1)\n"
                "    end if\n"
                "    if (m1_proxy%is_dirty(depth=1)) then\n"
                "      call m1_proxy%halo_exchange(depth=1)\n"
                "    end if\n"
                "    if (m2_proxy%is_dirty(depth=1)) then\n"
                "      call m2_proxy%halo_exchange(depth=1)\n"
                "    end if\n"
                "    do cell = loop1_start, loop1_stop, 1\n"
                "      call testkern_code"
                )
        output += common_halo_exchange_code     # Append common
        assert output in code

    # Check cell-column kern is called correctly
    output = (
        "    do cell = loop1_start, loop1_stop, 1\n"
        "      call testkern_code(nlayers_f1, a, f1_data, f2_data, m1_data, "
        "m2_data, ndf_w1, undf_w1, map_w1(:,cell), ndf_w2, undf_w2, "
        "map_w2(:,cell), ndf_w3, undf_w3, map_w3(:,cell))\n"
        "    enddo\n"
    )
    assert output in code

    # Check built-in is called correctly
    output = (
        "    do df = loop2_start, loop2_stop, 1\n"
        "      ! Built-in: inc_aX_plus_Y (real-valued fields)\n"
        "      f1_data(df) = 0.5_r_def * f1_data(df) + f2_data(df)\n"
        "    enddo\n"
    )
    assert output in code

    assert LFRicBuild(tmpdir).code_compiles(psy)<|MERGE_RESOLUTION|>--- conflicted
+++ resolved
@@ -183,14 +183,9 @@
     psy = PSyFactory(TEST_API, distributed_memory=False).create(invoke_info)
     code = str(psy.gen)
 
-<<<<<<< HEAD
     expected = ("call testkern_dofs_code(f1_data(df), f2_data(df), "
-                "f3_data(df), f4_data(df), scalar_arg)")
-=======
-    expected = ("CALL testkern_dofs_code(f1_data(df), f2_data(df), "
                 "f3_data(df), f4_data(df), field_vec_1_data(df), "
                 "field_vec_2_data(df), field_vec_3_data(df), scalar_arg)")
->>>>>>> f7bce312
 
     assert expected in code
     # Check compilation
@@ -269,12 +264,12 @@
         assert "    use mesh_mod, only : mesh_type\n" in code
 
     # Consistent declarations
-<<<<<<< HEAD
     assert """
     type(field_type), intent(in) :: f1
     type(field_type), intent(in) :: f2
     type(field_type), intent(in) :: f3
     type(field_type), intent(in) :: f4
+    type(field_type), dimension(3), intent(in) :: field_vec
     real(kind=r_def), intent(in) :: scalar_arg
     real(kind=r_def), intent(in) :: a
     type(field_type), intent(in) :: m1
@@ -285,6 +280,9 @@
     real(kind=r_def), pointer, dimension(:) :: f2_data => null()
     real(kind=r_def), pointer, dimension(:) :: f3_data => null()
     real(kind=r_def), pointer, dimension(:) :: f4_data => null()
+    real(kind=r_def), pointer, dimension(:) :: field_vec_1_data => null()
+    real(kind=r_def), pointer, dimension(:) :: field_vec_2_data => null()
+    real(kind=r_def), pointer, dimension(:) :: field_vec_3_data => null()
     real(kind=r_def), pointer, dimension(:) :: m1_data => null()
     real(kind=r_def), pointer, dimension(:) :: m2_data => null()
     """ in code
@@ -293,38 +291,9 @@
     output = (
         "    do df = loop0_start, loop0_stop, 1\n"
         "      call testkern_dofs_code(f1_data(df), f2_data(df), "
-        "f3_data(df), f4_data(df), scalar_arg)\n"
-        "    enddo\n"
-=======
-    output = (
-        "      REAL(KIND=r_def), intent(in) :: scalar_arg, a\n"
-        "      TYPE(field_type), intent(in) :: f1, f2, f3, f4, "
-        "field_vec(3), m1, m2\n"
-        "      INTEGER(KIND=i_def) cell\n"
-        "      INTEGER(KIND=i_def) df\n"
-        "      INTEGER(KIND=i_def) loop2_start, loop2_stop\n"
-        "      INTEGER(KIND=i_def) loop1_start, loop1_stop\n"
-        "      INTEGER(KIND=i_def) loop0_start, loop0_stop\n"
-        "      INTEGER(KIND=i_def) nlayers_f1\n"
-        "      REAL(KIND=r_def), pointer, dimension(:) :: m2_data => null()\n"
-        "      REAL(KIND=r_def), pointer, dimension(:) :: m1_data => null()\n"
-        "      REAL(KIND=r_def), pointer, dimension(:) :: field_vec_1_data =>"
-        " null(), field_vec_2_data => null(), field_vec_3_data => null()\n"
-        "      REAL(KIND=r_def), pointer, dimension(:) :: f4_data => null()\n"
-        "      REAL(KIND=r_def), pointer, dimension(:) :: f3_data => null()\n"
-        "      REAL(KIND=r_def), pointer, dimension(:) :: f2_data => null()\n"
-        "      REAL(KIND=r_def), pointer, dimension(:) :: f1_data => null()\n"
-        )
-    assert output in code
-
-    # Check that dof kernel is called correctly
-    output = (
-        "      DO df = loop0_start, loop0_stop, 1\n"
-        "        CALL testkern_dofs_code(f1_data(df), f2_data(df), "
         "f3_data(df), f4_data(df), field_vec_1_data(df), "
         "field_vec_2_data(df), field_vec_3_data(df), scalar_arg)\n"
-        "      END DO\n"
->>>>>>> f7bce312
+        "    enddo\n"
     )
     assert output in code
 
@@ -334,56 +303,29 @@
         if not annexed:
             # Check f1 field has halo exchange performed when annexed == False
             output = (
-<<<<<<< HEAD
                 "    do df = loop0_start, loop0_stop, 1\n"
                 "      call testkern_dofs_code(f1_data(df), f2_data(df), "
-                "f3_data(df), f4_data(df), scalar_arg)\n"
+                "f3_data(df), f4_data(df), field_vec_1_data(df), "
+                "field_vec_2_data(df), field_vec_3_data(df), scalar_arg)\n"
                 "    enddo\n"
                 "\n"
                 "    ! Set halos dirty/clean for fields modified in the "
                 "above loop(s)\n"
                 "    call f1_proxy%set_dirty()\n"
                 "    call f1_proxy%halo_exchange(depth=1)\n"
-=======
-                "      DO df = loop0_start, loop0_stop, 1\n"
-                "        CALL testkern_dofs_code(f1_data(df), f2_data(df), "
-                "f3_data(df), f4_data(df), field_vec_1_data(df), "
-                "field_vec_2_data(df), field_vec_3_data(df), scalar_arg)\n"
-                "      END DO\n"
-                "      !\n"
-                "      ! Set halos dirty/clean for fields modified in the "
-                "above loop\n"
-                "      !\n"
-                "      CALL f1_proxy%set_dirty()\n"
-                "      !\n"
-                "      CALL f1_proxy%halo_exchange(depth=1)\n"
->>>>>>> f7bce312
                 )
         else:
             # Check f1 field is set dirty but no halo exchange is performed
             output = (
-<<<<<<< HEAD
                 "    do df = loop0_start, loop0_stop, 1\n"
                 "      call testkern_dofs_code(f1_data(df), f2_data(df), "
-                "f3_data(df), f4_data(df), scalar_arg)\n"
+                "f3_data(df), f4_data(df), field_vec_1_data(df), "
+                "field_vec_2_data(df), field_vec_3_data(df), scalar_arg)\n"
                 "    enddo\n"
                 "\n"
                 "    ! Set halos dirty/clean for fields modified in the "
                 "above loop(s)\n"
                 "    call f1_proxy%set_dirty()\n"
-=======
-                "      DO df = loop0_start, loop0_stop, 1\n"
-                "        CALL testkern_dofs_code(f1_data(df), f2_data(df), "
-                "f3_data(df), f4_data(df), field_vec_1_data(df), "
-                "field_vec_2_data(df), field_vec_3_data(df), scalar_arg)\n"
-                "      END DO\n"
-                "      !\n"
-                "      ! Set halos dirty/clean for fields modified in the "
-                "above loop\n"
-                "      !\n"
-                "      CALL f1_proxy%set_dirty()\n"
-                "      !\n"
->>>>>>> f7bce312
                 )
         # This should be present in all distributed memory cases:
         # Check halos are set dirty/clean for modified fields in dof
