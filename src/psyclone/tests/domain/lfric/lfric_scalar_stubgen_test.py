# -----------------------------------------------------------------------------
# BSD 3-Clause License
#
# Copyright (c) 2017-2023, Science and Technology Facilities Council.
# All rights reserved.
#
# Redistribution and use in source and binary forms, with or without
# modification, are permitted provided that the following conditions are met:
#
# * Redistributions of source code must retain the above copyright notice, this
#   list of conditions and the following disclaimer.
#
# * Redistributions in binary form must reproduce the above copyright notice,
#   this list of conditions and the following disclaimer in the documentation
#   and/or other materials provided with the distribution.
#
# * Neither the name of the copyright holder nor the names of its
#   contributors may be used to endorse or promote products derived from
#   this software without specific prior written permission.
#
# THIS SOFTWARE IS PROVIDED BY THE COPYRIGHT HOLDERS AND CONTRIBUTORS
# "AS IS" AND ANY EXPRESS OR IMPLIED WARRANTIES, INCLUDING, BUT NOT
# LIMITED TO, THE IMPLIED WARRANTIES OF MERCHANTABILITY AND FITNESS
# FOR A PARTICULAR PURPOSE ARE DISCLAIMED. IN NO EVENT SHALL THE
# COPYRIGHT HOLDER OR CONTRIBUTORS BE LIABLE FOR ANY DIRECT, INDIRECT,
# INCIDENTAL, SPECIAL, EXEMPLARY, OR CONSEQUENTIAL DAMAGES (INCLUDING,
# BUT NOT LIMITED TO, PROCUREMENT OF SUBSTITUTE GOODS OR SERVICES;
# LOSS OF USE, DATA, OR PROFITS; OR BUSINESS INTERRUPTION) HOWEVER
# CAUSED AND ON ANY THEORY OF LIABILITY, WHETHER IN CONTRACT, STRICT
# LIABILITY, OR TORT (INCLUDING NEGLIGENCE OR OTHERWISE) ARISING IN
# ANY WAY OUT OF THE USE OF THIS SOFTWARE, EVEN IF ADVISED OF THE
# POSSIBILITY OF SUCH DAMAGE.
# -----------------------------------------------------------------------------
# Authors: R. W. Ford, A. R. Porter, S. Siso and N. Nobre, STFC Daresbury Lab;
#          I. Kavcic, A. Coughtrie, L. Turner and O. Brunt, Met Office;
#          C. M. Maynard, Met Office/University of Reading;
#          J. Henrichs, Bureau of Meteorology.
# Modified by: L. Turner, Met Office

'''
Module containing pytest tests for kernel stub code generation for the
LFRic scalar arguments.
'''

from __future__ import absolute_import, print_function
import os
import pytest

from fparser import api as fpapi
<<<<<<< HEAD
from psyclone.domain.lfric import LFRicConstants, LFRicKern
from psyclone.dynamo0p3 import DynKernMetadata, LFRicScalarArgs
=======
from psyclone.domain.lfric import LFRicConstants, LFRicScalarArgs
from psyclone.dynamo0p3 import DynKernMetadata, DynKern
>>>>>>> 0723edfe
from psyclone.f2pygen import ModuleGen
from psyclone.errors import InternalError
from psyclone.gen_kernel_stub import generate
from psyclone.parse.utils import ParseError

# Constants
BASE_PATH = os.path.join(
    os.path.dirname(os.path.dirname(os.path.dirname(
        os.path.abspath(__file__)))),
    "test_files", "dynamo0p3")
TEST_API = "dynamo0.3"


def test_lfricscalars_stub_err():
    ''' Check that LFRicScalarArgs._stub_declarations() raises the
    expected internal error if it encounters an unrecognised data
    type of a scalar argument when generating a kernel stub.

    '''
    ast = fpapi.parse(os.path.join(BASE_PATH,
                                   "testkern_one_int_scalar_mod.f90"),
                      ignore_comments=False)
    metadata = DynKernMetadata(ast)
    kernel = LFRicKern()
    kernel.load_meta(metadata)
    # Sabotage the scalar argument to make it have an invalid data type
    arg = kernel.arguments.args[1]
    arg.descriptor._data_type = "gh_invalid_scalar"
    with pytest.raises(InternalError) as err:
        LFRicScalarArgs(kernel)._stub_declarations(ModuleGen(name="my_mod"))
    const = LFRicConstants()
    assert (f"Found an unsupported data type 'gh_invalid_scalar' for the "
            f"scalar argument 'iscalar_2'. Supported types are "
            f"{const.VALID_SCALAR_DATA_TYPES}." in str(err.value))


def test_stub_generate_with_scalars():
    ''' Check that the stub generate produces the expected output when
    the kernel has scalar arguments. '''
    result = generate(
        os.path.join(BASE_PATH, "testkern_three_scalars_mod.f90"),
        api=TEST_API)

    expected = (
        "  MODULE testkern_three_scalars_mod\n"
        "    IMPLICIT NONE\n"
        "    CONTAINS\n"
        "    SUBROUTINE testkern_three_scalars_code(nlayers, rscalar_1, "
        "field_2_w1, field_3_w2, field_4_w2, field_5_w3, lscalar_6, "
        "iscalar_7, ndf_w1, undf_w1, map_w1, ndf_w2, undf_w2, map_w2, "
        "ndf_w3, undf_w3, map_w3)\n"
        "      USE constants_mod\n"
        "      IMPLICIT NONE\n"
        "      INTEGER(KIND=i_def), intent(in) :: nlayers\n"
        "      INTEGER(KIND=i_def), intent(in) :: ndf_w1\n"
        "      INTEGER(KIND=i_def), intent(in), dimension(ndf_w1) :: map_w1\n"
        "      INTEGER(KIND=i_def), intent(in) :: ndf_w2\n"
        "      INTEGER(KIND=i_def), intent(in), dimension(ndf_w2) :: map_w2\n"
        "      INTEGER(KIND=i_def), intent(in) :: ndf_w3\n"
        "      INTEGER(KIND=i_def), intent(in), dimension(ndf_w3) :: map_w3\n"
        "      INTEGER(KIND=i_def), intent(in) :: undf_w1, undf_w2, undf_w3\n"
        "      REAL(KIND=r_def), intent(in) :: rscalar_1\n"
        "      INTEGER(KIND=i_def), intent(in) :: iscalar_7\n"
        "      LOGICAL(KIND=l_def), intent(in) :: lscalar_6\n"
        "      REAL(KIND=r_def), intent(inout), dimension(undf_w1) :: "
        "field_2_w1\n"
        "      REAL(KIND=r_def), intent(in), dimension(undf_w2) :: "
        "field_3_w2\n"
        "      REAL(KIND=r_def), intent(in), dimension(undf_w2) :: "
        "field_4_w2\n"
        "      REAL(KIND=r_def), intent(in), dimension(undf_w3) :: "
        "field_5_w3\n"
        "    END SUBROUTINE testkern_three_scalars_code\n"
        "  END MODULE testkern_three_scalars_mod")

    assert expected in str(result)


def test_stub_generate_with_scalar_sums_err():
    ''' Check that the stub generator raises an exception when a kernel has
    a reduction (since these are not permitted for user-supplied kernels). '''
    with pytest.raises(ParseError) as err:
        _ = generate(
            os.path.join(BASE_PATH, "testkern_simple_with_reduction_mod.f90"),
            api=TEST_API)
    assert (
        "A user-supplied LFRic kernel must not write/update a scalar "
        "argument but kernel 'simple_with_reduction_type' has a scalar "
        "argument with 'gh_sum' access." in str(err.value))<|MERGE_RESOLUTION|>--- conflicted
+++ resolved
@@ -47,13 +47,9 @@
 import pytest
 
 from fparser import api as fpapi
-<<<<<<< HEAD
-from psyclone.domain.lfric import LFRicConstants, LFRicKern
-from psyclone.dynamo0p3 import DynKernMetadata, LFRicScalarArgs
-=======
-from psyclone.domain.lfric import LFRicConstants, LFRicScalarArgs
-from psyclone.dynamo0p3 import DynKernMetadata, DynKern
->>>>>>> 0723edfe
+from psyclone.domain.lfric import (LFRicConstants, LFRicKern,
+                                   LFRicScalarArgs)
+from psyclone.dynamo0p3 import DynKernMetadata
 from psyclone.f2pygen import ModuleGen
 from psyclone.errors import InternalError
 from psyclone.gen_kernel_stub import generate
