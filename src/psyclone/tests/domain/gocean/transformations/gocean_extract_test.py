--- conflicted
+++ resolved
@@ -475,11 +475,8 @@
         indx += new_index
 
 
-<<<<<<< HEAD
-=======
 # -----------------------------------------------------------------------------
 @pytest.mark.xfail(reason="Properties not yet supported - #638")
->>>>>>> 0388659f
 def test_driver_properties(tmpdir):
     '''
     This tests the extraction and driver generated for properties.
@@ -523,13 +520,6 @@
     # ----------------------------
     driver_name = tmpdir.join("driver-psy_single_invoke_scalar_float_test-"
                               "invoke_0_bc_ssh:bc_ssh_code:r0.f90")
-<<<<<<< HEAD
-    with open(driver_name, "r") as driver_file:
-        driver_code = driver_file.read()
-
-    expected_lines = ['REAL(KIND=8), allocatable, dimension(:,:) :: tmask',
-                      'CALL psy_data%OpenRead("psy_single_invoke_scalar_float_test", '
-=======
     with open(str(driver_name), "r") as driver_file:
         driver_code = driver_file.read()
 
@@ -537,7 +527,6 @@
                       'INTEGER :: xstop',
                       'CALL psy_data%OpenRead(',
                       '"psy_single_invoke_scalar_float_test", '
->>>>>>> 0388659f
                       '"invoke_0_bc_ssh:bc_ssh_code:r0")',
                       'CALL psy_data%ReadVariable("ssh_fld%grid%subdomain%'
                       'internal%xstop", xstop)',
