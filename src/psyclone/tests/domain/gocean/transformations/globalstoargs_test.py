--- conflicted
+++ resolved
@@ -235,13 +235,9 @@
     assert "integer, intent(in) :: rdt" in kernel_code
 
 
-<<<<<<< HEAD
-@pytest.mark.usefixtures("kernel_outputdir")
-=======
 def test_globalstoargumentstrans_unsupported_gocean_scalar(monkeypatch):
     ''' Check the GlobalsToArguments transformation when the global is
     a type not supported by the GOcean infrastructure raises an Error'''
-    from psyclone.transformations import KernelGlobalsToArguments
     from psyclone.psyir.symbols import DataSymbol
 
     trans = KernelGlobalsToArguments()
@@ -268,8 +264,7 @@
         "equivalent to the PSyIR DataType.CHARACTER type." in str(err.value)
 
 
-
->>>>>>> 22998f3a
+@pytest.mark.usefixtures("kernel_outputdir")
 def test_globalstoarguments_multiple_kernels():
     ''' Check the KernelGlobalsToArguments transformation with an invoke with
     three kernel calls, two of them duplicated and the third one sharing the
