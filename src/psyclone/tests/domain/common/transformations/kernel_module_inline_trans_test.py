--- conflicted
+++ resolved
@@ -64,104 +64,6 @@
             "call into the Container of the call site.")
 
 
-<<<<<<< HEAD
-def test_check_data_accesses(config_instance):
-    '''
-    Tests for the check_data_accesses() method.
-    '''
-    trans = KernelModuleInlineTrans()
-    _, invoke = get_invoke("single_invoke_three_kernels_with_use.f90",
-                           "gocean", idx=0, dist_mem=False)
-    schedule = invoke.schedule
-    kcall = schedule.walk(CodedKern)[1]
-    config_instance.include_paths = []
-    _, kschedules = kcall.get_kernel_schedule()
-    with pytest.raises(TransformationError) as err:
-        trans.check_data_accesses(kcall, kschedules[0], "Kernel")
-    assert ("Kernel 'kernel_with_use2_code' contains accesses to 'go_wp' which"
-            " is unresolved. It is being brought into scope from one of "
-            "['argument_mod', 'grid_mod', 'kernel_mod', 'kind_params_mod']"
-            in str(err.value))
-    # Now try where there's only a single wildcard import so we know the origin
-    # of the symbol.
-    kcall0 = schedule.walk(CodedKern)[0]
-    _, (ksched,) = kcall0.get_kernel_schedule()
-    ctable = ksched.ancestor(Container).symbol_table
-    # To do this, we manually remove all ContainerSymbols apart from the one
-    # from which 'go_wp' is imported.
-    for sym in ctable.wildcard_imports():
-        if sym.name != "kind_params_mod":
-            ctable._symbols.pop(sym.name)
-
-    trans.check_data_accesses(kcall0, ksched, "Kernel")
-    table = ksched.symbol_table
-    assert (table.lookup("go_wp").interface.container_symbol.name ==
-            "kind_params_mod")
-
-
-def test_check_data_accesses_indirect_import(monkeypatch):
-    '''
-    Test the case where a symbol cannot be resolved because it is imported
-    indirectly.
-
-    '''
-    _, invoke = get_invoke("single_invoke_three_kernels_with_use.f90",
-                           "gocean", idx=0, dist_mem=False)
-    schedule = invoke.schedule
-    kcall = schedule.walk(CodedKern)[1]
-    _, (ksched,) = kcall.get_kernel_schedule()
-    # Monkeypatch SymbolTable.resolve_imports() so that it does nothing. This
-    # then exercises the code path where we quietly fail to resolve a symbol.
-    monkeypatch.setattr(ksched.symbol_table, "resolve_imports",
-                        lambda container_symbols=None,
-                        symbol_target=None: None)
-    with pytest.raises(TransformationError) as err:
-        KernelModuleInlineTrans.check_data_accesses(kcall, ksched, "Kernel")
-    assert ("Kernel 'kernel_with_use2_code' contains accesses to 'go_wp' "
-            "which is unresolved" in str(err.value))
-    assert ("Failed to resolve the type of Symbol 'go_wp'. It is probably an "
-            "indirect import." in str(err.value))
-
-
-def test_check_data_accesses_import_clash(fortran_reader):
-    '''
-    Check that check_data_accesses() spots a clash with an imported
-    Symbol.
-
-    '''
-    psyir = fortran_reader.psyir_from_source('''\
-    module my_mod
-      use my_kernel_mod, only: a_routine
-    contains
-      subroutine call_it()
-
-        if(.TRUE.)then
-          call a_routine()
-        end if
-      end subroutine call_it
-    end module my_mod
-    ''')
-    rt_psyir = fortran_reader.psyir_from_source('''\
-    subroutine a_routine()
-      use other_mod, only: a_clash
-    end subroutine a_routine
-    ''')
-    kern_call = psyir.walk(Call)[0]
-    csym = ContainerSymbol("money")
-    kern_call.scope.symbol_table.add(csym)
-    kern_call.scope.symbol_table.add(Symbol("a_clash",
-                                            interface=ImportInterface(csym)))
-    sched = rt_psyir.children[0]
-    with pytest.raises(TransformationError) as err:
-        KernelModuleInlineTrans.check_data_accesses(kern_call, sched, "Call")
-    assert ("One or more symbols from routine 'a_routine' cannot be added to "
-            "the table at the call site" in str(err.value))
-    assert ("This table has an import of 'a_clash' via interface" in
-            str(err.value))
-
-
-=======
->>>>>>> 47951faf
 def test_validate_inline_error_if_not_kernel(fortran_reader):
     ''' Test that the inline transformation fails if the object being
     passed is not a kernel or a Call or if it is an IntrinsicCall.'''
@@ -969,9 +871,6 @@
     assert LFRicBuild(tmpdir).code_compiles(psy)
 
 
-<<<<<<< HEAD
-def test_rm_imported_routine_symbol():
-=======
 def test_get_psyir_to_inline(monkeypatch):
     '''
     Test that _get_psyir_to_inline() raises the expected error if more than
@@ -995,7 +894,6 @@
 
 
 def test_rm_imported_routine_symbol(fortran_reader):
->>>>>>> 47951faf
     '''
     Tests for the _rm_imported_routine_symbol() utility method.
     '''
@@ -1099,7 +997,6 @@
     output = fortran_writer(psyir)
     assert "subroutine a_sub" in output
     assert "subroutine my_sub" in output
-<<<<<<< HEAD
     assert "use my_mod, only : my_interface, my_other_sub\n" in output
 
     # Module inline the target of the second call.
@@ -1119,14 +1016,6 @@
     assert "subroutine my_other_sub" in output
     assert "interface my_interface" in output
     assert Compile(tmpdir).string_compiles(output)
-=======
-    assert "use my_mod, only : my_other_sub\n" in output
-    # Check that repeating the transformation does nothing.
-    intrans.apply(calls[0])
-    output2 = fortran_writer(psyir)
-    assert output2 == output
-    # We can't test the compilation of this code because of the 'use my_mod.'
->>>>>>> 47951faf
 
 
 @pytest.mark.usefixtures("clear_module_manager_instance")
