--- conflicted
+++ resolved
@@ -95,14 +95,6 @@
     '''Test that AlgInvoke2PSyCallTrans is abstract.'''
     with pytest.raises(TypeError) as info:
         _ = AlgInvoke2PSyCallTrans()
-<<<<<<< HEAD
-    # Split assert tests as earlier versions of Python output
-    # 'methods' even if there is only one whilst later versions of
-    # Python output 'method'.
-    assert ("Can't instantiate abstract class AlgInvoke2PSyCallTrans with"
-            in str(info.value))
-    assert "get_arguments" in str(info.value)
-=======
     # Python >= 3.9 spots that 'method' should be singular. Prior to this it
     # was plural. Python >= 3.12 tweaks the error message yet again to mention
     # the lack of an implementation and to quote the method name.
@@ -111,7 +103,6 @@
             in str(info.value))
     assert ("abstract method" in str(info.value))
     assert ("get_arguments" in str(info.value))
->>>>>>> 8fa5800a
 
 
 # pylint: enable=abstract-class-instantiated
