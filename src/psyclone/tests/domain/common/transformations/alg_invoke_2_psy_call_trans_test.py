# -----------------------------------------------------------------------------
# BSD 3-Clause License
#
# Copyright (c) 2022-2023, Science and Technology Facilities Council.
# All rights reserved.
#
# Redistribution and use in source and binary forms, with or without
# modification, are permitted provided that the following conditions are met:
#
# * Redistributions of source code must retain the above copyright notice, this
#   list of conditions and the following disclaimer.
#
# * Redistributions in binary form must reproduce the above copyright notice,
#   this list of conditions and the following disclaimer in the documentation
#   and/or other materials provided with the distribution.
#
# * Neither the name of the copyright holder nor the names of its
#   contributors may be used to endorse or promote products derived from
#   this software without specific prior written permission.
#
# THIS SOFTWARE IS PROVIDED BY THE COPYRIGHT HOLDERS AND CONTRIBUTORS
# "AS IS" AND ANY EXPRESS OR IMPLIED WARRANTIES, INCLUDING, BUT NOT
# LIMITED TO, THE IMPLIED WARRANTIES OF MERCHANTABILITY AND FITNESS
# FOR A PARTICULAR PURPOSE ARE DISCLAIMED. IN NO EVENT SHALL THE
# COPYRIGHT HOLDER OR CONTRIBUTORS BE LIABLE FOR ANY DIRECT, INDIRECT,
# INCIDENTAL, SPECIAL, EXEMPLARY, OR CONSEQUENTIAL DAMAGES (INCLUDING,
# BUT NOT LIMITED TO, PROCUREMENT OF SUBSTITUTE GOODS OR SERVICES;
# LOSS OF USE, DATA, OR PROFITS; OR BUSINESS INTERRUPTION) HOWEVER
# CAUSED AND ON ANY THEORY OF LIABILITY, WHETHER IN CONTRACT, STRICT
# LIABILITY, OR TORT (INCLUDING NEGLIGENCE OR OTHERWISE) ARISING IN
# ANY WAY OUT OF THE USE OF THIS SOFTWARE, EVEN IF ADVISED OF THE
# POSSIBILITY OF SUCH DAMAGE.
# -----------------------------------------------------------------------------
# Authors: R. W. Ford and A. R. Porter, STFC Daresbury Laboratory.

''' Module containing pytest unit tests for the AlgInvoke2PSyCallTrans
transformation.

'''
import pytest

from psyclone.errors import InternalError
from psyclone.domain.common.algorithm import AlgorithmInvokeCall, KernelFunctor
from psyclone.domain.common.transformations import AlgTrans
from psyclone.domain.common.transformations import AlgInvoke2PSyCallTrans
from psyclone.domain.gocean.transformations import GOceanAlgInvoke2PSyCallTrans
from psyclone.psyir.nodes import (
    Call, Loop, Literal, Container, Reference, ArrayReference, BinaryOperation,
    CodeBlock, UnaryOperation)
from psyclone.psyir.symbols import (
    RoutineSymbol, DataSymbol, INTEGER_TYPE, REAL_TYPE, ArrayType,
    DataTypeSymbol)
from psyclone.psyir.transformations import TransformationError


def check_call(call, routine_name, container_name, args_info):
    '''Utility function to check the contents of a processed invoke call.

    :param invoke: the call node that is being checked.
    :type invoke: :py:class:`psyclone.psyir.nodes.Call`
    :param str routine_name: the name of the call node.
    :param str container_name: the name of the container containing \
        the call node.
    ;param args_info: information to check the call arguments.
    :type args_info: \
        List[Tuple[:py:class:`psyclone.psyir.nodes.Reference`, str]] | \
        List[Tuple[:py:class:`psyclone.psyir.nodes.ArrayReference`, str, \
                   str | :py:class:`psyclone.psyir.nodes.BinaryOperation`]]

    '''
    assert isinstance(call.routine, RoutineSymbol)
    assert call.routine.name == routine_name
    assert call.routine.is_import
    assert call.routine.interface.container_symbol.name == container_name
    args = call.children
    assert len(args) == len(args_info)
    for idx, arg_info in enumerate(args_info):
        arg_type = arg_info[0]
        name = arg_info[1]
        assert isinstance(args[idx], arg_type)
        assert args[idx].symbol.name == name
        if arg_type is ArrayReference:
            indices_info = arg_info[2]
            indices = args[idx].children
            assert len(indices) == len(indices_info)
            for idx2, index_info in enumerate(indices_info):
                if isinstance(index_info, str):
                    assert indices[idx2].symbol.name == index_info
                else:  # BinaryOperation
                    assert isinstance(indices[idx2], BinaryOperation)


# pylint: disable=abstract-class-instantiated
def test_abstract():
    '''Test that AlgInvoke2PSyCallTrans is abstract.'''
    with pytest.raises(TypeError) as info:
        _ = AlgInvoke2PSyCallTrans()
    # Split assert tests as earlier versions of Python output
    # 'methods' even if there is only one whilst later versions of
    # Python output 'method'.
    assert ("Can't instantiate abstract class AlgInvoke2PSyCallTrans with "
            "abstract method" in str(info.value))
    assert "get_arguments" in str(info.value)


# pylint: enable=abstract-class-instantiated
def test_ai2psycall_validate_argtype():
    '''Test the validate() method of the AlgorithmInvoke2PSyCallTrans
    class. Use GOceanAlgInvoke2PSyCallTrans as AlgInvoke2PSyCallTrans
    is abstract.

    '''
    trans = GOceanAlgInvoke2PSyCallTrans()
    with pytest.raises(TransformationError) as err:
        trans.validate(None)
    assert ("The supplied call argument should be an `AlgorithmInvokeCall` "
            "node but found 'NoneType'" in str(err.value))


def test_ai2psycall_validate_no_invoke_sym(fortran_reader):
    '''Check that the validate() method raises the expected exception when
    no invoke symbol is found in the PSyIR. Use
    GOceanAlgInvoke2PSyCallTrans as AlgInvoke2PSyCallTrans is
    abstract.

    '''
    code = (
        "subroutine alg1()\n"
        "  use kern_mod\n"
        "  use field_mod, only : field_type\n"
        "  type(field_type) :: field\n"
        "  call invoke(kern(field))\n"
        "end subroutine alg1\n")

    psyir = fortran_reader.psyir_from_source(code)
    AlgTrans().apply(psyir)
    invoke = psyir.children[0].children[0]
    symbol_table = invoke.scope.symbol_table
    invoke_symbol = symbol_table.lookup("invoke")
    symbol_table.remove(invoke_symbol)
    trans = GOceanAlgInvoke2PSyCallTrans()

    with pytest.raises(InternalError) as info:
        trans.validate(invoke)
    assert ("No 'invoke' symbol found despite there still being at least one "
            "AlgorithmInvokeCall node present." in str(info.value))


def test_ai2psycall_apply(fortran_reader):
    '''Test the apply() method of the AlgorithmInvoke2PSyCallTrans
    class. Use GOceanAlgInvoke2PSyCallTrans as AlgInvoke2PSyCallTrans
    is abstract.

    '''
    code = (
        "subroutine alg1()\n"
        "  use kern_mod, only : kern\n"
        "  use field_mod, only : field_type\n"
        "  type(field_type) :: field1\n"
        "  call invoke(kern(field1))\n"
        "end subroutine alg1\n")
    psyir = fortran_reader.psyir_from_source(code)
    alg_trans = AlgTrans()
    alg_trans.apply(psyir)
    aic = psyir.walk(AlgorithmInvokeCall)[0]
    trans = GOceanAlgInvoke2PSyCallTrans()
    trans.apply(aic)
    assert psyir.walk(AlgorithmInvokeCall) == []
    calls = psyir.walk(Call)
    assert len(calls) == 1
    assert isinstance(calls[0].routine, RoutineSymbol)
    assert calls[0].routine.name == "invoke_0_kern"


def test_ai2psycall_apply_error(fortran_reader):
    '''Check that the apply() method raises the expected exception when an
    unexpected argument is found. Use GOceanAlgInvoke2PSyCallTrans as
    AlgInvoke2PSyCallTrans is abstract.

    '''
    code = (
        "subroutine alg1()\n"
        "  use kern_mod\n"
        "  use field_mod, only : field_type\n"
        "  type(field_type) :: field\n"
        "  call invoke(kern(field*1.0))\n"
        "end subroutine alg1\n")
    psyir = fortran_reader.psyir_from_source(code)
    AlgTrans().apply(psyir)
    invoke = psyir.children[0].children[0]
    trans = GOceanAlgInvoke2PSyCallTrans()
    with pytest.raises(TypeError) as info:
        trans.apply(invoke)
    assert ("Expected Algorithm-layer kernel arguments to be a Literal, "
            "Reference or CodeBlock, but 'field * 1.0' passed to kernel "
            "'kern' is of type 'BinaryOperation'." in str(info.value))


def test_ai2psycall_apply_expr(fortran_reader):
    '''Check that the apply() method deals correctly with simple
    associative expressions, i.e. i+1 is the same as 1+i. Use
    GOceanAlgInvoke2PSyCallTrans as AlgInvoke2PSyCallTrans is
    abstract.

    '''
    code = (
        "subroutine alg1()\n"
        "  use kern_mod\n"
        "  use field_mod, only : field_type\n"
        "  type(field_type) :: field(10)\n"
        "  integer :: i\n"
        "  call invoke(kern(field(i+1), field(1+i)))\n"
        "end subroutine alg1\n")
    psyir = fortran_reader.psyir_from_source(code)
    AlgTrans().apply(psyir)
    subroutine = psyir.children[0]
    invoke = subroutine.children[0]
    trans = GOceanAlgInvoke2PSyCallTrans()
    trans.apply(invoke)
    assert len(subroutine.children[0].children) == 1


def test_ai2psycall_apply_single(fortran_reader):
    '''Check that the apply() method works as expected when the invoke has
    a single kernel with multiple fields of the same name. Also check
    that the apply() method creates the required routine and container
    symbols if they have not already been created. Also check that the
    apply() method removes the invoke symbol from the appropriate
    symbol table. Use GOceanAlgInvoke2PSyCallTrans as
    AlgInvoke2PSyCallTrans is abstract.

    '''
    code = (
        "subroutine alg1()\n"
        "  use kern_mod\n"
        "  use field_mod, only : field_type\n"
        "  integer :: i,j\n"
        "  type(field_type) :: field1, field2(10)\n"
        "  call invoke(kern1(field1, field1, field2(i), field2( j )))\n"
        "end subroutine alg1\n")
    psyir = fortran_reader.psyir_from_source(code)
    AlgTrans().apply(psyir)
    invoke = psyir.children[0][0]

    assert isinstance(invoke, AlgorithmInvokeCall)
    assert len(psyir.walk(AlgorithmInvokeCall)) == 1
    assert len(psyir.walk(KernelFunctor)) == 1
    assert "invoke" in invoke.scope.symbol_table._symbols

    # Don't call create_psylayer_symbol_root_names() here. This is to
    # check that the transformation creates the names if needed.
    trans = GOceanAlgInvoke2PSyCallTrans()
    trans.apply(invoke)

    assert not psyir.walk(AlgorithmInvokeCall)
    assert not psyir.walk(KernelFunctor)
    invoke = psyir.children[0][0]
    assert "invoke" not in invoke.scope.symbol_table._symbols

    call = psyir.children[0][0]
    check_call(call, "invoke_0_kern1", "psy_alg1",
               [(Reference, "field1"),
                (ArrayReference, "field2", ["i"]),
                (ArrayReference, "field2", ["j"])])


def test_aipsycall_apply_multi(fortran_reader):
    '''Check that the apply() method works as expected when it has
    multiple kernels with fields of the same name. Also check that an
    invoke name is supported. Use GOceanAlgInvoke2PSyCallTrans as
    AlgInvoke2PSyCallTrans is abstract.

    '''
    code = (
        "subroutine alg1()\n"
        "  use kern_mod\n"
        "  use precision_mod, only : r_def\n"
        "  use field_mod, only : field_type\n"
        "  integer :: i,j\n"
        "  type(field_type) :: field1, field2(10)\n"
        "  call invoke(kern1(field1), kern2(field1), kern3(field2(i)), &\n"
        "              kern1(field2(I)), kern2(field2( j )), &\n"
        "              kern3(field2(j+1)), kern1(1.0_r_def), &\n"
        "              name=\"multi kern invoke\")\n"
        "end subroutine alg1\n")
    psyir = fortran_reader.psyir_from_source(code)
    AlgTrans().apply(psyir)
    invoke = psyir.children[0][0]

    assert isinstance(invoke, AlgorithmInvokeCall)
    assert len(psyir.walk(AlgorithmInvokeCall)) == 1
    assert len(psyir.walk(KernelFunctor)) == 7

    # Explicitly create the language level root names before transforming
    # to make sure the transformation works if they have already been created.
    invoke.create_psylayer_symbol_root_names()
    trans = GOceanAlgInvoke2PSyCallTrans()
    trans.apply(invoke)

    assert not psyir.walk(AlgorithmInvokeCall)
    assert not psyir.walk(KernelFunctor)

    call = psyir.children[0][0]
    check_call(call, "invoke_multi_kern_invoke", "psy_alg1",
               [(Reference, "field1"),
                (ArrayReference, "field2", ["i"]),
                (ArrayReference, "field2", ["j"]),
                (ArrayReference, "field2", [BinaryOperation])])


def test_ai2psycall_apply_multi_invoke(fortran_reader):
    '''Check that the apply() method works as expected when it has
    multiple invoke's. Also purposely add existing algorithm names
    that clash with root names to make sure generated names are
    correct. Also check that the apply() method removes the invoke
    symbol from the appropriate symbol table when the second invoke is
    lowered. Use GOceanAlgInvoke2PSyCallTrans as
    AlgInvoke2PSyCallTrans is abstract.

    '''
    code = (
        "subroutine alg1()\n"
        "  use kern_mod, only : kern1, kern2\n"
        "  use field_mod, only : field_type\n"
        "  type(field_type) :: field1\n"
        "  real :: invoke_0_kern1, psy_alg1\n"
        "  call invoke(kern1(field1))\n"
        "  call invoke(kern2(field1))\n"
        "end subroutine alg1\n")
    psyir = fortran_reader.psyir_from_source(code)
    AlgTrans().apply(psyir)
    invoke1 = psyir.children[0][0]
    invoke2 = psyir.children[0][1]

    assert isinstance(invoke1, AlgorithmInvokeCall)
    assert isinstance(invoke2, AlgorithmInvokeCall)
    assert len(psyir.walk(AlgorithmInvokeCall)) == 2
    assert len(psyir.walk(KernelFunctor)) == 2
    assert "invoke" in invoke1.scope.symbol_table._symbols
    assert "invoke" in invoke2.scope.symbol_table._symbols

    # Don't call create_psylayer_symbol_root_names() here. This is to
    # check that the transformation creates the names if needed.
    trans = GOceanAlgInvoke2PSyCallTrans()

    # Just transform one of the invoke's. The 'invoke' symbol should still
    # exist.
    trans.apply(invoke1)
    call1 = psyir.children[0][0]
    assert not isinstance(call1, AlgorithmInvokeCall)
    assert isinstance(invoke2, AlgorithmInvokeCall)
    assert len(psyir.walk(AlgorithmInvokeCall)) == 1
    assert len(psyir.walk(KernelFunctor)) == 1
    assert "invoke" in call1.scope.symbol_table._symbols
    assert "invoke" in invoke2.scope.symbol_table._symbols

    # Now transform the second invoke. The 'invoke' symbol should be removed.
    trans.apply(invoke2)
    call2 = psyir.children[0][1]

    assert not psyir.walk(AlgorithmInvokeCall)
    assert not psyir.walk(KernelFunctor)
    assert "invoke" not in call1.scope.symbol_table._symbols
    assert "invoke" not in call2.scope.symbol_table._symbols

    assert call1.routine.name == "invoke_0_kern1_1"
    assert call1.routine.interface.container_symbol.name == "psy_alg1_1"

    assert call2.routine.name == "invoke_1_kern2"
    assert call2.routine.interface.container_symbol.name == "psy_alg1_1"


def test_ai2psycall_apply_invoke_symbols(fortran_reader):
    '''Check that the apply() method removes the appropriate invoke
    symbols when these symbols are within symbol tables that are
    connected to different parts of the PSyIR tree, including where
    the nodes are ancestors of each other. Use
    GOceanAlgInvoke2PSyCallTrans as AlgInvoke2PSyCallTrans is
    abstract.

    '''
    code = (
        "module mod1\n"
        "contains\n"
        "subroutine alg1()\n"
        "  use kern_mod, only : kern1\n"
        "  use field_mod, only : field_type\n"
        "  type(field_type) :: field\n"
        "  call invoke(kern1(field))\n"
        "end subroutine alg1\n"
        "subroutine alg2()\n"
        "  use kern_mod, only : kern2\n"
        "  use field_mod, only : field_type\n"
        "  type(field_type) :: field\n"
        "  call invoke(kern2(field))\n"
        "end subroutine alg2\n"
        "end module\n")
    psyir = fortran_reader.psyir_from_source(code)
    AlgTrans().apply(psyir)
    # Add an invoke symbol to the module (Container node)
    container = psyir.children[0]
    assert isinstance(container, Container)
    container.symbol_table.add(RoutineSymbol("invoke"))

    invoke1 = container.children[0][0]
    assert isinstance(invoke1, AlgorithmInvokeCall)
    invoke2 = container.children[1][0]
    assert isinstance(invoke2, AlgorithmInvokeCall)

    assert "invoke" in invoke1.scope.symbol_table._symbols
    assert "invoke" in invoke2.scope.symbol_table._symbols

    trans = GOceanAlgInvoke2PSyCallTrans()
    trans.apply(invoke1)
    trans.apply(invoke2)

    call1 = container.children[0][0]
    call2 = container.children[1][0]
    assert "invoke" not in call1.scope.symbol_table._symbols
    assert "invoke" not in call2.scope.symbol_table._symbols

    container = psyir.children[0]
    assert "invoke" in container.symbol_table._symbols


def test_ai2psycall_apply_invoke_symbols_scope(fortran_reader):
    '''Check that the apply() method removes the appropriate invoke symbol
    when it is in a different scope to the invoke call.  Use
    GOceanAlgInvoke2PSyCallTrans as AlgInvoke2PSyCallTrans is
    abstract.

    '''
    code = (
        "subroutine alg()\n"
        "  use kern_mod, only : kern\n"
        "  use field_mod, only : field_type\n"
        "  type(field_type) :: field\n"
        "  call invoke(kern(field))\n"
        "end subroutine alg\n")
    psyir = fortran_reader.psyir_from_source(code)
    AlgTrans().apply(psyir)
    # Move the invoke so the invoke symbol is in a different scope to
    # the invoke call.
    invoke = psyir.children[0][0]
    assert isinstance(invoke, AlgorithmInvokeCall)
    symbol = invoke.scope.symbol_table.new_symbol(
        root_name="i", symbol_type=DataSymbol, datatype=INTEGER_TYPE)
    loop = Loop.create(
        symbol, Literal("0", INTEGER_TYPE), Literal("1", INTEGER_TYPE),
        Literal("1", INTEGER_TYPE), [invoke.detach()])
    psyir.children[0].children.append(loop)

    assert "invoke" not in invoke.scope.symbol_table._symbols
    assert "invoke" in loop.scope.symbol_table._symbols

    trans = GOceanAlgInvoke2PSyCallTrans()
    trans.apply(invoke)

    assert not psyir.walk(AlgorithmInvokeCall)
    assert not psyir.walk(KernelFunctor)
    loop = psyir.children[0][0]
    invoke = loop.loop_body[0]
    assert "invoke" not in invoke.scope.symbol_table._symbols
    assert "invoke" not in loop.scope.symbol_table._symbols


def test_ai2psycall_add_arg():
    '''Test the _add_arg() utility method.'''

    # Invalid argument exception (not a Node)
    with pytest.raises(TypeError) as info:
        AlgInvoke2PSyCallTrans._add_arg(None, [])
<<<<<<< HEAD
    assert ("Expected Algorithm-layer kernel arguments to be a literal, "
            "reference or code block, but found 'NoneType'."
            in str(info.value))
=======
    assert("Expected Algorithm-layer kernel arguments to be a Literal, "
           "Reference or CodeBlock, but found 'NoneType'."
           in str(info.value))
>>>>>>> 16fcce9f

    # Invalid argument exception (Node parent is not a KernelFunctor)
    arg = UnaryOperation.create(
        UnaryOperation.Operator.PLUS, Literal("1.0", REAL_TYPE))
    with pytest.raises(TypeError) as info:
        AlgInvoke2PSyCallTrans._add_arg(arg, [])
    assert("Expected Algorithm-layer kernel arguments to be a Literal, "
           "Reference or CodeBlock, but '+1.0' is of type 'UnaryOperation'."
           in str(info.value))

    # Invalid argument exception (Node parent is a KernelFunctor)
    _ = KernelFunctor.create(
        DataTypeSymbol("my_kernel", REAL_TYPE), [arg])
    with pytest.raises(TypeError) as info:
        AlgInvoke2PSyCallTrans._add_arg(arg, [])
    assert("Expected Algorithm-layer kernel arguments to be a Literal, "
           "Reference or CodeBlock, but '+1.0' passed to kernel "
           "'my_kernel' is of type 'UnaryOperation'." in str(info.value))

    # literal (nothing added)
    args = []
    AlgInvoke2PSyCallTrans._add_arg(Literal("1.0", REAL_TYPE), args)
    assert args == []

    # reference (arg added)
    name = "hello1"
    AlgInvoke2PSyCallTrans._add_arg(
        Reference(DataSymbol(name, REAL_TYPE)), args)
    assert len(args) == 1
    assert isinstance(args[0], Reference)
    assert args[0].name == name

    # array reference (arg added)
    name = "hello2"
    AlgInvoke2PSyCallTrans._add_arg(ArrayReference.create(DataSymbol(
        name, ArrayType(REAL_TYPE, [10])), [Literal("1", INTEGER_TYPE)]), args)
    assert len(args) == 2
    assert isinstance(args[1], ArrayReference)
    assert args[1].name == name

    # arg, same name, not added
    name = "hello1"
    AlgInvoke2PSyCallTrans._add_arg(
        Reference(DataSymbol(name, REAL_TYPE)), args)
    assert len(args) == 2

    # codeblock arg
    AlgInvoke2PSyCallTrans._add_arg(CodeBlock([], None), args)
    assert len(args) == 3
    assert isinstance(args[2], CodeBlock)


def test_ai2psycall_remove_imported_symbols(fortran_reader):
    '''Check that the remove_imported_symbols() method removes the kernel
    functor symbol and the associated container at the appropriate
    time when it is in a different scope to the invoke call and the
    kernel is used in multiple locations. Use
    GOceanAlgInvoke2PSyCallTrans as AlgInvoke2PSyCallTrans is
    abstract.

    '''
    code = (
        "module alg_mod\n"
        "use kern_mod, only : kern\n"
        "contains\n"
        "subroutine alg1()\n"
        "  use field_mod, only : field_type\n"
        "  type(field_type) :: field\n"
        "  call invoke(kern(field))\n"
        "end subroutine alg1\n"
        "subroutine alg2()\n"
        "  use field_mod, only : field_type\n"
        "  type(field_type) :: field\n"
        "  call invoke(kern(field))\n"
        "end subroutine alg2\n"
        "end module\n")
    psyir = fortran_reader.psyir_from_source(code)
    AlgTrans().apply(psyir)
    module = psyir.children[0]
    assert module.name == "alg_mod"

    assert "kern" in module.symbol_table._symbols
    assert "kern_mod" in module.symbol_table._symbols

    invokes = psyir.walk(AlgorithmInvokeCall)
    assert len(invokes) == 2
    trans = GOceanAlgInvoke2PSyCallTrans()

    trans.apply(invokes[0])
    assert "kern" in module.symbol_table._symbols
    assert "kern_mod" in module.symbol_table._symbols

    trans.apply(invokes[1])
    assert "kern" not in module.symbol_table._symbols
    assert "kern_mod" not in module.symbol_table._symbols<|MERGE_RESOLUTION|>--- conflicted
+++ resolved
@@ -470,15 +470,9 @@
     # Invalid argument exception (not a Node)
     with pytest.raises(TypeError) as info:
         AlgInvoke2PSyCallTrans._add_arg(None, [])
-<<<<<<< HEAD
     assert ("Expected Algorithm-layer kernel arguments to be a literal, "
             "reference or code block, but found 'NoneType'."
             in str(info.value))
-=======
-    assert("Expected Algorithm-layer kernel arguments to be a Literal, "
-           "Reference or CodeBlock, but found 'NoneType'."
-           in str(info.value))
->>>>>>> 16fcce9f
 
     # Invalid argument exception (Node parent is not a KernelFunctor)
     arg = UnaryOperation.create(
