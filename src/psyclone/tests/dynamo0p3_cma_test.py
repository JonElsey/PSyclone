--- conflicted
+++ resolved
@@ -840,13 +840,8 @@
             "=> null()") in code
     assert "ncell_2d = mesh%get_ncells_2d" in code
     assert "cma_op1_proxy = cma_op1%get_proxy()" in code
-<<<<<<< HEAD
-    assert ("call columnwise_op_asm_kernel_code(cell, nlayers, ncell_2d, "
-            "lma_op1_proxy%ncell_3d, lma_op1_local_stencil, "
-=======
-    assert ("CALL columnwise_op_asm_kernel_code(cell, nlayers_cma_op1, "
+    assert ("call columnwise_op_asm_kernel_code(cell, nlayers_cma_op1, "
             "ncell_2d, lma_op1_proxy%ncell_3d, lma_op1_local_stencil, "
->>>>>>> dd350006
             "cma_op1_cma_matrix(:,:,:), cma_op1_nrow, cma_op1_ncol, "
             "cma_op1_bandwidth, cma_op1_alpha, cma_op1_beta, cma_op1_gamma_m, "
             "cma_op1_gamma_p, ndf_adspc1_lma_op1, cbanded_map_adspc1_lma_op1, "
@@ -884,13 +879,8 @@
     assert "ncell_2d = mesh%get_ncells_2d()" in code
     assert "cma_op1_proxy = cma_op1%get_proxy()" in code
     expected = (
-<<<<<<< HEAD
-        "call columnwise_op_asm_field_kernel_code(cell, nlayers, ncell_2d, "
-        "afield_data, lma_op1_proxy%ncell_3d, "
-=======
-        "CALL columnwise_op_asm_field_kernel_code(cell, nlayers_cma_op1, "
+        "call columnwise_op_asm_field_kernel_code(cell, nlayers_cma_op1, "
         "ncell_2d, afield_data, lma_op1_proxy%ncell_3d, "
->>>>>>> dd350006
         "lma_op1_local_stencil, cma_op1_cma_matrix(:,:,:), cma_op1_nrow, "
         "cma_op1_ncol, cma_op1_bandwidth, cma_op1_alpha, cma_op1_beta, "
         "cma_op1_gamma_m, cma_op1_gamma_p, ndf_aspc1_afield, "
@@ -931,13 +921,8 @@
     assert "integer(kind=i_def) :: ncell_2d" in code
     assert "ncell_2d = mesh%get_ncells_2d()" in code
     assert "cma_op1_proxy = cma_op1%get_proxy()" in code
-<<<<<<< HEAD
     expected = ("call columnwise_op_asm_kernel_scalar_code(cell, "
-                "nlayers, ncell_2d, lma_op1_proxy%ncell_3d, "
-=======
-    expected = ("CALL columnwise_op_asm_kernel_scalar_code(cell, "
                 "nlayers_cma_op1, ncell_2d, lma_op1_proxy%ncell_3d, "
->>>>>>> dd350006
                 "lma_op1_local_stencil, cma_op1_cma_matrix(:,:,:), "
                 "cma_op1_nrow, cma_op1_ncol, cma_op1_bandwidth, "
                 "cma_op1_alpha_1, cma_op1_beta, cma_op1_gamma_m, "
@@ -985,15 +970,9 @@
         assert "loop0_stop = mesh%get_last_halo_cell(1)\n" in code
     else:
         assert "loop0_stop = cma_op1_proxy%fs_from%get_ncell()\n" in code
-<<<<<<< HEAD
     assert "do cell = loop0_start, loop0_stop, 1\n" in code
     expected = ("call columnwise_op_asm_same_fs_kernel_code(cell, "
-                "nlayers, ncell_2d, lma_op1_proxy%ncell_3d, "
-=======
-    assert "DO cell = loop0_start, loop0_stop, 1\n" in code
-    expected = ("CALL columnwise_op_asm_same_fs_kernel_code(cell, "
                 "nlayers_cma_op1, ncell_2d, lma_op1_proxy%ncell_3d, "
->>>>>>> dd350006
                 "lma_op1_local_stencil, afield_data, "
                 "cma_op1_cma_matrix(:,:,:), cma_op1_nrow, cma_op1_bandwidth, "
                 "cma_op1_alpha, cma_op1_beta, cma_op1_gamma_m, "
@@ -1299,11 +1278,7 @@
                 "    loop2_stop = cma_opc_proxy%fs_from%get_ncell()\n"
                 in code)
 
-<<<<<<< HEAD
-    assert ("call columnwise_op_asm_field_kernel_code(cell, nlayers, "
-=======
-    assert ("CALL columnwise_op_asm_field_kernel_code(cell, nlayers_cma_op1, "
->>>>>>> dd350006
+    assert ("call columnwise_op_asm_field_kernel_code(cell, nlayers_cma_op1, "
             "ncell_2d, afield_data, lma_op1_proxy%ncell_3d, "
             "lma_op1_local_stencil, cma_op1_cma_matrix(:,:,:), cma_op1_nrow, "
             "cma_op1_ncol, cma_op1_bandwidth, cma_op1_alpha, cma_op1_beta, "
