# -----------------------------------------------------------------------------
# BSD 3-Clause License
#
# Copyright (c) 2017-2020, Science and Technology Facilities Council.
# All rights reserved.
#
# Redistribution and use in source and binary forms, with or without
# modification, are permitted provided that the following conditions are met:
#
# * Redistributions of source code must retain the above copyright notice, this
#   list of conditions and the following disclaimer.
#
# * Redistributions in binary form must reproduce the above copyright notice,
#   this list of conditions and the following disclaimer in the documentation
#   and/or other materials provided with the distribution.
#
# * Neither the name of the copyright holder nor the names of its
#   contributors may be used to endorse or promote products derived from
#   this software without specific prior written permission.
#
# THIS SOFTWARE IS PROVIDED BY THE COPYRIGHT HOLDERS AND CONTRIBUTORS
# "AS IS" AND ANY EXPRESS OR IMPLIED WARRANTIES, INCLUDING, BUT NOT
# LIMITED TO, THE IMPLIED WARRANTIES OF MERCHANTABILITY AND FITNESS
# FOR A PARTICULAR PURPOSE ARE DISCLAIMED. IN NO EVENT SHALL THE
# COPYRIGHT HOLDER OR CONTRIBUTORS BE LIABLE FOR ANY DIRECT, INDIRECT,
# INCIDENTAL, SPECIAL, EXEMPLARY, OR CONSEQUENTIAL DAMAGES (INCLUDING,
# BUT NOT LIMITED TO, PROCUREMENT OF SUBSTITUTE GOODS OR SERVICES;
# LOSS OF USE, DATA, OR PROFITS; OR BUSINESS INTERRUPTION) HOWEVER
# CAUSED AND ON ANY THEORY OF LIABILITY, WHETHER IN CONTRACT, STRICT
# LIABILITY, OR TORT (INCLUDING NEGLIGENCE OR OTHERWISE) ARISING IN
# ANY WAY OUT OF THE USE OF THIS SOFTWARE, EVEN IF ADVISED OF THE
# POSSIBILITY OF SUCH DAMAGE.
# -----------------------------------------------------------------------------
# Authors R. W. Ford and A. R. Porter, STFC Daresbury Lab
# Modified I. Kavcic, Met Office
# Modified J. Henrichs, Bureau of Meteorology

''' This module tests the Dynamo 0.3 kernel-stub generator using pytest. '''

# imports
from __future__ import absolute_import, print_function
import os
import pytest
import fparser
from fparser import api as fpapi
from psyclone.configuration import Config
from psyclone.dynamo0p3 import DynKernMetadata, DynKern
from psyclone.domain.lfric import LFRicArgDescriptor
from psyclone.errors import GenerationError, InternalError
from psyclone.parse.utils import ParseError
from psyclone.gen_kernel_stub import generate

# Constants
BASE_PATH = os.path.join(os.path.dirname(os.path.abspath(__file__)),
                         "test_files", "dynamo0p3")
TEST_API = "dynamo0.3"


@pytest.fixture(scope="module", autouse=True)
def setup():
    '''Make sure that all tests here use dynamo0.3 as API.'''
    Config.get().api = "dynamo0.3"


<<<<<<< HEAD
def test_kernel_stub_invalid_iteration_space():
    ''' Check that we raise an exception if we attempt to generate kernel
    stub for a kernel with an unsupported iteration space. '''
    ast = fpapi.parse(os.path.join(BASE_PATH,
                                   "testkern_dofs_mod.f90"),
                      ignore_comments=False)
    metadata = DynKernMetadata(ast)
    kernel = DynKern()
    kernel.load_meta(metadata)
    with pytest.raises(GenerationError) as excinfo:
        _ = kernel.gen_stub
    assert ("The LFRic API supports kernel stub generation for kernels "
            "that have one of ['cells'] as iteration space, but found "
            "'dofs' in kernel 'testkern_dofs_code'." in str(excinfo.value))


def test_kernel_stub_invalid_scalar_argument():
    '''Check that we raise an exception if an unexpected datatype is found
    when using the KernStubArgList scalar method'''
    ast = fpapi.parse(os.path.join(BASE_PATH,
                                   "testkern_one_int_scalar_mod.f90"),
                      ignore_comments=False)
    metadata = DynKernMetadata(ast)
    kernel = DynKern()
    kernel.load_meta(metadata)
    # Sabotage the scalar argument to make it have an invalid type.
    arg = kernel.arguments.args[1]
    arg._type = "invalid"
    # Now call KernStubArgList to raise an exception
    create_arg_list = KernStubArgList(kernel)
    with pytest.raises(InternalError) as excinfo:
        create_arg_list.scalar(arg)
    assert ("Expected argument type to be one of {0} but got "
            "'invalid'".format(LFRicArgDescriptor.VALID_SCALAR_NAMES)
            in str(excinfo.value))
=======
def test_dynscalars_stub_err():
    ''' Check that the DynScalarArgs constructor raises the expected
    internal error if it encounters an unrecognised intrinsic type of
    scalar when generating a kernel stub.
>>>>>>> 496fa99e

    '''
    from psyclone.dynamo0p3 import DynScalarArgs
    ast = fpapi.parse(os.path.join(BASE_PATH,
                                   "testkern_one_int_scalar_mod.f90"),
                      ignore_comments=False)
    metadata = DynKernMetadata(ast)
    kernel = DynKern()
    kernel.load_meta(metadata)
    # Sabotage the scalar argument to make it have an invalid intrinsic type
    arg = kernel.arguments.args[1]
    arg._intrinsic_type = "invalid-scalar-type"
    with pytest.raises(InternalError) as err:
        _ = DynScalarArgs(kernel)
    assert ("DynScalarArgs.__init__(): Found an unsupported intrinsic type "
            "'invalid-scalar-type' for the scalar argument 'iscalar_2'. "
            "Supported types are ['real', 'integer']." in str(err.value))


def test_stub_generate_with_anyw2():
    '''check that the stub generate produces the expected output when we
    have any_w2 fields. In particular, check basis functions as these
    have specific sizes associated with the particular function space'''
    result = generate(os.path.join(BASE_PATH,
                                   "testkern_multi_anyw2_basis_mod.f90"),
                      api=TEST_API)
    expected_output = (
        "      REAL(KIND=r_def), intent(in), dimension(3,ndf_any_w2,"
        "np_xy_qr_xyoz,np_z_qr_xyoz) :: basis_any_w2_qr_xyoz\n"
        "      REAL(KIND=r_def), intent(in), dimension(1,ndf_any_w2,"
        "np_xy_qr_xyoz,np_z_qr_xyoz) :: diff_basis_any_w2_qr_xyoz")
    assert expected_output in str(result)


SIMPLE = (
    "  MODULE simple_mod\n"
    "    IMPLICIT NONE\n"
    "    CONTAINS\n"
    "    SUBROUTINE simple_code(nlayers, field_1_w1, ndf_w1, undf_w1,"
    " map_w1)\n"
    "      USE constants_mod, ONLY: r_def, i_def\n"
    "      IMPLICIT NONE\n"
    "      INTEGER(KIND=i_def), intent(in) :: nlayers\n"
    "      INTEGER(KIND=i_def), intent(in) :: ndf_w1\n"
    "      INTEGER(KIND=i_def), intent(in), dimension(ndf_w1) :: map_w1\n"
    "      INTEGER(KIND=i_def), intent(in) :: undf_w1\n"
    "      REAL(KIND=r_def), intent(inout), dimension(undf_w1) :: "
    "field_1_w1\n"
    "    END SUBROUTINE simple_code\n"
    "  END MODULE simple_mod")


def test_stub_generate_working():
    ''' Check that the stub generate produces the expected output '''
    result = generate(os.path.join(BASE_PATH, "simple.f90"),
                      api=TEST_API)
    assert SIMPLE in str(result)


def test_stub_generate_working_noapi():
    ''' check that the stub generate produces the expected output when
    we use the default api (which should be dynamo0.3)'''
    result = generate(os.path.join(BASE_PATH, "simple.f90"))
    assert SIMPLE in str(result)


SIMPLE_WITH_SCALARS = (
    "  MODULE simple_with_scalars_mod\n"
    "    IMPLICIT NONE\n"
    "    CONTAINS\n"
    "    SUBROUTINE simple_with_scalars_code(nlayers, rscalar_1, field_2_w1, "
    "iscalar_3, ndf_w1, undf_w1, map_w1)\n"
    "      USE constants_mod, ONLY: r_def, i_def\n"
    "      IMPLICIT NONE\n"
    "      INTEGER(KIND=i_def), intent(in) :: nlayers\n"
    "      INTEGER(KIND=i_def), intent(in) :: ndf_w1\n"
    "      INTEGER(KIND=i_def), intent(in), dimension(ndf_w1) :: map_w1\n"
    "      INTEGER(KIND=i_def), intent(in) :: undf_w1\n"
    "      REAL(KIND=r_def), intent(in) :: rscalar_1\n"
    "      INTEGER(KIND=i_def), intent(in) :: iscalar_3\n"
    "      REAL(KIND=r_def), intent(inout), dimension(undf_w1) ::"
    " field_2_w1\n"
    "    END SUBROUTINE simple_with_scalars_code\n"
    "  END MODULE simple_with_scalars_mod")


def test_stub_generate_with_scalars():
    ''' check that the stub generate produces the expected output when
    the kernel has scalar arguments '''
    result = generate(os.path.join(BASE_PATH, "simple_with_scalars.f90"),
                      api=TEST_API)
    assert SIMPLE_WITH_SCALARS in str(result)


SCALAR_SUMS = (
    "  MODULE testkern_multiple_scalar_sums_mod\n"
    "    IMPLICIT NONE\n"
    "    CONTAINS\n"
    "    SUBROUTINE testkern_multiple_scalar_sums_code(nlayers, rscalar_1, "
    "iscalar_2, field_3_w3, rscalar_4, iscalar_5, ndf_w3, undf_w3, map_w3)\n"
    "      USE constants_mod, ONLY: r_def, i_def\n"
    "      IMPLICIT NONE\n"
    "      INTEGER(KIND=i_def), intent(in) :: nlayers\n"
    "      REAL(KIND=r_def), intent(inout) :: rscalar_1\n"
    "      INTEGER(KIND=i_def), intent(inout) :: iscalar_2\n"
    "      INTEGER(KIND=i_def), intent(in) :: ndf_w3\n"
    "      INTEGER(KIND=i_def), intent(in) :: undf_w3\n"
    "      REAL(KIND=r_def), intent(out), dimension(undf_w3) :: field_3_w3\n"
    "      REAL(KIND=r_def), intent(inout) :: rscalar_4\n"
    "      INTEGER(KIND=i_def), intent(inout) :: iscalar_5\n"
    "      INTEGER(KIND=i_def), intent(in), dimension(ndf_w3) :: map_w3\n"
    "    END SUBROUTINE testkern_multiple_scalar_sums_code\n"
    "  END MODULE testkern_multiple_scalar_sums_mod")


def test_stub_generate_with_scalar_sums():
    '''check that the stub generator raises an exception when a kernel has
    a reduction (since these are not permitted for user-supplied kernels)'''
    with pytest.raises(ParseError) as err:
        _ = generate(
            os.path.join(BASE_PATH, "simple_with_reduction.f90"),
            api=TEST_API)
    assert (
        "user-supplied Dynamo 0.3 kernel must not write/update a scalar "
        "argument but kernel simple_with_reduction_type has gh_real with "
        "gh_sum access" in str(err.value))


# Fields : intent
INTENT = '''
module dummy_mod
  type, extends(kernel_type) :: dummy_type
     type(arg_type), meta_args(3) =            &
          (/ arg_type(gh_field, gh_write, w3), &
             arg_type(gh_field, gh_inc,   w1), &
             arg_type(gh_field, gh_read,  w1)  &
           /)
     integer :: iterates_over = cells
   contains
     procedure, nopass :: code => dummy_code
  end type dummy_type
contains
  subroutine dummy_code()
  end subroutine dummy_code
end module dummy_mod
'''


def test_load_meta_wrong_type():
    ''' Test that the load_meta function raises an appropriate error
    if the meta-data contains an un-recognised type. '''
    fparser.logging.disable(fparser.logging.CRITICAL)
    ast = fpapi.parse(INTENT, ignore_comments=False)
    metadata = DynKernMetadata(ast)
    kernel = DynKern()
    # Break the meta-data
    metadata.arg_descriptors[0]._argument_type = "gh_hedge"
    with pytest.raises(GenerationError) as excinfo:
        kernel.load_meta(metadata)
    assert ("DynKern.load_meta() expected one of {0} but found "
            "'gh_hedge'".format(LFRicArgDescriptor.VALID_ARG_TYPE_NAMES)
            in str(excinfo.value))


def test_intent():
    ''' test that field intent is generated correctly for kernel stubs '''
    ast = fpapi.parse(INTENT, ignore_comments=False)
    metadata = DynKernMetadata(ast)
    kernel = DynKern()
    kernel.load_meta(metadata)
    generated_code = kernel.gen_stub
    output = (
        "  MODULE dummy_mod\n"
        "    IMPLICIT NONE\n"
        "    CONTAINS\n"
        "    SUBROUTINE dummy_code(nlayers, field_1_w3, field_2_w1, "
        "field_3_w1, ndf_w3, undf_w3, map_w3, ndf_w1, undf_w1, map_w1)\n"
        "      USE constants_mod, ONLY: r_def, i_def\n"
        "      IMPLICIT NONE\n"
        "      INTEGER(KIND=i_def), intent(in) :: nlayers\n"
        "      INTEGER(KIND=i_def), intent(in) :: ndf_w1\n"
        "      INTEGER(KIND=i_def), intent(in), dimension(ndf_w1) :: map_w1\n"
        "      INTEGER(KIND=i_def), intent(in) :: ndf_w3\n"
        "      INTEGER(KIND=i_def), intent(in), dimension(ndf_w3) :: map_w3\n"
        "      INTEGER(KIND=i_def), intent(in) :: undf_w3, undf_w1\n"
        "      REAL(KIND=r_def), intent(out), dimension(undf_w3) :: "
        "field_1_w3\n"
        "      REAL(KIND=r_def), intent(inout), dimension(undf_w1) :: "
        "field_2_w1\n"
        "      REAL(KIND=r_def), intent(in), dimension(undf_w1) :: "
        "field_3_w1\n"
        "    END SUBROUTINE dummy_code\n"
        "  END MODULE dummy_mod")
    assert output in str(generated_code)


# Fields : spaces
SPACES = '''
module dummy_mod
  type, extends(kernel_type) :: dummy_type
     type(arg_type), meta_args(12) =                 &
          (/ arg_type(gh_field, gh_inc,   w0),       &
             arg_type(gh_field, gh_inc,   w1),       &
             arg_type(gh_field, gh_inc,   w2),       &
             arg_type(gh_field, gh_write, w2broken), &
             arg_type(gh_field, gh_inc,   w2trace),  &
             arg_type(gh_field, gh_write, w3),       &
             arg_type(gh_field, gh_write, wtheta),   &
             arg_type(gh_field, gh_inc,   w2h),      &
             arg_type(gh_field, gh_write, w2v),      &
             arg_type(gh_field, gh_inc,   w2htrace), &
             arg_type(gh_field, gh_write, w2vtrace), &
             arg_type(gh_field, gh_read,  wchi)      &
           /)
     integer :: iterates_over = cells
   contains
     procedure, nopass :: code => dummy_code
  end type dummy_type
contains
  subroutine dummy_code()
  end subroutine dummy_code
end module dummy_mod
'''


def test_spaces():
    ''' Test that field spaces are handled correctly for kernel stubs.

    '''
    ast = fpapi.parse(SPACES, ignore_comments=False)
    metadata = DynKernMetadata(ast)
    kernel = DynKern()
    kernel.load_meta(metadata)
    generated_code = str(kernel.gen_stub)
    output = (
        "  MODULE dummy_mod\n"
        "    IMPLICIT NONE\n"
        "    CONTAINS\n"
        "    SUBROUTINE dummy_code(nlayers, field_1_w0, field_2_w1, "
        "field_3_w2, field_4_w2broken, field_5_w2trace, field_6_w3, "
        "field_7_wtheta, field_8_w2h, field_9_w2v, field_10_w2htrace, "
        "field_11_w2vtrace, field_12_wchi, "
        "ndf_w0, undf_w0, map_w0, ndf_w1, undf_w1, map_w1, "
        "ndf_w2, undf_w2, map_w2, ndf_w2broken, undf_w2broken, map_w2broken, "
        "ndf_w2trace, undf_w2trace, map_w2trace, ndf_w3, undf_w3, map_w3, "
        "ndf_wtheta, undf_wtheta, map_wtheta, ndf_w2h, undf_w2h, map_w2h, "
        "ndf_w2v, undf_w2v, map_w2v, ndf_w2htrace, undf_w2htrace, "
        "map_w2htrace, ndf_w2vtrace, undf_w2vtrace, map_w2vtrace, "
        "ndf_wchi, undf_wchi, map_wchi)\n"
        "      USE constants_mod, ONLY: r_def, i_def\n"
        "      IMPLICIT NONE\n"
        "      INTEGER(KIND=i_def), intent(in) :: nlayers\n"
        "      INTEGER(KIND=i_def), intent(in) :: ndf_w0\n"
        "      INTEGER(KIND=i_def), intent(in), dimension(ndf_w0) :: map_w0\n"
        "      INTEGER(KIND=i_def), intent(in) :: ndf_w1\n"
        "      INTEGER(KIND=i_def), intent(in), dimension(ndf_w1) :: map_w1\n"
        "      INTEGER(KIND=i_def), intent(in) :: ndf_w2\n"
        "      INTEGER(KIND=i_def), intent(in), dimension(ndf_w2) :: map_w2\n"
        "      INTEGER(KIND=i_def), intent(in) :: ndf_w2broken\n"
        "      INTEGER(KIND=i_def), intent(in), dimension(ndf_w2broken) "
        ":: map_w2broken\n"
        "      INTEGER(KIND=i_def), intent(in) :: ndf_w2h\n"
        "      INTEGER(KIND=i_def), intent(in), dimension(ndf_w2h) "
        ":: map_w2h\n"
        "      INTEGER(KIND=i_def), intent(in) :: ndf_w2htrace\n"
        "      INTEGER(KIND=i_def), intent(in), dimension(ndf_w2htrace) "
        ":: map_w2htrace\n"
        "      INTEGER(KIND=i_def), intent(in) :: ndf_w2trace\n"
        "      INTEGER(KIND=i_def), intent(in), dimension(ndf_w2trace) "
        ":: map_w2trace\n"
        "      INTEGER(KIND=i_def), intent(in) :: ndf_w2v\n"
        "      INTEGER(KIND=i_def), intent(in), dimension(ndf_w2v) "
        ":: map_w2v\n"
        "      INTEGER(KIND=i_def), intent(in) :: ndf_w2vtrace\n"
        "      INTEGER(KIND=i_def), intent(in), dimension(ndf_w2vtrace) "
        ":: map_w2vtrace\n"
        "      INTEGER(KIND=i_def), intent(in) :: ndf_w3\n"
        "      INTEGER(KIND=i_def), intent(in), dimension(ndf_w3) :: map_w3\n"
        "      INTEGER(KIND=i_def), intent(in) :: ndf_wchi\n"
        "      INTEGER(KIND=i_def), intent(in), dimension(ndf_wchi) "
        ":: map_wchi\n"
        "      INTEGER(KIND=i_def), intent(in) :: ndf_wtheta\n"
        "      INTEGER(KIND=i_def), intent(in), dimension(ndf_wtheta) "
        ":: map_wtheta\n"
        "      INTEGER(KIND=i_def), intent(in) :: undf_w0, undf_w1, undf_w2, "
        "undf_w2broken, undf_w2trace, undf_w3, undf_wtheta, undf_w2h, "
        "undf_w2v, undf_w2htrace, undf_w2vtrace, undf_wchi\n"
        "      REAL(KIND=r_def), intent(inout), dimension(undf_w0) "
        ":: field_1_w0\n"
        "      REAL(KIND=r_def), intent(inout), dimension(undf_w1) "
        ":: field_2_w1\n"
        "      REAL(KIND=r_def), intent(inout), dimension(undf_w2) "
        ":: field_3_w2\n"
        "      REAL(KIND=r_def), intent(out), dimension(undf_w2broken) "
        ":: field_4_w2broken\n"
        "      REAL(KIND=r_def), intent(inout), dimension(undf_w2trace) "
        ":: field_5_w2trace\n"
        "      REAL(KIND=r_def), intent(out), dimension(undf_w3) "
        ":: field_6_w3\n"
        "      REAL(KIND=r_def), intent(out), dimension(undf_wtheta) "
        ":: field_7_wtheta\n"
        "      REAL(KIND=r_def), intent(inout), dimension(undf_w2h) "
        ":: field_8_w2h\n"
        "      REAL(KIND=r_def), intent(out), dimension(undf_w2v) "
        ":: field_9_w2v\n"
        "      REAL(KIND=r_def), intent(inout), dimension(undf_w2htrace) "
        ":: field_10_w2htrace\n"
        "      REAL(KIND=r_def), intent(out), dimension(undf_w2vtrace) "
        ":: field_11_w2vtrace\n"
        "      REAL(KIND=r_def), intent(in), dimension(undf_wchi) "
        ":: field_12_wchi\n"
        "    END SUBROUTINE dummy_code\n"
        "  END MODULE dummy_mod")
    assert output in generated_code


ANY_SPACES = '''
module dummy_mod
  type, extends(kernel_type) :: dummy_type
     type(arg_type), meta_args(3) =                                       &
          (/ arg_type(gh_field, gh_read,      any_discontinuous_space_1), &
             arg_type(gh_field, gh_inc,       any_space_7),               &
             arg_type(gh_field, gh_readwrite, any_discontinuous_space_4)  &
           /)
     integer :: iterates_over = cells
   contains
     procedure, nopass :: code => dummy_code
  end type dummy_type
contains
  subroutine dummy_code()
  end subroutine dummy_code
end module dummy_mod
'''


def test_any_spaces():
    ''' Test that any_space and any_discontinuous_space metadata are handled
    correctly for kernel stubs.

    '''
    ast = fpapi.parse(ANY_SPACES, ignore_comments=False)
    metadata = DynKernMetadata(ast)
    kernel = DynKern()
    kernel.load_meta(metadata)
    generated_code = str(kernel.gen_stub)
    output = (
        "  MODULE dummy_mod\n"
        "    IMPLICIT NONE\n"
        "    CONTAINS\n"
        "    SUBROUTINE dummy_code(nlayers, field_1_adspc1_field_1, "
        "field_2_aspc7_field_2, field_3_adspc4_field_3, "
        "ndf_adspc1_field_1, undf_adspc1_field_1, map_adspc1_field_1, "
        "ndf_aspc7_field_2, undf_aspc7_field_2, map_aspc7_field_2, "
        "ndf_adspc4_field_3, undf_adspc4_field_3, map_adspc4_field_3)\n"
        "      USE constants_mod, ONLY: r_def, i_def\n"
        "      IMPLICIT NONE\n"
        "      INTEGER(KIND=i_def), intent(in) :: nlayers\n"
        "      INTEGER(KIND=i_def), intent(in) :: ndf_adspc1_field_1\n"
        "      INTEGER(KIND=i_def), intent(in), dimension("
        "ndf_adspc1_field_1) :: map_adspc1_field_1\n"
        "      INTEGER(KIND=i_def), intent(in) :: ndf_adspc4_field_3\n"
        "      INTEGER(KIND=i_def), intent(in), dimension("
        "ndf_adspc4_field_3) :: map_adspc4_field_3\n"
        "      INTEGER(KIND=i_def), intent(in) :: ndf_aspc7_field_2\n"
        "      INTEGER(KIND=i_def), intent(in), "
        "dimension(ndf_aspc7_field_2) :: map_aspc7_field_2\n"
        "      INTEGER(KIND=i_def), intent(in) :: undf_adspc1_field_1, "
        "undf_aspc7_field_2, undf_adspc4_field_3\n"
        "      REAL(KIND=r_def), intent(in), dimension"
        "(undf_adspc1_field_1) :: field_1_adspc1_field_1\n"
        "      REAL(KIND=r_def), intent(inout), dimension"
        "(undf_aspc7_field_2) :: field_2_aspc7_field_2\n"
        "      REAL(KIND=r_def), intent(inout), dimension"
        "(undf_adspc4_field_3) :: field_3_adspc4_field_3\n"
        "    END SUBROUTINE dummy_code\n"
        "  END MODULE dummy_mod")
    assert output in generated_code


# Fields : vectors
VECTORS = '''
module dummy_mod
  type, extends(kernel_type) :: dummy_type
     type(arg_type), meta_args(1) =           &
          (/ arg_type(gh_field*3, gh_inc, w0) &
           /)
     integer :: iterates_over = cells
   contains
     procedure, nopass :: code => dummy_code
  end type dummy_type
contains
  subroutine dummy_code()
  end subroutine dummy_code
end module dummy_mod
'''


def test_vectors():
    ''' test that field vectors are handled correctly for kernel stubs '''
    ast = fpapi.parse(VECTORS, ignore_comments=False)
    metadata = DynKernMetadata(ast)
    kernel = DynKern()
    kernel.load_meta(metadata)
    generated_code = kernel.gen_stub
    output = (
        "  MODULE dummy_mod\n"
        "    IMPLICIT NONE\n"
        "    CONTAINS\n"
        "    SUBROUTINE dummy_code(nlayers, field_1_w0_v1, "
        "field_1_w0_v2, field_1_w0_v3, ndf_w0, undf_w0, map_w0)\n"
        "      USE constants_mod, ONLY: r_def, i_def\n"
        "      IMPLICIT NONE\n"
        "      INTEGER(KIND=i_def), intent(in) :: nlayers\n"
        "      INTEGER(KIND=i_def), intent(in) :: ndf_w0\n"
        "      INTEGER(KIND=i_def), intent(in), dimension(ndf_w0) :: map_w0\n"
        "      INTEGER(KIND=i_def), intent(in) :: undf_w0\n"
        "      REAL(KIND=r_def), intent(inout), dimension(undf_w0) :: "
        "field_1_w0_v1\n"
        "      REAL(KIND=r_def), intent(inout), dimension(undf_w0) :: "
        "field_1_w0_v2\n"
        "      REAL(KIND=r_def), intent(inout), dimension(undf_w0) :: "
        "field_1_w0_v3\n"
        "    END SUBROUTINE dummy_code\n"
        "  END MODULE dummy_mod")
    assert output in str(generated_code)


def test_arg_descriptor_vec_str():
    ''' Tests that the string method for LFRicArgDescriptor works as
    expected when we have a vector quantity. '''
    fparser.logging.disable(fparser.logging.CRITICAL)
    ast = fpapi.parse(VECTORS, ignore_comments=False)
    metadata = DynKernMetadata(ast)
    field_descriptor = metadata.arg_descriptors[0]
    result = str(field_descriptor)
    expected_output = (
        "LFRicArgDescriptor object\n"
        "  argument_type[0]='gh_field'*3\n"
        "  data_type[1]='gh_real'\n"
        "  access_descriptor[2]='gh_inc'\n"
        "  function_space[3]='w0'")
    assert expected_output in result


# Orientation : spaces
ORIENTATION_OUTPUT = (
    "    SUBROUTINE dummy_orientation_code(cell, nlayers, field_1_w0, "
    "op_2_ncell_3d, op_2, field_3_w2, op_4_ncell_3d, op_4, ndf_w0, "
    "undf_w0, map_w0, orientation_w0, ndf_w1, orientation_w1, ndf_w2, "
    "undf_w2, map_w2, orientation_w2, ndf_w3, orientation_w3)\n"
    "      USE constants_mod, ONLY: r_def, i_def\n"
    "      IMPLICIT NONE\n"
    "      INTEGER(KIND=i_def), intent(in) :: nlayers\n"
    "      INTEGER(KIND=i_def), intent(in) :: ndf_w0\n"
    "      INTEGER(KIND=i_def), intent(in), dimension(ndf_w0) :: map_w0\n"
    "      INTEGER(KIND=i_def), intent(in) :: ndf_w2\n"
    "      INTEGER(KIND=i_def), intent(in), dimension(ndf_w2) :: map_w2\n"
    "      INTEGER(KIND=i_def), intent(in) :: "
    "undf_w0, ndf_w1, undf_w2, ndf_w3\n"
    "      REAL(KIND=r_def), intent(inout), dimension(undf_w0) :: "
    "field_1_w0\n"
    "      REAL(KIND=r_def), intent(in), dimension(undf_w2) :: "
    "field_3_w2\n"
    "      INTEGER(KIND=i_def), intent(in) :: cell\n"
    "      INTEGER(KIND=i_def), intent(in) :: op_2_ncell_3d\n"
    "      REAL(KIND=r_def), intent(inout), dimension(ndf_w1,ndf_w1,"
    "op_2_ncell_3d) :: op_2\n"
    "      INTEGER(KIND=i_def), intent(in) :: op_4_ncell_3d\n"
    "      REAL(KIND=r_def), intent(out), dimension(ndf_w3,ndf_w3,"
    "op_4_ncell_3d) :: op_4\n"
    "      INTEGER(KIND=i_def), intent(in), dimension(ndf_w0) :: "
    "orientation_w0\n"
    "      INTEGER(KIND=i_def), intent(in), dimension(ndf_w1) :: "
    "orientation_w1\n"
    "      INTEGER(KIND=i_def), intent(in), dimension(ndf_w2) :: "
    "orientation_w2\n"
    "      INTEGER(KIND=i_def), intent(in), dimension(ndf_w3) :: "
    "orientation_w3\n"
    "    END SUBROUTINE dummy_orientation_code\n"
    "  END MODULE dummy_orientation_mod")


def test_orientation_stubs():
    ''' Test that orientation is handled correctly for kernel
    stubs '''
    # Read-in the meta-data from file (it's in a file because it's also
    # used when testing the genkernelstub script from the command
    # line).
    with open(os.path.join(BASE_PATH, "dummy_orientation_mod.f90"),
              "r") as myfile:
        orientation = myfile.read()

    ast = fpapi.parse(orientation, ignore_comments=False)
    metadata = DynKernMetadata(ast)
    kernel = DynKern()
    kernel.load_meta(metadata)
    generated_code = kernel.gen_stub
    assert ORIENTATION_OUTPUT in str(generated_code)


def test_enforce_bc_kernel_stub_gen():
    ''' Test that the enforce_bc_kernel boundary layer argument modification
    is handled correctly for kernel stubs.

    '''
    ast = fpapi.parse(os.path.join(BASE_PATH, "enforce_bc_kernel_mod.f90"),
                      ignore_comments=False)
    metadata = DynKernMetadata(ast)
    kernel = DynKern()
    kernel.load_meta(metadata)
    generated_code = kernel.gen_stub
    output = (
        "  MODULE enforce_bc_mod\n"
        "    IMPLICIT NONE\n"
        "    CONTAINS\n"
        "    SUBROUTINE enforce_bc_code(nlayers, field_1_aspc1_field_1, "
        "ndf_aspc1_field_1, undf_aspc1_field_1, map_aspc1_field_1, "
        "boundary_dofs_field_1)\n"
        "      USE constants_mod, ONLY: r_def, i_def\n"
        "      IMPLICIT NONE\n"
        "      INTEGER(KIND=i_def), intent(in) :: nlayers\n"
        "      INTEGER(KIND=i_def), intent(in) :: ndf_aspc1_field_1\n"
        "      INTEGER(KIND=i_def), intent(in), "
        "dimension(ndf_aspc1_field_1) :: map_aspc1_field_1\n"
        "      INTEGER(KIND=i_def), intent(in) :: undf_aspc1_field_1\n"
        "      REAL(KIND=r_def), intent(inout), "
        "dimension(undf_aspc1_field_1) :: field_1_aspc1_field_1\n"
        "      INTEGER(KIND=i_def), intent(in), "
        "dimension(ndf_aspc1_field_1,2) :: boundary_dofs_field_1\n"
        "    END SUBROUTINE enforce_bc_code\n"
        "  END MODULE enforce_bc_mod")
    assert output in str(generated_code)


def test_enforce_op_bc_kernel_stub_gen():
    ''' Test that the enforce_operator_bc_kernel boundary dofs argument
    modification is handled correctly for kernel stubs.

    '''
    ast = fpapi.parse(os.path.join(BASE_PATH,
                                   "enforce_operator_bc_kernel_mod.F90"),
                      ignore_comments=False)
    metadata = DynKernMetadata(ast)
    kernel = DynKern()
    kernel.load_meta(metadata)
    generated_code = str(kernel.gen_stub)
    output = (
        "  MODULE enforce_operator_bc_mod\n"
        "    IMPLICIT NONE\n"
        "    CONTAINS\n"
        "    SUBROUTINE enforce_operator_bc_code(cell, nlayers, "
        "op_1_ncell_3d, op_1, ndf_aspc1_op_1, ndf_aspc2_op_1, "
        "boundary_dofs_op_1)\n"
        "      USE constants_mod, ONLY: r_def, i_def\n"
        "      IMPLICIT NONE\n"
        "      INTEGER(KIND=i_def), intent(in) :: nlayers\n"
        "      INTEGER(KIND=i_def), intent(in) :: ndf_aspc1_op_1, "
        "ndf_aspc2_op_1\n"
        "      INTEGER(KIND=i_def), intent(in) :: cell\n"
        "      INTEGER(KIND=i_def), intent(in) :: op_1_ncell_3d\n"
        "      REAL(KIND=r_def), intent(inout), dimension("
        "ndf_aspc1_op_1,ndf_aspc2_op_1,op_1_ncell_3d) :: op_1\n"
        "      INTEGER(KIND=i_def), intent(in), "
        "dimension(ndf_aspc1_op_1,2) :: boundary_dofs_op_1\n"
        "    END SUBROUTINE enforce_operator_bc_code\n"
        "  END MODULE enforce_operator_bc_mod")
    assert output in generated_code


def test_multi_qr_stub_gen():
    ''' Test that the stub generator correctly handles a kernel requiring
    more than one quadrature rule. '''
    ast = fpapi.parse(os.path.join(BASE_PATH,
                                   "testkern_2qr_mod.F90"),
                      ignore_comments=False)
    metadata = DynKernMetadata(ast)
    kernel = DynKern()
    kernel.load_meta(metadata)
    generated_code = str(kernel.gen_stub)
    assert ("SUBROUTINE testkern_2qr_code(nlayers, field_1_w1, field_2_w2, "
            "field_3_w2, field_4_w3, ndf_w1, undf_w1, map_w1, "
            "basis_w1_qr_face, basis_w1_qr_edge, ndf_w2, undf_w2, map_w2, "
            "diff_basis_w2_qr_face, diff_basis_w2_qr_edge, ndf_w3, undf_w3, "
            "map_w3, basis_w3_qr_face, basis_w3_qr_edge, "
            "diff_basis_w3_qr_face, diff_basis_w3_qr_edge, nfaces_qr_face, "
            "np_xyz_qr_face, weights_xyz_qr_face, nedges_qr_edge, "
            "np_xyz_qr_edge, weights_xyz_qr_edge)" in generated_code)
    assert ("INTEGER(KIND=i_def), intent(in) :: np_xyz_qr_face, "
            "nfaces_qr_face, np_xyz_qr_edge, nedges_qr_edge" in generated_code)
    assert (
        "      REAL(KIND=r_def), intent(in), dimension(3,ndf_w1,"
        "np_xyz_qr_face,nfaces_qr_face) :: basis_w1_qr_face\n"
        "      REAL(KIND=r_def), intent(in), dimension(3,ndf_w1,"
        "np_xyz_qr_edge,nedges_qr_edge) :: basis_w1_qr_edge\n"
        "      REAL(KIND=r_def), intent(in), dimension(1,ndf_w2,"
        "np_xyz_qr_face,nfaces_qr_face) :: diff_basis_w2_qr_face\n"
        "      REAL(KIND=r_def), intent(in), dimension(1,ndf_w2,"
        "np_xyz_qr_edge,nedges_qr_edge) :: diff_basis_w2_qr_edge\n"
        "      REAL(KIND=r_def), intent(in), dimension(1,ndf_w3,"
        "np_xyz_qr_face,nfaces_qr_face) :: basis_w3_qr_face\n"
        "      REAL(KIND=r_def), intent(in), dimension(3,ndf_w3,"
        "np_xyz_qr_face,nfaces_qr_face) :: diff_basis_w3_qr_face\n"
        "      REAL(KIND=r_def), intent(in), dimension(1,ndf_w3,"
        "np_xyz_qr_edge,nedges_qr_edge) :: basis_w3_qr_edge\n"
        "      REAL(KIND=r_def), intent(in), dimension(3,ndf_w3,"
        "np_xyz_qr_edge,nedges_qr_edge) :: diff_basis_w3_qr_edge"
        in generated_code)
    assert ("      REAL(KIND=r_def), intent(in), dimension(np_xyz_qr_face,"
            "nfaces_qr_face) :: weights_xyz_qr_face\n"
            "      REAL(KIND=r_def), intent(in), dimension(np_xyz_qr_edge,"
            "nedges_qr_edge) :: weights_xyz_qr_edge\n" in generated_code)


def test_qr_plus_eval_stub_gen():
    ''' Test the stub generator for a kernel that requires both an evaluator
    and quadrature. '''
    ast = fpapi.parse(os.path.join(BASE_PATH,
                                   "testkern_qr_eval_mod.F90"),
                      ignore_comments=False)
    metadata = DynKernMetadata(ast)
    kernel = DynKern()
    kernel.load_meta(metadata)
    gen_code = str(kernel.gen_stub)
    assert (
        "SUBROUTINE testkern_qr_eval_code(nlayers, field_1_w1, field_2_w2,"
        " field_3_w2, field_4_w3, ndf_w1, undf_w1, map_w1, basis_w1_qr_face, "
        "basis_w1_on_w1, ndf_w2, undf_w2, map_w2, diff_basis_w2_qr_face, "
        "diff_basis_w2_on_w1, ndf_w3, undf_w3, map_w3, basis_w3_qr_face, "
        "basis_w3_on_w1, diff_basis_w3_qr_face, diff_basis_w3_on_w1, "
        "nfaces_qr_face, np_xyz_qr_face, weights_xyz_qr_face)"
        in gen_code)
    assert ("INTEGER(KIND=i_def), intent(in) :: np_xyz_qr_face, nfaces_qr_face"
            in gen_code)
    assert (
        "      REAL(KIND=r_def), intent(in), dimension(3,ndf_w1,np_xyz_qr_face"
        ",nfaces_qr_face) :: basis_w1_qr_face\n"
        "      REAL(KIND=r_def), intent(in), dimension(3,ndf_w1,ndf_w1) :: "
        "basis_w1_on_w1\n"
        "      REAL(KIND=r_def), intent(in), dimension(1,ndf_w2,np_xyz_qr_face"
        ",nfaces_qr_face) :: diff_basis_w2_qr_face\n"
        "      REAL(KIND=r_def), intent(in), dimension(1,ndf_w2,ndf_w1) :: "
        "diff_basis_w2_on_w1\n"
        "      REAL(KIND=r_def), intent(in), dimension(1,ndf_w3,np_xyz_qr_face"
        ",nfaces_qr_face) :: basis_w3_qr_face\n"
        "      REAL(KIND=r_def), intent(in), dimension(3,ndf_w3,np_xyz_qr_face"
        ",nfaces_qr_face) :: diff_basis_w3_qr_face\n"
        "      REAL(KIND=r_def), intent(in), dimension(1,ndf_w3,ndf_w1) :: "
        "basis_w3_on_w1\n"
        "      REAL(KIND=r_def), intent(in), dimension(3,ndf_w3,ndf_w1) :: "
        "diff_basis_w3_on_w1\n"
        "      REAL(KIND=r_def), intent(in), dimension(np_xyz_qr_face,"
        "nfaces_qr_face) :: weights_xyz_qr_face" in gen_code)


SUB_NAME = '''
module dummy_mod
  type, extends(kernel_type) :: dummy_type
     type(arg_type), meta_args(1) =         &
          (/ arg_type(gh_field, gh_inc, w1) &
           /)
     integer :: iterates_over = cells
   contains
     procedure, nopass :: code => dummy
  end type dummy_type
contains
  subroutine dummy()
  end subroutine dummy
end module dummy_mod
'''


def test_sub_name():
    ''' test for expected behaviour when the kernel subroutine does
    not conform to the convention of having "_code" at the end of its
    name. In this case we append "_code to the name and _mod to the
    kernel name.'''
    ast = fpapi.parse(SUB_NAME, ignore_comments=False)
    metadata = DynKernMetadata(ast)
    kernel = DynKern()
    kernel.load_meta(metadata)
    generated_code = kernel.gen_stub
    output = (
        "  MODULE dummy_mod\n"
        "    IMPLICIT NONE\n"
        "    CONTAINS\n"
        "    SUBROUTINE dummy_code(nlayers, field_1_w1, "
        "ndf_w1, undf_w1, map_w1)\n"
        "      USE constants_mod, ONLY: r_def, i_def\n"
        "      IMPLICIT NONE\n"
        "      INTEGER(KIND=i_def), intent(in) :: nlayers\n"
        "      INTEGER(KIND=i_def), intent(in) :: ndf_w1\n"
        "      INTEGER(KIND=i_def), intent(in), dimension(ndf_w1) :: map_w1\n"
        "      INTEGER(KIND=i_def), intent(in) :: undf_w1\n"
        "      REAL(KIND=r_def), intent(inout), dimension(undf_w1) :: "
        "field_1_w1\n"
        "    END SUBROUTINE dummy_code\n"
        "  END MODULE dummy_mod")
    assert output in str(generated_code)


def test_kernel_stub_usage():
    ''' Check that the kernel-stub generator prints a usage message
    if no arguments are supplied '''
    from subprocess import Popen, STDOUT, PIPE

    usage_msg = (
        "usage: genkernelstub [-h] [-o OUTFILE] [-api API] [-l] filename\n"
        )

    # We use the Popen constructor here rather than check_output because
    # the latter is only available in Python 2.7 onwards.
    out = Popen(['genkernelstub'],
                stdout=PIPE,
                stderr=STDOUT).communicate()[0]
    assert usage_msg in out.decode('utf-8')


def test_kernel_stub_gen_cmd_line():
    ''' Check that we can call the kernel-stub generator from the
    command line '''
    from subprocess import Popen, PIPE
    # We use the Popen constructor here rather than check_output because
    # the latter is only available in Python 2.7 onwards.
    out = Popen(["genkernelstub",
                 os.path.join(BASE_PATH, "dummy_orientation_mod.f90")],
                stdout=PIPE).communicate()[0]

    assert ORIENTATION_OUTPUT in out.decode('utf-8')


def test_stub_stencil_extent():
    ''' Check that correct stub code is produced when there is a stencil
    access '''
    ast = fpapi.parse(os.path.join(BASE_PATH, "testkern_stencil_mod.f90"),
                      ignore_comments=False)
    metadata = DynKernMetadata(ast)
    kernel = DynKern()
    kernel.load_meta(metadata)
    generated_code = str(kernel.gen_stub)
    result1 = (
        "SUBROUTINE testkern_stencil_code(nlayers, field_1_w1, "
        "field_2_w2, field_2_stencil_size, field_2_stencil_dofmap, "
        "field_3_w2, field_4_w3, ndf_w1, undf_w1, map_w1, ndf_w2, "
        "undf_w2, map_w2, ndf_w3, undf_w3, map_w3)")
    assert result1 in generated_code
    result2 = "INTEGER(KIND=i_def), intent(in) :: field_2_stencil_size"
    assert result2 in generated_code
    assert (
        "INTEGER(KIND=i_def), intent(in), "
        "dimension(ndf_w2,field_2_stencil_size) :: field_2_stencil_dofmap"
        in generated_code)


def test_stub_stencil_direction():
    '''Check that correct stub code is produced when there is a stencil
    access which requires a direction argument '''
    ast = fpapi.parse(os.path.join(BASE_PATH,
                                   "testkern_stencil_xory1d_mod.f90"),
                      ignore_comments=False)
    metadata = DynKernMetadata(ast)
    kernel = DynKern()
    kernel.load_meta(metadata)
    generated_code = str(kernel.gen_stub)
    result1 = (
        "    SUBROUTINE testkern_stencil_xory1d_code(nlayers, field_1_w1, "
        "field_2_w2, field_2_stencil_size, field_2_direction, "
        "field_2_stencil_dofmap, field_3_w2, field_4_w3, ndf_w1, undf_w1, "
        "map_w1, ndf_w2, undf_w2, map_w2, ndf_w3, undf_w3, map_w3)")
    assert result1 in generated_code
    result2 = (
        "      INTEGER(KIND=i_def), intent(in) :: field_2_stencil_size\n"
        "      INTEGER(KIND=i_def), intent(in) :: field_2_direction\n"
        "      INTEGER(KIND=i_def), intent(in), "
        "dimension(ndf_w2,field_2_stencil_size) :: field_2_stencil_dofmap")
    assert result2 in generated_code


def test_stub_stencil_vector():
    '''Check that correct stub code is produced when there is a stencil
    access which is a vector '''
    ast = fpapi.parse(os.path.join(BASE_PATH,
                                   "testkern_stencil_vector_mod.f90"),
                      ignore_comments=False)
    metadata = DynKernMetadata(ast)
    kernel = DynKern()
    kernel.load_meta(metadata)
    generated_code = str(kernel.gen_stub)
    result1 = (
        "    SUBROUTINE testkern_stencil_vector_code(nlayers, field_1_w0_v1, "
        "field_1_w0_v2, field_1_w0_v3, field_2_w3_v1, field_2_w3_v2, "
        "field_2_w3_v3, field_2_w3_v4, field_2_stencil_size, "
        "field_2_stencil_dofmap, ndf_w0, undf_w0, map_w0, ndf_w3, undf_w3, "
        "map_w3)")
    assert result1 in generated_code
    result2 = (
        "      INTEGER(KIND=i_def), intent(in) :: field_2_stencil_size\n"
        "      INTEGER(KIND=i_def), intent(in), "
        "dimension(ndf_w3,field_2_stencil_size) :: field_2_stencil_dofmap")
    assert result2 in generated_code


def test_stub_stencil_multi():
    '''Check that correct stub code is produced when there are multiple
    stencils'''
    ast = fpapi.parse(os.path.join(BASE_PATH,
                                   "testkern_stencil_multi_mod.f90"),
                      ignore_comments=False)
    metadata = DynKernMetadata(ast)
    kernel = DynKern()
    kernel.load_meta(metadata)
    generated_code = str(kernel.gen_stub)
    result1 = (
        "    SUBROUTINE testkern_stencil_multi_code(nlayers, field_1_w1, "
        "field_2_w2, field_2_stencil_size, field_2_stencil_dofmap, field_3_w2,"
        " field_3_stencil_size, field_3_direction, field_3_stencil_dofmap, "
        "field_4_w3, field_4_stencil_size, field_4_stencil_dofmap, ndf_w1, "
        "undf_w1, map_w1, ndf_w2, undf_w2, map_w2, ndf_w3, undf_w3, map_w3)")
    assert result1 in generated_code
    result2 = (
        "      REAL(KIND=r_def), intent(in), dimension(undf_w2) :: "
        "field_3_w2\n"
        "      REAL(KIND=r_def), intent(in), dimension(undf_w3) :: "
        "field_4_w3\n"
        "      INTEGER(KIND=i_def), intent(in) :: field_2_stencil_size, "
        "field_3_stencil_size, field_4_stencil_size\n"
        "      INTEGER(KIND=i_def), intent(in) :: field_3_direction\n"
        "      INTEGER(KIND=i_def), intent(in), "
        "dimension(ndf_w2,field_2_stencil_size) :: field_2_stencil_dofmap\n"
        "      INTEGER(KIND=i_def), intent(in), "
        "dimension(ndf_w2,field_3_stencil_size) :: field_3_stencil_dofmap\n"
        "      INTEGER(KIND=i_def), intent(in), "
        "dimension(ndf_w3,field_4_stencil_size) :: field_4_stencil_dofmap")

    assert result2 in generated_code<|MERGE_RESOLUTION|>--- conflicted
+++ resolved
@@ -62,7 +62,6 @@
     Config.get().api = "dynamo0.3"
 
 
-<<<<<<< HEAD
 def test_kernel_stub_invalid_iteration_space():
     ''' Check that we raise an exception if we attempt to generate kernel
     stub for a kernel with an unsupported iteration space. '''
@@ -79,31 +78,10 @@
             "'dofs' in kernel 'testkern_dofs_code'." in str(excinfo.value))
 
 
-def test_kernel_stub_invalid_scalar_argument():
-    '''Check that we raise an exception if an unexpected datatype is found
-    when using the KernStubArgList scalar method'''
-    ast = fpapi.parse(os.path.join(BASE_PATH,
-                                   "testkern_one_int_scalar_mod.f90"),
-                      ignore_comments=False)
-    metadata = DynKernMetadata(ast)
-    kernel = DynKern()
-    kernel.load_meta(metadata)
-    # Sabotage the scalar argument to make it have an invalid type.
-    arg = kernel.arguments.args[1]
-    arg._type = "invalid"
-    # Now call KernStubArgList to raise an exception
-    create_arg_list = KernStubArgList(kernel)
-    with pytest.raises(InternalError) as excinfo:
-        create_arg_list.scalar(arg)
-    assert ("Expected argument type to be one of {0} but got "
-            "'invalid'".format(LFRicArgDescriptor.VALID_SCALAR_NAMES)
-            in str(excinfo.value))
-=======
 def test_dynscalars_stub_err():
     ''' Check that the DynScalarArgs constructor raises the expected
     internal error if it encounters an unrecognised intrinsic type of
     scalar when generating a kernel stub.
->>>>>>> 496fa99e
 
     '''
     from psyclone.dynamo0p3 import DynScalarArgs
