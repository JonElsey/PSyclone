--- conflicted
+++ resolved
@@ -2,13 +2,6 @@
 # BSD 3-Clause License
 #
 # Copyright (c) 2017, Science and Technology Facilities Council
-<<<<<<< HEAD
-# (c) The copyright relating to this work is owned jointly by the Crown,
-# Met Office and NERC 2016.
-# However, it has been created with the help of the GungHo Consortium,
-# whose members are identified at https://puma.nerc.ac.uk/trac/GungHo/wiki
-=======
->>>>>>> 6731743f
 # All rights reserved.
 #
 # Redistribution and use in source and binary forms, with or without
@@ -37,15 +30,10 @@
 # LIABILITY, OR TORT (INCLUDING NEGLIGENCE OR OTHERWISE) ARISING IN
 # ANY WAY OUT OF THE USE OF THIS SOFTWARE, EVEN IF ADVISED OF THE
 # POSSIBILITY OF SUCH DAMAGE.
-<<<<<<< HEAD
 # -----------------------------------------------------------------------------
 # Authors R. W. Ford and A. R. Porter STFC Daresbury Lab
+# Modified I. Kavcic, Met Office
 # -----------------------------------------------------------------------------
-=======
-# -----------------------------------------------------------------------------
-# Author R. Ford, STFC Daresbury Lab
-# Modified I. Kavcic, Met Office
->>>>>>> 6731743f
 
 ''' Performs py.test tests on the psygen module '''
 
@@ -653,20 +641,14 @@
 
             out, _ = capsys.readouterr()
             expected_output = (
-<<<<<<< HEAD
-                "Directive" + case["current_string"] + "\n"
-                "    Loop[type='',field_space='w1',it_space='cells', "
-                "upper_bound='ncells']\n"
-                "        KernCall testkern_code(a,f1,f2,m1,m2) "
-=======
                 colored("Directive", SCHEDULE_COLOUR_MAP["Directive"]) +
                 case["current_string"] + "\n"
                 "    "+colored("Loop", SCHEDULE_COLOUR_MAP["Loop"]) +
-                "[type='',field_space='w1',it_space='cells']\n"
+                "[type='',field_space='w1',it_space='cells', "
+                "upper_bound='ncells']\n"
                 "        "+colored("KernCall",
                                    SCHEDULE_COLOUR_MAP["KernCall"]) +
                 " testkern_code(a,f1,f2,m1,m2) "
->>>>>>> 6731743f
                 "[module_inline=False]")
             print out
             print expected_output
@@ -1027,34 +1009,34 @@
     '''Check that the find_read_arguments method returns the appropriate
     arguments in a list of nodes.'''
     _, invoke_info = parse(
-        os.path.join(BASE_PATH, "15.3.4_multi_axpy_invoke.f90"),
+        os.path.join(BASE_PATH, "15.14.1_multi_aX_plus_Y_builtin.f90"),
         distributed_memory=True, api="dynamo0.3")
     psy = PSyFactory("dynamo0.3", distributed_memory=True).create(invoke_info)
     invoke = psy.invokes.invoke_list[0]
     schedule = invoke.schedule
     # 1: returns [] if not a writer. f1 is read, not written.
-    f1_first_read = schedule.children[0].children[0].arguments.args[1]
+    f1_first_read = schedule.children[0].children[0].arguments.args[2]
     call_nodes = schedule.calls()
     assert f1_first_read._find_read_arguments(call_nodes) == []
     # 2: return list of readers (f3 is written to and then read by
     # three following calls)
-    f3_write = schedule.children[3].children[0].arguments.args[3]
+    f3_write = schedule.children[3].children[0].arguments.args[0]
     result = f3_write._find_read_arguments(call_nodes[4:])
     assert len(result) == 3
     for idx in range(3):
         loop = schedule.children[idx+4]
-        assert result[idx] == loop.children[0].arguments.args[2]
+        assert result[idx] == loop.children[0].arguments.args[3]
     # 3: Return empty list if no readers (f2 is written to but not
     # read)
-    f2_write = schedule.children[0].children[0].arguments.args[3]
+    f2_write = schedule.children[0].children[0].arguments.args[0]
     assert f2_write._find_read_arguments(call_nodes[1:]) == []
     # 4: Return list of readers before a subsequent writer
-    f3_write = schedule.children[3].children[0].arguments.args[3]
+    f3_write = schedule.children[3].children[0].arguments.args[0]
     result = f3_write._find_read_arguments(call_nodes)
     assert len(result) == 3
     for idx in range(3):
         loop = schedule.children[idx]
-        assert result[idx] == loop.children[0].arguments.args[2]
+        assert result[idx] == loop.children[0].arguments.args[3]
 
 
 @pytest.mark.xfail(reason="gh_readwrite not yet supported in PSyclone")
@@ -1094,26 +1076,26 @@
     '''Check that the forward_read_dependencies method returns the appropriate
     arguments in a schedule.'''
     _, invoke_info = parse(
-        os.path.join(BASE_PATH, "15.3.4_multi_axpy_invoke.f90"),
+        os.path.join(BASE_PATH, "15.14.1_multi_aX_plus_Y_builtin.f90"),
         distributed_memory=True, api="dynamo0.3")
     psy = PSyFactory("dynamo0.3", distributed_memory=True).create(invoke_info)
     invoke = psy.invokes.invoke_list[0]
     schedule = invoke.schedule
     # 1: returns [] if not a writer. f1 is read, not written.
-    f1_first_read = schedule.children[0].children[0].arguments.args[1]
+    f1_first_read = schedule.children[0].children[0].arguments.args[2]
     call_nodes = schedule.calls()
     assert f1_first_read.forward_read_dependencies() == []
     # 2: return list of readers (f3 is written to and then read by
     # three following calls)
-    f3_write = schedule.children[3].children[0].arguments.args[3]
+    f3_write = schedule.children[3].children[0].arguments.args[0]
     result = f3_write.forward_read_dependencies()
     assert len(result) == 3
     for idx in range(3):
         loop = schedule.children[idx+4]
-        assert result[idx] == loop.children[0].arguments.args[2]
+        assert result[idx] == loop.children[0].arguments.args[3]
     # 3: Return empty list if no readers (f2 is written to but not
     # read)
-    f2_write = schedule.children[0].children[0].arguments.args[3]
+    f2_write = schedule.children[0].children[0].arguments.args[0]
     assert f2_write.forward_read_dependencies() == []
 
 
@@ -1127,17 +1109,8 @@
     psy = PSyFactory("dynamo0.3", distributed_memory=True).create(invoke_info)
     invoke = psy.invokes.invoke_list[0]
     schedule = invoke.schedule
-<<<<<<< HEAD
-    f1_first_read = schedule.children[0].children[0].arguments.args[1]
+    f1_first_read = schedule.children[0].children[0].arguments.args[2]
     # 1: returns none if none found (check many reads)
-=======
-    f1_first_read = schedule.children[0].children[0].arguments.args[2]
-    # 1: internal var computed set to False
-    assert not f1_first_read._fd_computed
-    # 2: initial internal value set to None
-    assert not f1_first_read._fd_value
-    # 3: returns none if none found (check many reads)
->>>>>>> 6731743f
     assert not f1_first_read.forward_dependence()
     # 2: returns first dependent kernel arg when there are many
     # dependencies (check first read returned)
@@ -1193,17 +1166,8 @@
     psy = PSyFactory("dynamo0.3", distributed_memory=True).create(invoke_info)
     invoke = psy.invokes.invoke_list[0]
     schedule = invoke.schedule
-<<<<<<< HEAD
-    f1_last_read = schedule.children[6].children[0].arguments.args[1]
+    f1_last_read = schedule.children[6].children[0].arguments.args[2]
     # 1: returns none if none found (check many reads)
-=======
-    f1_last_read = schedule.children[6].children[0].arguments.args[2]
-    # 1: internal var computed set to False
-    assert not f1_last_read._bd_computed
-    # 2: initial internal value set to None
-    assert not f1_last_read._bd_value
-    # 3: returns none if none found (check many reads)
->>>>>>> 6731743f
     assert not f1_last_read.backward_dependence()
     # 2: returns first dependent kernel arg when there are many
     # dependencies (check first read returned)
