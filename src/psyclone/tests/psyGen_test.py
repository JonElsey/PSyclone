# -----------------------------------------------------------------------------
# BSD 3-Clause License
#
# Copyright (c) 2017-2019, Science and Technology Facilities Council.
# All rights reserved.
#
# Redistribution and use in source and binary forms, with or without
# modification, are permitted provided that the following conditions are met:
#
# * Redistributions of source code must retain the above copyright notice, this
#   list of conditions and the following disclaimer.
#
# * Redistributions in binary form must reproduce the above copyright notice,
#   this list of conditions and the following disclaimer in the documentation
#   and/or other materials provided with the distribution.
#
# * Neither the name of the copyright holder nor the names of its
#   contributors may be used to endorse or promote products derived from
#   this software without specific prior written permission.
#
# THIS SOFTWARE IS PROVIDED BY THE COPYRIGHT HOLDERS AND CONTRIBUTORS
# "AS IS" AND ANY EXPRESS OR IMPLIED WARRANTIES, INCLUDING, BUT NOT
# LIMITED TO, THE IMPLIED WARRANTIES OF MERCHANTABILITY AND FITNESS
# FOR A PARTICULAR PURPOSE ARE DISCLAIMED. IN NO EVENT SHALL THE
# COPYRIGHT HOLDER OR CONTRIBUTORS BE LIABLE FOR ANY DIRECT, INDIRECT,
# INCIDENTAL, SPECIAL, EXEMPLARY, OR CONSEQUENTIAL DAMAGES (INCLUDING,
# BUT NOT LIMITED TO, PROCUREMENT OF SUBSTITUTE GOODS OR SERVICES;
# LOSS OF USE, DATA, OR PROFITS; OR BUSINESS INTERRUPTION) HOWEVER
# CAUSED AND ON ANY THEORY OF LIABILITY, WHETHER IN CONTRACT, STRICT
# LIABILITY, OR TORT (INCLUDING NEGLIGENCE OR OTHERWISE) ARISING IN
# ANY WAY OUT OF THE USE OF THIS SOFTWARE, EVEN IF ADVISED OF THE
# POSSIBILITY OF SUCH DAMAGE.
# -----------------------------------------------------------------------------
# Authors R. W. Ford, A. R. Porter and S. Siso, STFC Daresbury Lab
# Modified I. Kavcic, Met Office
# -----------------------------------------------------------------------------

''' Performs py.test tests on the psygen module '''


# internal classes requiring tests
# PSy,Invokes,Dependencies,NameSpaceFactory,NameSpace,Invoke,Node,Schedule,
# LoopDirective,OMPLoopDirective,Loop,Call,Inf,SetInfCall,Kern,Arguments,
# InfArguments,Argument,KernelArgument,InfArgument

# user classes requiring tests
# PSyFactory, TransInfo, Transformation
from __future__ import absolute_import, print_function
import os
import re
import pytest
from fparser import api as fpapi
from psyclone.core.access_type import AccessType
from psyclone.psyGen import TransInfo, Transformation, PSyFactory, NameSpace, \
    NameSpaceFactory, OMPParallelDoDirective, \
    OMPParallelDirective, OMPDoDirective, OMPDirective, Directive, CodeBlock, \
    Assignment, Reference, BinaryOperation, Array, Literal, Node, IfBlock, \
    KernelSchedule, Schedule, UnaryOperation, NaryOperation, Return, \
    ACCEnterDataDirective, ACCKernelsDirective, Container
from psyclone.psyGen import GenerationError, FieldNotFoundError, \
     InternalError, HaloExchange, Invoke, DataAccess
from psyclone.psyGen import Symbol, SymbolTable
from psyclone.psyGen import Kern, Arguments, CodedKern
from psyclone.dynamo0p3 import DynKern, DynKernMetadata, DynInvokeSchedule
from psyclone.parse.algorithm import parse, InvokeCall
from psyclone.transformations import OMPParallelLoopTrans, \
    DynamoLoopFuseTrans, Dynamo0p3RedundantComputationTrans, \
    ACCEnterDataTrans, ACCParallelTrans, ACCLoopTrans, ACCKernelsTrans
from psyclone.generator import generate
from psyclone.configuration import Config
from psyclone.tests.utilities import get_invoke

BASE_PATH = os.path.join(os.path.dirname(os.path.abspath(__file__)),
                         "test_files", "dynamo0p3")
GOCEAN_BASE_PATH = os.path.join(os.path.dirname(os.path.abspath(__file__)),
                                "test_files", "gocean1p0")


# Module fixtures

@pytest.fixture(scope="module", autouse=True)
def setup():
    '''Make sure that all tests here use dynamo0.3 as API.'''
    Config.get().api = "dynamo0.3"

# Tests for utilities


def test_object_index():
    ''' Tests for the object_index() utility. '''
    from psyclone.psyGen import object_index
    two = "two"
    my_list = ["one", two, "three"]
    assert object_index(my_list, two) == 1
    with pytest.raises(InternalError) as err:
        _ = object_index(my_list, None)
    assert "Cannot search for None item in list" in str(err)

# PSyFactory class unit tests


def test_invalid_api():
    '''test that psyfactory raises appropriate error when an invalid api
    is supplied'''
    with pytest.raises(GenerationError):
        _ = PSyFactory(api="invalid")


def test_psyfactory_valid_return_object():
    '''test that psyfactory returns a psyfactory object for all supported
    inputs'''
    psy_factory = PSyFactory()
    assert isinstance(psy_factory, PSyFactory)
    _config = Config.get()
    apis = _config.supported_apis[:]
    apis.insert(0, "")
    for api in apis:
        psy_factory = PSyFactory(api=api)
        assert isinstance(psy_factory, PSyFactory)


def test_psyfactory_valid_dm_flag():
    '''test that a PSyFactory instance raises an exception if the
    optional distributed_memory flag is set to an invalid value
    and does not if the value is valid '''
    with pytest.raises(GenerationError) as excinfo:
        _ = PSyFactory(distributed_memory="ellie")
    assert "distributed_memory flag" in str(excinfo.value)
    _ = PSyFactory(distributed_memory=True)
    _ = PSyFactory(distributed_memory=False)


# Transformation class unit tests

def test_base_class_not_callable():
    '''make sure we can not instantiate abstract Transformation class
    directly'''
    with pytest.raises(TypeError):
        _ = Transformation()  # pylint: disable=abstract-class-instantiated


# TransInfo class unit tests

def test_new_module():
    '''check that we can change the module where we look for
    transformations.  There should be no transformations
    available as the new module uses a different
    transformation base class'''
    from .test_files import dummy_transformations
    trans = TransInfo(module=dummy_transformations)
    assert trans.num_trans == 0


def test_new_baseclass():
    '''check that we can change the transformations baseclass. There
    should be no transformations available as the default
    transformations module does not use the specified base
    class'''
    from .test_files.dummy_transformations import \
        LocalTransformation
    trans = TransInfo(base_class=LocalTransformation)
    assert trans.num_trans == 0


def test_new_module_and_baseclass():
    '''check that we can change the module where we look for
    transformations and the baseclass. There should be one
    transformation available as the module specifies one test
    transformation using the specified base class '''
    from .test_files import dummy_transformations
    trans = TransInfo(module=dummy_transformations,
                      base_class=dummy_transformations.LocalTransformation)
    assert trans.num_trans == 1


def test_list_valid_return_object():
    ''' check the list method returns the valid type '''
    trans = TransInfo()
    assert isinstance(trans.list, str)


def test_list_return_data():
    ''' check the list method returns sensible information '''
    trans = TransInfo()
    assert trans.list.find("available") != -1


def test_invalid_low_number():
    '''check an out-of-range low number for get_trans_num method raises
    correct exception'''
    trans = TransInfo()
    with pytest.raises(GenerationError):
        _ = trans.get_trans_num(0)


def test_invalid_high_number():
    '''check an out-of-range high number for get_trans_num method raises
    correct exception'''
    trans = TransInfo()
    with pytest.raises(GenerationError):
        _ = trans.get_trans_num(999)


def test_valid_return_object_from_number():
    ''' check get_trans_num method returns expected type of instance '''
    trans = TransInfo()
    transform = trans.get_trans_num(1)
    assert isinstance(transform, Transformation)


def test_invalid_name():
    '''check get_trans_name method fails correctly when an invalid name
    is provided'''
    trans = TransInfo()
    with pytest.raises(GenerationError):
        _ = trans.get_trans_name("invalid")


def test_valid_return_object_from_name():
    ''' check get_trans_name method return the correct object type '''
    trans = TransInfo()
    transform = trans.get_trans_name("LoopFuse")
    assert isinstance(transform, Transformation)


# NameSpace class unit tests

def test_fail_context_label():
    '''check an error is raised if one of context and label is not None'''
    namespace = NameSpace()
    with pytest.raises(RuntimeError):
        namespace.create_name(context="dummy_context")
    with pytest.raises(RuntimeError):
        namespace.create_name(label="dummy_context")


def test_case_sensitive_names():
    ''' tests that in the case sensitive option, names that only differ by
    case are treated as being distinct'''
    namespace_cs = NameSpace(case_sensitive=True)
    name = "Rupert"
    name1 = namespace_cs.create_name(root_name=name)
    name2 = namespace_cs.create_name(root_name=name.lower())
    assert name1 == name
    assert name2 == name.lower()


def test_case_insensitive_names():
    ''' tests that in the case insensitive option (the default), names that
    only differ by case are treated as being the same '''
    namespace = NameSpace()
    name = "Rupert"
    name1 = namespace.create_name(root_name=name)
    name2 = namespace.create_name(root_name=name.lower())
    assert name1 == name.lower()
    assert name2 == name1 + "_1"


def test_new_labels():
    '''tests that different labels and contexts are treated as being
    distinct'''
    namespace = NameSpace()
    name = "Rupert"
    name1 = namespace.create_name(root_name=name, context="home",
                                  label="me")
    name2 = namespace.create_name(root_name=name, context="work",
                                  label="me")
    name3 = namespace.create_name(root_name=name, context="home",
                                  label="a bear")
    name4 = namespace.create_name(root_name=name, context="work",
                                  label="a bear")
    assert name1 == name.lower()
    assert name2 == name1+"_1"
    assert name3 == name1+"_2"
    assert name4 == name1+"_3"


def test_new_labels_case_sensitive():
    '''tests that different labels and contexts are treated as being
    distinct for case sensitive names'''
    namespace = NameSpace(case_sensitive=True)
    name = "Rupert"
    name1 = namespace.create_name(root_name=name, context="home",
                                  label="me")
    name2 = namespace.create_name(root_name=name, context="work",
                                  label="me")
    name3 = namespace.create_name(root_name=name, context="home",
                                  label="Me")
    name4 = namespace.create_name(root_name=name, context="Work",
                                  label="me")
    assert name1 == name
    assert name2 == name1+"_1"
    assert name3 == name1+"_2"
    assert name4 == name1+"_3"


def test_existing_labels():
    '''tests that existing labels and contexts return the previous name'''
    namespace = NameSpace()
    name = "Rupert"
    name1 = namespace.create_name(root_name=name, context="home",
                                  label="me")
    name2 = namespace.create_name(root_name=name, context="work",
                                  label="me")
    name3 = namespace.create_name(root_name=name, context="home",
                                  label="Me")
    name4 = namespace.create_name(root_name=name, context="Work",
                                  label="me")
    assert name1 == name.lower()
    assert name2 == name1+"_1"
    assert name3 == name1
    assert name4 == name2


def test_existing_labels_case_sensitive():
    '''tests that existing labels and contexts return the previous name'''
    namespace = NameSpace(case_sensitive=True)
    name = "Rupert"
    name1 = namespace.create_name(root_name=name, context="home",
                                  label="me")
    name2 = namespace.create_name(root_name=name, context="Work",
                                  label="Me")
    name3 = namespace.create_name(root_name=name, context="home",
                                  label="me")
    name4 = namespace.create_name(root_name=name, context="Work",
                                  label="Me")
    assert name1 == name
    assert name2 == name1+"_1"
    assert name3 == name1
    assert name4 == name2


def test_reserved_names():
    '''tests that reserved names are not returned by the name space
    manager'''
    namea = "PSyclone"
    nameb = "Dynamo"
    namespace = NameSpace()
    namespace.add_reserved_name(namea)
    name1 = namespace.create_name(root_name=namea.lower())
    assert name1 == namea.lower()+"_1"
    namespace.add_reserved_names([nameb.lower()])
    name1 = namespace.create_name(root_name=nameb)
    assert name1 == nameb.lower()+"_1"


def test_reserved_names_case_sensitive():
    '''tests that reserved names are not returned by the case sensitive
    name space manager'''
    namea = "PSyclone"
    nameb = "Dynamo"
    namespace = NameSpace(case_sensitive=True)
    namespace.add_reserved_name(namea)
    name1 = namespace.create_name(root_name=namea)
    assert name1 == namea+"_1"
    name1 = namespace.create_name(root_name=namea.lower())
    assert name1 == namea.lower()
    namespace.add_reserved_names([nameb])
    name1 = namespace.create_name(root_name=nameb)
    assert name1 == nameb+"_1"
    name1 = namespace.create_name(root_name=nameb.lower())
    assert name1 == nameb.lower()


def test_reserved_name_exists():
    '''tests that an error is generated if a reserved name has already
    been used as a name'''
    name = "PSyclone"
    namespace = NameSpace()
    _ = namespace.create_name(root_name=name)
    with pytest.raises(RuntimeError):
        namespace.add_reserved_name(name)
    with pytest.raises(RuntimeError):
        namespace.add_reserved_name(name.lower())


def test_reserved_name_exists_case_sensitive():
    '''tests that an error is generated if a reserved name has already
    been used as a name'''
    name = "PSyclone"
    namespace = NameSpace(case_sensitive=True)
    _ = namespace.create_name(root_name=name)
    namespace.add_reserved_name(name.lower())
    with pytest.raises(RuntimeError):
        namespace.add_reserved_name(name)
    with pytest.raises(RuntimeError):
        namespace.add_reserved_names([name])


def test_anonymous_name():
    ''' tests that anonymous names are successfully created '''
    namespace = NameSpace()
    name1 = namespace.create_name()
    assert name1 == "anon"
    name2 = namespace.create_name()
    assert name2 == "anon_1"


def test_internal_name_clashes():
    ''' tests that names that are generated internally by the namespace
    manager can be used as root names'''
    anon_name = "Anon"
    namespace = NameSpace()
    name1 = namespace.create_name()
    name2 = namespace.create_name(root_name=anon_name)
    assert name1 == anon_name.lower()
    assert name2 == name1+"_1"
    name3 = namespace.create_name(root_name=anon_name+"_1")
    assert name3 == name2+"_1"


def test_intern_name_clash_case_sensitive():
    '''tests that names that are generated internally by the case
    sensitive namespace manager can be used as root names'''
    anon_name = "Anon"
    namespace = NameSpace(case_sensitive=True)
    _ = namespace.create_name()
    name2 = namespace.create_name(root_name=anon_name)
    assert name2 == anon_name
    name3 = namespace.create_name(root_name=anon_name.lower())
    assert name3 == anon_name.lower()+"_1"


# tests that the NameSpaceFactory class is working correctly

def test_create():
    '''tests that a NameSpace object is returned from the create method'''
    nsf = NameSpaceFactory()
    nspace = nsf.create()
    assert isinstance(nspace, NameSpace)


def test_singleton():
    '''test that the same NameSpace object is returned from different
    NameSpaceFactory's by default'''
    nsf = NameSpaceFactory()
    ns1 = nsf.create()
    nsf = NameSpaceFactory()
    ns2 = nsf.create()
    assert ns1 == ns2


def test_reset():
    ''' test that different NameSpace objects are returned from different
    NameSpaceFactory's when the reset option is set'''
    nsf = NameSpaceFactory()
    ns1 = nsf.create()
    nsf = NameSpaceFactory(reset=True)
    ns2 = nsf.create()
    assert ns1 != ns2

# tests for class Call


def test_invokes_can_always_be_printed():
    '''Test that an Invoke instance can always be printed (i.e. is
    initialised fully)'''
    inv = Invoke(None, None, None)
    assert inv.__str__() == "invoke()"

    invoke_call = InvokeCall([], "TestName")
    inv = Invoke(invoke_call, 12, DynInvokeSchedule)
    # Name is converted to lower case if set in constructor of InvokeCall:
    assert inv.__str__() == "invoke_testname()"

    invoke_call._name = None
    inv = Invoke(invoke_call, 12, DynInvokeSchedule)
    assert inv.__str__() == "invoke_12()"

    # Last test case: one kernel call - to avoid constructing
    # the InvokeCall, parse an existing Fortran file"

    _, invoke = parse(
        os.path.join(BASE_PATH, "1.12_single_invoke_deref_name_clash.f90"),
        api="dynamo0.3")

    alg_invocation = invoke.calls[0]
    inv = Invoke(alg_invocation, 0, DynInvokeSchedule)
    assert inv.__str__() == \
        "invoke_0_testkern_type(a, f1_my_field, f1 % my_field, m1, m2)"


def test_same_name_invalid():
    '''test that we raise an error if the same name is passed into the
    same kernel or built-in instance. We need to choose a particular
    API to check this although the code is in psyGen.py '''
    with pytest.raises(GenerationError) as excinfo:
        _, _ = generate(
            os.path.join(BASE_PATH, "1.10_single_invoke_same_name.f90"),
            api="dynamo0.3")
    assert ("Argument 'f1' is passed into kernel 'testkern_code' code "
            "more than once") in str(excinfo.value)


def test_same_name_invalid_array():
    '''test that we raise an error if the same name is passed into the
    same kernel or built-in instance. In this case arguments have
    array references and mixed case. We need to choose a particular
    API to check this although the code is in psyGen.py. '''
    with pytest.raises(GenerationError) as excinfo:
        _, _ = generate(
            os.path.join(BASE_PATH, "1.11_single_invoke_same_name_array.f90"),
            api="dynamo0.3")
    assert ("Argument 'f1(1, n)' is passed into kernel 'testkern_code' code "
            "more than once") in str(excinfo.value)


def test_derived_type_deref_naming():
    ''' Test that we do not get a name clash for dummy arguments in the PSy
    layer when the name generation for the component of a derived type
    may lead to a name already taken by another argument. '''
    _, invoke = parse(
        os.path.join(BASE_PATH, "1.12_single_invoke_deref_name_clash.f90"),
        api="dynamo0.3")
    psy = PSyFactory("dynamo0.3", distributed_memory=True).create(invoke)
    generated_code = str(psy.gen)
    print(generated_code)
    output = (
        "    SUBROUTINE invoke_0_testkern_type"
        "(a, f1_my_field, f1_my_field_1, m1, m2)\n"
        "      USE testkern_mod, ONLY: testkern_code\n"
        "      USE mesh_mod, ONLY: mesh_type\n"
        "      REAL(KIND=r_def), intent(in) :: a\n"
        "      TYPE(field_type), intent(inout) :: f1_my_field\n"
        "      TYPE(field_type), intent(in) :: f1_my_field_1, m1, m2\n")
    assert output in generated_code


FAKE_KERNEL_METADATA = '''
module dummy_mod
  type, extends(kernel_type) :: dummy_type
     type(arg_type), meta_args(3) =                    &
          (/ arg_type(gh_field, gh_write,     w3),     &
             arg_type(gh_field, gh_readwrite, wtheta), &
             arg_type(gh_field, gh_inc,       w1)      &
           /)
     integer :: iterates_over = cells
   contains
     procedure, nopass :: code => dummy_code
  end type dummy_type
contains
  subroutine dummy_code()
  end subroutine dummy_code
end module dummy_mod
'''


# Schedule class tests

def test_sched_node_str():
    ''' Check the node_str method of the Schedule class'''
    from psyclone.psyGen import colored, SCHEDULE_COLOUR_MAP
    sched = Schedule()
    assert colored("Schedule", SCHEDULE_COLOUR_MAP["Schedule"]) in \
        sched.node_str()


def test_sched_getitem():
    '''Test that Schedule has the [int] operator overloaded to return the
    given index child'''
    _, invoke_info = parse(os.path.join(BASE_PATH,
                                        "15.9.1_X_innerproduct_Y_builtin.f90"),
                           api="dynamo0.3")
    psy = PSyFactory("dynamo0.3", distributed_memory=True).create(invoke_info)

    sched = psy.invokes.invoke_list[0].schedule
    for indx in range(len(sched._children)):
        assert sched[indx] is sched._children[indx]

    # Test range indexing
    children = sched[:]
    assert len(children) == 2
    assert children[0] is sched._children[0]
    assert children[1] is sched._children[1]

    # Test index out-of-bounds Error
    with pytest.raises(IndexError) as err:
        _ = sched[len(sched._children)]
    assert "list index out of range" in str(err)


def test_sched_can_be_printed():
    ''' Check the schedule class can always be printed'''
    _, invoke_info = parse(os.path.join(BASE_PATH,
                                        "15.9.1_X_innerproduct_Y_builtin.f90"),
                           api="dynamo0.3")
    psy = PSyFactory("dynamo0.3", distributed_memory=True).create(invoke_info)

    # For this test use the generic class
    psy.invokes.invoke_list[0].schedule.__class__ = Schedule
    output = str(psy.invokes.invoke_list[0].schedule)

    assert "Schedule:\n" in output


# InvokeSchedule class tests

def test_invokeschedule_node_str():
    ''' Check the node_str method of the InvokeSchedule class. We need an
    Invoke object for this which we get using the dynamo0.3 API. '''
    from psyclone.psyGen import colored, SCHEDULE_COLOUR_MAP, InvokeSchedule
    _, invoke_info = parse(os.path.join(BASE_PATH,
                                        "15.9.1_X_innerproduct_Y_builtin.f90"),
                           api="dynamo0.3")
    psy = PSyFactory("dynamo0.3", distributed_memory=True).create(invoke_info)
    # Create a plain InvokeSchedule
    sched = InvokeSchedule(None, None)
    # Manually supply it with an Invoke object created with the Dynamo API.
    sched._invoke = psy.invokes.invoke_list[0]
    output = sched.node_str()
    assert colored("InvokeSchedule", SCHEDULE_COLOUR_MAP["Schedule"]) in output


def test_sched_ocl_setter():
    ''' Check that the opencl setter raises the expected error if not passed
    a bool. '''
    _, invoke_info = parse(os.path.join(BASE_PATH,
                                        "15.9.1_X_innerproduct_Y_builtin.f90"),
                           api="dynamo0.3")
    psy = PSyFactory("dynamo0.3", distributed_memory=True).create(invoke_info)
    with pytest.raises(ValueError) as err:
        psy.invokes.invoke_list[0].schedule.opencl = "a string"
    assert "Schedule.opencl must be a bool but got " in str(err)


def test_invokeschedule_can_be_printed():
    ''' Check the InvokeSchedule class can always be printed'''
    from psyclone.psyGen import InvokeSchedule
    _, invoke_info = parse(os.path.join(BASE_PATH,
                                        "15.9.1_X_innerproduct_Y_builtin.f90"),
                           api="dynamo0.3")
    psy = PSyFactory("dynamo0.3", distributed_memory=True).create(invoke_info)

    # For this test use the generic class
    psy.invokes.invoke_list[0].schedule.__class__ = InvokeSchedule
    output = str(psy.invokes.invoke_list[0].schedule)

    assert "InvokeSchedule:\n" in output


# Kern class test

def test_kern_get_kernel_schedule():
    ''' Tests the get_kernel_schedule method in the Kern class.
    '''
    ast = fpapi.parse(FAKE_KERNEL_METADATA, ignore_comments=False)
    metadata = DynKernMetadata(ast)
    my_kern = DynKern()
    my_kern.load_meta(metadata)
    schedule = my_kern.get_kernel_schedule()
    assert isinstance(schedule, KernelSchedule)


def test_codedkern_node_str():
    ''' Tests the node_str method in the CodedKern class. The simplest way to
    do this is via the dynamo0.3 subclass '''
    from psyclone.psyGen import colored, SCHEDULE_COLOUR_MAP
    ast = fpapi.parse(FAKE_KERNEL_METADATA, ignore_comments=False)
    metadata = DynKernMetadata(ast)
    my_kern = DynKern()
    my_kern.load_meta(metadata)
    out = my_kern.node_str()
    expected_output = (
        colored("CodedKern", SCHEDULE_COLOUR_MAP["CodedKern"]) +
        " dummy_code(field_1,field_2,field_3) [module_inline=False]")
    assert expected_output in out


def test_kern_coloured_text():
    ''' Check that the coloured_name method of both CodedKern and
    BuiltIn return what we expect. '''
    from psyclone.psyGen import colored, SCHEDULE_COLOUR_MAP
    # Use a Dynamo example that has both a CodedKern and a BuiltIn
    _, invoke_info = parse(
        os.path.join(BASE_PATH,
                     "15.14.4_builtin_and_normal_kernel_invoke.f90"),
        api="dynamo0.3")
    psy = PSyFactory("dynamo0.3", distributed_memory=False).create(invoke_info)
    invoke = psy.invokes.invoke_list[0]
    schedule = invoke.schedule
    ckern = schedule.children[0].loop_body[0]
    bkern = schedule.children[1].loop_body[0]
    ret_str = ckern.coloured_name(True)
    assert colored("CodedKern", SCHEDULE_COLOUR_MAP["CodedKern"]) in ret_str
    ret_str = bkern.coloured_name(True)
    assert colored("BuiltIn", SCHEDULE_COLOUR_MAP["BuiltIn"]) in ret_str


def test_kern_abstract_methods():
    ''' Check that the abstract methods of the Kern class raise the
    NotImplementedError. '''
    # We need to get a valid kernel object
    from psyclone import dynamo0p3
    ast = fpapi.parse(FAKE_KERNEL_METADATA, ignore_comments=False)
    metadata = DynKernMetadata(ast)
    my_kern = DynKern()
    my_kern.load_meta(metadata)
    with pytest.raises(NotImplementedError) as err:
        super(dynamo0p3.DynKern, my_kern).gen_arg_setter_code(None)
    assert "gen_arg_setter_code must be implemented by sub-class" in str(err)


def test_call_abstract_methods():
    ''' Check that calling the abstract methods of Kern raises
    the expected exceptions '''
    my_arguments = Arguments(None)

    class KernType(object):
        ''' temporary dummy class '''
        def __init__(self):
            self.iterates_over = "stuff"
    my_ktype = KernType()

    class DummyClass(object):
        ''' temporary dummy class '''
        def __init__(self, ktype):
            self.module_name = "dummy_module"
            self.ktype = ktype

    dummy_call = DummyClass(my_ktype)
    my_call = Kern(None, dummy_call, "dummy", my_arguments)
    with pytest.raises(NotImplementedError) as excinfo:
        my_call.local_vars()
    assert "Kern.local_vars should be implemented" in str(excinfo.value)

    with pytest.raises(NotImplementedError) as excinfo:
        my_call.__str__()
    assert "Kern.__str__ should be implemented" in str(excinfo.value)

    with pytest.raises(NotImplementedError) as excinfo:
        my_call.gen_code(None)
    assert "Kern.gen_code should be implemented" in str(excinfo.value)


def test_arguments_abstract():
    ''' Check that we raise NotImplementedError if any of the virtual methods
    of the Arguments class are called. '''
    my_arguments = Arguments(None)
    with pytest.raises(NotImplementedError) as err:
        _ = my_arguments.acc_args
    assert "Arguments.acc_args must be implemented in sub-class" in str(err)
    with pytest.raises(NotImplementedError) as err:
        _ = my_arguments.scalars
    assert "Arguments.scalars must be implemented in sub-class" in str(err)
    with pytest.raises(NotImplementedError) as err:
        _ = my_arguments.raw_arg_list()
    assert ("Arguments.raw_arg_list must be implemented in sub-class"
            in str(err))


def test_incremented_arg():
    ''' Check that we raise the expected exception when
    CodedKern.incremented_arg() is called for a kernel that does not have
    an argument that is incremented '''
    # Change the kernel metadata so that the the incremented kernel
    # argument has read access
    import fparser
    fparser.logging.disable(fparser.logging.CRITICAL)
    # If we change the meta-data then we trip the check in the parser.
    # Therefore, we change the object produced by parsing the meta-data
    # instead
    ast = fpapi.parse(FAKE_KERNEL_METADATA, ignore_comments=False)
    metadata = DynKernMetadata(ast)
    for descriptor in metadata.arg_descriptors:
        if descriptor.access == AccessType.INC:
            descriptor._access = AccessType.READ
    my_kern = DynKern()
    my_kern.load_meta(metadata)
    with pytest.raises(FieldNotFoundError) as excinfo:
        CodedKern.incremented_arg(my_kern)
    assert ("does not have an argument with gh_inc access"
            in str(excinfo.value))


def test_ompdo_constructor():
    ''' Check that we can make an OMPDoDirective with and without
    children '''
    _, invoke_info = parse(os.path.join(BASE_PATH, "1_single_invoke.f90"),
                           api="dynamo0.3")
    psy = PSyFactory("dynamo0.3", distributed_memory=False).create(invoke_info)
    schedule = psy.invokes.invoke_list[0].schedule
    ompdo = OMPDoDirective(parent=schedule)
    # A Directive always has a Schedule
    assert len(ompdo.children) == 1
    assert isinstance(ompdo.children[0], Schedule)
    # Check the dir_body property
    assert isinstance(ompdo.dir_body, Schedule)
    # Break the directive
    ompdo.children[0] = "not-a-schedule"
    with pytest.raises(InternalError) as err:
        ompdo.dir_body
    assert ("malformed or incomplete. It should have a single Schedule as a "
            "child but found: ['str']" in str(err.value))
    ompdo = OMPDoDirective(parent=schedule, children=[schedule.children[0]])
    assert len(ompdo.dir_body.children) == 1


def test_ompdo_directive_class_node_str(dist_mem):
    '''Tests the node_str method in the OMPDoDirective class. We create a
    sub-class object then call this method from it '''
    from psyclone.psyGen import colored, SCHEDULE_COLOUR_MAP
    _, invoke_info = parse(os.path.join(BASE_PATH, "1_single_invoke.f90"),
                           api="dynamo0.3")

    cases = [
        {"current_class": OMPParallelDoDirective,
         "current_string": "[OMP parallel do]"},
        {"current_class": OMPDoDirective, "current_string": "[OMP do]"},
        {"current_class": OMPParallelDirective,
         "current_string": "[OMP parallel]"},
        {"current_class": OMPDirective, "current_string": "[OMP]"},
        {"current_class": Directive, "current_string": ""}]
    otrans = OMPParallelLoopTrans()

    psy = PSyFactory("dynamo0.3", distributed_memory=dist_mem).\
        create(invoke_info)
    schedule = psy.invokes.invoke_list[0].schedule

    if dist_mem:
        idx = 3
    else:
        idx = 0

    _, _ = otrans.apply(schedule.children[idx])
    omp_parallel_loop = schedule.children[idx]

    for case in cases:
        # call the OMPDirective node_str method
        out = case["current_class"].node_str(omp_parallel_loop)

        directive = colored("Directive", SCHEDULE_COLOUR_MAP["Directive"])
        expected_output = directive + case["current_string"]

        assert expected_output in out


def test_acc_dir_node_str():
    ''' Test the node_str() method of OpenACC directives '''
    from psyclone.psyGen import colored, SCHEDULE_COLOUR_MAP

    acclt = ACCLoopTrans()
    accdt = ACCEnterDataTrans()
    accpt = ACCParallelTrans()
    _, invoke = get_invoke("single_invoke.f90", "gocean1.0", idx=0)
    colour = SCHEDULE_COLOUR_MAP["Directive"]
    schedule = invoke.schedule

    # Enter-data
    new_sched, _ = accdt.apply(schedule)
    out = new_sched[0].node_str()
    assert out.startswith(
        colored("Directive", colour)+"[ACC enter data]")

    # Parallel region around outermost loop
    new_sched, _ = accpt.apply(new_sched[1])
    out = new_sched[1].node_str()
    assert out.startswith(
        colored("Directive", colour)+"[ACC Parallel]")

    # Loop directive on outermost loop
    new_sched, _ = acclt.apply(new_sched[1].dir_body[0])
    out = new_sched[1].dir_body[0].node_str()
    assert out.startswith(
        colored("Directive", colour)+"[ACC Loop, independent]")

    # Loop directive with collapse
    new_sched, _ = acclt.apply(new_sched[1].dir_body[0].dir_body[0],
                               {"collapse": 2})
    out = new_sched[1].dir_body[0].dir_body[0].node_str()
    assert out.startswith(
        colored("Directive", colour) + "[ACC Loop, collapse=2, independent]")


def test_haloexchange_unknown_halo_depth():
    '''test the case when the halo exchange base class is called without
    a halo depth'''
    halo_exchange = HaloExchange(None)
    assert halo_exchange._halo_depth is None


def test_globalsum_node_str():
    '''test the node_str method in the GlobalSum class. The simplest way to do
    this is to use a dynamo0p3 builtin example which contains a scalar and
    then call node_str() on that.'''
    from psyclone.psyGen import colored, SCHEDULE_COLOUR_MAP
    from psyclone import dynamo0p3
    _, invoke_info = parse(os.path.join(BASE_PATH,
                                        "15.9.1_X_innerproduct_Y_builtin.f90"),
                           api="dynamo0.3")
    psy = PSyFactory("dynamo0.3", distributed_memory=True).create(invoke_info)
    gsum = None
    for child in psy.invokes.invoke_list[0].schedule.children:
        if isinstance(child, dynamo0p3.DynGlobalSum):
            gsum = child
            break
    assert gsum
    output = gsum.node_str()
    expected_output = (colored("GlobalSum",
                               SCHEDULE_COLOUR_MAP["GlobalSum"]) +
                       "[scalar='asum']")
    assert expected_output in output


def test_args_filter():
    '''the args_filter() method is in both Loop() and Arguments() classes
    with the former method calling the latter. This example tests the
    case when unique is set to True and therefore any replicated names
    are not returned. The simplest way to do this is to use a
    dynamo0p3 example which includes two kernels which share argument
    names. We choose dm=False to make it easier to fuse the loops.'''
    _, invoke_info = parse(os.path.join(BASE_PATH, "1.2_multi_invoke.f90"),
                           api="dynamo0.3")
    psy = PSyFactory("dynamo0.3",
                     distributed_memory=False).create(invoke_info)
    # fuse our loops so we have more than one Kernel in a loop
    schedule = psy.invokes.invoke_list[0].schedule
    ftrans = DynamoLoopFuseTrans()
    schedule, _ = ftrans.apply(schedule.children[0],
                               schedule.children[1])
    # get our loop and call our method ...
    loop = schedule.children[0]
    args = loop.args_filter(unique=True)
    expected_output = ["a", "f1", "f2", "m1", "m2", "f3"]
    for arg in args:
        assert arg.name in expected_output
    assert len(args) == len(expected_output)


def test_args_filter2():
    '''the args_filter() method is in both Loop() and Arguments() classes
    with the former method calling the latter. This example tests the cases
    when one or both of the intent and type arguments are not specified.'''
    _, invoke_info = parse(os.path.join(BASE_PATH, "10_operator.f90"),
                           api="dynamo0.3")
    psy = PSyFactory("dynamo0.3", distributed_memory=True).create(invoke_info)
    schedule = psy.invokes.invoke_list[0].schedule
    loop = schedule.children[3]

    # arg_accesses
    args = loop.args_filter(arg_accesses=[AccessType.READ])
    expected_output = ["chi", "a"]
    for arg in args:
        assert arg.name in expected_output
    assert len(args) == len(expected_output)

    # arg_types
    args = loop.args_filter(arg_types=["gh_operator", "gh_integer"])
    expected_output = ["mm_w0", "a"]
    for arg in args:
        assert arg.name in expected_output
    assert len(args) == len(expected_output)

    # neither
    args = loop.args_filter()
    expected_output = ["chi", "mm_w0", "a"]
    for arg in args:
        assert arg.name in expected_output
    assert len(args) == len(expected_output)


def test_reduction_var_error():
    '''Check that we raise an exception if the zero_reduction_variable()
    method is provided with an incorrect type of argument'''
    _, invoke_info = parse(os.path.join(BASE_PATH, "1_single_invoke.f90"),
                           api="dynamo0.3")
    for dist_mem in [False, True]:
        psy = PSyFactory("dynamo0.3",
                         distributed_memory=dist_mem).create(invoke_info)
        schedule = psy.invokes.invoke_list[0].schedule
        call = schedule.kernels()[0]
        # args[1] is of type gh_field
        call._reduction_arg = call.arguments.args[1]
        with pytest.raises(GenerationError) as err:
            call.zero_reduction_variable(None)
        assert ("zero_reduction variable should be one of ['gh_real', "
                "'gh_integer']") in str(err)


def test_reduction_sum_error():
    '''Check that we raise an exception if the reduction_sum_loop()
    method is provided with an incorrect type of argument'''
    _, invoke_info = parse(os.path.join(BASE_PATH, "1_single_invoke.f90"),
                           api="dynamo0.3")
    for dist_mem in [False, True]:
        psy = PSyFactory("dynamo0.3",
                         distributed_memory=dist_mem).create(invoke_info)
        schedule = psy.invokes.invoke_list[0].schedule
        call = schedule.kernels()[0]
        # args[1] is of type gh_field
        call._reduction_arg = call.arguments.args[1]
        with pytest.raises(GenerationError) as err:
            call.reduction_sum_loop(None)
        assert (
            "unsupported reduction access 'gh_write' found in DynBuiltin:"
            "reduction_sum_loop(). Expected one of '['gh_sum']") in str(err)


def test_call_multi_reduction_error(monkeypatch):
    '''Check that we raise an exception if we try to create a Call (a
    Kernel or a Builtin) with more than one reduction in it. Since we have
    a rule that only Builtins can write to scalars we need a built-in that
    attempts to perform two reductions. '''
    from psyclone import dynamo0p3_builtins
    monkeypatch.setattr(dynamo0p3_builtins, "BUILTIN_DEFINITIONS_FILE",
                        value=os.path.join(BASE_PATH,
                                           "multi_reduction_builtins_mod.f90"))
    for dist_mem in [False, True]:
        _, invoke_info = parse(
            os.path.join(BASE_PATH, "16.4.1_multiple_scalar_sums2.f90"),
            api="dynamo0.3")
        with pytest.raises(GenerationError) as err:
            _ = PSyFactory("dynamo0.3",
                           distributed_memory=dist_mem).create(invoke_info)
        assert (
            "PSyclone currently only supports a single reduction in a kernel "
            "or builtin" in str(err))


def test_invoke_name():
    ''' Check that specifying the name of an invoke in the Algorithm
    layer results in a correctly-named routine in the PSy layer '''
    _, invoke_info = parse(os.path.join(BASE_PATH,
                                        "1.0.1_single_named_invoke.f90"),
                           api="dynamo0.3")
    psy = PSyFactory("dynamo0.3", distributed_memory=True).create(invoke_info)
    gen = str(psy.gen)
    print(gen)
    assert "SUBROUTINE invoke_important_invoke" in gen


def test_multi_kern_named_invoke():
    ''' Check that specifying the name of an invoke containing multiple
    kernel invocations result in a correctly-named routine in the PSy layer '''
    _, invoke_info = parse(os.path.join(BASE_PATH,
                                        "4.9_named_multikernel_invokes.f90"),
                           api="dynamo0.3")
    psy = PSyFactory("dynamo0.3", distributed_memory=True).create(invoke_info)
    gen = str(psy.gen)
    print(gen)
    assert "SUBROUTINE invoke_some_name" in gen


def test_named_multi_invokes():
    ''' Check that we generate correct code when we have more than one
    named invoke in an Algorithm file '''
    _, invoke_info = parse(
        os.path.join(BASE_PATH,
                     "3.2_multi_functions_multi_named_invokes.f90"),
        api="dynamo0.3")
    psy = PSyFactory("dynamo0.3", distributed_memory=True).create(invoke_info)
    gen = str(psy.gen)
    print(gen)
    assert "SUBROUTINE invoke_my_first(" in gen
    assert "SUBROUTINE invoke_my_second(" in gen


def test_named_invoke_name_clash():
    ''' Check that we do not get a name clash when the name of a variable
    in the PSy layer would normally conflict with the name given to the
    subroutine generated by an Invoke. '''
    _, invoke_info = parse(os.path.join(BASE_PATH,
                                        "4.11_named_invoke_name_clash.f90"),
                           api="dynamo0.3")
    psy = PSyFactory("dynamo0.3", distributed_memory=True).create(invoke_info)
    gen = str(psy.gen)
    print(gen)
    assert "SUBROUTINE invoke_a(invoke_a_1, b, c, istp, rdt," in gen
    assert "TYPE(field_type), intent(inout) :: invoke_a_1" in gen


def test_invalid_reprod_pad_size(monkeypatch, dist_mem):
    '''Check that we raise an exception if the pad size in psyclone.cfg is
    set to an invalid value '''
    # Make sure we monkey patch the correct Config object
    config = Config.get()
    monkeypatch.setattr(config._instance, "_reprod_pad_size", 0)
    _, invoke_info = parse(os.path.join(BASE_PATH,
                                        "15.9.1_X_innerproduct_Y_builtin.f90"),
                           api="dynamo0.3")
    psy = PSyFactory("dynamo0.3",
                     distributed_memory=dist_mem).create(invoke_info)
    invoke = psy.invokes.invoke_list[0]
    schedule = invoke.schedule
    from psyclone.transformations import Dynamo0p3OMPLoopTrans, \
        OMPParallelTrans
    otrans = Dynamo0p3OMPLoopTrans()
    rtrans = OMPParallelTrans()
    # Apply an OpenMP do directive to the loop
    schedule, _ = otrans.apply(schedule.children[0], {"reprod": True})
    # Apply an OpenMP Parallel directive around the OpenMP do directive
    schedule, _ = rtrans.apply(schedule.children[0])
    invoke.schedule = schedule
    with pytest.raises(GenerationError) as excinfo:
        _ = str(psy.gen)
    assert (
        "REPROD_PAD_SIZE in {0} should be a positive "
        "integer".format(Config.get().filename) in str(excinfo.value))


def test_argument_depends_on():
    '''Check that the depends_on method returns the appropriate boolean
    value for arguments with combinations of read and write access'''
    _, invoke_info = parse(os.path.join(BASE_PATH,
                                        "4.5_multikernel_invokes.f90"),
                           api="dynamo0.3")
    psy = PSyFactory("dynamo0.3", distributed_memory=False).create(invoke_info)
    invoke = psy.invokes.invoke_list[0]
    schedule = invoke.schedule
    arg_f1_inc_1 = schedule.children[0].loop_body[0].arguments.args[0]
    arg_f1_inc_2 = schedule.children[2].loop_body[0].arguments.args[0]
    arg_f2_read_1 = schedule.children[0].loop_body[0].arguments.args[2]
    arg_f2_inc = schedule.children[1].loop_body[0].arguments.args[0]
    arg_f2_read_2 = schedule.children[2].loop_body[0].arguments.args[1]
    # different names returns False
    assert not arg_f2_inc._depends_on(arg_f1_inc_1)
    # same name both reads returns False
    assert not arg_f2_read_1._depends_on(arg_f2_read_2)
    # same name both incs (write to read) returns True
    assert arg_f1_inc_2._depends_on(arg_f1_inc_1)
    # read to write returns True
    assert arg_f2_read_1._depends_on(arg_f2_inc)
    # write to read returns True
    assert arg_f2_inc._depends_on(arg_f2_read_1)
    # same name both writes (the 4.5 example only uses inc) returns True
    _, invoke_info = parse(
        os.path.join(BASE_PATH,
                     "15.14.4_builtin_and_normal_kernel_invoke.f90"),
        api="dynamo0.3")
    psy = PSyFactory("dynamo0.3", distributed_memory=False).create(invoke_info)
    invoke = psy.invokes.invoke_list[0]
    schedule = invoke.schedule
    arg_f1_write_1 = schedule.children[0].loop_body[0].arguments.args[1]
    arg_f1_write_2 = schedule.children[1].loop_body[0].arguments.args[0]
    assert arg_f1_write_1._depends_on(arg_f1_write_2)


def test_argument_find_argument():
    '''Check that the find_argument method returns the first dependent
    argument in a list of nodes, or None if none are found'''
    _, invoke_info = parse(
        os.path.join(BASE_PATH, "15.14.1_multi_aX_plus_Y_builtin.f90"),
        api="dynamo0.3")
    psy = PSyFactory("dynamo0.3", distributed_memory=True).create(invoke_info)
    invoke = psy.invokes.invoke_list[0]
    schedule = invoke.schedule
    # 1: returns none if none found
    f1_first_read = schedule.children[0].loop_body[0].arguments.args[2]
    # a) empty node list
    assert not f1_first_read._find_argument([])
    # b) check many reads
    call_nodes = schedule.kernels()
    assert not f1_first_read._find_argument(call_nodes)
    # 2: returns first dependent kernel arg when there are many
    # dependencies (check first read returned)
    f3_write = schedule.children[3].loop_body[0].arguments.args[0]
    f3_first_read = schedule.children[0].loop_body[0].arguments.args[3]
    result = f3_write._find_argument(call_nodes)
    assert result == f3_first_read
    # 3: haloexchange node
    _, invoke_info = parse(
        os.path.join(BASE_PATH,
                     "15.14.4_builtin_and_normal_kernel_invoke.f90"),
        api="dynamo0.3")
    psy = PSyFactory("dynamo0.3", distributed_memory=True).create(invoke_info)
    invoke = psy.invokes.invoke_list[0]
    schedule = invoke.schedule
    # a) kern arg depends on halo arg
    m2_read_arg = schedule.children[3].loop_body[0].arguments.args[4]
    m2_halo_field = schedule.children[2].field
    result = m2_read_arg._find_argument(schedule.children)
    assert result == m2_halo_field
    # b) halo arg depends on kern arg
    result = m2_halo_field._find_argument([schedule.children[3].loop_body[0]])
    assert result == m2_read_arg
    # 4: globalsum node
    _, invoke_info = parse(
        os.path.join(BASE_PATH, "15.14.3_sum_setval_field_builtin.f90"),
        api="dynamo0.3")
    psy = PSyFactory("dynamo0.3", distributed_memory=True).create(invoke_info)
    invoke = psy.invokes.invoke_list[0]
    schedule = invoke.schedule
    # a) globalsum arg depends on kern arg
    kern_asum_arg = schedule.children[3].loop_body[0].arguments.args[1]
    glob_sum_arg = schedule.children[2].scalar
    result = kern_asum_arg._find_argument(schedule.children)
    assert result == glob_sum_arg
    # b) kern arg depends on globalsum arg
    result = glob_sum_arg._find_argument([schedule.children[3].loop_body[0]])
    assert result == kern_asum_arg


def test_argument_find_read_arguments():
    '''Check that the find_read_arguments method returns the appropriate
    arguments in a list of nodes.'''
    _, invoke_info = parse(
        os.path.join(BASE_PATH, "15.14.1_multi_aX_plus_Y_builtin.f90"),
        api="dynamo0.3")
    psy = PSyFactory("dynamo0.3", distributed_memory=True).create(invoke_info)
    invoke = psy.invokes.invoke_list[0]
    schedule = invoke.schedule
    # 1: returns [] if not a writer. f1 is read, not written.
    f1_first_read = schedule.children[0].loop_body[0].arguments.args[2]
    call_nodes = schedule.kernels()
    assert f1_first_read._find_read_arguments(call_nodes) == []
    # 2: return list of readers (f3 is written to and then read by
    # three following calls)
    f3_write = schedule.children[3].loop_body[0].arguments.args[0]
    result = f3_write._find_read_arguments(call_nodes[4:])
    assert len(result) == 3
    for idx in range(3):
        loop = schedule.children[idx+4]
        assert result[idx] == loop.loop_body[0].arguments.args[3]
    # 3: Return empty list if no readers (f2 is written to but not
    # read)
    f2_write = schedule.children[0].loop_body[0].arguments.args[0]
    assert f2_write._find_read_arguments(call_nodes[1:]) == []
    # 4: Return list of readers before a subsequent writer
    f3_write = schedule.children[3].loop_body[0].arguments.args[0]
    result = f3_write._find_read_arguments(call_nodes)
    assert len(result) == 3
    for idx in range(3):
        loop = schedule.children[idx]
        assert result[idx] == loop.loop_body[0].arguments.args[3]


def test_globalsum_arg():
    ''' Check that the globalsum argument is defined as gh_readwrite and
    points to the GlobalSum node '''
    _, invoke_info = parse(
        os.path.join(BASE_PATH, "15.14.3_sum_setval_field_builtin.f90"),
        api="dynamo0.3")
    psy = PSyFactory("dynamo0.3", distributed_memory=True).create(invoke_info)
    invoke = psy.invokes.invoke_list[0]
    schedule = invoke.schedule
    glob_sum = schedule.children[2]
    glob_sum_arg = glob_sum.scalar
    assert glob_sum_arg.access == AccessType.READWRITE
    assert glob_sum_arg.call == glob_sum


def test_haloexchange_arg():
    '''Check that the HaloExchange argument is defined as gh_readwrite and
    points to the HaloExchange node'''
    _, invoke_info = parse(
        os.path.join(BASE_PATH,
                     "15.14.4_builtin_and_normal_kernel_invoke.f90"),
        api="dynamo0.3")
    psy = PSyFactory("dynamo0.3", distributed_memory=True).create(invoke_info)
    invoke = psy.invokes.invoke_list[0]
    schedule = invoke.schedule
    halo_exchange = schedule.children[2]
    halo_exchange_arg = halo_exchange.field
    assert halo_exchange_arg.access == AccessType.READWRITE
    assert halo_exchange_arg.call == halo_exchange


def test_argument_forward_read_dependencies():
    '''Check that the forward_read_dependencies method returns the appropriate
    arguments in a schedule.'''
    _, invoke_info = parse(
        os.path.join(BASE_PATH, "15.14.1_multi_aX_plus_Y_builtin.f90"),
        api="dynamo0.3")
    psy = PSyFactory("dynamo0.3", distributed_memory=True).create(invoke_info)
    invoke = psy.invokes.invoke_list[0]
    schedule = invoke.schedule
    # 1: returns [] if not a writer. f1 is read, not written.
    f1_first_read = schedule.children[0].loop_body[0].arguments.args[2]
    _ = schedule.kernels()
    assert f1_first_read.forward_read_dependencies() == []
    # 2: return list of readers (f3 is written to and then read by
    # three following calls)
    f3_write = schedule.children[3].loop_body[0].arguments.args[0]
    result = f3_write.forward_read_dependencies()
    assert len(result) == 3
    for idx in range(3):
        loop = schedule.children[idx+4]
        assert result[idx] == loop.loop_body[0].arguments.args[3]
    # 3: Return empty list if no readers (f2 is written to but not
    # read)
    f2_write = schedule.children[0].loop_body[0].arguments.args[0]
    assert f2_write.forward_read_dependencies() == []


def test_argument_forward_dependence(monkeypatch, annexed):
    '''Check that forward_dependence method returns the first dependent
    argument after the current Node in the schedule or None if none
    are found. We also test when annexed is False and True as it
    affects how many halo exchanges are generated.

    '''
    config = Config.get()
    dyn_config = config.api_conf("dynamo0.3")
    monkeypatch.setattr(dyn_config, "_compute_annexed_dofs", annexed)
    _, invoke_info = parse(
        os.path.join(BASE_PATH, "15.14.1_multi_aX_plus_Y_builtin.f90"),
        api="dynamo0.3")
    psy = PSyFactory("dynamo0.3", distributed_memory=True).create(invoke_info)
    invoke = psy.invokes.invoke_list[0]
    schedule = invoke.schedule
    f1_first_read = schedule.children[0].loop_body[0].arguments.args[2]
    # 1: returns none if none found (check many reads)
    assert not f1_first_read.forward_dependence()
    # 2: returns first dependent kernel arg when there are many
    # dependencies (check first read returned)
    f3_write = schedule.children[3].loop_body[0].arguments.args[0]
    f3_next_read = schedule.children[4].loop_body[0].arguments.args[3]
    result = f3_write.forward_dependence()
    assert result == f3_next_read
    # 3: haloexchange dependencies
    _, invoke_info = parse(
        os.path.join(BASE_PATH, "4.5_multikernel_invokes.f90"),
        api="dynamo0.3")
    psy = PSyFactory("dynamo0.3", distributed_memory=True).create(invoke_info)
    invoke = psy.invokes.invoke_list[0]
    schedule = invoke.schedule
    if annexed:
        index = 7
    else:
        index = 8
    f2_prev_arg = schedule.children[index-1].loop_body[0].arguments.args[0]
    f2_halo_field = schedule.children[index].field
    f2_next_arg = schedule.children[index+1].loop_body[0].arguments.args[1]
    # a) previous kern arg depends on halo arg
    result = f2_prev_arg.forward_dependence()
    assert result == f2_halo_field
    # b) halo arg depends on following kern arg
    result = f2_halo_field.forward_dependence()
    assert result == f2_next_arg
    # 4: globalsum dependencies
    _, invoke_info = parse(
        os.path.join(BASE_PATH, "15.14.3_sum_setval_field_builtin.f90"),
        api="dynamo0.3")
    psy = PSyFactory("dynamo0.3", distributed_memory=True).create(invoke_info)
    invoke = psy.invokes.invoke_list[0]
    schedule = invoke.schedule
    prev_arg = schedule.children[0].loop_body[0].arguments.args[1]
    sum_arg = schedule.children[1].loop_body[0].arguments.args[0]
    global_sum_arg = schedule.children[2].scalar
    next_arg = schedule.children[3].loop_body[0].arguments.args[1]
    # a) prev kern arg depends on sum
    result = prev_arg.forward_dependence()
    assert result == sum_arg
    # b) sum arg depends on global sum arg
    result = sum_arg.forward_dependence()
    assert result == global_sum_arg
    # c) global sum arg depends on next kern arg
    result = global_sum_arg.forward_dependence()
    assert result == next_arg


def test_argument_backward_dependence(monkeypatch, annexed):
    '''Check that backward_dependence method returns the first dependent
    argument before the current Node in the schedule or None if none
    are found. We also test when annexed is False and True as it
    affects how many halo exchanges are generated.

    '''
    config = Config.get()
    dyn_config = config.api_conf("dynamo0.3")
    monkeypatch.setattr(dyn_config, "_compute_annexed_dofs", annexed)
    _, invoke_info = parse(
        os.path.join(BASE_PATH, "15.14.1_multi_aX_plus_Y_builtin.f90"),
        api="dynamo0.3")
    psy = PSyFactory("dynamo0.3", distributed_memory=True).create(invoke_info)
    invoke = psy.invokes.invoke_list[0]
    schedule = invoke.schedule
    f1_last_read = schedule.children[6].loop_body[0].arguments.args[2]
    # 1: returns none if none found (check many reads)
    assert not f1_last_read.backward_dependence()
    # 2: returns first dependent kernel arg when there are many
    # dependencies (check first read returned)
    f3_write = schedule.children[3].loop_body[0].arguments.args[0]
    f3_prev_read = schedule.children[2].loop_body[0].arguments.args[3]
    result = f3_write.backward_dependence()
    assert result == f3_prev_read
    # 3: haloexchange dependencies
    _, invoke_info = parse(
        os.path.join(BASE_PATH, "4.5_multikernel_invokes.f90"),
        api="dynamo0.3")
    psy = PSyFactory("dynamo0.3", distributed_memory=True).create(invoke_info)
    invoke = psy.invokes.invoke_list[0]
    schedule = invoke.schedule
    if annexed:
        index = 7
    else:
        index = 8
    f2_prev_arg = schedule.children[index-1].loop_body[0].arguments.args[0]
    f2_halo_field = schedule.children[index].field
    f2_next_arg = schedule.children[index+1].loop_body[0].arguments.args[1]
    # a) following kern arg depends on halo arg
    result = f2_next_arg.backward_dependence()
    assert result == f2_halo_field
    # b) halo arg depends on previous kern arg
    result = f2_halo_field.backward_dependence()
    assert result == f2_prev_arg
    # 4: globalsum dependencies
    _, invoke_info = parse(
        os.path.join(BASE_PATH, "15.14.3_sum_setval_field_builtin.f90"),
        api="dynamo0.3")
    psy = PSyFactory("dynamo0.3", distributed_memory=True).create(invoke_info)
    invoke = psy.invokes.invoke_list[0]
    schedule = invoke.schedule
    prev_arg = schedule.children[0].loop_body[0].arguments.args[1]
    sum_arg = schedule.children[1].loop_body[0].arguments.args[0]
    global_sum_arg = schedule.children[2].scalar
    next_arg = schedule.children[3].loop_body[0].arguments.args[1]
    # a) next kern arg depends on global sum arg
    result = next_arg.backward_dependence()
    assert result == global_sum_arg
    # b) global sum arg depends on sum arg
    result = global_sum_arg.backward_dependence()
    assert result == sum_arg
    # c) sum depends on prev kern arg
    result = sum_arg.backward_dependence()
    assert result == prev_arg


def test_node_depth():
    '''
    Test that the Node class depth method returns the correct value for a
    Node in a tree. The start depth to determine a Node's depth is set to
    0. Depth of a Schedule is 1 and increases for its descendants.
    '''
    _, invoke_info = parse(
        os.path.join(BASE_PATH, "1_single_invoke.f90"),
        api="dynamo0.3")
    psy = PSyFactory("dynamo0.3", distributed_memory=True).create(invoke_info)
    invoke = psy.invokes.invoke_list[0]
    schedule = invoke.schedule
    # Assert that start_depth of any Node (including Schedule) is 0
    assert schedule.START_DEPTH == 0
    # Assert that Schedule depth is 1
    assert schedule.depth == 1
    # Depth increases by 1 for descendants at each level
    for child in schedule.children:
        assert child.depth == 2
    for child in schedule.children[3].children:
        assert child.depth == 3


def test_node_position():
    '''
    Test that the Node class position and abs_position methods return
    the correct value for a Node in a tree. The start position is
    set to 0. Relative position starts from 0 and absolute from 1.
    '''
    _, invoke_info = parse(
        os.path.join(BASE_PATH, "4.7_multikernel_invokes.f90"),
        api="dynamo0.3")
    psy = PSyFactory("dynamo0.3", distributed_memory=True).create(invoke_info)
    invoke = psy.invokes.invoke_list[0]
    schedule = invoke.schedule
    child = schedule.children[6]
    # Assert that position of a Schedule (no parent Node) is 0
    assert schedule.position == 0
    # Assert that start_position of any Node is 0
    assert child.START_POSITION == 0
    # Assert that relative and absolute positions return correct values
    assert child.position == 6
    assert child.abs_position == 7
    # Test InternalError for _find_position with an incorrect position
    with pytest.raises(InternalError) as excinfo:
        _, _ = child._find_position(child.root.children, -2)
    assert "started from -2 instead of 0" in str(excinfo.value)
    # Test InternalError for abs_position with a Node that does
    # not belong to the Schedule
    ompdir = OMPDoDirective()
    with pytest.raises(InternalError) as excinfo:
        _ = ompdir.abs_position
    assert ("PSyclone internal error: Error in search for Node position "
            "in the tree") in str(excinfo.value)


def test_node_root():
    '''
    Test that the Node class root method returns the correct instance
    for a Node in a tree.
    '''
    _, invoke_info = parse(
        os.path.join(BASE_PATH, "4.7_multikernel_invokes.f90"),
        api="dynamo0.3")
    psy = PSyFactory("dynamo0.3", distributed_memory=False).create(invoke_info)
    invoke = psy.invokes.invoke_list[0]
    ru_schedule = invoke.schedule
    # Select a loop and the kernel inside
    ru_loop = ru_schedule.children[1]
    ru_kern = ru_loop.children[0]
    # Assert that the absolute root is a Schedule
    assert isinstance(ru_kern.root, Schedule)


def test_node_args():
    '''Test that the Node class args method returns the correct arguments
    for Nodes that do not have arguments themselves'''
    _, invoke_info = parse(
        os.path.join(BASE_PATH, "4_multikernel_invokes.f90"),
        api="dynamo0.3")
    psy = PSyFactory("dynamo0.3", distributed_memory=False).create(invoke_info)
    invoke = psy.invokes.invoke_list[0]
    schedule = invoke.schedule
    loop1 = schedule.children[0]
    kern1 = loop1.loop_body[0]
    loop2 = schedule.children[1]
    kern2 = loop2.loop_body[0]
    # 1) Schedule (not that this is useful)
    all_args = kern1.arguments.args
    all_args.extend(kern2.arguments.args)
    schedule_args = schedule.args
    for idx, arg in enumerate(all_args):
        assert arg == schedule_args[idx]
    # 2) Loop1
    loop1_args = loop1.args
    for idx, arg in enumerate(kern1.arguments.args):
        assert arg == loop1_args[idx]
    # 3) Loop2
    loop2_args = loop2.args
    for idx, arg in enumerate(kern2.arguments.args):
        assert arg == loop2_args[idx]
    # 4) Loop fuse
    ftrans = DynamoLoopFuseTrans()
    ftrans.same_space = True
    schedule, _ = ftrans.apply(schedule.children[0], schedule.children[1])
    loop = schedule.children[0]
    kern1 = loop.loop_body[0]
    kern2 = loop.loop_body[1]
    loop_args = loop.args
    kern_args = kern1.arguments.args
    kern_args.extend(kern2.arguments.args)
    for idx, arg in enumerate(kern_args):
        assert arg == loop_args[idx]


def test_call_args():
    '''Test that the call class args method returns the appropriate
    arguments '''
    _, invoke_info = parse(
        os.path.join(BASE_PATH,
                     "15.14.4_builtin_and_normal_kernel_invoke.f90"),
        api="dynamo0.3")
    psy = PSyFactory("dynamo0.3", distributed_memory=False).create(invoke_info)
    invoke = psy.invokes.invoke_list[0]
    schedule = invoke.schedule
    kern = schedule.children[0].loop_body[0]
    builtin = schedule.children[1].loop_body[0]
    # 1) kern
    for idx, arg in enumerate(kern.args):
        assert arg == kern.arguments.args[idx]
    # 2) builtin
    for idx, arg in enumerate(builtin.args):
        assert arg == builtin.arguments.args[idx]


def test_haloexchange_can_be_printed():
    '''Test that the HaloExchange class can always be printed'''
    _, invoke_info = parse(
        os.path.join(BASE_PATH, "1_single_invoke.f90"),
        api="dynamo0.3")
    psy = PSyFactory("dynamo0.3", distributed_memory=True).create(invoke_info)
    invoke = psy.invokes.invoke_list[0]
    schedule = invoke.schedule
    for haloexchange in schedule.children[:2]:
        assert "HaloExchange[field='" in str(haloexchange)
        assert "', type='" in str(haloexchange)
        assert "', depth=" in str(haloexchange)
        assert ", check_dirty=" in str(haloexchange)


def test_haloexchange_node_str():
    ''' Test the node_str() method of HaloExchange. '''
    from psyclone.psyGen import colored, SCHEDULE_COLOUR_MAP
    # We have to use the dynamo0.3 API as that's currently the only one
    # that supports halo exchanges.
    _, invoke_info = parse(
        os.path.join(BASE_PATH, "1_single_invoke.f90"),
        api="dynamo0.3")
    psy = PSyFactory("dynamo0.3", distributed_memory=True).create(invoke_info)
    invoke = psy.invokes.invoke_list[0]
    schedule = invoke.schedule
    # We have to manually call the correct node_str() method as the one we want
    # to test is overidden in DynHaloExchange.
    out = HaloExchange.node_str(schedule.children[1])
    colour = SCHEDULE_COLOUR_MAP["HaloExchange"]
    assert (colored("HaloExchange", colour) +
            "[field='m1', type='None', depth=None, check_dirty=True]" in out)


def test_haloexchange_args():
    '''Test that the haloexchange class args method returns the appropriate
    argument '''
    _, invoke_info = parse(
        os.path.join(BASE_PATH, "1_single_invoke.f90"),
        api="dynamo0.3")
    psy = PSyFactory("dynamo0.3", distributed_memory=True).create(invoke_info)
    invoke = psy.invokes.invoke_list[0]
    schedule = invoke.schedule
    for haloexchange in schedule.children[:2]:
        assert len(haloexchange.args) == 1
        assert haloexchange.args[0] == haloexchange.field


def test_globalsum_args():
    '''Test that the globalsum class args method returns the appropriate
    argument '''
    _, invoke_info = parse(
        os.path.join(BASE_PATH, "15.14.3_sum_setval_field_builtin.f90"),
        api="dynamo0.3")
    psy = PSyFactory("dynamo0.3", distributed_memory=True).create(invoke_info)
    invoke = psy.invokes.invoke_list[0]
    schedule = invoke.schedule
    global_sum = schedule.children[2]
    assert len(global_sum.args) == 1
    assert global_sum.args[0] == global_sum.scalar


def test_node_forward_dependence():
    '''Test that the Node class forward_dependence method returns the
    closest dependent Node after the current Node in the schedule or
    None if none are found.'''
    _, invoke_info = parse(
        os.path.join(BASE_PATH, "15.14.1_multi_aX_plus_Y_builtin.f90"),
        api="dynamo0.3")
    psy = PSyFactory("dynamo0.3", distributed_memory=True).create(invoke_info)
    invoke = psy.invokes.invoke_list[0]
    schedule = invoke.schedule
    read4 = schedule.children[4]
    # 1: returns none if none found
    # a) check many reads
    assert not read4.forward_dependence()
    # b) check no dependencies for a call
    assert not read4.children[0].forward_dependence()
    # 2: returns first dependent kernel arg when there are many
    # dependencies
    # a) check first read returned
    writer = schedule.children[3]
    next_read = schedule.children[4]
    assert writer.forward_dependence() == next_read
    # a) check writer returned
    first_loop = schedule.children[0]
    assert first_loop.forward_dependence() == writer
    # 3: haloexchange dependencies
    _, invoke_info = parse(
        os.path.join(BASE_PATH, "4.5_multikernel_invokes.f90"),
        api="dynamo0.3")
    psy = PSyFactory("dynamo0.3", distributed_memory=True).create(invoke_info)
    invoke = psy.invokes.invoke_list[0]
    schedule = invoke.schedule
    prev_loop = schedule.children[7]
    halo_field = schedule.children[8]
    next_loop = schedule.children[9]
    # a) previous loop depends on halo exchange
    assert prev_loop.forward_dependence() == halo_field
    # b) halo exchange depends on following loop
    assert halo_field.forward_dependence() == next_loop

    # 4: globalsum dependencies
    _, invoke_info = parse(
        os.path.join(BASE_PATH, "15.14.3_sum_setval_field_builtin.f90"),
        api="dynamo0.3")
    psy = PSyFactory("dynamo0.3", distributed_memory=True).create(invoke_info)
    invoke = psy.invokes.invoke_list[0]
    schedule = invoke.schedule
    prev_loop = schedule.children[0]
    sum_loop = schedule.children[1]
    global_sum_loop = schedule.children[2]
    next_loop = schedule.children[3]
    # a) prev loop depends on sum loop
    assert prev_loop.forward_dependence() == sum_loop
    # b) sum loop depends on global sum loop
    assert sum_loop.forward_dependence() == global_sum_loop
    # c) global sum loop depends on next loop
    assert global_sum_loop.forward_dependence() == next_loop


def test_node_backward_dependence():
    '''Test that the Node class backward_dependence method returns the
    closest dependent Node before the current Node in the schedule or
    None if none are found.'''
    _, invoke_info = parse(
        os.path.join(BASE_PATH, "15.14.1_multi_aX_plus_Y_builtin.f90"),
        api="dynamo0.3")
    psy = PSyFactory("dynamo0.3", distributed_memory=True).create(invoke_info)
    invoke = psy.invokes.invoke_list[0]
    schedule = invoke.schedule
    # 1: loop no backwards dependence
    loop3 = schedule.children[2]
    assert not loop3.backward_dependence()
    # 2: loop to loop backward dependence
    # a) many steps
    last_loop_node = schedule.children[6]
    prev_dep_loop_node = schedule.children[3]
    assert last_loop_node.backward_dependence() == prev_dep_loop_node
    # b) previous
    assert prev_dep_loop_node.backward_dependence() == loop3
    # 3: haloexchange dependencies
    _, invoke_info = parse(
        os.path.join(BASE_PATH, "4.5_multikernel_invokes.f90"),
        api="dynamo0.3")
    psy = PSyFactory("dynamo0.3", distributed_memory=True).create(invoke_info)
    invoke = psy.invokes.invoke_list[0]
    schedule = invoke.schedule
    loop2 = schedule.children[7]
    halo_exchange = schedule.children[8]
    loop3 = schedule.children[9]
    # a) following loop node depends on halo exchange node
    result = loop3.backward_dependence()
    assert result == halo_exchange
    # b) halo exchange node depends on previous loop node
    result = halo_exchange.backward_dependence()
    assert result == loop2
    # 4: globalsum dependencies
    _, invoke_info = parse(
        os.path.join(BASE_PATH, "15.14.3_sum_setval_field_builtin.f90"),
        api="dynamo0.3")
    psy = PSyFactory("dynamo0.3", distributed_memory=True).create(invoke_info)
    invoke = psy.invokes.invoke_list[0]
    schedule = invoke.schedule
    loop1 = schedule.children[0]
    loop2 = schedule.children[1]
    global_sum = schedule.children[2]
    loop3 = schedule.children[3]
    # a) loop3 depends on global sum
    assert loop3.backward_dependence() == global_sum
    # b) global sum depends on loop2
    assert global_sum.backward_dependence() == loop2
    # c) loop2 (sum) depends on loop1
    assert loop2.backward_dependence() == loop1


def test_call_forward_dependence():
    '''Test that the Call class forward_dependence method returns the
    closest dependent call after the current call in the schedule or
    None if none are found. This is achieved by loop fusing first.'''
    _, invoke_info = parse(
        os.path.join(BASE_PATH, "15.14.1_multi_aX_plus_Y_builtin.f90"),
        api="dynamo0.3")
    psy = PSyFactory("dynamo0.3", distributed_memory=False).create(invoke_info)
    invoke = psy.invokes.invoke_list[0]
    schedule = invoke.schedule
    ftrans = DynamoLoopFuseTrans()
    ftrans.same_space = True
    for _ in range(6):
        schedule, _ = ftrans.apply(schedule.children[0], schedule.children[1])
    read4 = schedule.children[0].loop_body[4]
    # 1: returns none if none found
    # a) check many reads
    assert not read4.forward_dependence()
    # 2: returns first dependent kernel arg when there are many
    # dependencies
    # a) check first read returned
    writer = schedule.children[0].loop_body[3]
    next_read = schedule.children[0].loop_body[4]
    assert writer.forward_dependence() == next_read
    # a) check writer returned
    first_loop = schedule.children[0].loop_body[0]
    assert first_loop.forward_dependence() == writer


def test_call_backward_dependence():
    '''Test that the Call class backward_dependence method returns the
    closest dependent call before the current call in the schedule or
    None if none are found. This is achieved by loop fusing first.'''
    _, invoke_info = parse(
        os.path.join(BASE_PATH, "15.14.1_multi_aX_plus_Y_builtin.f90"),
        api="dynamo0.3")
    psy = PSyFactory("dynamo0.3", distributed_memory=False).create(invoke_info)
    invoke = psy.invokes.invoke_list[0]
    schedule = invoke.schedule
    ftrans = DynamoLoopFuseTrans()
    ftrans.same_space = True
    for _ in range(6):
        schedule, _ = ftrans.apply(schedule.children[0], schedule.children[1])
    # 1: loop no backwards dependence
    call3 = schedule.children[0].loop_body[2]
    assert not call3.backward_dependence()
    # 2: call to call backward dependence
    # a) many steps
    last_call_node = schedule.children[0].loop_body[6]
    prev_dep_call_node = schedule.children[0].loop_body[3]
    assert last_call_node.backward_dependence() == prev_dep_call_node
    # b) previous
    assert prev_dep_call_node.backward_dependence() == call3


def test_omp_forward_dependence():
    '''Test that the forward_dependence method works for Directives,
    returning the closest dependent Node after the current Node in the
    schedule or None if none are found. '''
    _, invoke_info = parse(
        os.path.join(BASE_PATH, "15.14.1_multi_aX_plus_Y_builtin.f90"),
        api="dynamo0.3")
    psy = PSyFactory("dynamo0.3", distributed_memory=True).create(invoke_info)
    invoke = psy.invokes.invoke_list[0]
    schedule = invoke.schedule
    from psyclone.transformations import DynamoOMPParallelLoopTrans
    otrans = DynamoOMPParallelLoopTrans()
    for child in schedule.children:
        schedule, _ = otrans.apply(child)
    read4 = schedule.children[4]
    # 1: returns none if none found
    # a) check many reads
    assert not read4.forward_dependence()
    # b) check no dependencies for the loop
    assert not read4.children[0].forward_dependence()
    # 2: returns first dependent kernel arg when there are many
    # dependencies
    # a) check first read returned
    writer = schedule.children[3]
    next_read = schedule.children[4]
    assert writer.forward_dependence() == next_read
    # b) check writer returned
    first_omp = schedule.children[0]
    assert first_omp.forward_dependence() == writer
    # 3: directive and globalsum dependencies
    _, invoke_info = parse(
        os.path.join(BASE_PATH, "15.14.3_sum_setval_field_builtin.f90"),
        api="dynamo0.3")
    psy = PSyFactory("dynamo0.3", distributed_memory=True).create(invoke_info)
    invoke = psy.invokes.invoke_list[0]
    schedule = invoke.schedule
    schedule, _ = otrans.apply(schedule.children[0])
    schedule, _ = otrans.apply(schedule.children[1])
    schedule, _ = otrans.apply(schedule.children[3])
    prev_omp = schedule.children[0]
    sum_omp = schedule.children[1]
    global_sum_loop = schedule.children[2]
    next_omp = schedule.children[3]
    # a) prev omp depends on sum omp
    assert prev_omp.forward_dependence() == sum_omp
    # b) sum omp depends on global sum loop
    assert sum_omp.forward_dependence() == global_sum_loop
    # c) global sum loop depends on next omp
    assert global_sum_loop.forward_dependence() == next_omp


def test_directive_backward_dependence():
    '''Test that the backward_dependence method works for Directives,
    returning the closest dependent Node before the current Node in
    the schedule or None if none are found.'''
    _, invoke_info = parse(
        os.path.join(BASE_PATH, "15.14.1_multi_aX_plus_Y_builtin.f90"),
        api="dynamo0.3")
    psy = PSyFactory("dynamo0.3", distributed_memory=True).create(invoke_info)
    invoke = psy.invokes.invoke_list[0]
    schedule = invoke.schedule
    from psyclone.transformations import DynamoOMPParallelLoopTrans
    otrans = DynamoOMPParallelLoopTrans()
    for child in schedule.children:
        schedule, _ = otrans.apply(child)
    # 1: omp directive no backwards dependence
    omp3 = schedule.children[2]
    assert not omp3.backward_dependence()
    # 2: omp to omp backward dependence
    # a) many steps
    last_omp_node = schedule.children[6]
    prev_dep_omp_node = schedule.children[3]
    assert last_omp_node.backward_dependence() == prev_dep_omp_node
    # b) previous
    assert prev_dep_omp_node.backward_dependence() == omp3
    # 3: globalsum dependencies
    _, invoke_info = parse(
        os.path.join(BASE_PATH, "15.14.3_sum_setval_field_builtin.f90"),
        api="dynamo0.3")
    psy = PSyFactory("dynamo0.3", distributed_memory=True).create(invoke_info)
    invoke = psy.invokes.invoke_list[0]
    schedule = invoke.schedule
    schedule, _ = otrans.apply(schedule.children[0])
    schedule, _ = otrans.apply(schedule.children[1])
    schedule, _ = otrans.apply(schedule.children[3])
    omp1 = schedule.children[0]
    omp2 = schedule.children[1]
    global_sum = schedule.children[2]
    omp3 = schedule.children[3]
    # a) omp3 depends on global sum
    assert omp3.backward_dependence() == global_sum
    # b) global sum depends on omp2
    assert global_sum.backward_dependence() == omp2
    # c) omp2 (sum) depends on omp1
    assert omp2.backward_dependence() == omp1


def test_directive_get_private(monkeypatch):
    ''' Tests for the _get_private_list() method of OMPParallelDirective. '''
    _, invoke_info = parse(
        os.path.join(BASE_PATH, "1_single_invoke.f90"), api="dynamo0.3")
    psy = PSyFactory("dynamo0.3",
                     distributed_memory=False).create(invoke_info)
    invoke = psy.invokes.invoke_list[0]
    schedule = invoke.schedule
    # We use Transformations to introduce the necessary directives
    from psyclone.transformations import Dynamo0p3OMPLoopTrans, \
        OMPParallelTrans
    otrans = Dynamo0p3OMPLoopTrans()
    rtrans = OMPParallelTrans()
    # Apply an OpenMP do directive to the loop
    schedule, _ = otrans.apply(schedule.children[0], {"reprod": True})
    # Apply an OpenMP Parallel directive around the OpenMP do directive
    schedule, _ = rtrans.apply(schedule.children[0])
    directive = schedule.children[0]
    assert isinstance(directive, OMPParallelDirective)
    # Now check that _get_private_list returns what we expect
    pvars = directive._get_private_list()
    assert pvars == ['cell']
    # Now use monkeypatch to break the Call within the loop
    call = directive.dir_body[0].dir_body[0].loop_body[0]
    monkeypatch.setattr(call, "local_vars", lambda: [""])
    with pytest.raises(InternalError) as err:
        _ = directive._get_private_list()
    assert ("call 'testkern_code' has a local variable but its name is "
            "not set" in str(err))


def test_node_is_valid_location():
    '''Test that the Node class is_valid_location method returns True if
    the new location does not break any data dependencies, otherwise it
    returns False'''
    _, invoke_info = parse(
        os.path.join(BASE_PATH, "1_single_invoke.f90"),
        api="dynamo0.3")
    psy = PSyFactory("dynamo0.3", distributed_memory=True).create(invoke_info)
    invoke = psy.invokes.invoke_list[0]
    schedule = invoke.schedule
    # 1: new node argument is invalid
    node = schedule.children[0]
    with pytest.raises(GenerationError) as excinfo:
        node.is_valid_location("invalid_node_argument")
    assert "argument is not a Node, it is a 'str'." in str(excinfo.value)
    # 2: optional position argument is invalid
    with pytest.raises(GenerationError) as excinfo:
        node.is_valid_location(node, position="invalid_node_argument")
    assert "The position argument in the psyGen" in str(excinfo.value)
    assert "method must be one of" in str(excinfo.value)
    # 3: parents of node and new_node are not the same
    with pytest.raises(GenerationError) as excinfo:
        node.is_valid_location(schedule.children[3].children[0])
    assert ("the node and the location do not have the same "
            "parent") in str(excinfo.value)
    # 4: positions are the same
    prev_node = schedule.children[0]
    node = schedule.children[1]
    next_node = schedule.children[2]
    # a) before this node
    with pytest.raises(GenerationError) as excinfo:
        node.is_valid_location(node, position="before")
    assert "the node and the location are the same" in str(excinfo.value)
    # b) after this node
    with pytest.raises(GenerationError) as excinfo:
        node.is_valid_location(node, position="after")
    assert "the node and the location are the same" in str(excinfo.value)
    # c) after previous node
    with pytest.raises(GenerationError) as excinfo:
        node.is_valid_location(prev_node, position="after")
    assert "the node and the location are the same" in str(excinfo.value)
    # d) before next node
    with pytest.raises(GenerationError) as excinfo:
        node.is_valid_location(next_node, position="before")
    assert "the node and the location are the same" in str(excinfo.value)
    # 5: valid no previous dependency
    _, invoke_info = parse(
        os.path.join(BASE_PATH, "15.14.1_multi_aX_plus_Y_builtin.f90"),
        api="dynamo0.3")
    psy = PSyFactory("dynamo0.3", distributed_memory=True).create(invoke_info)
    invoke = psy.invokes.invoke_list[0]
    schedule = invoke.schedule
    # 6: valid no prev dep
    node = schedule.children[2]
    assert node.is_valid_location(schedule.children[0])
    # 7: valid prev dep (after)
    node = schedule.children[6]
    assert node.is_valid_location(schedule.children[3], position="after")
    # 8: invalid prev dep (before)
    assert not node.is_valid_location(schedule.children[3], position="before")
    # 9: valid no following dep
    node = schedule.children[4]
    assert node.is_valid_location(schedule.children[6], position="after")
    # 10: valid following dep (before)
    node = schedule.children[0]
    assert node.is_valid_location(schedule.children[3], position="before")
    # 11: invalid following dep (after)
    node = schedule.children[0]
    assert not node.is_valid_location(schedule.children[3], position="after")


def test_node_ancestor():
    ''' Test the Node.ancestor() method '''
    _, invoke = get_invoke("single_invoke.f90", "gocean1.0", idx=0)
    sched = invoke.schedule
    kern = sched.children[0].loop_body[0].loop_body[0]
    node = kern.ancestor(Node)
    assert isinstance(node, Schedule)
    node = kern.ancestor(Node, excluding=[Schedule])
    assert node is sched.children[0].loop_body[0]


def test_dag_names():
    '''test that the dag_name method returns the correct value for the
    node class and its specialisations'''
    _, invoke_info = parse(
        os.path.join(BASE_PATH, "1_single_invoke.f90"),
        api="dynamo0.3")
    psy = PSyFactory("dynamo0.3", distributed_memory=True).create(invoke_info)
    invoke = psy.invokes.invoke_list[0]
    schedule = invoke.schedule
    assert super(Schedule, schedule).dag_name == "node_0"
    assert schedule.dag_name == "InvokeSchedule"
    assert schedule.children[0].dag_name == "checkHaloExchange(f2)_0"
    assert schedule.children[3].dag_name == "loop_4"
    schedule.children[3].loop_type = "colour"
    assert schedule.children[3].dag_name == "loop_[colour]_4"
    schedule.children[3].loop_type = ""
    assert (schedule.children[3].loop_body[0].dag_name ==
            "kernel_testkern_code_9")
    _, invoke_info = parse(
        os.path.join(BASE_PATH, "15.14.3_sum_setval_field_builtin.f90"),
        api="dynamo0.3")
    psy = PSyFactory("dynamo0.3", distributed_memory=True).create(invoke_info)
    invoke = psy.invokes.invoke_list[0]
    schedule = invoke.schedule
    global_sum = schedule.children[2]
    assert global_sum.dag_name == "globalsum(asum)_2"
    builtin = schedule.children[1].loop_body[0]
    assert builtin.dag_name == "builtin_sum_x_12"


def test_openmp_pdo_dag_name():
    '''Test that we generate the correct dag name for the OpenMP parallel
    do node'''
    _, info = parse(os.path.join(BASE_PATH,
                                 "15.7.2_setval_X_builtin.f90"),
                    api="dynamo0.3")
    psy = PSyFactory("dynamo0.3", distributed_memory=False).create(info)
    invoke = psy.invokes.invoke_list[0]
    schedule = invoke.schedule
    from psyclone.transformations import DynamoOMPParallelLoopTrans
    otrans = DynamoOMPParallelLoopTrans()
    # Apply OpenMP parallelisation to the loop
    schedule, _ = otrans.apply(schedule.children[0])
    assert schedule.children[0].dag_name == "OMP_parallel_do_1"


def test_omp_dag_names():
    '''Test that we generate the correct dag names for omp parallel, omp
    do, omp directive and directive nodes'''
    _, info = parse(os.path.join(os.path.dirname(os.path.abspath(__file__)),
                                 "test_files", "dynamo0p3",
                                 "1_single_invoke.f90"),
                    api="dynamo0.3")
    psy = PSyFactory("dynamo0.3", distributed_memory=False).create(info)
    invoke = psy.invokes.get('invoke_0_testkern_type')
    schedule = invoke.schedule
    from psyclone.transformations import Dynamo0p3OMPLoopTrans, \
        OMPParallelTrans
    olooptrans = Dynamo0p3OMPLoopTrans()
    ptrans = OMPParallelTrans()
    # Put an OMP PARALLEL around this loop
    child = schedule.children[0]
    oschedule, _ = ptrans.apply(child)
    # Put an OMP DO around this loop
    schedule, _ = olooptrans.apply(oschedule[0].dir_body[0])
    # Replace the original loop schedule with the transformed one
    omp_par_node = schedule.children[0]
    assert omp_par_node.dag_name == "OMP_parallel_1"
    assert omp_par_node.dir_body[0].dag_name == "OMP_do_3"
    omp_directive = super(OMPParallelDirective, omp_par_node)
    assert omp_directive.dag_name == "OMP_directive_1"
    print(type(omp_directive))
    directive = super(OMPDirective, omp_par_node)
    assert directive.dag_name == "directive_1"


def test_acc_dag_names():
    ''' Check that we generate the correct dag names for ACC parallel,
    ACC enter-data and ACC loop directive Nodes '''
    _, invoke = get_invoke("single_invoke.f90", "gocean1.0", idx=0)
    schedule = invoke.schedule

    acclt = ACCLoopTrans()
    accdt = ACCEnterDataTrans()
    accpt = ACCParallelTrans()
    # Enter-data
    new_sched, _ = accdt.apply(schedule)
    assert schedule[0].dag_name == "ACC_data_1"
    # Parallel region
    new_sched, _ = accpt.apply(new_sched[1])
    assert schedule[1].dag_name == "ACC_parallel_3"
    # Loop directive
    new_sched, _ = acclt.apply(new_sched[1].dir_body[0])
    assert schedule[1].dir_body[0].dag_name == "ACC_loop_5"
    # Base class
    name = super(ACCEnterDataDirective, schedule[0]).dag_name
    assert name == "ACC_directive_1"

# Class ACCKernelsDirective start


# (1/1) Method __init__
def test_acckernelsdirective_init():
    '''Test an ACCKernelsDirective can be created and that the optional
    arguments are set and can be set as expected.

    '''
    directive = ACCKernelsDirective()
    assert directive._default_present
    assert directive.parent is None
    assert len(directive.children) == 1
    assert isinstance(directive.children[0], Schedule)
    directive = ACCKernelsDirective(default_present=False)
    assert not directive._default_present


# (1/1) Method dag_name
def test_acckernelsdirective_dagname():
    '''Check that the dag_name method in the ACCKernelsDirective class
    behaves as expected.

    '''
    _, info = parse(os.path.join(BASE_PATH, "1_single_invoke.f90"))
    psy = PSyFactory(distributed_memory=False).create(info)
    sched = psy.invokes.get('invoke_0_testkern_type').schedule

    trans = ACCKernelsTrans()
    _, _ = trans.apply(sched)
    assert sched.children[0].dag_name == "ACC_kernels_1"


# (1/1) Method node_str
def test_acckernelsdirective_node_str():
    '''Check that the node_str method in the ACCKernelsDirective class behaves
    as expected.

    '''
    from psyclone.psyGen import colored, SCHEDULE_COLOUR_MAP

    _, info = parse(os.path.join(BASE_PATH, "1_single_invoke.f90"))
    psy = PSyFactory(distributed_memory=False).create(info)
    sched = psy.invokes.get('invoke_0_testkern_type').schedule

    dcolour = SCHEDULE_COLOUR_MAP["Directive"]
    lcolour = SCHEDULE_COLOUR_MAP["Loop"]

    trans = ACCKernelsTrans()
    _, _ = trans.apply(sched)

    out = sched[0].node_str()
    assert out.startswith(
        colored("Directive", dcolour)+"[ACC Kernels]")
    assert colored("Loop", lcolour) in sched[0].dir_body[0].node_str()
    assert "CodedKern" in sched[0].dir_body[0].loop_body[0].node_str()


# (1/1) Method gen_code
@pytest.mark.parametrize("default_present", [False, True])
def test_acckernelsdirective_gencode(default_present):
    '''Check that the gen_code method in the ACCKernelsDirective class
    generates the expected code. Use the dynamo0.3 API.

    '''
    _, info = parse(os.path.join(BASE_PATH, "1_single_invoke.f90"))
    psy = PSyFactory(distributed_memory=False).create(info)
    sched = psy.invokes.get('invoke_0_testkern_type').schedule

    trans = ACCKernelsTrans()
    _, _ = trans.apply(sched, {"default_present": default_present})

    code = str(psy.gen)
    string = ""
    if default_present:
        string = " default(present)"
    assert (
        "      !$acc kernels{0}\n"
        "      DO cell=1,f1_proxy%vspace%get_ncell()\n".format(string) in code)
    assert (
        "      END DO \n"
        "      !$acc end kernels\n" in code)


# (1/1) Method update
@pytest.mark.parametrize("default_present", [False, True])
def test_acckernelsdirective_update(parser, default_present):
    '''Check that the update method in the ACCKernelsDirective class
    generates the expected code. Use the nemo API.

    '''
    from fparser.common.readfortran import FortranStringReader
    reader = FortranStringReader("program implicit_loop\n"
                                 "real(kind=wp) :: sto_tmp(5,5)\n"
                                 "sto_tmp(:,:) = 0.0_wp\n"
                                 "end program implicit_loop\n")
    code = parser(reader)
    psy = PSyFactory("nemo", distributed_memory=False).create(code)
    schedule = psy.invokes.invoke_list[0].schedule
    kernels_trans = ACCKernelsTrans()
    schedule, _ = kernels_trans.apply(schedule.children[0:1],
                                      {"default_present": default_present})
    gen_code = str(psy.gen)
    string = ""
    if default_present:
        string = " DEFAULT(PRESENT)"
    assert ("  !$ACC KERNELS{0}\n"
            "  sto_tmp(:, :) = 0.0_wp\n"
            "  !$ACC END KERNELS\n".format(string) in gen_code)

# Class ACCKernelsDirective end

# Class ACCEnterDataDirective start


# (1/1) Method __init__
def test_acc_datadevice_virtual():
    ''' Check that we can't instantiate an instance of
    ACCEnterDataDirective. '''
    # pylint:disable=abstract-class-instantiated
    with pytest.raises(TypeError) as err:
        ACCEnterDataDirective()
    # pylint:enable=abstract-class-instantiated
    assert ("instantiate abstract class ACCEnterDataDirective with abstract "
            "methods data_on_device" in str(err))

# (1/1) Method node_str
# Covered in test test_acc_dir_node_str

# (1/1) Method dag_name
# Covered in test_acc_dag_names


# (1/4) Method gen_code
def test_accenterdatadirective_gencode_1():
    '''Test that an OpenACC Enter Data directive, when added to a schedule
    with a single loop, raises the expected exception as there is no
    following OpenACC Parallel directive and at least one is
    required. This test uses the dynamo0.3 API.

    '''
    acc_enter_trans = ACCEnterDataTrans()
    _, info = parse(os.path.join(BASE_PATH, "1_single_invoke.f90"))
    psy = PSyFactory(distributed_memory=False).create(info)
    sched = psy.invokes.get('invoke_0_testkern_type').schedule
    acc_enter_trans.apply(sched)
    with pytest.raises(GenerationError) as excinfo:
        str(psy.gen)
    assert ("ACCEnterData directive did not find any data to copyin. Perhaps "
            "there are no ACCParallel directives within the region."
            in str(excinfo.value))


# (2/4) Method gen_code
def test_accenterdatadirective_gencode_2():
    '''Test that an OpenACC Enter Data directive, when added to a schedule
    with multiple loops, raises the expected exception, as there is no
    following OpenACC Parallel directive and at least one is
    required. This test uses the dynamo0.3 API.

    '''
    acc_enter_trans = ACCEnterDataTrans()
    _, info = parse(os.path.join(BASE_PATH, "1.2_multi_invoke.f90"))
    psy = PSyFactory(distributed_memory=False).create(info)
    sched = psy.invokes.get('invoke_0').schedule
    acc_enter_trans.apply(sched)
    with pytest.raises(GenerationError) as excinfo:
        str(psy.gen)
    assert ("ACCEnterData directive did not find any data to copyin. Perhaps "
            "there are no ACCParallel directives within the region."
            in str(excinfo.value))


# (3/4) Method gen_code
def test_accenterdatadirective_gencode_3():
    '''Test that an OpenACC Enter Data directive, when added to a schedule
    with a single loop, produces the expected code (there should be
    "copy in" data as there is a following OpenACC parallel
    directive). This test uses the dynamo0.3 API.

    '''
    acc_par_trans = ACCParallelTrans()
    acc_enter_trans = ACCEnterDataTrans()
    _, info = parse(os.path.join(BASE_PATH, "1_single_invoke.f90"))
    psy = PSyFactory(distributed_memory=False).create(info)
    sched = psy.invokes.get('invoke_0_testkern_type').schedule
    _ = acc_par_trans.apply(sched.children)
    _ = acc_enter_trans.apply(sched)
    code = str(psy.gen)
    assert (
        "      !$acc enter data copyin(nlayers,a,f1_proxy,f1_proxy%data,"
        "f2_proxy,f2_proxy%data,m1_proxy,m1_proxy%data,m2_proxy,"
        "m2_proxy%data,ndf_w1,undf_w1,map_w1,ndf_w2,undf_w2,map_w2,"
        "ndf_w3,undf_w3,map_w3)\n" in code)


# (4/4) Method gen_code
def test_accenterdatadirective_gencode_4():
    '''Test that an OpenACC Enter Data directive, when added to a schedule
    with multiple loops and multiple OpenACC parallel directives,
    produces the expected code (when the same argument is used in
    multiple loops there should only be one entry). This test uses the
    dynamo0.3 API.

    '''
    acc_par_trans = ACCParallelTrans()
    acc_enter_trans = ACCEnterDataTrans()
    _, info = parse(os.path.join(BASE_PATH, "1.2_multi_invoke.f90"))
    psy = PSyFactory(distributed_memory=False).create(info)
    sched = psy.invokes.get('invoke_0').schedule
    _ = acc_par_trans.apply(sched.children[1])
    _ = acc_par_trans.apply(sched.children[0])
    _ = acc_enter_trans.apply(sched)
    code = str(psy.gen)
    assert (
        "      !$acc enter data copyin(nlayers,a,f1_proxy,f1_proxy%data,"
        "f2_proxy,f2_proxy%data,m1_proxy,m1_proxy%data,m2_proxy,m2_proxy%data,"
        "ndf_w1,undf_w1,map_w1,ndf_w2,undf_w2,map_w2,ndf_w3,undf_w3,map_w3,"
        "f3_proxy,f3_proxy%data)\n" in code)

# Class ACCEnterDataDirective end


def test_node_dag_no_graphviz(tmpdir, monkeypatch):
    '''test that dag generation does nothing if graphviz is not
    installed. We monkeypatch sys.modules to ensure that it always
    appears that graphviz is not installed on this system. '''
    import sys
    monkeypatch.setitem(sys.modules, 'graphviz', None)
    _, invoke_info = parse(
        os.path.join(BASE_PATH, "1_single_invoke.f90"),
        api="dynamo0.3")
    psy = PSyFactory("dynamo0.3",
                     distributed_memory=False).create(invoke_info)
    invoke = psy.invokes.invoke_list[0]
    schedule = invoke.schedule
    my_file = tmpdir.join('test')
    schedule.dag(file_name=my_file.strpath)
    assert not os.path.exists(my_file.strpath)


# Use a regex to allow for whitespace differences between graphviz
# versions. Need a raw-string (r"") to get new-lines handled nicely.
EXPECTED2 = re.compile(
    r"digraph {\n"
    r"\s*InvokeSchedule_start\n"
    r"\s*InvokeSchedule_end\n"
    r"\s*loop_1_start\n"
    r"\s*loop_1_end\n"
    r"\s*loop_1_end -> loop_3_start \[color=green\]\n"
    r"\s*InvokeSchedule_start -> loop_1_start \[color=blue\]\n"
    r"\s*kernel_testkern_qr_code_2\n"
    r"\s*kernel_testkern_qr_code_2 -> loop_1_end \[color=blue\]\n"
    r"\s*loop_1_start -> kernel_testkern_qr_code_2 \[color=blue\]\n"
    r"\s*loop_3_start\n"
    r"\s*loop_3_end\n"
    r"\s*loop_3_end -> schedule_end \[color=blue\]\n"
    r"\s*loop_1_end -> loop_3_start \[color=red\]\n"
    r"\s*kernel_testkern_qr_code_4\n"
    r"\s*kernel_testkern_qr_code_4 -> loop_3_end \[color=blue\]\n"
    r"\s*loop_3_start -> kernel_testkern_qr_code_4 \[color=blue\]\n"
    r"}")
# pylint: enable=anomalous-backslash-in-string


def test_node_dag(tmpdir, have_graphviz):
    '''test that dag generation works correctly. Skip the test if
    graphviz is not installed'''
    if not have_graphviz:
        return
    _, invoke_info = parse(
        os.path.join(BASE_PATH, "4.1_multikernel_invokes.f90"),
        api="dynamo0.3")
    psy = PSyFactory("dynamo0.3",
                     distributed_memory=False).create(invoke_info)
    invoke = psy.invokes.invoke_list[0]
    schedule = invoke.schedule
    my_file = tmpdir.join('test')
    schedule.dag(file_name=my_file.strpath)
    result = my_file.read()
    print(result)
    assert EXPECTED2.match(result)
    my_file = tmpdir.join('test.svg')
    result = my_file.read()
    for name in ["<title>schedule_start</title>",
                 "<title>schedule_end</title>",
                 "<title>loop_1_start</title>",
                 "<title>loop_1_end</title>",
                 "<title>kernel_testkern_qr_code_2</title>",
                 "<title>kernel_testkern_qr_code_4</title>",
                 "<svg", "</svg>", ]:
        assert name in result
    for colour_name, colour_code in [("blue", "#0000ff"),
                                     ("green", "#00ff00"),
                                     ("red", "#ff0000")]:
        assert colour_name in result or colour_code in result

    with pytest.raises(GenerationError) as excinfo:
        schedule.dag(file_name=my_file.strpath, file_format="rubbish")
    assert "unsupported graphviz file format" in str(excinfo.value)


def test_haloexchange_halo_depth_get_set():
    '''test that the halo_exchange getter and setter work correctly '''
    halo_depth = 4
    halo_exchange = HaloExchange(None)
    # getter
    assert halo_exchange.halo_depth is None
    # setter
    halo_exchange.halo_depth = halo_depth
    assert halo_exchange.halo_depth == halo_depth


def test_haloexchange_vector_index_depend():
    '''check that _find_read_arguments does not return a haloexchange as a
    read dependence if the source node is a halo exchange and its
    field is a vector and the other halo exchange accesses a different
    element of the vector

    '''
    _, invoke_info = parse(os.path.join(BASE_PATH,
                                        "4.9_named_multikernel_invokes.f90"),
                           api="dynamo0.3")
    psy = PSyFactory("dynamo0.3", distributed_memory=True).create(invoke_info)
    invoke = psy.invokes.invoke_list[0]
    schedule = invoke.schedule
    first_d_field_halo_exchange = schedule.children[3]
    field = first_d_field_halo_exchange.field
    all_nodes = schedule.walk(Node)
    following_nodes = all_nodes[5:]
    result_list = field._find_read_arguments(following_nodes)
    assert len(result_list) == 1
    assert result_list[0].call.name == 'ru_code'


def test_find_write_arguments_for_write():
    '''when backward_write_dependencies is called from an field argument
    that does not read then we should return an empty list. This test
    checks this functionality. We use the dynamo0p3 api to create the
    required objects

    '''
    _, invoke_info = parse(
        os.path.join(BASE_PATH, "1_single_invoke.f90"),
        api="dynamo0.3")
    psy = PSyFactory("dynamo0.3",
                     distributed_memory=True).create(invoke_info)
    invoke = psy.invokes.invoke_list[0]
    schedule = invoke.schedule
    loop = schedule.children[3]
    kernel = loop.loop_body[0]
    field_writer = kernel.arguments.args[1]
    node_list = field_writer.backward_write_dependencies()
    assert node_list == []


def test_find_w_args_hes_no_vec(monkeypatch, annexed):
    '''when backward_write_dependencies, or forward_read_dependencies, are
    called and a dependence is found between two halo exchanges, then
    the field must be a vector field. If the field is not a vector
    then an exception is raised. This test checks that the exception
    is raised correctly. Also test with and without annexed dofs being
    computed as this affects the generated code.

    '''
    config = Config.get()
    dyn_config = config.api_conf("dynamo0.3")
    monkeypatch.setattr(dyn_config, "_compute_annexed_dofs", annexed)
    _, invoke_info = parse(
        os.path.join(BASE_PATH, "4.9_named_multikernel_invokes.f90"),
        api="dynamo0.3")
    psy = PSyFactory("dynamo0.3",
                     distributed_memory=True).create(invoke_info)
    invoke = psy.invokes.invoke_list[0]
    schedule = invoke.schedule
    if annexed:
        index = 4
    else:
        index = 5
    halo_exchange_d_v3 = schedule.children[index]
    field_d_v3 = halo_exchange_d_v3.field
    monkeypatch.setattr(field_d_v3, "_vector_size", 1)
    with pytest.raises(InternalError) as excinfo:
        _ = field_d_v3.backward_write_dependencies()
    assert ("DataAccess.overlaps(): vector sizes differ for field 'd' in two "
            "halo exchange calls. Found '1' and '3'" in str(excinfo.value))


def test_find_w_args_hes_diff_vec(monkeypatch, annexed):
    '''when backward_write_dependencies, or forward_read_dependencies, are
    called and a dependence is found between two halo exchanges, then
    the associated fields must be equal size vectors . If the fields
    are not vectors of equal size then an exception is raised. This
    test checks that the exception is raised correctly. Also test with
    and without annexed dofs being computed as this affects the
    generated code.

    '''
    config = Config.get()
    dyn_config = config.api_conf("dynamo0.3")
    monkeypatch.setattr(dyn_config, "_compute_annexed_dofs", annexed)
    _, invoke_info = parse(
        os.path.join(BASE_PATH, "4.9_named_multikernel_invokes.f90"),
        api="dynamo0.3")
    psy = PSyFactory("dynamo0.3",
                     distributed_memory=True).create(invoke_info)
    invoke = psy.invokes.invoke_list[0]
    schedule = invoke.schedule
    if annexed:
        index = 4
    else:
        index = 5
    halo_exchange_d_v3 = schedule.children[index]
    field_d_v3 = halo_exchange_d_v3.field
    monkeypatch.setattr(field_d_v3, "_vector_size", 2)
    with pytest.raises(InternalError) as excinfo:
        _ = field_d_v3.backward_write_dependencies()
    assert ("DataAccess.overlaps(): vector sizes differ for field 'd' in two "
            "halo exchange calls. Found '2' and '3'" in str(excinfo.value))


def test_find_w_args_hes_vec_idx(monkeypatch, annexed):
    '''when backward_write_dependencies, or forward_read_dependencies are
    called, and a dependence is found between two halo exchanges, then
    the vector indices of the two halo exchanges must be different. If
    the vector indices have the same value then an exception is
    raised. This test checks that the exception is raised
    correctly. Also test with and without annexed dofs being computed
    as this affects the generated code.

    '''
    config = Config.get()
    dyn_config = config.api_conf("dynamo0.3")
    monkeypatch.setattr(dyn_config, "_compute_annexed_dofs", annexed)
    _, invoke_info = parse(
        os.path.join(BASE_PATH, "4.9_named_multikernel_invokes.f90"),
        api="dynamo0.3")
    psy = PSyFactory("dynamo0.3",
                     distributed_memory=True).create(invoke_info)
    invoke = psy.invokes.invoke_list[0]
    schedule = invoke.schedule
    if annexed:
        index = 4
    else:
        index = 5
    halo_exchange_d_v3 = schedule.children[index]
    field_d_v3 = halo_exchange_d_v3.field
    halo_exchange_d_v2 = schedule.children[index-1]
    monkeypatch.setattr(halo_exchange_d_v2, "_vector_index", 3)
    with pytest.raises(InternalError) as excinfo:
        _ = field_d_v3.backward_write_dependencies()
    assert ("DataAccess:update_coverage() The halo exchange vector indices "
            "for 'd' are the same. This should never happen"
            in str(excinfo.value))


def test_find_w_args_hes_vec_no_dep():
    '''when _find_write_arguments, or _find_read_arguments, are called,
    halo exchanges with the same field but a different index should
    not depend on each other. This test checks that this behaviour is
    working correctly
    '''

    _, invoke_info = parse(
        os.path.join(BASE_PATH, "4.9_named_multikernel_invokes.f90"),
        api="dynamo0.3")
    psy = PSyFactory("dynamo0.3",
                     distributed_memory=True).create(invoke_info)
    invoke = psy.invokes.invoke_list[0]
    schedule = invoke.schedule
    halo_exchange_d_v3 = schedule.children[5]
    field_d_v3 = halo_exchange_d_v3.field
    # there are two halo exchanges before d_v3 which should not count
    # as dependencies
    node_list = field_d_v3.backward_write_dependencies()
    assert node_list == []


def test_check_vect_hes_differ_wrong_argtype():
    '''when the check_vector_halos_differ method is called from a halo
    exchange object the argument being passed should be a halo
    exchange. If this is not the case an exception should be
    raised. This test checks that this exception is working correctly.
    '''

    _, invoke_info = parse(os.path.join(BASE_PATH, "1_single_invoke.f90"),
                           api="dynamo0.3")
    psy = PSyFactory("dynamo0.3",
                     distributed_memory=True).create(invoke_info)
    invoke = psy.invokes.invoke_list[0]
    schedule = invoke.schedule
    halo_exchange = schedule.children[0]
    with pytest.raises(GenerationError) as excinfo:
        # pass an incorrect object to the method
        halo_exchange.check_vector_halos_differ(psy)
    assert (
        "the argument passed to HaloExchange.check_vector_halos_differ() "
        "is not a halo exchange object" in str(excinfo.value))


def test_check_vec_hes_differ_diff_names():
    '''when the check_vector_halos_differ method is called from a halo
    exchange object the argument being passed should be a halo
    exchange with an argument having the same name as the local halo
    exchange argument name. If this is not the case an exception
    should be raised. This test checks that this exception is working
    correctly.
    '''

    _, invoke_info = parse(os.path.join(BASE_PATH, "1_single_invoke.f90"),
                           api="dynamo0.3")
    psy = PSyFactory("dynamo0.3",
                     distributed_memory=True).create(invoke_info)
    invoke = psy.invokes.invoke_list[0]
    schedule = invoke.schedule
    halo_exchange = schedule.children[0]
    # obtain another halo exchange object which has an argument with a
    # different name
    different_halo_exchange = schedule.children[1]
    with pytest.raises(GenerationError) as excinfo:
        # pass halo exchange with different name to the method
        halo_exchange.check_vector_halos_differ(different_halo_exchange)
    assert (
        "the halo exchange object passed to "
        "HaloExchange.check_vector_halos_differ() has a "
        "different field name 'm1' to self 'f2'" in str(excinfo.value))


def test_find_w_args_multiple_deps_error(monkeypatch, annexed):
    '''when _find_write_arguments finds a write that causes it to return
    there should not be any previous dependencies. This test checks
    that an error is raised if this is not the case. We test with
    annexed dofs is True and False as different numbers of halo
    exchanges are created.

    '''

    config = Config.get()
    dyn_config = config.api_conf("dynamo0.3")
    monkeypatch.setattr(dyn_config, "_compute_annexed_dofs", annexed)

    _, invoke_info = parse(
        os.path.join(BASE_PATH, "8.3_multikernel_invokes_vector.f90"),
        api="dynamo0.3")
    psy = PSyFactory("dynamo0.3",
                     distributed_memory=True).create(invoke_info)
    invoke = psy.invokes.invoke_list[0]
    schedule = invoke.schedule
    # create halo exchanges between the two loops via redundant
    # computation
    if annexed:
        index = 1
    else:
        index = 4
    rc_trans = Dynamo0p3RedundantComputationTrans()
    rc_trans.apply(schedule.children[index], {"depth": 2})
    del schedule.children[index]
    loop = schedule.children[index+2]
    kernel = loop.loop_body[0]
    d_field = kernel.arguments.args[0]
    with pytest.raises(InternalError) as excinfo:
        d_field.backward_write_dependencies()
    assert (
        "Found a writer dependence but there are already dependencies"
        in str(excinfo.value))


def test_find_write_arguments_no_more_nodes(monkeypatch, annexed):
    '''when _find_write_arguments has looked through all nodes but has not
    returned it should mean that is has not found any write
    dependencies. This test checks that an error is raised if this is
    not the case. We test with and without computing annexed dofs as
    different numbers of halo exchanges are created.

    '''

    config = Config.get()
    dyn_config = config.api_conf("dynamo0.3")
    monkeypatch.setattr(dyn_config, "_compute_annexed_dofs", annexed)

    _, invoke_info = parse(
        os.path.join(BASE_PATH, "4.9_named_multikernel_invokes.f90"),
        api="dynamo0.3")
    psy = PSyFactory("dynamo0.3",
                     distributed_memory=True).create(invoke_info)
    invoke = psy.invokes.invoke_list[0]
    schedule = invoke.schedule
    if annexed:
        index = 3
    else:
        index = 4
    del schedule.children[index]
    loop = schedule.children[index+1]
    kernel = loop.loop_body[0]
    d_field = kernel.arguments.args[5]
    with pytest.raises(InternalError) as excinfo:
        d_field.backward_write_dependencies()
    assert (
        "no more nodes but there are already dependencies"
        in str(excinfo.value))


def test_find_w_args_multiple_deps(monkeypatch, annexed):
    '''_find_write_arguments should return as many halo exchange
    dependencies as the vector size of the associated field. This test
    checks that this is the case and that the returned objects are
    what is expected. We test with annexed dofs is True and False as
    different numbers of halo exchanges are created.

    '''

    config = Config.get()
    dyn_config = config.api_conf("dynamo0.3")
    monkeypatch.setattr(dyn_config, "_compute_annexed_dofs", annexed)

    _, invoke_info = parse(
        os.path.join(BASE_PATH, "8.3_multikernel_invokes_vector.f90"),
        api="dynamo0.3")
    psy = PSyFactory("dynamo0.3",
                     distributed_memory=True).create(invoke_info)
    invoke = psy.invokes.invoke_list[0]
    schedule = invoke.schedule
    # create halo exchanges between the two loops via redundant
    # computation
    if annexed:
        index = 1
    else:
        index = 4
    rc_trans = Dynamo0p3RedundantComputationTrans()
    rc_trans.apply(schedule.children[index], {"depth": 2})
    loop = schedule.children[index+3]
    kernel = loop.loop_body[0]
    d_field = kernel.arguments.args[0]
    vector_size = d_field.vector_size
    result_list = d_field.backward_write_dependencies()
    # we have as many dependencies as the field vector size
    assert vector_size == len(result_list)
    indices = set()
    for result in result_list:
        # each dependence is a halo exchange nodes
        assert isinstance(result.call, HaloExchange)
        # the name of the halo exchange field and the initial
        # field are the same
        assert result.name == d_field.name
        # the size of the halo exchange field vector and the initial
        # field vector are the same
        assert result.vector_size == vector_size
        indices.add(result.call.vector_index)
    # each of the indices are unique (otherwise the set would be
    # smaller)
    assert len(indices) == vector_size


def test_node_abstract_methods():
    ''' Tests that the abstract methods of the Node class raise appropriate
    errors. '''
    _, invoke = get_invoke("single_invoke.f90", "gocean1.0", idx=0)
    sched = invoke.schedule
    loop = sched.children[0].loop_body[0]
    with pytest.raises(NotImplementedError) as err:
        Node.gen_code(loop, parent=None)
    assert "Please implement me" in str(err)


def test_node_coloured_name():
    ''' Tests for the coloured_name method of the Node class. '''
    from psyclone.psyGen import colored, SCHEDULE_COLOUR_MAP
    tnode = Node()
    assert tnode.coloured_name(False) == "Node"
    # Check that we can change the name of the Node and the colour associated
    # with it
    tnode._text_name = "ATest"
    tnode._colour_key = "Schedule"
    assert tnode.coloured_name(False) == "ATest"
    assert tnode.coloured_name(True) == colored(
        "ATest", SCHEDULE_COLOUR_MAP["Schedule"])
    # Check that an unrecognised colour-map entry gives us un-coloured text
    tnode._colour_key = "not-recognised"
    assert tnode.coloured_name(True) == "ATest"


def test_node_str():
    ''' Tests for the Node.node_str method. '''
    from psyclone.psyGen import colored, SCHEDULE_COLOUR_MAP
    tnode = Node()
    # Manually set the colour key for this node to something that will result
    # in coloured output (if requested *and* termcolor is installed).
    tnode._colour_key = "Loop"
    assert tnode.node_str(False) == "Node[]"
    assert tnode.node_str(True) == colored("Node",
                                           SCHEDULE_COLOUR_MAP["Loop"]) + "[]"


def test_kern_ast():
    ''' Test that we can obtain the fparser2 AST of a kernel. '''
    from psyclone.gocean1p0 import GOKern
    from fparser.two import Fortran2003
    _, invoke = get_invoke("nemolite2d_alg_mod.f90", "gocean1.0", idx=0)
    sched = invoke.schedule
    kern = sched.children[0].loop_body[0].loop_body[0]
    assert isinstance(kern, GOKern)
    assert kern.ast
    assert isinstance(kern.ast, Fortran2003.Program)


def test_dataaccess_vector():
    '''Test that the DataAccess class works as expected when we have a
    vector field argument that depends on more than one halo exchange
    (due to halo exchanges working separately on components of
    vectors).

    '''
    _, invoke_info = parse(
        os.path.join(BASE_PATH, "4.9_named_multikernel_invokes.f90"),
        api="dynamo0.3")
    psy = PSyFactory("dynamo0.3",
                     distributed_memory=True).create(invoke_info)
    invoke = psy.invokes.invoke_list[0]
    schedule = invoke.schedule

    # d from halo exchange vector 1
    halo_exchange_d_v1 = schedule.children[3]
    field_d_v1 = halo_exchange_d_v1.field
    # d from halo exchange vector 2
    halo_exchange_d_v2 = schedule.children[4]
    field_d_v2 = halo_exchange_d_v2.field
    # d from halo exchange vector 3
    halo_exchange_d_v3 = schedule.children[5]
    field_d_v3 = halo_exchange_d_v3.field
    # d from a kernel argument
    loop = schedule.children[6]
    kernel = loop.loop_body[0]
    d_arg = kernel.arguments.args[5]

    access = DataAccess(d_arg)
    assert not access.covered

    access.update_coverage(field_d_v3)
    assert not access.covered
    access.update_coverage(field_d_v2)
    assert not access.covered

    with pytest.raises(InternalError) as excinfo:
        access.update_coverage(field_d_v3)
    assert (
        "Found more than one dependent halo exchange with the same vector "
        "index" in str(excinfo.value))

    access.update_coverage(field_d_v1)
    assert access.covered

    access.reset_coverage()
    assert not access.covered
    assert not access._vector_index_access


def test_dataaccess_same_vector_indices(monkeypatch):
    '''If update_coverage() is called from DataAccess and the arguments
    are the same vector field, and the field vector indices are the
    same then check that an exception is raised. This particular
    exception is difficult to raise as it is caught by an earlier
    method (overlaps()).

    '''
    _, invoke_info = parse(
        os.path.join(BASE_PATH, "4.9_named_multikernel_invokes.f90"),
        api="dynamo0.3")
    psy = PSyFactory("dynamo0.3",
                     distributed_memory=True).create(invoke_info)
    invoke = psy.invokes.invoke_list[0]
    schedule = invoke.schedule
    # d for this halo exchange is for vector component 2
    halo_exchange_d_v2 = schedule.children[4]
    field_d_v2 = halo_exchange_d_v2.field
    # modify d from vector component 3 to be component 2
    halo_exchange_d_v3 = schedule.children[5]
    field_d_v3 = halo_exchange_d_v3.field
    monkeypatch.setattr(halo_exchange_d_v3, "_vector_index", 2)

    # Now raise an exception with our erroneous vector indices (which
    # are the same but should not be), but first make sure that the
    # overlaps() method returns True otherwise an earlier exception
    # will be raised.
    access = DataAccess(field_d_v2)
    monkeypatch.setattr(access, "overlaps", lambda arg: True)

    with pytest.raises(InternalError) as excinfo:
        access.update_coverage(field_d_v3)
    assert (
        "The halo exchange vector indices for 'd' are the same. This should "
        "never happen" in str(excinfo.value))


# Test CodeBlock class


def test_codeblock_node_str():
    ''' Check the node_str method of the Code Block class.'''
    from psyclone.psyGen import colored, SCHEDULE_COLOUR_MAP
    cblock = CodeBlock([], "dummy")
    coloredtext = colored("CodeBlock", SCHEDULE_COLOUR_MAP["CodeBlock"])
    output = cblock.node_str()
    assert coloredtext+"[" in output
    assert "]" in output


def test_codeblock_can_be_printed():
    '''Test that a CodeBlock instance can always be printed (i.e. is
    initialised fully)'''
    cblock = CodeBlock([], "dummy")
    assert "CodeBlock[" in str(cblock)
    assert "]" in str(cblock)


def test_codeblock_getastnodes():
    '''Test that the get_ast_nodes method of a CodeBlock instance returns
    a copy of the list of nodes from the original AST that are associated with
    this code block.

    For simplicity we use a list of strings rather than an AST.

    '''
    original = ["hello", "there"]
    cblock = CodeBlock(original, CodeBlock.Structure.EXPRESSION)
    result = cblock.get_ast_nodes
    assert result == original
    # Check that the list is a copy not a reference.
    assert result is not original


@pytest.mark.parametrize("structure", [CodeBlock.Structure.STATEMENT,
                                       CodeBlock.Structure.EXPRESSION])
def test_codeblock_structure(structure):
    '''Check that the structure property in the CodeBlock class is set to
    the provided value.

    '''
    cblock = CodeBlock([], structure)
    assert cblock.structure == structure

# Test Loop class


def test_loop_navigation_properties():
    ''' Tests the start_expr, stop_expr, step_expr and loop_body
    setter and getter properties'''
    # pylint: disable=too-many-statements
    from psyclone.psyGen import Loop
    loop = Loop()

    # Properties return an error if the node is incomplete
    error_str = ("Loop malformed or incomplete. It should have exactly 4 "
                 "children, but found")
    with pytest.raises(InternalError) as err:
        _ = loop.start_expr
    assert error_str in str(err.value)

    # Expressions that are not PSyIR are not accepted
    with pytest.raises(TypeError) as err:
        loop.start_expr = "start"
    assert "Only PSyIR nodes can be assigned as the Loop start expression" \
        ", but found '" in str(err.value)
    with pytest.raises(TypeError) as err:
        loop.stop_expr = "stop"
    assert "Only PSyIR nodes can be assigned as the Loop stop expression" \
        ", but found '" in str(err.value)
    with pytest.raises(TypeError) as err:
        loop.step_expr = "step"
    assert "Only PSyIR nodes can be assigned as the Loop step expression" \
        ", but found '" in str(err.value)

    loop.addchild(Literal("start", parent=loop))
    loop.addchild(Literal("stop", parent=loop))
    loop.addchild(Literal("step", parent=loop))

    # If it's not fully complete, it still returns an error
    with pytest.raises(InternalError) as err:
        _ = loop.start_expr
    assert error_str in str(err.value)
    with pytest.raises(InternalError) as err:
        _ = loop.stop_expr
    assert error_str in str(err.value)
    with pytest.raises(InternalError) as err:
        _ = loop.step_expr
    assert error_str in str(err.value)
    with pytest.raises(InternalError) as err:
        _ = loop.loop_body
    assert error_str in str(err.value)
    with pytest.raises(InternalError) as err:
        loop.start_expr = Literal("invalid", parent=loop)
    assert error_str in str(err.value)
    with pytest.raises(InternalError) as err:
        loop.stop_expr = Literal("invalid", parent=loop)
    assert error_str in str(err.value)
    with pytest.raises(InternalError) as err:
        loop.step_expr = Literal("invalid", parent=loop)
    assert error_str in str(err.value)

    # The fourth child has to be a Schedule
    loop.addchild(Literal("loop_body", parent=loop))
    with pytest.raises(InternalError) as err:
        _ = loop.loop_body
    assert "Loop malformed or incomplete. Fourth child should be a " \
        "Schedule node, but found loop with " in str(err.value)

    # Fix loop and check that Getters properties work
    del loop.children[3]
    loop.addchild(Schedule(parent=loop))
    loop.loop_body.addchild(Return(parent=loop.loop_body))

    assert loop.start_expr.value == "start"
    assert loop.stop_expr.value == "stop"
    assert loop.step_expr.value == "step"
    assert isinstance(loop.loop_body[0], Return)

    # Test Setters
    loop.start_expr = Literal("newstart", parent=loop)
    loop.stop_expr = Literal("newstop", parent=loop)
    loop.step_expr = Literal("newstep", parent=loop)

    assert loop.start_expr.value == "newstart"
    assert loop.stop_expr.value == "newstop"
    assert loop.step_expr.value == "newstep"


def test_loop_invalid_type():
    ''' Tests assigning an invalid type to a Loop object. '''
    from psyclone.psyGen import Loop
    _, invoke = get_invoke("single_invoke.f90", "gocean1.0", idx=0)
    sched = invoke.schedule
    loop = sched.children[0].loop_body[0]
    assert isinstance(loop, Loop)
    with pytest.raises(GenerationError) as err:
        loop.loop_type = "not_a_valid_type"
    assert ("loop_type value (not_a_valid_type) is invalid. Must be one of "
            "['inner', 'outer']" in str(err))


def test_loop_gen_code():
    ''' Check that the Loop gen_code method prints the proper loop '''
    _, invoke_info = parse(os.path.join(BASE_PATH,
                                        "1.0.1_single_named_invoke.f90"),
                           api="dynamo0.3")
    psy = PSyFactory("dynamo0.3", distributed_memory=True).create(invoke_info)

    # By default DynLoop has step = 1 and it is not printed in the Fortran DO
    gen = str(psy.gen)
    assert "DO cell=1,mesh%get_last_halo_cell(1)" in gen

    # Change step to 2
    loop = psy.invokes.get('invoke_important_invoke').schedule[3]
    loop.step_expr = Literal("2", parent=loop)

    # Now it is printed in the Fortran DO with the expression  ",2" at the end
    gen = str(psy.gen)
    assert "DO cell=1,mesh%get_last_halo_cell(1),2" in gen


def test_invalid_loop_annotations():
    ''' Check that the Loop constructor validates any supplied annotations. '''
    from psyclone.psyGen import Loop
    # Check that we can have 'was_where' on its own
    test_loop = Loop(annotations=['was_where'])
    assert test_loop.annotations == ['was_where']
    # Check that 'was_single_stmt' on its own raises an error
    with pytest.raises(InternalError) as err:
        Loop(annotations=['was_single_stmt'])
    assert ("Loop with the 'was_single_stmt' annotation must also have the "
            "'was_where'" in str(err.value))
    # Check that it's accepted in combination with 'was_where'
    test_loop = Loop(annotations=['was_single_stmt', 'was_where'])
    assert test_loop.annotations == ['was_single_stmt', 'was_where']


# Test IfBlock class

def test_ifblock_invalid_annotation():
    ''' Test that initialising IfBlock with invalid annotations produce the
    expected error.'''

    with pytest.raises(InternalError) as err:
        _ = IfBlock(annotations=["invalid"])
    assert ("IfBlock with unrecognized annotation 'invalid', valid "
            "annotations are:") in str(err.value)


def test_ifblock_node_str():
    ''' Check the node_str method of the IfBlock class.'''
    from psyclone.psyGen import colored, SCHEDULE_COLOUR_MAP
    colouredif = colored("If", SCHEDULE_COLOUR_MAP["If"])

    ifblock = IfBlock()
    output = ifblock.node_str()
    assert colouredif+"[]" in output

<<<<<<< HEAD
    ifblock = IfBlock(annotations=['was_elseif'])
=======
    ifblock = IfBlock(annotation='was_elseif')
    output = ifblock.node_str()
    assert colouredif+"[annotations='was_elseif']" in output


def test_ifblock_view_indices(capsys):
    ''' Check that the view method only displays indices on the nodes
    in the body (and else body) of an IfBlock. '''
    from psyclone.psyGen import colored, SCHEDULE_COLOUR_MAP
    colouredif = colored("If", SCHEDULE_COLOUR_MAP["If"])
    colouredreturn = colored("Return", SCHEDULE_COLOUR_MAP["Return"])
    colouredref = colored("Reference", SCHEDULE_COLOUR_MAP["Reference"])

    ifblock = IfBlock()
    ref1 = Reference('condition1', parent=ifblock)
    ifblock.addchild(ref1)
    sch = Schedule(parent=ifblock)
    ifblock.addchild(sch)
    ret = Return(parent=sch)
    sch.addchild(ret)
>>>>>>> 20624e7d
    ifblock.view()
    output, _ = capsys.readouterr()
    # Check that we only prepend child indices where it makes sense
    assert colouredif + "[]" in output
    assert "0: " + colouredreturn in output
    assert ": " + colouredref not in output


def test_ifblock_can_be_printed():
    '''Test that an IfBlock instance can always be printed (i.e. is
    initialised fully)'''
    ifblock = IfBlock()
    ref1 = Reference('condition1', parent=ifblock)
    ifblock.addchild(ref1)
    sch = Schedule(parent=ifblock)
    ifblock.addchild(sch)
    ret = Return(parent=sch)
    sch.addchild(ret)

    assert "If[]\n" in str(ifblock)
    assert "condition1" in str(ifblock)  # Test condition is printed
    assert "Return[]" in str(ifblock)  # Test if_body is printed


def test_ifblock_properties():
    '''Test that an IfBlock node properties can be retrieved'''
    ifblock = IfBlock()

    # Condition can't be retrieved before is added as a child.
    with pytest.raises(InternalError) as err:
        _ = ifblock.condition
    assert("IfBlock malformed or incomplete. It should have "
           "at least 2 children, but found 0." in str(err.value))

    ref1 = Reference('condition1', parent=ifblock)
    ifblock.addchild(ref1)

    # If_body can't be retrieved before is added as a child.
    with pytest.raises(InternalError) as err:
        _ = ifblock.if_body
    assert("IfBlock malformed or incomplete. It should have "
           "at least 2 children, but found 1." in str(err.value))

    sch = Schedule(parent=ifblock)
    ifblock.addchild(sch)
    ret = Return(parent=sch)
    sch.addchild(ret)

    # Now we can retrieve the condition and the if_body, but else is empty
    assert ifblock.condition is ref1
    assert ifblock.if_body[0] is ret
    assert not ifblock.else_body

    sch2 = Schedule(parent=ifblock)
    ifblock.addchild(sch2)
    ret2 = Return(parent=sch2)
    sch2.addchild(ret2)

    # Now we can retrieve else_body
    assert ifblock.else_body[0] is ret2


# Test Assignment class

def test_assignment_node_str():
    ''' Check the node_str method of the Assignment class.'''
    from psyclone.psyGen import colored, SCHEDULE_COLOUR_MAP

    assignment = Assignment()
    coloredtext = colored("Assignment", SCHEDULE_COLOUR_MAP["Assignment"])
    assert coloredtext+"[]" in assignment.node_str()


def test_assignment_can_be_printed():
    '''Test that an Assignment instance can always be printed (i.e. is
    initialised fully)'''
    assignment = Assignment()
    assert "Assignment[]\n" in str(assignment)


def test_assignment_semantic_navigation():
    '''Test that the Assignment navigation properties reference the expected
    children'''
    assignment = Assignment()

    # lhs should fail if first child is not present
    with pytest.raises(InternalError) as err:
        _ = assignment.lhs
    assert "' malformed or incomplete. It needs at least 1 child to have " \
        "a lhs." in str(err)

    ref = Reference("a", assignment)
    assignment.addchild(ref)

    # rhs should fail if second child is not present
    with pytest.raises(InternalError) as err:
        _ = assignment.rhs
    assert " malformed or incomplete. It needs at least 2 children to have " \
        "a rhs." in str(err)

    lit = Literal("1", assignment)
    assignment.addchild(lit)
    assert assignment.lhs is assignment._children[0]
    assert assignment.rhs is assignment._children[1]


# Test Reference class


def test_reference_node_str():
    ''' Check the node_str method of the Reference class.'''
    from psyclone.psyGen import colored, SCHEDULE_COLOUR_MAP
    kschedule = KernelSchedule("kname")
    kschedule.symbol_table.add(Symbol("rname", "integer"))
    assignment = Assignment(parent=kschedule)
    ref = Reference("rname", assignment)
    coloredtext = colored("Reference", SCHEDULE_COLOUR_MAP["Reference"])
    assert coloredtext+"[name:'rname']" in ref.node_str()


def test_reference_can_be_printed():
    '''Test that a Reference instance can always be printed (i.e. is
    initialised fully)'''
    kschedule = KernelSchedule("kname")
    kschedule.symbol_table.add(Symbol("rname", "integer"))
    assignment = Assignment(parent=kschedule)
    ref = Reference("rname", assignment)
    assert "Reference[name:'rname']" in str(ref)


def test_reference_symbol(monkeypatch):
    '''Test that the symbol method in a Reference Node instance returns
    the associated symbol if there is one and None if not. Also test
    for an incorrect scope argument.

    '''
    _, invoke = get_invoke("single_invoke_kern_with_global.f90",
                           api="gocean1.0", idx=0)
    sched = invoke.schedule
    kernels = sched.walk(Kern)
    kernel_schedule = kernels[0].get_kernel_schedule()
    references = kernel_schedule.walk(Reference)

    # Symbol in KernelSchedule SymbolTable
    field_old = references[0]
    assert field_old.name == "field_old"
    assert isinstance(field_old.symbol(), Symbol)
    assert field_old.symbol().name == field_old.name

    # Symbol in KernelSchedule SymbolTable with KernelSchedule scope
    assert isinstance(field_old.symbol(scope_limit=kernel_schedule), Symbol)
    assert field_old.symbol().name == field_old.name

    # Symbol in KernelSchedule SymbolTable with parent scope
    assert field_old.symbol(scope_limit=field_old.parent) is None

    # Symbol in Container SymbolTable
    alpha = references[6]
    assert alpha.name == "alpha"
    assert isinstance(alpha.symbol(), Symbol)
    assert alpha.symbol().name == alpha.name

    # Symbol in Container SymbolTable with KernelSchedule scope
    assert alpha.symbol(scope_limit=kernel_schedule) is None

    # Symbol in Container SymbolTable with Container scope
    assert isinstance(kernel_schedule.root, Container)
    assert alpha.symbol(scope_limit=kernel_schedule.root).name == alpha.name

    # Symbol method with invalid scope type
    with pytest.raises(TypeError) as excinfo:
        _ = alpha.symbol(scope_limit="hello")
    assert ("The scope_limit argument 'hello' provided to the symbol method, "
            "is not of type `Node`." in str(excinfo.value))

    # Symbol method with invalid scope location
    with pytest.raises(ValueError) as excinfo:
        _ = alpha.symbol(scope_limit=alpha)
    assert ("The scope_limit node 'Reference[name:'alpha']' provided to the "
            "symbol method, is not an ancestor of this reference node "
            "'Reference[name:'alpha']'." in str(excinfo.value))

    # Symbol not in any container (rename alpha to something that is
    # not defined)
    monkeypatch.setattr(alpha, "_reference", "not_defined")
    assert not alpha.symbol()

# Test Array class


def test_array_node_str():
    ''' Check the node_str method of the Array class.'''
    from psyclone.psyGen import colored, SCHEDULE_COLOUR_MAP
    kschedule = KernelSchedule("kname")
    kschedule.symbol_table.add(Symbol("aname", "integer", [None]))
    assignment = Assignment(parent=kschedule)
    array = Array("aname", parent=assignment)
    coloredtext = colored("ArrayReference", SCHEDULE_COLOUR_MAP["Reference"])
    assert coloredtext+"[name:'aname']" in array.node_str()


def test_array_can_be_printed():
    '''Test that an Array instance can always be printed (i.e. is
    initialised fully)'''
    kschedule = KernelSchedule("kname")
    kschedule.symbol_table.add(Symbol("aname", "integer"))
    assignment = Assignment(parent=kschedule)
    array = Array("aname", assignment)
    assert "ArrayReference[name:'aname']\n" in str(array)


# Test Literal class
def test_literal_value():
    '''Test the value property returns the value of the Literal object.

    '''
    literal = Literal("1")
    assert literal.value == "1"


def test_literal_node_str():
    ''' Check the node_str method of the Literal class.'''
    from psyclone.psyGen import colored, SCHEDULE_COLOUR_MAP
    literal = Literal("1")
    coloredtext = colored("Literal", SCHEDULE_COLOUR_MAP["Literal"])
    assert coloredtext+"[value:'1']" in literal.node_str()


def test_literal_can_be_printed():
    '''Test that an Literal instance can always be printed (i.e. is
    initialised fully)'''
    literal = Literal("1")
    assert "Literal[value:'1']" in str(literal)


# Test BinaryOperation class
def test_binaryoperation_initialization():
    ''' Check the initialization method of the BinaryOperation class works
    as expected.'''

    with pytest.raises(TypeError) as err:
        _ = BinaryOperation("not an operator")
    assert "BinaryOperation operator argument must be of type " \
           "BinaryOperation.Operator but found" in str(err)
    bop = BinaryOperation(BinaryOperation.Operator.ADD)
    assert bop._operator is BinaryOperation.Operator.ADD


def test_binaryoperation_operator():
    '''Test that the operator property returns the binaryoperator in the
    binaryoperation.

    '''
    binary_operation = BinaryOperation(BinaryOperation.Operator.ADD)
    assert binary_operation.operator == BinaryOperation.Operator.ADD


def test_binaryoperation_node_str():
    ''' Check the node_str method of the Binary Operation class.'''
    from psyclone.psyGen import colored, SCHEDULE_COLOUR_MAP
    binary_operation = BinaryOperation(BinaryOperation.Operator.ADD)
    op1 = Literal("1", parent=binary_operation)
    op2 = Literal("1", parent=binary_operation)
    binary_operation.addchild(op1)
    binary_operation.addchild(op2)
    coloredtext = colored("BinaryOperation",
                          SCHEDULE_COLOUR_MAP["Operation"])
    assert coloredtext+"[operator:'ADD']" in binary_operation.node_str()


def test_binaryoperation_can_be_printed():
    '''Test that a Binary Operation instance can always be printed (i.e. is
    initialised fully)'''
    binary_operation = BinaryOperation(BinaryOperation.Operator.ADD)
    assert "BinaryOperation[operator:'ADD']" in str(binary_operation)
    op1 = Literal("1", parent=binary_operation)
    op2 = Literal("2", parent=binary_operation)
    binary_operation.addchild(op1)
    binary_operation.addchild(op2)
    # Check the node children are also printed
    assert "Literal[value:'1']\n" in str(binary_operation)
    assert "Literal[value:'2']" in str(binary_operation)


# Test UnaryOperation class
def test_unaryoperation_initialization():
    ''' Check the initialization method of the UnaryOperation class works
    as expected.'''

    with pytest.raises(TypeError) as err:
        _ = UnaryOperation("not an operator")
    assert "UnaryOperation operator argument must be of type " \
           "UnaryOperation.Operator but found" in str(err)
    uop = UnaryOperation(UnaryOperation.Operator.MINUS)
    assert uop._operator is UnaryOperation.Operator.MINUS


def test_unaryoperation_operator():
    '''Test that the operator property returns the unaryoperator in the
    unaryoperation.

    '''
    unary_operation = UnaryOperation(UnaryOperation.Operator.MINUS)
    assert unary_operation.operator == UnaryOperation.Operator.MINUS


def test_unaryoperation_node_str():
    ''' Check the view method of the UnaryOperation class.'''
    from psyclone.psyGen import colored, SCHEDULE_COLOUR_MAP
    unary_operation = UnaryOperation(UnaryOperation.Operator.MINUS)
    ref1 = Reference("a", parent=unary_operation)
    unary_operation.addchild(ref1)
    coloredtext = colored("UnaryOperation",
                          SCHEDULE_COLOUR_MAP["Operation"])
    assert coloredtext+"[operator:'MINUS']" in unary_operation.node_str()


def test_unaryoperation_can_be_printed():
    '''Test that a UnaryOperation instance can always be printed (i.e. is
    initialised fully)'''
    unary_operation = UnaryOperation(UnaryOperation.Operator.MINUS)
    assert "UnaryOperation[operator:'MINUS']" in str(unary_operation)
    op1 = Literal("1", parent=unary_operation)
    unary_operation.addchild(op1)
    # Check the node children are also printed
    assert "Literal[value:'1']" in str(unary_operation)


def test_naryoperation_node_str():
    ''' Check the node_str method of the Nary Operation class.'''
    from psyclone.psyGen import colored, SCHEDULE_COLOUR_MAP
    nary_operation = NaryOperation(NaryOperation.Operator.MAX)
    nary_operation.addchild(Literal("1", parent=nary_operation))
    nary_operation.addchild(Literal("1", parent=nary_operation))
    nary_operation.addchild(Literal("1", parent=nary_operation))

    coloredtext = colored("NaryOperation",
                          SCHEDULE_COLOUR_MAP["Operation"])
    assert coloredtext+"[operator:'MAX']" in nary_operation.node_str()


def test_naryoperation_can_be_printed():
    '''Test that an Nary Operation instance can always be printed (i.e. is
    initialised fully)'''
    nary_operation = NaryOperation(NaryOperation.Operator.MAX)
    assert "NaryOperation[operator:'MAX']" in str(nary_operation)
    nary_operation.addchild(Literal("1", parent=nary_operation))
    nary_operation.addchild(Literal("2", parent=nary_operation))
    nary_operation.addchild(Literal("3", parent=nary_operation))
    # Check the node children are also printed
    assert "Literal[value:'1']\n" in str(nary_operation)
    assert "Literal[value:'2']\n" in str(nary_operation)
    assert "Literal[value:'3']" in str(nary_operation)


# Test Return class

def test_return_node_str():
    ''' Check the node_str method of the Return class.'''
    from psyclone.psyGen import colored, SCHEDULE_COLOUR_MAP
    return_stmt = Return()
    coloredtext = colored("Return", SCHEDULE_COLOUR_MAP["Return"])
    assert coloredtext+"[]" in return_stmt.node_str()


def test_return_can_be_printed():
    '''Test that a Return instance can always be printed (i.e. is
    initialised fully)'''
    return_stmt = Return()
    assert "Return[]\n" in str(return_stmt)


# Test Container class

def test_container_init():
    '''Test that a container is initialised as expected.'''
    container = Container("test")
    assert container._name == "test"
    assert container._parent is None
    assert isinstance(container._symbol_table, SymbolTable)


def test_container_init_parent():
    '''Test that a container parent argument is stored as expected.'''
    container = Container("test", parent="hello")
    assert container.parent == "hello"


def test_container_name():
    '''Test that the container name can be set and changed as
    expected.'''
    container = Container("test")
    assert container.name == "test"
    container.name = "new_test"
    assert container.name == "new_test"


def test_container_symbol_table():
    '''Test that the container symbol_table method returns the expected
    content.'''
    container = Container("test")
    assert isinstance(container._symbol_table, SymbolTable)
    assert container.symbol_table is container._symbol_table


def test_container_node_str():
    '''Check the node_str method of the Container class.'''
    from psyclone.psyGen import colored, SCHEDULE_COLOUR_MAP
    cont_stmt = Container("bin")
    coloredtext = colored("Container", SCHEDULE_COLOUR_MAP["Container"])
    assert coloredtext+"[bin]" in cont_stmt.node_str()


def test_container_can_be_printed():
    '''Test that a Container instance can always be printed (i.e. is
    initialised fully)'''
    cont_stmt = Container("box")
    assert "Container[box]\n" in str(cont_stmt)


# Test KernelSchedule Class

def test_kernelschedule_view(capsys):
    '''Test the view method of the KernelSchedule part.'''
    from psyclone.psyGen import colored, SCHEDULE_COLOUR_MAP
    kschedule = KernelSchedule("kname")
    kschedule.symbol_table.add(Symbol("x", "integer"))
    assignment = Assignment()
    kschedule.addchild(assignment)
    lhs = Reference("x", parent=assignment)
    rhs = Literal("1", parent=assignment)
    assignment.addchild(lhs)
    assignment.addchild(rhs)
    kschedule.view()
    coloredtext = colored("Schedule",
                          SCHEDULE_COLOUR_MAP["Schedule"])
    output, _ = capsys.readouterr()
    assert coloredtext+"[name:'kname']" in output
    assert "Assignment" in output  # Check child view method is called


def test_kernelschedule_can_be_printed():
    '''Test that a KernelSchedule instance can always be printed (i.e. is
    initialised fully)'''
    kschedule = KernelSchedule("kname")
    kschedule.symbol_table.add(Symbol("x", "integer"))
    assignment = Assignment()
    kschedule.addchild(assignment)
    lhs = Reference("x", parent=assignment)
    rhs = Literal("1", parent=assignment)
    assignment.addchild(lhs)
    assignment.addchild(rhs)
    assert "Schedule[name:'kname']:\n" in str(kschedule)
    assert "Assignment" in str(kschedule)  # Check children are printed
    assert "End KernelSchedule" in str(kschedule)


def test_kernelschedule_name_setter():
    '''Test that the name setter changes the kernel name attribute.'''
    kschedule = KernelSchedule("kname")
    assert kschedule.name == "kname"
    kschedule.name = "newname"
    assert kschedule.name == "newname"


# Test Symbol Class
def test_symbol_initialisation():
    '''Test that a Symbol instance can be created when valid arguments are
    given, otherwise raise relevant exceptions.'''
    # pylint: disable=too-many-statements
    # Test with valid arguments
    assert isinstance(Symbol('a', 'real'), Symbol)
    # real constants are not currently supported
    assert isinstance(Symbol('a', 'integer'), Symbol)
    assert isinstance(Symbol('a', 'integer', constant_value=0), Symbol)
    assert isinstance(Symbol('a', 'character'), Symbol)
    assert isinstance(Symbol('a', 'character', constant_value="hello"), Symbol)
    assert isinstance(Symbol('a', 'boolean'), Symbol)
    assert isinstance(Symbol('a', 'boolean', constant_value=False), Symbol)
    assert isinstance(Symbol('a', 'real', [None]), Symbol)
    assert isinstance(Symbol('a', 'real', [3]), Symbol)
    assert isinstance(Symbol('a', 'real', [3, None]), Symbol)
    assert isinstance(Symbol('a', 'real', []), Symbol)
    assert isinstance(Symbol('a', 'real', [], interface=Symbol.Argument()),
                      Symbol)
    assert isinstance(
        Symbol('a', 'real', [],
               interface=Symbol.Argument(access=Symbol.Access.READWRITE)),
        Symbol)
    assert isinstance(
        Symbol('a', 'real', [],
               interface=Symbol.Argument(access=Symbol.Access.READ)),
        Symbol)
    assert isinstance(
        Symbol('a', 'deferred',
               interface=Symbol.FortranGlobal(access=Symbol.Access.READ,
                                              module_use='some_mod')),
        Symbol)
    dim = Symbol('dim', 'integer', [])
    assert isinstance(Symbol('a', 'real', [dim]), Symbol)
    assert isinstance(Symbol('a', 'real', [3, dim, None]), Symbol)

    # Test with invalid arguments
    with pytest.raises(NotImplementedError) as error:
        Symbol('a', 'invalidtype', [], 'local')
    assert (
        "Symbol can only be initialised with {0} datatypes but found "
        "'invalidtype'.".format(str(Symbol.valid_data_types))) in str(
            error.value)

    with pytest.raises(ValueError) as error:
        Symbol('a', 'real', constant_value=3.14)
    assert ("A constant value is not currently supported for datatype "
            "'real'.") in str(error)

    with pytest.raises(TypeError) as error:
        Symbol('a', 'real', shape=dim)
    assert "Symbol shape attribute must be a list." in str(error.value)

    with pytest.raises(TypeError) as error:
        Symbol('a', 'real', ['invalidshape'])
    assert ("Symbol shape list elements can only be 'Symbol', "
            "'integer' or 'None'.") in str(error.value)

    with pytest.raises(TypeError) as error:
        bad_dim = Symbol('dim', 'real', [])
        Symbol('a', 'real', [bad_dim], 'local')
    assert ("Symbols that are part of another symbol shape can "
            "only be scalar integers, but found") in str(error.value)

    with pytest.raises(TypeError) as error:
        bad_dim = Symbol('dim', 'integer', [3])
        Symbol('a', 'real', [bad_dim], 'local')
    assert ("Symbols that are part of another symbol shape can "
            "only be scalar integers, but found") in str(error.value)

    with pytest.raises(ValueError) as error:
        Symbol('a', 'integer', interface=Symbol.Argument(), constant_value=9)
    assert ("Symbol with a constant value is currently limited to having "
            "local scope but found 'global'.") in str(error)

    with pytest.raises(ValueError) as error:
        Symbol('a', 'integer', shape=[None], constant_value=9)
    assert ("Symbol with a constant value must be a scalar but the shape "
            "attribute is not empty.") in str(error)

    with pytest.raises(ValueError) as error:
        Symbol('a', 'integer', constant_value=9.81)
    assert ("This Symbol instance's datatype is 'integer' which means the "
            "constant value is expected to be") in str(error)
    assert "'int'>' but found " in str(error)
    assert "'float'>'." in str(error)

    with pytest.raises(ValueError) as error:
        Symbol('a', 'character', constant_value=42)
    assert ("This Symbol instance's datatype is 'character' which means the "
            "constant value is expected to be") in str(error)
    assert "'str'>' but found " in str(error)
    assert "'int'>'." in str(error)

    with pytest.raises(ValueError) as error:
        Symbol('a', 'boolean', constant_value="hello")
    assert ("This Symbol instance's datatype is 'boolean' which means the "
            "constant value is expected to be") in str(error)
    assert "'bool'>' but found " in str(error)
    assert "'str'>'." in str(error)


def test_symbol_map():
    '''Test the mapping variable in the Symbol class does not raise any
    exceptions when it is used with the valid_data_types variable in
    the Symbol class.

    '''
    # "real" and "deferred" are not supported in the mapping so we expect
    # it to have 2 fewer entries than there are valid data types
    assert len(Symbol.valid_data_types) == len(Symbol.mapping) + 2
    for data_type in Symbol.valid_data_types:
        if data_type not in ["real", "deferred"]:
            assert data_type in Symbol.mapping


def test_symbol_can_be_printed():
    '''Test that a Symbol instance can always be printed. (i.e. is
    initialised fully.)'''
    symbol = Symbol("sname", "real")
    assert "sname: <real, Scalar, local>" in str(symbol)

    sym1 = Symbol("s1", "integer")
    assert "s1: <integer, Scalar, local>" in str(sym1)

    sym2 = Symbol("s2", "real", [None, 2, sym1])
    assert "s2: <real, Array['Unknown bound', 2, s1], local>" in str(sym2)

    sym3 = Symbol("s3", "real",
                  interface=Symbol.FortranGlobal(module_use="my_mod"))
    assert ("s3: <real, Scalar, global=FortranModule(my_mod)"
            in str(sym3))

    sym2._shape.append('invalid')
    with pytest.raises(InternalError) as error:
        _ = str(sym2)
    assert ("Symbol shape list elements can only be 'Symbol', 'integer' or "
            "'None', but found") in str(error.value)

    sym3 = Symbol("s3", "integer", constant_value=12)
    assert "s3: <integer, Scalar, local, constant_value=12>" in str(sym3)


def test_symbol_constant_value_setter():
    '''Test that a Symbol constant value can be set if given a new valid
    constant value. Also test that is_constant returns True

    '''

    # Test with valid constant value
    sym = Symbol('a', 'integer', constant_value=7)
    assert sym.constant_value == 7
    sym.constant_value = 9
    assert sym.constant_value == 9


def test_symbol_is_constant():
    '''Test that the Symbol is_constant property returns True if a
    constant value is set and False if it is not.

    '''
    sym = Symbol('a', 'integer')
    assert not sym.is_constant
    sym.constant_value = 9
    assert sym.is_constant


def test_symbol_scalar_array():
    '''Test that the Symbol property is_scalar returns True if the Symbol
    is a scalar and False if not and that the Symbol property is_array
    returns True if the Symbol is an array and False if not.

    '''
    sym1 = Symbol("s1", "integer")
    sym2 = Symbol("s2", "real", [None, 2, sym1])
    assert sym1.is_scalar
    assert not sym1.is_array
    assert not sym2.is_scalar
    assert sym2.is_array


def test_symbol_invalid_interface():
    ''' Check that the Symbol.interface setter rejects the supplied value if
    it is not a SymbolInterface. '''
    sym = Symbol("some_var", "real")
    with pytest.raises(TypeError) as err:
        sym.interface = "invalid interface spec"
    assert ("interface to a Symbol must be a SymbolInterface or None but"
            in str(err))


def test_symbol_interface():
    ''' Check the interface getter on a Symbol. '''
    symbol = Symbol("some_var", "real",
                    interface=Symbol.FortranGlobal(module_use="my_mod"))
    assert symbol.interface.module_name == "my_mod"


def test_symbol_interface_access():
    ''' Tests for the SymbolInterface.access setter. '''
    symbol = Symbol("some_var", "real",
                    interface=Symbol.FortranGlobal(module_use="my_mod"))
    symbol.interface.access = Symbol.Access.READ
    assert symbol.interface.access == Symbol.Access.READ
    # Force the error by supplying a string instead of a SymbolAccess type.
    with pytest.raises(TypeError) as err:
        symbol.interface.access = "read"
    assert "must be a 'Symbol.Access' but got " in str(err)


def test_symbol_argument_str():
    ''' Check the __str__ method of the Symbol.Argument class. '''
    # A Symbol.Argument represents a routine argument by default.
    interface = Symbol.Argument()
    assert str(interface) == "Argument(pass-by-value=False)"


def test_fortranglobal_str():
    ''' Test the __str__ method of Symbol.FortranGlobal. '''
    # If it's not an argument then we have nothing else to say about it (since
    # other options are language specific and are implemented in sub-classes).
    interface = Symbol.FortranGlobal("my_mod")
    assert str(interface) == "FortranModule(my_mod)"


def test_fortranglobal_modname():
    ''' Test the FortranGlobal.module_name setter error conditions. '''
    with pytest.raises(ValueError) as err:
        _ = Symbol.FortranGlobal("")
    assert "module_name must be one or more characters long" in str(err)
    with pytest.raises(TypeError) as err:
        _ = Symbol.FortranGlobal(1)
    assert "module_name must be a str but got" in str(err)


def test_symbol_copy():
    '''Test that the Symbol copy method produces a faithful separate copy
    of the original symbol.

    '''
    symbol = Symbol("myname", "real", shape=[1, 2], constant_value=None,
                    interface=Symbol.Argument(access=Symbol.Access.READWRITE))
    new_symbol = symbol.copy()

    # Check the new symbol has the same properties as the original
    assert symbol.name == new_symbol.name
    assert symbol.datatype == new_symbol.datatype
    assert symbol.shape == new_symbol.shape
    assert symbol.scope == new_symbol.scope
    assert symbol.constant_value == new_symbol.constant_value
    assert symbol.interface == new_symbol.interface

    # Change the properties of the new symbol and check the original
    # is not affected. Can't check constant_value yet as we have a
    # shape value
    new_symbol._name = "new"
    new_symbol._datatype = "integer"
    new_symbol.shape[0] = 3
    new_symbol.shape[1] = 4
    new_symbol._interface = None

    assert symbol.name == "myname"
    assert symbol.datatype == "real"
    assert symbol.shape == [1, 2]
    assert symbol.scope == "global"
    assert not symbol.constant_value

    # Now check constant_value
    new_symbol._shape = []
    new_symbol.constant_value = True

    assert symbol.shape == [1, 2]
    assert not symbol.constant_value


def test_symbol_copy_properties():
    '''Test that the Symbol copy_properties method works as expected.'''

    symbol = Symbol("myname", "real", shape=[1, 2], constant_value=None,
                    interface=Symbol.Argument(access=Symbol.Access.READWRITE))

    # Check an exception is raised if an incorrect argument is passed
    # in
    with pytest.raises(TypeError) as excinfo:
        symbol.copy_properties(None)
    assert ("Argument should be of type 'Symbol' but found 'NoneType'."
            "") in str(excinfo.value)

    new_symbol = Symbol("other_name", "integer", shape=[], constant_value=7)

    symbol.copy_properties(new_symbol)

    assert symbol.name == "myname"
    assert symbol.datatype == "integer"
    assert symbol.shape == []
    assert symbol.scope == "local"
    assert symbol.constant_value == 7


# Test SymbolTable Class

def test_symboltable_add():
    '''Test that the add method inserts new symbols in the symbol
    table, but raises appropiate errors when provided with wrong parameters
    or duplicate declarations.'''
    sym_table = SymbolTable()

    # Declare a symbol
    sym_table.add(Symbol("var1", "real", shape=[5, 1],
                         interface=Symbol.FortranGlobal(
                             access=Symbol.Access.READWRITE,
                             module_use="some_mod")))
    assert sym_table._symbols["var1"].name == "var1"
    assert sym_table._symbols["var1"].datatype == "real"
    assert sym_table._symbols["var1"].shape == [5, 1]
    assert sym_table._symbols["var1"].scope == "global"
    assert sym_table._symbols["var1"].access is Symbol.Access.READWRITE
    assert sym_table._symbols["var1"].interface.module_name == "some_mod"

    # Declare a duplicate name symbol
    with pytest.raises(KeyError) as error:
        sym_table.add(Symbol("var1", "real"))
    assert ("Symbol table already contains a symbol with name "
            "'var1'.") in str(error.value)


def test_symboltable_swap_symbol_properties():
    ''' Test the symboltable swap_properties method '''

    symbol1 = Symbol("var1", "integer", shape=[], constant_value=7)
    symbol2 = Symbol("dim1", "integer",
                     interface=Symbol.Argument(access=Symbol.Access.READ))
    symbol3 = Symbol("dim2", "integer",
                     interface=Symbol.Argument(access=Symbol.Access.READ))
    symbol4 = Symbol("var2", "real", shape=[symbol2, symbol3],
                     interface=Symbol.Argument(access=Symbol.Access.READWRITE))
    sym_table = SymbolTable()
    sym_table.add(symbol1)

    # Raise exception if the first argument is not a symbol
    with pytest.raises(TypeError) as excinfo:
        sym_table.swap_symbol_properties(None, symbol1)
    assert ("Arguments should be of type 'Symbol' but found 'NoneType'."
            "") in str(excinfo.value)

    # Raise exception if the second argument is not a symbol
    with pytest.raises(TypeError) as excinfo:
        sym_table.swap_symbol_properties(symbol1, "symbol")
    assert ("Arguments should be of type 'Symbol' but found 'str'."
            "") in str(excinfo.value)

    # Raise exception if the first symbol does not exist in the symbol table
    with pytest.raises(KeyError) as excinfo:
        sym_table.swap_symbol_properties(symbol4, symbol1)
    assert "Symbol 'var2' is not in the symbol table." in str(excinfo.value)

    # Raise exception if the second symbol does not exist in the symbol table
    with pytest.raises(KeyError) as excinfo:
        sym_table.swap_symbol_properties(symbol1, symbol4)
    assert "Symbol 'var2' is not in the symbol table." in str(excinfo.value)

    # Raise exception if both symbols have the same name
    with pytest.raises(ValueError) as excinfo:
        sym_table.swap_symbol_properties(symbol1, symbol1)
    assert("The symbols should have different names, but found 'var1' for "
           "both.") in str(excinfo.value)

    sym_table.add(symbol2)
    sym_table.add(symbol3)
    sym_table.add(symbol4)
    sym_table.specify_argument_list([symbol2, symbol3, symbol4])

    # Check that properties are swapped
    sym_table.swap_symbol_properties(symbol1, symbol4)

    assert symbol1.name == "var1"
    assert symbol1.datatype == "real"
    assert symbol1.shape == [symbol2, symbol3]
    assert symbol1.scope == "global"
    assert symbol1.constant_value is None
    assert symbol1.interface.access == Symbol.Access.READWRITE

    assert symbol4.name == "var2"
    assert symbol4.datatype == "integer"
    assert not symbol4.shape
    assert symbol4.scope == "local"
    assert symbol4.constant_value == 7
    assert not symbol4.interface

    # Check symbol references are unaffected
    sym_table.swap_symbol_properties(symbol2, symbol3)
    assert symbol1.shape[0].name == "dim1"
    assert symbol1.shape[1].name == "dim2"

    # Check argument positions are updated. The original positions
    # were [dim1, dim2, var2]. They should now be [dim2, dim1, var1]
    assert sym_table.argument_list[0].name == "dim2"
    assert sym_table.argument_list[1].name == "dim1"
    assert sym_table.argument_list[2].name == "var1"


def test_symboltable_lookup():
    '''Test that the lookup method retrieves symbols from the symbol table
    if the name exists, otherwise it raises an error.'''
    sym_table = SymbolTable()
    sym_table.add(Symbol("var1", "real", shape=[None, None]))
    sym_table.add(Symbol("var2", "integer", shape=[]))
    sym_table.add(Symbol("var3", "real", shape=[]))

    assert isinstance(sym_table.lookup("var1"), Symbol)
    assert sym_table.lookup("var1").name == "var1"
    assert isinstance(sym_table.lookup("var2"), Symbol)
    assert sym_table.lookup("var2").name == "var2"
    assert isinstance(sym_table.lookup("var3"), Symbol)
    assert sym_table.lookup("var3").name == "var3"

    with pytest.raises(KeyError) as error:
        sym_table.lookup("notdeclared")
    assert "Could not find 'notdeclared' in the Symbol Table." in \
        str(error.value)


def test_symboltable_view(capsys):
    '''Test the view method of the SymbolTable class, it should print to
    standard out a representation of the full SymbolTable.'''
    sym_table = SymbolTable()
    sym_table.add(Symbol("var1", "real"))
    sym_table.add(Symbol("var2", "integer"))
    sym_table.view()
    output, _ = capsys.readouterr()
    assert "Symbol Table:\n" in output
    assert "var1" in output
    assert "var2" in output


def test_symboltable_can_be_printed():
    '''Test that a SymbolTable instance can always be printed. (i.e. is
    initialised fully)'''
    sym_table = SymbolTable()
    sym_table.add(Symbol("var1", "real"))
    sym_table.add(Symbol("var2", "integer"))
    sym_table.add(Symbol("var3", "deferred",
                         interface=Symbol.FortranGlobal(module_use="my_mod")))
    sym_table_text = str(sym_table)
    assert "Symbol Table:\n" in sym_table_text
    assert "var1" in sym_table_text
    assert "var2" in sym_table_text
    assert "FortranModule(my_mod)" in sym_table_text


def test_symboltable_specify_argument_list():
    '''Test that the specify argument list method sets the argument_list
    with references to each Symbol and updates the Symbol attributes when
    needed.'''
    sym_table = SymbolTable()
    sym_v1 = Symbol("var1", "real", [])
    sym_table.add(sym_v1)
    sym_table.add(Symbol("var2", "real", []))
    sym_v1.interface = Symbol.Argument(access=Symbol.Access.UNKNOWN)
    sym_table.specify_argument_list([sym_v1])

    assert len(sym_table.argument_list) == 1
    assert sym_table.argument_list[0].scope == 'global'
    assert sym_table.argument_list[0].access == Symbol.Access.UNKNOWN

    # Test that repeated calls still produce a valid argument list
    sym_table.specify_argument_list([sym_v1])
    assert len(sym_table.argument_list) == 1

    # Check that specifying the Interface allows us to specify how
    # the argument is accessed
    sym_v2 = sym_table.lookup("var2")
    sym_v2.interface = Symbol.Argument(access=Symbol.Access.READWRITE)
    sym_table.specify_argument_list([sym_v1, sym_v2])
    assert sym_table.argument_list[1].scope == 'global'
    assert sym_table.argument_list[1].access == Symbol.Access.READWRITE


def test_symboltable_specify_argument_list_errors():
    ''' Check that supplying specify_argument_list() with Symbols that
    don't have the correct Interface information raises the expected
    errors. '''
    sym_table = SymbolTable()
    sym_table.add(Symbol("var1", "real", []))
    sym_table.add(Symbol("var2", "real", []))
    sym_v1 = sym_table.lookup("var1")
    # Attempt to say the argument list consists of "var1" which at this
    # point is just a local variable.
    with pytest.raises(ValueError) as err:
        sym_table.specify_argument_list([sym_v1])
    assert "Symbol 'var1:" in str(err)
    assert ("is listed as a kernel argument but has no associated "
            "Interface" in str(err))
    # Now add an Interface for "var1" but of the wrong type
    sym_v1.interface = Symbol.FortranGlobal("some_mod")
    with pytest.raises(ValueError) as err:
        sym_table.specify_argument_list([sym_v1])
    assert "Symbol 'var1:" in str(err)
    assert "has an interface of type '" in str(err)


def test_symboltable_argument_list_errors():
    ''' Tests the internal sanity checks of the SymbolTable.argument_list
    property. '''
    sym_table = SymbolTable()
    sym_table.add(Symbol("var1", "real", []))
    sym_table.add(Symbol("var2", "real", []))
    sym_table.add(Symbol("var3", "real",
                         interface=Symbol.FortranGlobal("some_mod")))
    # Manually put a local symbol into the internal list of arguments
    sym_table._argument_list = [sym_table.lookup("var1")]
    with pytest.raises(ValueError) as err:
        sym_table._validate_arg_list(sym_table._argument_list)
    pattern = ("Symbol \'var1.*\' is listed as a kernel argument but has "
               "no associated Interface")
    assert re.search(pattern, str(err)) is not None
    # Check that the argument_list property converts this error into an
    # InternalError
    with pytest.raises(InternalError) as err:
        _ = sym_table.argument_list
    assert re.search(pattern, str(err)) is not None
    # Check that we reject a symbol imported from a module
    with pytest.raises(ValueError) as err:
        sym_table._validate_arg_list([sym_table.lookup("var3")])
    # Manually put that symbol into the argument list
    sym_table._argument_list = [sym_table.lookup("var3")]
    pattern = (r"Symbol \'var3.*\' is listed as a kernel argument but has an "
               r"interface of type \'.*\.FortranGlobal\'>")
    assert re.search(pattern, str(err)) is not None
    # Check that the argument_list property converts this error into an
    # InternalError
    with pytest.raises(InternalError) as err:
        _ = sym_table.argument_list
    assert re.search(pattern, str(err)) is not None
    # Check that we get the expected TypeError if we provide a list containing
    # objects that are not Symbols
    with pytest.raises(TypeError) as err:
        sym_table._validate_arg_list(["Not a symbol"])
    assert "Expected a list of Symbols but found an object of type" in str(err)


def test_symboltable_validate_non_args():
    ''' Checks for the validation of non-argument entries in the
    SymbolTable. '''
    sym_table = SymbolTable()
    sym_table.add(Symbol("var1", "real", []))
    sym_table.add(Symbol("var2", "real", []))
    sym_table.add(Symbol("var3", "real",
                         interface=Symbol.FortranGlobal("some_mod")))
    # Everything should be fine so far
    sym_table._validate_non_args()
    # Add an entry with an Argument interface
    sym_table.add(Symbol("var4", "real",
                         interface=Symbol.Argument()))
    # Since this symbol isn't in the argument list, the SymbolTable
    # is no longer valid
    with pytest.raises(ValueError) as err:
        sym_table._validate_non_args()
    pattern = (r"Symbol 'var4.* is not listed as a kernel argument and yet "
               "has a Symbol.Argument interface")
    assert re.search(pattern, str(err)) is not None


def test_symboltable_contains():
    '''Test that the __contains__ method returns True if the given name
    is in the SymbolTable, otherwise returns False.'''
    sym_table = SymbolTable()

    sym_table.add(Symbol("var1", "real", []))
    sym_table.add(Symbol("var2", "real", [None]))

    assert "var1" in sym_table
    assert "var2" in sym_table
    assert "var3" not in sym_table


def test_symboltable_symbols():
    '''Test that the symbols property returns a list of the symbols in the
    SymbolTable.'''
    sym_table = SymbolTable()
    assert sym_table.symbols == []
    sym_table.add(Symbol("var1", "real", []))
    sym_table.add(Symbol("var2", "real", [None]))
    assert len(sym_table.symbols) == 2
    sym_table.add(Symbol("var3", "real", [],
                         interface=Symbol.FortranGlobal(module_use="my_mod")))
    assert len(sym_table.symbols) == 3


def test_symboltable_local_symbols():
    '''Test that the local_symbols property returns a list with the
    symbols with local scope.'''
    sym_table = SymbolTable()
    assert [] == sym_table.local_symbols

    sym_table.add(Symbol("var1", "real", []))
    sym_table.add(Symbol("var2", "real", [None]))
    sym_table.add(Symbol("var3", "real", []))

    assert len(sym_table.local_symbols) == 3
    assert sym_table.lookup("var1") in sym_table.local_symbols
    assert sym_table.lookup("var2") in sym_table.local_symbols
    assert sym_table.lookup("var3") in sym_table.local_symbols
    sym_v1 = sym_table.lookup("var1")
    sym_v1.interface = Symbol.Argument(access=Symbol.Access.READWRITE)
    sym_table.specify_argument_list([sym_v1])

    assert len(sym_table.local_symbols) == 2
    assert sym_table.lookup("var1") not in sym_table.local_symbols
    assert sym_table.lookup("var2") in sym_table.local_symbols
    assert sym_table.lookup("var3") in sym_table.local_symbols

    sym_table.add(Symbol("var4", "real", [],
                         interface=Symbol.FortranGlobal(module_use="my_mod")))
    assert len(sym_table.local_symbols) == 2
    assert sym_table.lookup("var4") not in sym_table.local_symbols


def test_symboltable_global_symbols():
    ''' Test that the global_symbols property returns those symbols with
    'global' scope (i.e. that represent data that exists outside the current
    scoping unit) but are not routine arguments. '''
    sym_table = SymbolTable()
    assert sym_table.global_symbols == []
    # Add some local symbols
    sym_table.add(Symbol("var1", "real", []))
    sym_table.add(Symbol("var2", "real", [None]))
    assert sym_table.global_symbols == []
    # Add some global symbols
    sym_table.add(Symbol("gvar1", "real", [],
                         interface=Symbol.FortranGlobal(module_use="my_mod")))
    assert sym_table.lookup("gvar1") in sym_table.global_symbols
    sym_table.add(
        Symbol("gvar2", "real", [],
               interface=Symbol.Argument(access=Symbol.Access.READWRITE)))
    gsymbols = sym_table.global_symbols
    assert len(gsymbols) == 1
    assert sym_table.lookup("gvar2") not in gsymbols


def test_symboltable_abstract_properties():
    '''Test that the SymbolTable abstract properties raise the appropriate
    error.'''
    sym_table = SymbolTable()

    with pytest.raises(NotImplementedError) as error:
        _ = sym_table.data_arguments
    assert "Abstract property. Which symbols are data arguments is " \
        "API-specific." in str(error.value)

    with pytest.raises(NotImplementedError) as error:
        _ = sym_table.iteration_indices
    assert "Abstract property. Which symbols are iteration indices is " \
        "API-specific." in str(error.value)


def test_modified_kern_line_length(kernel_outputdir, monkeypatch):
    '''Modified Fortran kernels are written to file linewrapped at 132
    characters. This test checks that this linewrapping works.

    '''
    from psyclone.transformations import Dynamo0p3KernelConstTrans
    psy, invoke = get_invoke("1_single_invoke.f90", api="dynamo0.3", idx=0)
    sched = invoke.schedule
    kernels = sched.walk(Kern)
    # This example does not conform to the <name>_code, <name>_mod
    # convention so monkeypatch it to avoid the PSyIR code generation
    # raising an exception. This limitation is the subject of issue
    # #520.
    monkeypatch.setattr(kernels[0], "_module_name", "testkern_mod")
    ktrans = Dynamo0p3KernelConstTrans()
    _, _ = ktrans.apply(kernels[0], {"number_of_layers": 100})
    # Generate the code (this triggers the generation of new kernels)
    _ = str(psy.gen)
    filepath = os.path.join(str(kernel_outputdir), "testkern_0_mod.f90")
    assert os.path.isfile(filepath)
    # Check that the argument list is line wrapped as it is longer
    # than 132 characters.
    assert "undf_w3,&\n&map_w3)\n" in open(filepath).read()<|MERGE_RESOLUTION|>--- conflicted
+++ resolved
@@ -3084,10 +3084,7 @@
     output = ifblock.node_str()
     assert colouredif+"[]" in output
 
-<<<<<<< HEAD
     ifblock = IfBlock(annotations=['was_elseif'])
-=======
-    ifblock = IfBlock(annotation='was_elseif')
     output = ifblock.node_str()
     assert colouredif+"[annotations='was_elseif']" in output
 
@@ -3107,7 +3104,6 @@
     ifblock.addchild(sch)
     ret = Return(parent=sch)
     sch.addchild(ret)
->>>>>>> 20624e7d
     ifblock.view()
     output, _ = capsys.readouterr()
     # Check that we only prepend child indices where it makes sense
