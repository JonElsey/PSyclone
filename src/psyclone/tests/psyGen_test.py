--- conflicted
+++ resolved
@@ -1014,8 +1014,6 @@
         "or builtin" in str(err.value))
 
 
-<<<<<<< HEAD
-=======
 def test_reduction_no_set_precision(monkeypatch, dist_mem):
     ''' Test that the zero_reduction_variable() method generates correct
     code when a reduction argument does not have a defined precision (only
@@ -1058,7 +1056,6 @@
     assert zero_sum_output in generated_code
 
 
->>>>>>> 5f4177ad
 def test_invokes_wrong_schedule_gen_code():
     ''' Check that the invoke.schedule reference points to an InvokeSchedule
     when using the gen_code. Otherwise rise an error. '''
