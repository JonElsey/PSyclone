# -----------------------------------------------------------------------------
# BSD 3-Clause License
#
# Copyright (c) 2017-2019, Science and Technology Facilities Council.
# All rights reserved.
#
# Redistribution and use in source and binary forms, with or without
# modification, are permitted provided that the following conditions are met:
#
# * Redistributions of source code must retain the above copyright notice, this
#   list of conditions and the following disclaimer.
#
# * Redistributions in binary form must reproduce the above copyright notice,
#   this list of conditions and the following disclaimer in the documentation
#   and/or other materials provided with the distribution.
#
# * Neither the name of the copyright holder nor the names of its
#   contributors may be used to endorse or promote products derived from
#   this software without specific prior written permission.
#
# THIS SOFTWARE IS PROVIDED BY THE COPYRIGHT HOLDERS AND CONTRIBUTORS
# "AS IS" AND ANY EXPRESS OR IMPLIED WARRANTIES, INCLUDING, BUT NOT
# LIMITED TO, THE IMPLIED WARRANTIES OF MERCHANTABILITY AND FITNESS
# FOR A PARTICULAR PURPOSE ARE DISCLAIMED. IN NO EVENT SHALL THE
# COPYRIGHT HOLDER OR CONTRIBUTORS BE LIABLE FOR ANY DIRECT, INDIRECT,
# INCIDENTAL, SPECIAL, EXEMPLARY, OR CONSEQUENTIAL DAMAGES (INCLUDING,
# BUT NOT LIMITED TO, PROCUREMENT OF SUBSTITUTE GOODS OR SERVICES;
# LOSS OF USE, DATA, OR PROFITS; OR BUSINESS INTERRUPTION) HOWEVER
# CAUSED AND ON ANY THEORY OF LIABILITY, WHETHER IN CONTRACT, STRICT
# LIABILITY, OR TORT (INCLUDING NEGLIGENCE OR OTHERWISE) ARISING IN
# ANY WAY OUT OF THE USE OF THIS SOFTWARE, EVEN IF ADVISED OF THE
# POSSIBILITY OF SUCH DAMAGE.
# -----------------------------------------------------------------------------
# Authors R. W. Ford, A. R. Porter and S. Siso, STFC Daresbury Lab
# -----------------------------------------------------------------------------

''' This module implements the PSyclone Dynamo 0.1 API by specialising the
    required base classes (PSy, Invokes, Invoke, InvokeSchedule, Loop, Kern,
    Arguments and Argument). '''

from __future__ import absolute_import
<<<<<<< HEAD
from psyclone.configuration import Config
from psyclone.psyGen import PSy, Invokes, Invoke, Schedule, Loop, Kern, \
=======
from psyclone.psyGen import PSy, Invokes, Invoke, InvokeSchedule, Loop, Kern, \
>>>>>>> 283e25d6
        Arguments, Argument, GenerationError
from psyclone.parse.kernel import KernelType, Descriptor
from psyclone.parse.utils import ParseError


class DynDescriptor(Descriptor):
    '''This class captures the dynamo0.1 api metadata found in an argument
    descriptor within the kernel metadata.

    :param str access: An access descriptor describing how the \
    argument is used in the kernel
    :param str funcspace: A description of the function space that \
    this argument is assumed to be on.
    :param str stencil: The type of stencil access performed by the \
    kernel on this argument. Currently the value is limited to 'fe'.
    :param str basis: Whether or not basis information is required for \
    this field. The values can be '.true.' or '.false.'.
    :param str diff_basis: Whether or not basis information is \
    required for this field. The value can be '.true.' or '.false.'.
    :param str gauss_quad: Whether or not gaussian quadrature \
    information is required for this field. The value can be '.true.' \
    or '.false.'.

    '''
    def __init__(self, access, funcspace, stencil, basis, diff_basis,
                 gauss_quad):
        Descriptor.__init__(self, access, funcspace, stencil)
        self._basis = basis
        self._diff_basis = diff_basis
        self._gauss_quad = gauss_quad

    @property
    def basis(self):
        '''Return whether a basis function is required or not.

        :returns: '.true.' if a basis function is required and \
        '.false.' if not.
        :rtype: str

        '''
        return self._basis

    @property
    def diff_basis(self):
        '''Return whether a differential basis function is required or not.

        :returns: '.true.' if a differential basis function is \
        required and '.false.' if not.
        :rtype: str

        '''
        return self._diff_basis

    @property
    def gauss_quad(self):
        '''Return whether gaussian quadrature is required or not.

        :returns: '.true.' if a gaussian quadrature is required and \
        '.false.' if not.
        :rtype: str

        '''
        return self._gauss_quad


class DynKernelType(KernelType):
    '''This class captures the dynamo0.1 api kernel metadata by extracting
    it from the supplied AST.

    :param ast: fparser1 AST for the parsed gocean0.1 kernel \
    meta-data.
    :type ast: :py:class:`fparser.one.block_statements.BeginSource`
    :param name: name of the Fortran derived type describing the \
    kernel. This is an optional argument which defaults to `None`
    :type name: str or NoneType.

    '''
    
    def __init__(self, ast, name=None):
        KernelType.__init__(self, ast, name=name)
        self._arg_descriptors = []
        for init in self._inits:
            if init.name != 'arg_type':
                raise ParseError(
                    "dynamo0p1.py:DynKernelType:__init__: Each meta_arg "
                    "value must be of type 'arg_type' for the "
                    "dynamo0.1 api, but found '{0}'.".format(init.name))
            access = init.args[0].name
            funcspace = init.args[1].name
            stencil = init.args[2].name
            x1 = init.args[3].name
            x2 = init.args[4].name
            x3 = init.args[5].name
            self._arg_descriptors.append(DynDescriptor(access, funcspace,
                                                       stencil, x1, x2, x3))



class DynamoPSy(PSy):
    '''
    The Dynamo specific PSy class. This creates a Dynamo specific
    invokes object (which controls all the required invocation calls).
    Also overrides the PSy gen method so that we generate dynamo
    specific PSy module code.

    :param invoke_info: An object containing the required invocation \
                        information for code optimisation and generation.
    :type invoke_info: :py:class:`psyclone.parse.FileInfo`
    '''
    def __init__(self, invoke_info):
        PSy.__init__(self, invoke_info)
        self._invokes = DynamoInvokes(invoke_info.calls)

    @property
    def gen(self):
        '''
        Generate PSy code for the Dynamo0.1 api.

        :rtype: ast

        '''
        from psyclone.f2pygen import ModuleGen, UseGen

        # create an empty PSy layer module
        psy_module = ModuleGen(self.name)
        # include the lfric module
        lfric_use = UseGen(psy_module, name="lfric")
        psy_module.add(lfric_use)
        # add all invoke specific information
        self.invokes.gen_code(psy_module)
        # inline kernel subroutines if requested
        self.inline(psy_module)
        return psy_module.root


class DynamoInvokes(Invokes):
    ''' The Dynamo specific invokes class. This passes the Dynamo specific
        invoke class to the base class so it creates the one we require. '''
    def __init__(self, alg_calls):
        if False:
            self._0_to_n = DynInvoke(None, None)  # for pyreverse
        Invokes.__init__(self, alg_calls, DynInvoke)


class DynInvoke(Invoke):
    ''' The Dynamo specific invoke class. This passes the Dynamo specific
        schedule class to the base class so it creates the one we require.
        Also overrides the gen_code method so that we generate dynamo
        specific invocation code. '''
    def __init__(self, alg_invocation, idx):
        if False:
            self._schedule = DynInvokeSchedule(None)  # for pyreverse
        Invoke.__init__(self, alg_invocation, idx, DynInvokeSchedule)

    def gen_code(self, parent):
        ''' Generates Dynamo specific invocation code (the subroutine called
            by the associated invoke call in the algorithm layer). This
            consists of the PSy invocation subroutine and the declaration of
            its arguments.'''
        from psyclone.f2pygen import SubroutineGen, TypeDeclGen
        # create the subroutine
        invoke_sub = SubroutineGen(parent, name=self.name,
                                   args=self.psy_unique_var_names)
        self.schedule.gen_code(invoke_sub)
        parent.add(invoke_sub)
        # add the subroutine argument declarations
        my_typedecl = TypeDeclGen(invoke_sub, datatype="field_type",
                                  entity_decls=self.psy_unique_var_names,
                                  intent="inout")
        invoke_sub.add(my_typedecl)


class DynInvokeSchedule(InvokeSchedule):
    ''' The Dynamo specific InvokeSchedule sub-class. This passes the Dynamo
        specific loop and infrastructure classes to the base class so it
        creates the ones we require. '''
    def __init__(self, arg):
        InvokeSchedule.__init__(self, DynKernCallFactory,
                                DynBuiltInCallFactory, arg)


class DynLoop(Loop):
    ''' The Dynamo specific Loop class. This passes the Dynamo specific
        loop information to the base class so it creates the one we require.
        Creates Dynamo specific loop bounds when the code is being generated.
    '''
    def __init__(self, parent=None, loop_type=""):
        Loop.__init__(self, parent=parent,
                      valid_loop_types=["", "colours", "colour"])
        self.loop_type = loop_type

        # Work out the variable name from  the loop type
        if self._loop_type == "colours":
            self._variable_name = "colour"
        elif self._loop_type == "colour":
            self._variable_name = "cell"
        else:
            self._variable_name = "cell"

    def load(self, kern):
        ''' Load the state of this Loop using the supplied Kernel
        object. This method is provided so that we can individually
        construct Loop objects for a given kernel call. '''
        self._field = kern.arguments.iteration_space_arg()
        self._field_name = self._field.name
        self._field_space = self._field.function_space

    def gen_code(self, parent):
        ''' Work out the appropriate loop bounds and then call the base
            class to generate the code '''
        self._start = "1"
        if self._loop_type == "colours":
            self._stop = "ncolour"
        elif self._loop_type == "colour":
            self._stop = "ncp_ncolour(colour)"
        else:
            self._stop = self.field_name+"%get_ncell()"
        Loop.gen_code(self, parent)


class DynBuiltInCallFactory(object):
    ''' A Dynamo 0.1 specific Built-In call factory. No built-in
        calls are supported in Dynamo 0.1 so we do nothing. '''
    @staticmethod
    def create(call, parent=None):
        ''' Creates a specific built-in call. Currently does
        nothing '''
        return None


class DynKernCallFactory(object):
    ''' A Dynamo 0.1 specific kernel call factory. '''
    @staticmethod
    def create(call, parent=None):
        # Loop over cells
        cloop = DynLoop(parent=parent)

        # The kernel itself
        kern = DynKern()
        kern.load(call, cloop)

        # Add the kernel as a child of the loop
        cloop.addchild(kern)

        # Set-up the loop now we have the kernel object
        cloop.load(kern)

        # Return the outermost loop
        return cloop


class DynKern(Kern):
    ''' Stores information about Dynamo Kernels as specified by the Kernel
        metadata. Uses this information to generate appropriate PSy layer
        code for the Kernel instance. '''
    def __init__(self):
        if False:
            self._arguments = DynKernelArguments(None, None)  # for pyreverse

    def load(self, call, parent=None):
        Kern.__init__(self, DynKernelArguments, call, parent)

    def local_vars(self):
        return ["cell", "map"]

    def gen_code(self, parent):
        ''' Generates dynamo version 0.1 specific psy code for a call to
            the dynamo kernel instance. '''
        from psyclone.f2pygen import CallGen, DeclGen, AssignGen, UseGen

        # TODO: we simply choose the first field as the lookup for the moment
        field_name = self.arguments.args[0].name

        # add a dofmap lookup using first field.
        # TODO: This needs to be generalised to work for multiple dofmaps
        parent.add(CallGen(parent, field_name+"%vspace%get_cell_dofmap",
                           ["cell", "map"]))
        parent.add(DeclGen(parent, datatype="integer",
                           entity_decls=["cell"]))
        parent.add(DeclGen(parent, datatype="integer", pointer=True,
                           entity_decls=["map(:)"]))

        # create the argument list on the fly so we can also create
        # appropriate variables and lookups
        arglist = []
        arglist.append("nlayers")
        arglist.append("ndf")
        arglist.append("map")

        found_gauss_quad = False
        gauss_quad_arg = None
        for arg in self._arguments.args:
            if arg.requires_basis:
                basis_name = arg.function_space+"_basis_"+arg.name
                arglist.append(basis_name)
                new_parent, position = parent.start_parent_loop()
                new_parent.add(CallGen(new_parent,
                                       field_name+"%vspace%get_basis",
                                       [basis_name]),
                               position=["before",
                                         position])
                parent.add(DeclGen(parent, datatype="real", kind="dp",
                                   pointer=True,
                                   entity_decls=[basis_name+"(:,:,:,:,:)"]))
            if arg.requires_diff_basis:
                raise GenerationError("differential basis has not yet "
                                      "been coded")
            if arg.requires_gauss_quad:
                if found_gauss_quad:
                    raise GenerationError("found more than one gaussian "
                                          "quadrature in this kernel")
                found_gauss_quad = True
                gauss_quad_arg = arg
            dataref = "%data"
            arglist.append(arg.name+dataref)

        if found_gauss_quad:
            gq_name = "gaussian_quadrature"
            arglist.append(gauss_quad_arg.name+"%"+gq_name)

        # generate the kernel call and associated use statement
        parent.add(CallGen(parent, self._name, arglist))
        if not self.module_inline:
            parent.add(UseGen(parent, name=self._module_name,
                              only=True, funcnames=[self._name]))

        # declare and initialise the number of layers and the number
        # of degrees of freedom. Needs to be generalised.
        parent.add(DeclGen(parent, datatype="integer",
                           entity_decls=["nlayers", "ndf"]))
        new_parent, position = parent.start_parent_loop()
        new_parent.add(AssignGen(new_parent, lhs="nlayers",
                                 rhs=field_name+"%get_nlayers()"),
                       position=["before", position])
        new_parent.add(AssignGen(new_parent, lhs="ndf",
                                 rhs=field_name+"%vspace%get_ndf()"),
                       position=["before", position])



class DynKernelArguments(Arguments):
    ''' Provides information about Dynamo kernel call arguments collectively,
        as specified by the kernel argument metadata. This class currently
        adds no additional functionality to its base class other than
        ensuring that initialisation is performed correctly. '''
    def __init__(self, call, parent_call):
        if False:
            self._0_to_n = DynKernelArgument(None, None, None)  # for pyreverse
        Arguments.__init__(self, parent_call)
        self._args = []
        for (idx, arg) in enumerate(call.ktype.arg_descriptors):
            self._args.append(DynKernelArgument(arg, call.args[idx],
                                                parent_call))
        self._dofs = []

<<<<<<< HEAD
=======
    def iteration_space_arg(self, mapping={}):
        if mapping != {}:
            my_mapping = mapping
        else:
            my_mapping = {"write": "gh_write", "read": "gh_read",
                          "readwrite": "gh_rw", "inc": "gh_inc"}
        arg = Arguments.iteration_space_arg(self, my_mapping)
        return arg

>>>>>>> 283e25d6
    @property
    def dofs(self):
        ''' Currently required for invoke base class although this makes no
            sense for dynamo. Need to refactor the Invoke class and remove the
            need for this dofs property (#279). '''
        return self._dofs


class DynKernelArgument(Argument):
    ''' Provides information about individual Dynamo kernel call arguments
        as specified by the kernel argument metadata. '''
    def __init__(self, arg, arg_info, call):
        self._arg = arg
<<<<<<< HEAD
        api_config = Config.get().api_conf()
        access_mapping = api_config.get_access_mapping()
        Argument.__init__(self, call, arg_info, access_mapping[arg.access])
=======
        Argument.__init__(self, call, arg_info, arg.access)
>>>>>>> 283e25d6

    @property
    def function_space(self):
        ''' Returns the expected finite element function space for this
            argument as specified by the kernel argument metadata.'''
        return self._arg.function_space

    @property
    def requires_basis(self):
        ''' Returns true if the metadata for this argument specifies that
            its basis function values should be passed into the routine. '''
        if self._arg.basis.lower() == ".true.":
            return True
        if self._arg.basis.lower() == ".false.":
            return False
        raise GenerationError("error: basis is not set to .true. or .false.")

    @property
    def requires_diff_basis(self):
        ''' Returns true if the metadata for this argument specifies that
            its differential basis function values should be passed into
            the routine. '''
        if self._arg.diff_basis.lower() == ".true.":
            return True
        if self._arg.diff_basis.lower() == ".false.":
            return False
        raise GenerationError("error: diff_basis is not set to .true. "
                              "or .false.")

    @property
    def requires_gauss_quad(self):
        ''' Returns true if the metadata for this argument specifies that
            its gausian quadrature values should be passed into the
            routine. '''
        if self._arg.gauss_quad.lower() == ".true.":
            return True
        if self._arg.gauss_quad.lower() == ".false.":
            return False
        raise GenerationError("error: gaussian quadrature is not set to "
                              ".true. or .false.")<|MERGE_RESOLUTION|>--- conflicted
+++ resolved
@@ -39,12 +39,8 @@
     Arguments and Argument). '''
 
 from __future__ import absolute_import
-<<<<<<< HEAD
 from psyclone.configuration import Config
-from psyclone.psyGen import PSy, Invokes, Invoke, Schedule, Loop, Kern, \
-=======
 from psyclone.psyGen import PSy, Invokes, Invoke, InvokeSchedule, Loop, Kern, \
->>>>>>> 283e25d6
         Arguments, Argument, GenerationError
 from psyclone.parse.kernel import KernelType, Descriptor
 from psyclone.parse.utils import ParseError
@@ -400,18 +396,6 @@
                                                 parent_call))
         self._dofs = []
 
-<<<<<<< HEAD
-=======
-    def iteration_space_arg(self, mapping={}):
-        if mapping != {}:
-            my_mapping = mapping
-        else:
-            my_mapping = {"write": "gh_write", "read": "gh_read",
-                          "readwrite": "gh_rw", "inc": "gh_inc"}
-        arg = Arguments.iteration_space_arg(self, my_mapping)
-        return arg
-
->>>>>>> 283e25d6
     @property
     def dofs(self):
         ''' Currently required for invoke base class although this makes no
@@ -425,13 +409,9 @@
         as specified by the kernel argument metadata. '''
     def __init__(self, arg, arg_info, call):
         self._arg = arg
-<<<<<<< HEAD
         api_config = Config.get().api_conf()
         access_mapping = api_config.get_access_mapping()
         Argument.__init__(self, call, arg_info, access_mapping[arg.access])
-=======
-        Argument.__init__(self, call, arg_info, arg.access)
->>>>>>> 283e25d6
 
     @property
     def function_space(self):
